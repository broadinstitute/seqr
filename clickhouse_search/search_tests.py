from django.db import connections
from django.test import TestCase
import json
import mock
import os

from clickhouse_search.test_utils import VARIANT1, VARIANT2, VARIANT3, VARIANT4, CACHED_VARIANTS_BY_KEY, \
    VARIANT_ID_SEARCH, VARIANT_IDS, LOCATION_SEARCH
from seqr.models import Project
from seqr.utils.search.search_utils_tests import SearchTestHelper
from seqr.utils.search.utils import query_variants
from seqr.views.utils.json_utils import DjangoJSONEncoderWithSets


@mock.patch('clickhouse_search.search.CLICKHOUSE_SERVICE_HOSTNAME', 'localhost')
class ClickhouseSearchTests(SearchTestHelper, TestCase):
    databases = '__all__'
    fixtures = ['users', '1kg_project', 'reference_data', 'clickhouse_search', 'clickhouse_transcripts']

    @classmethod
    def setUpTestData(cls):
        with connections['clickhouse'].cursor() as cursor:
            cursor.execute("""
            CREATE DICTIONARY IF NOT EXISTS "GRCh38/SNV_INDEL/gt_stats_dict"
            (
                key UInt32,
                ac UInt32,
                hom UInt32,
            )
            PRIMARY KEY key
            SOURCE(CLICKHOUSE(
                USER %s
                PASSWORD %s
                QUERY "SELECT * FROM VALUES ((1, 9, 2), (2, 28, 4), (3, 4, 1), (4, 2, 0))"
            ))
            LIFETIME(0)
            LAYOUT(FLAT(MAX_ARRAY_SIZE 500000000))
            """, [os.environ.get('CLICKHOUSE_USER', 'clickhouse'), os.environ.get('CLICKHOUSE_PASSWORD', 'clickhouse_test')])

    def setUp(self):
        super().set_up()
        Project.objects.update(genome_version='38')

    def _assert_expected_search(self, expected_results, gene_counts=None, inheritance_mode=None, inheritance_filter=None, quality_filter=None, **search_kwargs):
        self.search_model.search.update(search_kwargs or {})
        self.search_model.search['qualityFilter'] = quality_filter
        self.search_model.search['inheritance']['mode'] = inheritance_mode
        if inheritance_filter:
            self.search_model.search['inheritance']['filter'] = inheritance_filter

        variants, total = query_variants(self.results_model, user=self.user)
        encoded_variants = json.loads(json.dumps(variants, cls=DjangoJSONEncoderWithSets))

        self.assertListEqual(encoded_variants, expected_results)
        self.assertEqual(total, len(expected_results))
        self._assert_expected_search_cache(encoded_variants, total)

    def _assert_expected_search_cache(self, variants, total):
        cached_variants = [CACHED_VARIANTS_BY_KEY[variant['key']] for variant in variants]
        results_cache = {'all_results': cached_variants, 'total_results': total}
        self.assert_cached_results(results_cache)

    def test_single_family_search(self):
        with self.assertRaises(NotImplementedError):
            query_variants(self.results_model, user=self.user)

        self.results_model.families.set(self.families.filter(guid='F000002_2'))
        variant_gene_counts = {
            'ENSG00000097046': {'total': 2, 'families': {'F000002_2': 2}},
            'ENSG00000177000': {'total': 2, 'families': {'F000002_2': 2}},
            'ENSG00000277258': {'total': 1, 'families': {'F000002_2': 1}}
        }
        self._assert_expected_search(
            [VARIANT1, VARIANT2, VARIANT3, VARIANT4], gene_counts=variant_gene_counts,
        )

#         mito_gene_counts = {
#             'ENSG00000210112': {'total': 1, 'families': {'F000002_2': 1}},
#             'ENSG00000198886': {'total': 1, 'families': {'F000002_2': 1}},
#             'ENSG00000198727': {'total': 1, 'families': {'F000002_2': 1}},
#         }
#         self._assert_expected_search(
#             [MITO_VARIANT1, MITO_VARIANT2, MITO_VARIANT3], sample_data=FAMILY_2_MITO_SAMPLE_DATA, gene_counts=mito_gene_counts,
#         )
#
#         self._assert_expected_search(
#             [GCNV_VARIANT1, GCNV_VARIANT2, GCNV_VARIANT3, GCNV_VARIANT4], omit_data_type='SNV_INDEL', gene_counts=GCNV_GENE_COUNTS,
#         )
#∂
#         self._assert_expected_search(
#             [SV_VARIANT1, SV_VARIANT2, SV_VARIANT3, SV_VARIANT4], sample_data=SV_WGS_SAMPLE_DATA, gene_counts=SV_GENE_COUNTS,
#         )
#
#         self._assert_expected_search(
#             [VARIANT1, SV_VARIANT1, SV_VARIANT2, VARIANT2, VARIANT3, VARIANT4, SV_VARIANT3, GCNV_VARIANT1, SV_VARIANT4,
#              GCNV_VARIANT2, GCNV_VARIANT3, GCNV_VARIANT4, MITO_VARIANT1, MITO_VARIANT2, MITO_VARIANT3], sample_data={
#                 'SV_WES': EXPECTED_SAMPLE_DATA['SV_WES'], **FAMILY_2_ALL_SAMPLE_DATA, **SV_WGS_SAMPLE_DATA,
#             }, gene_counts={**variant_gene_counts, **mito_gene_counts, **GCNV_GENE_COUNTS, **SV_GENE_COUNTS, 'ENSG00000277258': {'total': 2, 'families': {'F000002_2': 2}}},
#         )

        Project.objects.update(genome_version='37')
        with self.assertRaises(NotImplementedError):
            query_variants(self.results_model, user=self.user)
#         self._assert_expected_search(
#             [GRCH37_VARIANT], genome_version='GRCh37', sample_data=FAMILY_2_VARIANT_SAMPLE_DATA)
#
#     def test_single_project_search(self):
#         variant_gene_counts = {
#             'ENSG00000097046': {'total': 3, 'families': {'F000002_2': 2, 'F000003_3': 1}},
#             'ENSG00000177000': {'total': 3, 'families': {'F000002_2': 2, 'F000003_3': 1}},
#             'ENSG00000277258': {'total': 1, 'families': {'F000002_2': 1}},
#         }
#         self._assert_expected_search(
#             [VARIANT1, VARIANT2, MULTI_FAMILY_VARIANT, VARIANT4], omit_data_type='SV_WES', gene_counts=variant_gene_counts,
#         )
#
#         self._assert_expected_search(
#             [GCNV_MULTI_FAMILY_VARIANT1, GCNV_MULTI_FAMILY_VARIANT2, GCNV_VARIANT3, GCNV_VARIANT4], sample_data=SV_WES_SAMPLE_DATA, gene_counts={
#                 'ENSG00000129562': {'total': 2, 'families': {'F000002_2': 1, 'F000003_3': 1}},
#                 'ENSG00000013364': {'total': 2, 'families': {'F000002_2': 1, 'F000003_3': 1}},
#                 'ENSG00000079616': {'total': 2, 'families': {'F000002_2': 1, 'F000003_3': 1}},
#                 'ENSG00000103495': {'total': 2, 'families': {'F000002_2': 1, 'F000003_3': 1}},
#                 'ENSG00000167371': {'total': 2, 'families': {'F000002_2': 1, 'F000003_3': 1}},
#                 'ENSG00000280789': {'total': 2, 'families': {'F000002_2': 1, 'F000003_3': 1}},
#                 'ENSG00000280893': {'total': 2, 'families': {'F000002_2': 1, 'F000003_3': 1}},
#                 'ENSG00000281348': {'total': 2, 'families': {'F000002_2': 1, 'F000003_3': 1}},
#                 'ENSG00000275023': {'total': 2, 'families': {'F000002_2': 2}},
#                 'ENSG00000277258': {'total': 1, 'families': {'F000002_2': 1}},
#                 'ENSG00000277972': {'total': 1, 'families': {'F000002_2': 1}},
#             }
#         )
#
#         self._assert_expected_search(
#             [VARIANT1, VARIANT2, MULTI_FAMILY_VARIANT, VARIANT4, GCNV_VARIANT1, GCNV_VARIANT2, GCNV_VARIANT3, GCNV_VARIANT4],
#             gene_counts={**variant_gene_counts, **GCNV_GENE_COUNTS, 'ENSG00000277258': {'total': 2, 'families': {'F000002_2': 2}}}
#         )
#
#     def test_multi_project_search(self):
#         self._assert_expected_search(
#             [PROJECT_2_VARIANT, MULTI_PROJECT_VARIANT1, MULTI_PROJECT_VARIANT2, VARIANT3, VARIANT4],
#             gene_counts=GENE_COUNTS, sample_data=MULTI_PROJECT_SAMPLE_DATA,
#         )
#
#         self._assert_expected_search(
#             [PROJECT_2_VARIANT, MULTI_PROJECT_VARIANT1, SV_VARIANT1, SV_VARIANT2, MULTI_PROJECT_VARIANT2, VARIANT3,
#              VARIANT4, SV_VARIANT3, SV_VARIANT4], gene_counts={**GENE_COUNTS, **SV_GENE_COUNTS},
#             sample_data={**MULTI_PROJECT_SAMPLE_DATA, **SV_WGS_SAMPLE_DATA},
#         )
#
#     def test_both_sample_types_search(self):
#         # One family (F000011_11) in a multi-project search has identical exome and genome data.
#         self._assert_expected_search(
#             MULTI_PROJECT_BOTH_SAMPLE_TYPE_VARIANTS, gene_counts=GENE_COUNTS, sample_data=MULTI_PROJECT_SAMPLE_TYPES_SAMPLE_DATA,
#         )
#
#         # Variant 1 is de novo in exome but inherited and homozygous in genome.
#         # Variant 2 is inherited and homozygous in exome and de novo and homozygous in genome.
#         # Variant 3 is inherited in both sample types.
#         # Variant 4 is de novo in exome, but inherited in genome in the same parent that has variant 3.
#         inheritance_mode = 'recessive'
#         self._assert_expected_search(
#             [VARIANT1_BOTH_SAMPLE_TYPES, VARIANT2_BOTH_SAMPLE_TYPES, [VARIANT3_BOTH_SAMPLE_TYPES, VARIANT4_BOTH_SAMPLE_TYPES]],
#             sample_data=FAMILY_2_BOTH_SAMPLE_TYPE_SAMPLE_DATA, inheritance_mode=inheritance_mode,
#             **COMP_HET_ALL_PASS_FILTERS
#         )
#         self._assert_expected_search(
#             [VARIANT1_BOTH_SAMPLE_TYPES_PROBAND_WGS_ONLY, VARIANT2_BOTH_SAMPLE_TYPES_PROBAND_WGS_ONLY,
#              [VARIANT3_BOTH_SAMPLE_TYPES_PROBAND_WGS_ONLY, VARIANT4_BOTH_SAMPLE_TYPES_PROBAND_WGS_ONLY]],
#             sample_data=FAMILY_2_BOTH_SAMPLE_TYPE_SAMPLE_DATA_MISSING_PARENTAL_WGS, inheritance_mode=inheritance_mode,
#             **COMP_HET_ALL_PASS_FILTERS
#         )
#
#         inheritance_mode = 'de_novo'
#         self._assert_expected_search(
#             [VARIANT1_BOTH_SAMPLE_TYPES, VARIANT2_BOTH_SAMPLE_TYPES, VARIANT4_BOTH_SAMPLE_TYPES],
#             sample_data=FAMILY_2_BOTH_SAMPLE_TYPE_SAMPLE_DATA, inheritance_mode=inheritance_mode,
#         )
#         # Variant 2 fails inheritance when parental data is missing in genome
#         self._assert_expected_search(
#             [VARIANT1_BOTH_SAMPLE_TYPES_PROBAND_WGS_ONLY, VARIANT4_BOTH_SAMPLE_TYPES_PROBAND_WGS_ONLY],
#             sample_data=FAMILY_2_BOTH_SAMPLE_TYPE_SAMPLE_DATA_MISSING_PARENTAL_WGS, inheritance_mode=inheritance_mode,
#         )
#
    def test_inheritance_filter(self):
        self.results_model.families.set(self.families.filter(guid='F000002_2'))

        inheritance_mode = 'any_affected'
        self._assert_expected_search(
            # [VARIANT1, VARIANT2, MULTI_FAMILY_VARIANT, VARIANT4, GCNV_VARIANT1, GCNV_VARIANT2, GCNV_VARIANT3, GCNV_VARIANT4],
            [VARIANT1, VARIANT2, VARIANT3, VARIANT4],
            inheritance_mode=inheritance_mode,
        )

        # self._assert_expected_search(
        #     [SV_VARIANT1, SV_VARIANT2, SV_VARIANT3, SV_VARIANT4], inheritance_mode=inheritance_mode, sample_data=SV_WGS_SAMPLE_DATA,
        # )
        #
        # self._assert_expected_search(
        #     [GCNV_VARIANT3], inheritance_mode=inheritance_mode, annotations=NEW_SV_FILTER, omit_data_type='SNV_INDEL',
        # )
        #
        # self._assert_expected_search(
        #     [SV_VARIANT2], inheritance_mode=inheritance_mode, annotations=NEW_SV_FILTER, sample_data=SV_WGS_SAMPLE_DATA,
        # )

        inheritance_mode = 'de_novo'
        self._assert_expected_search(
            # [VARIANT1, FAMILY_3_VARIANT, VARIANT4, GCNV_VARIANT1],
            [VARIANT1, VARIANT4],
            inheritance_mode=inheritance_mode,
        )

        # self._assert_expected_search(
        #     [SV_VARIANT1], inheritance_mode=inheritance_mode,  sample_data=SV_WGS_SAMPLE_DATA,
        # )

        inheritance_mode = 'x_linked_recessive'
        self._assert_expected_search([], inheritance_mode=inheritance_mode)
        # self._assert_expected_search([], inheritance_mode=inheritance_mode, sample_data=SV_WGS_SAMPLE_DATA_WITH_SEX)

        inheritance_mode = 'homozygous_recessive'
        self._assert_expected_search(
            # [VARIANT2, GCNV_VARIANT3],
            [VARIANT2],
            inheritance_mode=inheritance_mode,
        )

        self._assert_expected_search(
            [VARIANT2],
            # [PROJECT_2_VARIANT1, VARIANT2],
            # sample_data=MULTI_PROJECT_SAMPLE_DATA,
            inheritance_mode=inheritance_mode,
        )

        # self._assert_expected_search(
        #     [SV_VARIANT4], inheritance_mode=inheritance_mode, sample_data=SV_WGS_SAMPLE_DATA,
        # )

        gt_inheritance_filter = {'genotype': {'I000006_hg00733': 'ref_ref', 'I000005_hg00732': 'has_alt'}}
        self.results_model.families.set(self.families.filter(guid='F000002_2'))
        self._assert_expected_search([VARIANT2], inheritance_filter=gt_inheritance_filter)

        self._assert_expected_search(
            [VARIANT2], inheritance_mode='any_affected', inheritance_filter={'affected': {
                'I000004_hg00731': 'N', 'I000005_hg00732': 'A', 'I000006_hg00733': 'U',
            }},
        )

#         inheritance_mode = 'compound_het'
#         self._assert_expected_search(
#             [[VARIANT3, VARIANT4]], inheritance_mode=inheritance_mode, sample_data=MULTI_PROJECT_SAMPLE_DATA, gene_counts={
#                 'ENSG00000097046': {'total': 2, 'families': {'F000002_2': 2}},
#                 'ENSG00000177000': {'total': 1, 'families': {'F000002_2': 1}},
#             }, **COMP_HET_ALL_PASS_FILTERS,
#         )
#
#         self._assert_expected_search(
#             [[GCNV_VARIANT3, GCNV_VARIANT4]], inheritance_mode=inheritance_mode, omit_data_type='SNV_INDEL', gene_counts={
#                 'ENSG00000275023': {'total': 2, 'families': {'F000002_2': 2}},
#                 'ENSG00000277258': {'total': 1, 'families': {'F000002_2': 1}},
#                 'ENSG00000277972': {'total': 1, 'families': {'F000002_2': 1}},
#             }, **COMP_HET_ALL_PASS_FILTERS,
#         )
#
#         self._assert_expected_search(
#             [[MULTI_DATA_TYPE_COMP_HET_VARIANT2, GCNV_VARIANT4], [VARIANT3, VARIANT4], [GCNV_VARIANT3, GCNV_VARIANT4]],
#             inheritance_mode=inheritance_mode, gene_counts={
#                 'ENSG00000097046': {'total': 2, 'families': {'F000002_2': 2}},
#                 'ENSG00000177000': {'total': 2, 'families': {'F000002_2': 2}},
#                 'ENSG00000275023': {'total': 3, 'families': {'F000002_2': 3}},
#                 'ENSG00000277258': {'total': 3, 'families': {'F000002_2': 3}},
#                 'ENSG00000277972': {'total': 2, 'families': {'F000002_2': 2}},
#             }, **COMP_HET_ALL_PASS_FILTERS,
#         )
#
#         self._assert_expected_search(
#             [[SV_VARIANT1, SV_VARIANT2]], inheritance_mode=inheritance_mode, sample_data=SV_WGS_SAMPLE_DATA,
#             **COMP_HET_ALL_PASS_FILTERS, gene_counts={'ENSG00000171621': {'total': 2, 'families': {'F000011_11': 2}}},
#         )
#
#         self._assert_expected_search(
#             [[SV_VARIANT1, SV_VARIANT2], [VARIANT3, VARIANT4]], inheritance_mode=inheritance_mode,
#             sample_data={**SV_WGS_SAMPLE_DATA, **FAMILY_2_VARIANT_SAMPLE_DATA}, **COMP_HET_ALL_PASS_FILTERS, gene_counts={
#                 'ENSG00000171621': {'total': 2, 'families': {'F000011_11': 2}},
#                 'ENSG00000097046': {'total': 2, 'families': {'F000002_2': 2}},
#                 'ENSG00000177000': {'total': 1, 'families': {'F000002_2': 1}},
#             },
#         )
#
#         inheritance_mode = 'recessive'
#         self._assert_expected_search(
#             [PROJECT_2_VARIANT1, VARIANT2, [VARIANT3, VARIANT4]], inheritance_mode=inheritance_mode, gene_counts={
#                 'ENSG00000097046': {'total': 2, 'families': {'F000002_2': 2}},
#                 'ENSG00000177000': {'total': 2, 'families': {'F000002_2': 2}},
#                 'ENSG00000277258': {'total': 1, 'families': {'F000002_2': 1}},
#             }, sample_data=MULTI_PROJECT_SAMPLE_DATA, **COMP_HET_ALL_PASS_FILTERS,
#         )
#
#         self._assert_expected_search(
#             [GCNV_VARIANT3, [GCNV_VARIANT3, GCNV_VARIANT4]], inheritance_mode=inheritance_mode, omit_data_type='SNV_INDEL', gene_counts={
#                 'ENSG00000275023': {'total': 3, 'families': {'F000002_2': 3}},
#                 'ENSG00000277258': {'total': 1, 'families': {'F000002_2': 1}},
#                 'ENSG00000277972': {'total': 1, 'families': {'F000002_2': 1}},
#             }, **COMP_HET_ALL_PASS_FILTERS,
#         )
#
#         self._assert_expected_search(
#             [VARIANT2, [MULTI_DATA_TYPE_COMP_HET_VARIANT2, GCNV_VARIANT4], [VARIANT3, VARIANT4], GCNV_VARIANT3, [GCNV_VARIANT3, GCNV_VARIANT4]],
#             inheritance_mode=inheritance_mode, gene_counts={
#                 'ENSG00000097046': {'total': 2, 'families': {'F000002_2': 2}},
#                 'ENSG00000177000': {'total': 3, 'families': {'F000002_2': 3}},
#                 'ENSG00000275023': {'total': 4, 'families': {'F000002_2': 4}},
#                 'ENSG00000277258': {'total': 4, 'families': {'F000002_2': 4}},
#                 'ENSG00000277972': {'total': 2, 'families': {'F000002_2': 2}},
#             }, **COMP_HET_ALL_PASS_FILTERS,
#         )
#
#         self._assert_expected_search(
#             [[SV_VARIANT1, SV_VARIANT2], SV_VARIANT4], inheritance_mode=inheritance_mode, sample_data=SV_WGS_SAMPLE_DATA,
#             **COMP_HET_ALL_PASS_FILTERS, gene_counts={
#                 'ENSG00000171621': {'total': 2, 'families': {'F000011_11': 2}},
#                 'ENSG00000184986': {'total': 1, 'families': {'F000011_11': 1}},
#             }
#         )

    def test_quality_filter(self):
        self.results_model.families.set(self.families.filter(guid='F000002_2'))

        quality_filter = {'vcf_filter': 'pass'}
        self._assert_expected_search(
            [VARIANT1, VARIANT2,VARIANT3],
            # [VARIANT1, VARIANT2, MULTI_FAMILY_VARIANT, GCNV_VARIANT1, GCNV_VARIANT2, GCNV_VARIANT3, GCNV_VARIANT4],
            quality_filter=quality_filter
        )

        # self._assert_expected_search(
        #     [SV_VARIANT4, MITO_VARIANT1, MITO_VARIANT2], quality_filter=quality_filter,
        #     sample_data={**SV_WGS_SAMPLE_DATA, **FAMILY_2_MITO_SAMPLE_DATA}
        # )
        #
        # self._assert_expected_search(
        #     [MITO_VARIANT1, MITO_VARIANT3], quality_filter={'min_gq': 60, 'min_hl': 5}, sample_data=FAMILY_2_MITO_SAMPLE_DATA,
        # )
        #
        # gcnv_quality_filter = {'min_gq': 40, 'min_qs': 20}
        # self._assert_expected_search(
        #     [VARIANT2, MULTI_FAMILY_VARIANT, GCNV_VARIANT1, GCNV_VARIANT2, GCNV_VARIANT4], quality_filter=gcnv_quality_filter,
        # )
        #
        # self._assert_expected_search(
        #     [], annotations=NEW_SV_FILTER, quality_filter=gcnv_quality_filter, omit_data_type='SNV_INDEL',
        # )
        #
        # sv_quality_filter = {'min_gq_sv': 40}
        # self._assert_expected_search(
        #     [SV_VARIANT3, SV_VARIANT4], quality_filter=sv_quality_filter, sample_data=SV_WGS_SAMPLE_DATA,
        # )
        #
        # self._assert_expected_search(
        #     [], annotations=NEW_SV_FILTER, quality_filter=sv_quality_filter, sample_data=SV_WGS_SAMPLE_DATA,
        # )

        self._assert_expected_search(
            [VARIANT2, VARIANT3], quality_filter={'min_gq': 40, 'vcf_filter': 'pass'},
            # [VARIANT2, MULTI_FAMILY_VARIANT], omit_data_type='SV_WES',
        )

        self._assert_expected_search(
            # [VARIANT1, VARIANT2, MULTI_FAMILY_VARIANT, GCNV_VARIANT1, GCNV_VARIANT2, GCNV_VARIANT3, GCNV_VARIANT4],
            [VARIANT1, VARIANT2, VARIANT3],
            quality_filter={'min_gq': 60, 'min_qs': 10, 'affected_only': True},
        )

        # self._assert_expected_search(
        #     [SV_VARIANT3, SV_VARIANT4], quality_filter={'min_gq_sv': 60, 'affected_only': True}, sample_data=SV_WGS_SAMPLE_DATA,
        # )

        self._assert_expected_search(
            [VARIANT1, VARIANT2], quality_filter={'min_ab': 50},
            # [VARIANT1, VARIANT2, FAMILY_3_VARIANT], omit_data_type='SV_WES',
        )

        self._assert_expected_search(
            [VARIANT2, VARIANT3], quality_filter={'min_ab': 70, 'affected_only': True},
            # omit_data_type='SV_WES',
        )

        quality_filter.update({'min_gq': 40, 'min_ab': 50})
        self._assert_expected_search(
            [VARIANT2], quality_filter=quality_filter,
            # [VARIANT2, FAMILY_3_VARIANT], omit_data_type='SV_WES',
        )

        # annotations = {'splice_ai': '0.0'}  # Ensures no variants are filtered out by annotation/path filters
        # self._assert_expected_search(
        #     [VARIANT1, VARIANT2, FAMILY_3_VARIANT, MITO_VARIANT1, MITO_VARIANT3], quality_filter=quality_filter, omit_data_type='SV_WES',
        #     annotations=annotations, pathogenicity={'clinvar': ['likely_pathogenic', 'vus_or_conflicting']},
        #     sample_data={**EXPECTED_SAMPLE_DATA, **FAMILY_2_MITO_SAMPLE_DATA},
        # )
        #
        # self._assert_expected_search(
        #     [VARIANT2, FAMILY_3_VARIANT], quality_filter=quality_filter, omit_data_type='SV_WES',
        #     annotations=annotations, pathogenicity={'clinvar': ['pathogenic']},
        # )
#
    def test_location_search(self):
        self.results_model.families.set(self.families.filter(guid='F000002_2'))

        self._assert_expected_search(
            [VARIANT3, VARIANT4], **LOCATION_SEARCH,
            # [MULTI_FAMILY_VARIANT, VARIANT4], omit_data_type='SV_WES', **LOCATION_SEARCH,
        )

#         self._assert_expected_search(
#             [GRCH37_VARIANT], intervals=[['7', 143268894, 143271480]], genome_version='GRCh37', sample_data=FAMILY_2_VARIANT_SAMPLE_DATA)
#
#         sv_intervals = [['1', 9310023, 9380264], ['17', 38717636, 38724781]]
#         self._assert_expected_search(
#             [GCNV_VARIANT3, GCNV_VARIANT4], intervals=sv_intervals, gene_ids=['ENSG00000275023'], omit_data_type='SNV_INDEL',
#         )
#
#         self._assert_expected_search(
#             [SV_VARIANT1, SV_VARIANT2], sample_data=SV_WGS_SAMPLE_DATA, intervals=sv_intervals, gene_ids=['ENSG00000171621'],
#         )
#
#         self._assert_expected_search(
#             [SV_VARIANT1, SV_VARIANT2, MULTI_PROJECT_GCNV_VARIANT3, GCNV_VARIANT4], intervals=sv_intervals,
#             sample_data={'SV_WES': EXPECTED_SAMPLE_DATA['SV_WES'] + SECOND_PROJECT_SV_WES_SAMPLE_DATA, **SV_WGS_SAMPLE_DATA},
#         )
#
        self._assert_expected_search(
            [VARIANT1, VARIANT2], exclude=LOCATION_SEARCH['locus'], locus=None,
        )
#
#         self._assert_expected_search(
#             [GCNV_VARIANT1, GCNV_VARIANT2], intervals=sv_intervals, exclude_intervals=True, omit_data_type='SNV_INDEL',
#         )
#
#         self._assert_expected_search(
#             [SV_VARIANT3, SV_VARIANT4], sample_data=SV_WGS_SAMPLE_DATA, intervals=sv_intervals, exclude_intervals=True,
#         )
#
#         self._assert_expected_search(
#             [SELECTED_TRANSCRIPT_MULTI_FAMILY_VARIANT],  omit_data_type='SV_WES',
#             intervals=LOCATION_SEARCH['intervals'][-1:], gene_ids=LOCATION_SEARCH['gene_ids'][1:]
#         )
#
#         self._assert_expected_search(
#             [GCNV_VARIANT4], padded_interval={'chrom': '17', 'start': 38720781, 'end': 38738703, 'padding': 0.2},
#             omit_data_type='SNV_INDEL',
#         )
#
#         self._assert_expected_search(
#             [], padded_interval={'chrom': '17', 'start': 38720781, 'end': 38738703, 'padding': 0.1},
#             omit_data_type='SNV_INDEL',
#         )
#
#         self._assert_expected_search(
#             [SV_VARIANT4], padded_interval={'chrom': '14', 'start': 106692244, 'end': 106742587, 'padding': 0.1},
#             sample_data=SV_WGS_SAMPLE_DATA,
#         )
#
#         # For gene search, return SVs annotated in gene even if they fall outside the gene interval
#         nearest_tss_gene_intervals = [['1', 9292894, 9369532]]
#         self._assert_expected_search(
#             [SV_VARIANT1], sample_data=SV_WGS_SAMPLE_DATA, intervals=nearest_tss_gene_intervals,
#         )
#         self._assert_expected_search(
#             [SV_VARIANT1, SV_VARIANT2], sample_data=SV_WGS_SAMPLE_DATA, intervals=nearest_tss_gene_intervals,
#             gene_ids=['ENSG00000171621'],
#         )
#

    def test_variant_id_search(self):
        self.results_model.families.set(self.families.filter(guid='F000002_2'))

        self._assert_expected_search([VARIANT2], locus={'rawVariantItems': 'rs1801131'})

        self._assert_expected_search([VARIANT1], **VARIANT_ID_SEARCH)

        self._assert_expected_search(
            [VARIANT1], locus={'rawVariantItems': VARIANT_IDS[0]},
        )

        self._assert_expected_search(
            [],locus={'rawVariantItems': VARIANT_IDS[1]},
        )

#         variant_keys = ['suffix_95340_DUP', 'suffix_140608_DUP']
#         self._assert_expected_search([GCNV_VARIANT1, GCNV_VARIANT4], omit_data_type='SNV_INDEL', variant_keys=variant_keys)
#
#         self._assert_expected_search([VARIANT1, GCNV_VARIANT1, GCNV_VARIANT4], variant_keys=variant_keys, **VARIANT_ID_SEARCH)
#
#         self._assert_expected_search([SV_VARIANT2, SV_VARIANT4], sample_data=SV_WGS_SAMPLE_DATA, variant_keys=[
#             'cohort_2911.chr1.final_cleanup_INS_chr1_160', 'phase2_DEL_chr14_4640',
#         ])
#
#     def test_variant_lookup(self):
#         body = {'genome_version': 'GRCh38', 'variant_id': VARIANT_ID_SEARCH['variant_ids'][0]}
#         async with self.client.request('POST', '/lookup', json=body) as resp:
#             self.assertEqual(resp.status, 200)
#             resp_json = resp.json()
#         self.assertDictEqual(resp_json, VARIANT_LOOKUP_VARIANT)
#
#         body['variant_id'] = VARIANT_ID_SEARCH['variant_ids'][1]
#         async with self.client.request('POST', '/lookup', json=body) as resp:
#             self.assertEqual(resp.status, 404)
#
#         body.update({'genome_version': 'GRCh37', 'variant_id': ['7', 143270172, 'A', 'G']})
#         async with self.client.request('POST', '/lookup', json=body) as resp:
#             self.assertEqual(resp.status, 200)
#             resp_json = resp.json()
#         self.assertDictEqual(resp_json, {
#             **{k: v for k, v in GRCH37_VARIANT.items() if k not in {'familyGuids', 'genotypes'}},
#             'familyGenotypes': {GRCH37_VARIANT['familyGuids'][0]: [
#                 {k: v for k, v in g.items() if k != 'individualGuid'} for g in GRCH37_VARIANT['genotypes'].values()
#             ]},
#         })
#
#         body.update({'variant_id': ['M', 4429, 'G', 'A'], 'data_type': 'MITO', 'genome_version': 'GRCh38'})
#         async with self.client.request('POST', '/lookup', json=body) as resp:
#             self.assertEqual(resp.status, 200)
#             resp_json = resp.json()
#         self.assertDictEqual(resp_json, {
#             **{k: v for k, v in MITO_VARIANT1.items() if k not in {'familyGuids', 'genotypes'}},
#             'familyGenotypes': {MITO_VARIANT1['familyGuids'][0]: [
#                 {k: v for k, v in g.items() if k != 'individualGuid'} for g in MITO_VARIANT1['genotypes'].values()
#             ]},
#         })
#
#         body.update({'variant_id': 'phase2_DEL_chr14_4640', 'data_type': 'SV_WGS', 'sample_data': SV_WGS_SAMPLE_DATA['SV_WGS']})
#         async with self.client.request('POST', '/lookup', json=body) as resp:
#             self.assertEqual(resp.status, 200)
#             resp_json = resp.json()
#         self.assertDictEqual(resp_json, SV_VARIANT4)
#
#         body.update({'variant_id': 'suffix_140608_DUP', 'data_type': 'SV_WES', 'sample_data': EXPECTED_SAMPLE_DATA['SV_WES']})
#         async with self.client.request('POST', '/lookup', json=body) as resp:
#             self.assertEqual(resp.status, 200)
#             resp_json = resp.json()
#         self.assertDictEqual(resp_json, {
#             **NO_GENOTYPE_GCNV_VARIANT, 'genotypes': {
#                 individual: {k: v for k, v in genotype.items() if k not in {'start', 'end', 'numExon', 'geneIds'}}
#                 for individual, genotype in GCNV_VARIANT4['genotypes'].items()
#             }
#         })
#
#         body['variant_id'] = 'suffix_140608_DEL'
#         async with self.client.request('POST', '/lookup', json=body) as resp:
#             self.assertEqual(resp.status, 404)
#
#     def test_multi_variant_lookup(self):
#         self._test_multi_lookup(VARIANT_ID_SEARCH['variant_ids'], 'SNV_INDEL', [VARIANT1])
#
#         self._test_multi_lookup([['7', 143270172, 'A', 'G']], 'SNV_INDEL', [GRCH37_VARIANT], genome_version='GRCh37')
#
#         self._test_multi_lookup([['M', 4429, 'G', 'A'], ['M', 14783, 'T', 'C']], 'MITO', [MITO_VARIANT1, MITO_VARIANT3])
#
#         self._test_multi_lookup(
#             ['cohort_2911.chr1.final_cleanup_INS_chr1_160', 'phase2_DEL_chr14_4640'],
#             'SV_WGS', [SV_VARIANT2, SV_VARIANT4],
#         )
#
#         self._test_multi_lookup(['suffix_140608_DUP'], 'SV_WES', [NO_GENOTYPE_GCNV_VARIANT])
#
#     def _test_multi_lookup(self, variant_ids, data_type, results, genome_version='GRCh38'):
#         body = {'genome_version': genome_version, 'data_type': data_type, 'variant_ids': variant_ids}
#         async with self.client.request('POST', '/multi_lookup', json=body) as resp:
#             self.assertEqual(resp.status, 200)
#             resp_json = resp.json()
#         self.assertDictEqual(resp_json, {'results': [
#             {k: v for k, v in variant.items() if k not in {'familyGuids', 'genotypes'}}
#             for variant in results
#         ]})
#
    def test_frequency_filter(self):
        self.results_model.families.set(self.families.filter(guid='F000002_2'))
#         sv_callset_filter = {'sv_callset': {'af': 0.05}}
#         # seqr af filter is ignored for SNV_INDEL
#         await self._assert_expected_search(
#             [VARIANT1, VARIANT2, MULTI_FAMILY_VARIANT, VARIANT4, GCNV_VARIANT2, GCNV_VARIANT3, GCNV_VARIANT4],
#             frequencies={'seqr': {'af': 0.2},  **sv_callset_filter},
#         )
#
#         self._assert_expected_search(
#             [MULTI_FAMILY_VARIANT, VARIANT4, GCNV_VARIANT2, GCNV_VARIANT3, GCNV_VARIANT4],
#             frequencies={'seqr': {'ac': 5}, **sv_callset_filter},
#         )
#
#         self._assert_expected_search(
#             [MULTI_FAMILY_VARIANT, VARIANT4], frequencies={'seqr': {'ac': 4}}, omit_data_type='SV_WES',
#         )
#
#         self._assert_expected_search(
#             [MULTI_FAMILY_VARIANT, VARIANT4], frequencies={'seqr': {'hh': 1}}, omit_data_type='SV_WES',
#         )
#
#         self._assert_expected_search(
#             [VARIANT4], frequencies={'seqr': {'ac': 4, 'hh': 0}}, omit_data_type='SV_WES',
#         )
#
#         self._assert_expected_search(
#             [MITO_VARIANT1, MITO_VARIANT2], frequencies={'seqr': {'af': 0.01}}, sample_data=FAMILY_2_MITO_SAMPLE_DATA,
#         )
#
#         self._assert_expected_search(
#             [SV_VARIANT1], frequencies=sv_callset_filter, sample_data=SV_WGS_SAMPLE_DATA,
#         )
#
        self._assert_expected_search(
            [VARIANT1, VARIANT2, VARIANT4], freqs={'gnomad_genomes': {'af': 0.05}},
        )

        self._assert_expected_search(
            [VARIANT2, VARIANT4], freqs={'gnomad_genomes': {'af': 0.05, 'hh': 1}},
        )

#         self._assert_expected_search(
#             [VARIANT2, VARIANT4, MITO_VARIANT1, MITO_VARIANT2], sample_data=FAMILY_2_ALL_SAMPLE_DATA,
#             frequencies={'gnomad_genomes': {'af': 0.005}, 'gnomad_mito': {'af': 0.05}},
#         )
#
#         self._assert_expected_search(
#             [SV_VARIANT1, SV_VARIANT3, SV_VARIANT4], frequencies={'gnomad_svs': {'af': 0.001}}, sample_data=SV_WGS_SAMPLE_DATA,
#         )
<<<<<<< HEAD
#
#         self._assert_expected_search(
#             [VARIANT4], frequencies={'seqr': {'ac': 10}, 'gnomad_genomes': {'ac': 50}},
#             omit_data_type='SV_WES',
#         )
#
#         self._assert_expected_search(
#             [VARIANT1, VARIANT2, MULTI_FAMILY_VARIANT, VARIANT4], frequencies={'seqr': {}, 'gnomad_genomes': {'af': None}},
#             omit_data_type='SV_WES',
#         )
#
=======

        self._assert_expected_search(
            [VARIANT2, VARIANT4], freqs={'gnomad_genomes': {'ac': 50}},
            # [VARIANT4], frequencies={'seqr': {'af': 0.2}, 'gnomad_genomes': {'ac': 50}},
        )

        self._assert_expected_search(
            [VARIANT1, VARIANT2, VARIANT3, VARIANT4], freqs={'seqr': {}, 'gnomad_genomes': {'af': None}},
            # [VARIANT1, VARIANT2, MULTI_FAMILY_VARIANT, VARIANT4], frequencies={'seqr': {}, 'gnomad_genomes': {'af': None}},
        )

>>>>>>> 96816c27
#         annotations = {'splice_ai': '0.0'}  # Ensures no variants are filtered out by annotation/path filters
#         self._assert_expected_search(
#             [VARIANT1, VARIANT2, VARIANT4], frequencies={'gnomad_genomes': {'af': 0.01, 'hh': 10}}, omit_data_type='SV_WES',
#             annotations=annotations, pathogenicity={'clinvar': ['pathogenic', 'likely_pathogenic', 'vus_or_conflicting']},
#         )
#
#         self._assert_expected_search(
#             [VARIANT2, VARIANT4], frequencies={'gnomad_genomes': {'af': 0.01}}, omit_data_type='SV_WES',
#             annotations=annotations, pathogenicity={'clinvar': ['pathogenic', 'vus_or_conflicting']},
#         )
#
#     def test_annotations_filter(self):
#         self._assert_expected_search([VARIANT2], pathogenicity={'hgmd': ['hgmd_other']}, omit_data_type='SV_WES')
#
#         pathogenicity = {'clinvar': ['likely_pathogenic', 'vus_or_conflicting', 'benign']}
#         self._assert_expected_search(
#             [VARIANT1, VARIANT2, MITO_VARIANT1, MITO_VARIANT3], pathogenicity=pathogenicity, sample_data=FAMILY_2_ALL_SAMPLE_DATA,
#         )
#
#         exclude = {'clinvar': pathogenicity['clinvar'][1:]}
#         pathogenicity['clinvar'] = pathogenicity['clinvar'][:1]
#         annotations = {'SCREEN': ['CTCF-only', 'DNase-only'], 'UTRAnnotator': ['5_prime_UTR_stop_codon_loss_variant']}
#         selected_transcript_variant_2 = {**VARIANT2, 'selectedMainTranscriptId': 'ENST00000408919'}
#         self._assert_expected_search(
#             [VARIANT1, selected_transcript_variant_2, VARIANT4, MITO_VARIANT3], pathogenicity=pathogenicity, annotations=annotations,
#             sample_data=FAMILY_2_ALL_SAMPLE_DATA,
#         )
#
#         self._assert_expected_search(
#             [VARIANT1, VARIANT4, MITO_VARIANT3], exclude=exclude, pathogenicity=pathogenicity,
#             annotations=annotations, sample_data=FAMILY_2_ALL_SAMPLE_DATA,
#         )
#
#         self._assert_expected_search(
#             [], pathogenicity=pathogenicity, annotations=annotations, sample_data=FAMILY_2_VARIANT_SAMPLE_DATA,
#             genome_version='GRCh37',
#         )
#
#         annotations = {
#             'missense': ['missense_variant'], 'in_frame': ['inframe_insertion', 'inframe_deletion'], 'frameshift': None,
#             'structural_consequence': ['INTRONIC', 'LOF'],
#         }
#         self._assert_expected_search(
#             [VARIANT1, VARIANT2, SELECTED_ANNOTATION_TRANSCRIPT_VARIANT_4, MITO_VARIANT2, MITO_VARIANT3], pathogenicity=pathogenicity,
#             annotations=annotations, sample_data=FAMILY_2_ALL_SAMPLE_DATA,
#         )
#
#         self._assert_expected_search(
#             [VARIANT2, SELECTED_ANNOTATION_TRANSCRIPT_VARIANT_4, GCNV_VARIANT3, GCNV_VARIANT4], annotations=annotations,
#         )
#
#         self._assert_expected_search([SV_VARIANT1], annotations=annotations, sample_data=SV_WGS_SAMPLE_DATA)
#
#         annotations['splice_ai'] = '0.005'
#         annotations['structural'] = ['gCNV_DUP', 'DEL']
#         self._assert_expected_search(
#             [VARIANT2, MULTI_FAMILY_VARIANT, SELECTED_ANNOTATION_TRANSCRIPT_VARIANT_4, GCNV_VARIANT1, GCNV_VARIANT2, GCNV_VARIANT3, GCNV_VARIANT4],
#             annotations=annotations,
#         )
#
#         self._assert_expected_search([SV_VARIANT1, SV_VARIANT4], annotations=annotations, sample_data=SV_WGS_SAMPLE_DATA)
#
#         annotations = {'other': ['non_coding_transcript_exon_variant__canonical', 'non_coding_transcript_exon_variant']}
#         self._assert_expected_search(
#             [VARIANT1, SELECTED_ANNOTATION_TRANSCRIPT_VARIANT_2, SELECTED_ANNOTATION_TRANSCRIPT_VARIANT_3, MITO_VARIANT1, MITO_VARIANT3],
#             pathogenicity=pathogenicity, annotations=annotations, sample_data=FAMILY_2_ALL_SAMPLE_DATA,
#         )
#
#         self._assert_expected_search(
#             [SELECTED_ANNOTATION_TRANSCRIPT_VARIANT_2],
#             gene_ids=LOCATION_SEARCH['gene_ids'][1:], annotations=annotations, omit_data_type='SV_WES',
#         )
#
#         annotations['other'].append('intron_variant')
#         self._assert_expected_search(
#             [SELECTED_ANNOTATION_TRANSCRIPT_VARIANT_2, SELECTED_TRANSCRIPT_MULTI_FAMILY_VARIANT],
#             gene_ids=LOCATION_SEARCH['gene_ids'][1:], annotations=annotations, omit_data_type='SV_WES',
#         )
#
#         annotations['other'] = annotations['other'][:1]
#         annotations['splice_ai'] = '0.005'
#         self._assert_expected_search(
#             [VARIANT1, VARIANT3, MITO_VARIANT1, MITO_VARIANT3],
#             pathogenicity=pathogenicity, annotations=annotations, sample_data=FAMILY_2_ALL_SAMPLE_DATA,
#         )
#
#         annotations['extended_splice_site'] = ['extended_intronic_splice_region_variant']
#         self._assert_expected_search(
#             [VARIANT1, VARIANT3, VARIANT4, MITO_VARIANT1, MITO_VARIANT3],
#             pathogenicity=pathogenicity, annotations=annotations, sample_data=FAMILY_2_ALL_SAMPLE_DATA,
#         )
#
#         annotations = {'motif_feature': ['TF_binding_site_variant'], 'regulatory_feature': ['regulatory_region_variant']}
#         self._assert_expected_search(
#             [VARIANT3, VARIANT4], annotations=annotations, sample_data=FAMILY_2_VARIANT_SAMPLE_DATA,
#         )
#
#     def test_secondary_annotations_filter(self):
#         annotations_1 = {'missense': ['missense_variant']}
#         annotations_2 = {'other': ['intron_variant']}
#
#         self._assert_expected_search(
#             [[VARIANT3, SELECTED_ANNOTATION_TRANSCRIPT_VARIANT_4]], inheritance_mode='compound_het', omit_data_type='SV_WES',
#             annotations=annotations_1, annotations_secondary=annotations_2,
#         )
#
#         self._assert_expected_search(
#             [VARIANT2, [VARIANT3, SELECTED_ANNOTATION_TRANSCRIPT_VARIANT_4]], inheritance_mode='recessive', omit_data_type='SV_WES',
#             annotations=annotations_1, annotations_secondary=annotations_2,
#         )
#
#         self._assert_expected_search(
#             [[VARIANT3, SELECTED_ANNOTATION_TRANSCRIPT_VARIANT_4]], inheritance_mode='recessive', omit_data_type='SV_WES',
#             annotations=annotations_2, annotations_secondary=annotations_1,
#         )
#
#         gcnv_annotations_1 = {'structural': ['gCNV_DUP']}
#         gcnv_annotations_2 = {'structural_consequence': ['LOF'], 'structural': []}
#
#         self._assert_expected_search(
#             [[GCNV_VARIANT3, GCNV_VARIANT4]], omit_data_type='SNV_INDEL', inheritance_mode='compound_het',
#             annotations=gcnv_annotations_1, annotations_secondary=gcnv_annotations_2,
#         )
#
#         self._assert_expected_search(
#             [GCNV_VARIANT3, [GCNV_VARIANT3, GCNV_VARIANT4]], omit_data_type='SNV_INDEL', inheritance_mode='recessive',
#             annotations=gcnv_annotations_2, annotations_secondary=gcnv_annotations_1,
#         )
#
#         # Do not return pairs where annotations match in a non-paired gene
#         gcnv_annotations_no_pair = {'structural_consequence': ['COPY_GAIN']}
#         self._assert_expected_search(
#             [], omit_data_type='SNV_INDEL', inheritance_mode='compound_het',
#             annotations=gcnv_annotations_1, annotations_secondary=gcnv_annotations_no_pair,
#         )
#
#         self._assert_expected_search(
#             [], omit_data_type='SNV_INDEL', inheritance_mode='compound_het',
#             annotations={**gcnv_annotations_1, **gcnv_annotations_no_pair},
#         )
#
#         self._assert_expected_search(
#             [[MULTI_DATA_TYPE_COMP_HET_VARIANT2, GCNV_VARIANT4]], inheritance_mode='compound_het',
#             annotations=annotations_1, annotations_secondary=gcnv_annotations_2,
#         )
#
#         self._assert_expected_search(
#             [VARIANT2, [MULTI_DATA_TYPE_COMP_HET_VARIANT2, GCNV_VARIANT4], [VARIANT3, SELECTED_ANNOTATION_TRANSCRIPT_VARIANT_4], GCNV_VARIANT3, [GCNV_VARIANT3, GCNV_VARIANT4]],
#             inheritance_mode='recessive',
#             annotations={**annotations_1, **gcnv_annotations_1}, annotations_secondary={**annotations_2, **gcnv_annotations_2},
#         )
#
#         self._assert_expected_search(
#             [VARIANT2, [MULTI_DATA_TYPE_COMP_HET_VARIANT2, GCNV_VARIANT4], MULTI_PROJECT_GCNV_VARIANT3, [GCNV_VARIANT3, GCNV_VARIANT4]],
#             inheritance_mode='recessive',
#             annotations={**annotations_1, **gcnv_annotations_1}, annotations_secondary={**annotations_2, **gcnv_annotations_2},
#             intervals=[['1', 38717636, 38724781], ['17', 38717636, 38724781]],
#             sample_data={**EXPECTED_SAMPLE_DATA, 'SV_WES': EXPECTED_SAMPLE_DATA['SV_WES'] + SECOND_PROJECT_SV_WES_SAMPLE_DATA},
#         )
#
#         self._assert_expected_search(
#             [MULTI_DATA_TYPE_COMP_HET_VARIANT2, [MULTI_DATA_TYPE_COMP_HET_VARIANT2, GCNV_VARIANT4], [GCNV_VARIANT3, GCNV_VARIANT4]],
#             inheritance_mode='recessive',
#             annotations={**annotations_1, 'structural': ['gCNV_DEL'], 'structural_consequence': ['INTRONIC']},
#             annotations_secondary={**annotations_2, **gcnv_annotations_1},
#             gene_ids=['ENSG00000277258', 'ENSG00000275023'], intervals=[['1', 38717636, 38724781], ['17', 38717636, 38724781]],
#         )
#
#         self._assert_expected_search(
#             [MULTI_DATA_TYPE_COMP_HET_VARIANT2, [MULTI_DATA_TYPE_COMP_HET_VARIANT2, GCNV_VARIANT4]],
#             inheritance_mode='recessive', annotations={**annotations_1, 'structural': [], 'structural_consequence': []},
#             annotations_secondary=gcnv_annotations_2,
#             gene_ids=['ENSG00000277258', 'ENSG00000275023'], intervals=[['1', 38717636, 38724781], ['17', 38717636, 38724781]],
#         )
#
#         sv_annotations_1 = {'structural': ['INS', 'LOF']}
#         sv_annotations_2 = {'structural': ['DEL', 'gCNV_DUP'], 'structural_consequence': ['INTRONIC']}
#
#         self._assert_expected_search(
#             [[SV_VARIANT1, SV_VARIANT2]], sample_data=SV_WGS_SAMPLE_DATA, inheritance_mode='compound_het',
#             annotations=sv_annotations_1, annotations_secondary=sv_annotations_2,
#         )
#
#         self._assert_expected_search(
#             [[SV_VARIANT1, SV_VARIANT2], SV_VARIANT4], sample_data=SV_WGS_SAMPLE_DATA, inheritance_mode='recessive',
#             annotations=sv_annotations_2, annotations_secondary=sv_annotations_1,
#         )
#
#         pathogenicity = {'clinvar': ['likely_pathogenic', 'vus_or_conflicting']}
#         self._assert_expected_search(
#             [VARIANT2, [VARIANT3, SELECTED_ANNOTATION_TRANSCRIPT_VARIANT_4]], inheritance_mode='recessive', omit_data_type='SV_WES',
#             annotations=annotations_2, annotations_secondary=annotations_1, pathogenicity=pathogenicity,
#         )
#
#         self._assert_expected_search(
#             [[MULTI_DATA_TYPE_COMP_HET_VARIANT2, GCNV_VARIANT4], [GCNV_VARIANT3, GCNV_VARIANT4]],
#             inheritance_mode='compound_het', pathogenicity=pathogenicity,
#             annotations=gcnv_annotations_2, annotations_secondary=gcnv_annotations_1,
#         )
#
#         self._assert_expected_search(
#             [VARIANT2, [MULTI_DATA_TYPE_COMP_HET_VARIANT2, GCNV_VARIANT4], GCNV_VARIANT3, [GCNV_VARIANT3, GCNV_VARIANT4]],
#             inheritance_mode='recessive', pathogenicity=pathogenicity,
#             annotations=gcnv_annotations_2, annotations_secondary=gcnv_annotations_1,
#         )
#
#         selected_transcript_annotations = {'other': ['non_coding_transcript_exon_variant']}
#         self._assert_expected_search(
#             [VARIANT2, [MULTI_DATA_TYPE_COMP_HET_VARIANT2, GCNV_VARIANT4], GCNV_VARIANT3],
#             inheritance_mode='recessive', pathogenicity=pathogenicity,
#             annotations=gcnv_annotations_2, annotations_secondary=selected_transcript_annotations,
#         )
#
#         # Search works with a different number of samples within the family
#         missing_gt_gcnv_variant = {
#             **GCNV_VARIANT4, 'genotypes': {k: v for k, v in GCNV_VARIANT4['genotypes'].items() if k != 'I000005_hg00732'}
#         }
#         self._assert_expected_search(
#             [[MULTI_DATA_TYPE_COMP_HET_VARIANT2, missing_gt_gcnv_variant]],
#             inheritance_mode='compound_het', pathogenicity=pathogenicity,
#             annotations=gcnv_annotations_2, annotations_secondary=selected_transcript_annotations,
#             sample_data={**EXPECTED_SAMPLE_DATA, 'SV_WES': SV_WES_SAMPLE_DATA['SV_WES'][:1] + SV_WES_SAMPLE_DATA['SV_WES'][2:]}
#
#         )
#
#         # Do not return pairs where annotations match in a non-paired gene
#         self._assert_expected_search(
#             [GCNV_VARIANT3], inheritance_mode='recessive',
#             annotations=gcnv_annotations_2, annotations_secondary=selected_transcript_annotations,
#         )
#
#         screen_annotations = {'SCREEN': ['CTCF-only']}
#         self._assert_expected_search(
#             [], inheritance_mode='recessive', omit_data_type='SV_WES',
#             annotations=screen_annotations, annotations_secondary=annotations_1,
#         )
#
#         self._assert_expected_search(
#             [[VARIANT3, VARIANT4]], inheritance_mode='recessive', omit_data_type='SV_WES',
#             annotations=screen_annotations, annotations_secondary=annotations_2,
#         )
#
#         self._assert_expected_search(
#             [VARIANT2, [SELECTED_ANNOTATION_TRANSCRIPT_VARIANT_3, VARIANT4]], inheritance_mode='recessive',
#             annotations=screen_annotations, annotations_secondary=selected_transcript_annotations,
#             pathogenicity=pathogenicity, omit_data_type='SV_WES',
#         )
#
#         self._assert_expected_search(
#             [SELECTED_ANNOTATION_TRANSCRIPT_VARIANT_2, [VARIANT3, VARIANT4]],
#             annotations={**selected_transcript_annotations, **screen_annotations}, annotations_secondary=annotations_2,
#             inheritance_mode='recessive', omit_data_type='SV_WES',
#         )
#
    def test_in_silico_filter(self):
        self.results_model.families.set(self.families.filter(guid='F000002_2'))
        in_silico = {'eigen': '3.5', 'mut_taster': 'N', 'vest': 0.5}
        self._assert_expected_search(
            [VARIANT1, VARIANT4], in_silico=in_silico,
#            [VARIANT1, VARIANT4, MITO_VARIANT1, MITO_VARIANT2, MITO_VARIANT3], in_silico=in_silico,
        )

#         self._assert_expected_search(
#             [GRCH37_VARIANT], genome_version='GRCh37', in_silico=in_silico,
#             sample_data=FAMILY_2_VARIANT_SAMPLE_DATA,
#         )

        in_silico['requireScore'] = True
        in_silico.pop('eigen')
        self._assert_expected_search(
            [VARIANT4], in_silico=in_silico,
#            [VARIANT4, MITO_VARIANT2], in_silico=in_silico, sample_data=FAMILY_2_ALL_SAMPLE_DATA,
        )

#         sv_in_silico = {'strvctvre': 0.1, 'requireScore': True}
#         self._assert_expected_search(
#             [GCNV_VARIANT1, GCNV_VARIANT2, GCNV_VARIANT3, GCNV_VARIANT4], omit_data_type='SNV_INDEL', in_silico=sv_in_silico,
#         )
#
#         self._assert_expected_search(
#             [SV_VARIANT4], sample_data=SV_WGS_SAMPLE_DATA, in_silico=sv_in_silico,
#         )
#
#     def test_search_errors(self):
#         search_body = get_hail_search_body(sample_data=FAMILY_2_MISSING_SAMPLE_DATA)
#         async with self.client.request('POST', '/search', json=search_body) as resp:
#             self.assertEqual(resp.status, 400)
#             reason = resp.reason
#         self.assertEqual(reason, 'The following samples are available in seqr but missing the loaded data: NA19675_1, NA19678')
#
#         search_body = get_hail_search_body(sample_data=MULTI_PROJECT_MISSING_SAMPLE_DATA)
#         async with self.client.request('POST', '/search', json=search_body) as resp:
#             self.assertEqual(resp.status, 400)
#             reason = resp.reason
#         self.assertEqual(reason, 'The following samples are available in seqr but missing the loaded data: NA19675_1, NA19678')
#
#         search_body = get_hail_search_body(
#             intervals=LOCATION_SEARCH['intervals'] + [['1', 1, 999999999]], omit_data_type='SV_WES',
#         )
#         async with self.client.request('POST', '/search', json=search_body) as resp:
#             self.assertEqual(resp.status, 400)
#             reason = resp.reason
#         self.assertEqual(reason, 'Invalid intervals: 1:1-999999999')
#
#     def test_sort(self):
#         self._assert_expected_search(
#             [_sorted(VARIANT4, [2, 2]), _sorted(MITO_VARIANT2, [11, 11]), _sorted(VARIANT2, [12, 12]),
#              _sorted(MITO_VARIANT3, [17, 17]),  _sorted(MITO_VARIANT1, [22, 22]), _sorted(VARIANT3, [26, 27]),
#              _sorted(VARIANT1, [None, None])], sample_data=FAMILY_2_ALL_SAMPLE_DATA, sort='protein_consequence',
#         )
#
#         self._assert_expected_search(
#             [_sorted(GCNV_VARIANT2, [0]), _sorted(GCNV_VARIANT3, [0]), _sorted(GCNV_VARIANT4, [0]),
#              _sorted(GCNV_VARIANT1, [3])], omit_data_type='SNV_INDEL', sort='protein_consequence',
#         )
#
#         self._assert_expected_search(
#             [_sorted(VARIANT4, [2, 2]), _sorted(GCNV_VARIANT2, [4.5, 0]), _sorted(GCNV_VARIANT3, [4.5, 0]), _sorted(GCNV_VARIANT4, [4.5, 0]),
#              _sorted(GCNV_VARIANT1, [4.5, 3]), _sorted(VARIANT2, [12, 12]),
#              _sorted(MULTI_FAMILY_VARIANT, [26, 27]), _sorted(VARIANT1, [None, None])], sort='protein_consequence',
#         )
#
#         self._assert_expected_search(
#             [_sorted(SV_VARIANT1, [11]), _sorted(SV_VARIANT2, [12]), _sorted(SV_VARIANT3, [12]), _sorted(SV_VARIANT4, [12])],
#              sample_data=SV_WGS_SAMPLE_DATA, sort='protein_consequence',
#         )
#
#         self._assert_expected_search(
#             [_sorted(VARIANT4, [2, 2]), _sorted(SELECTED_ANNOTATION_TRANSCRIPT_VARIANT_2, [12, 26]),
#              _sorted(SELECTED_ANNOTATION_TRANSCRIPT_MULTI_FAMILY_VARIANT, [26, 26])],
#             omit_data_type='SV_WES', sort='protein_consequence',
#             annotations={'other': ['non_coding_transcript_exon_variant'], 'splice_ai': '0'},
#         )
#
#         self._assert_expected_search(
#             [_sorted(VARIANT1, [4]), _sorted(VARIANT2, [8]), _sorted(MULTI_FAMILY_VARIANT, [12.5]),
#              _sorted(VARIANT4, [12.5]), GCNV_VARIANT1, GCNV_VARIANT2, GCNV_VARIANT3, GCNV_VARIANT4], sort='pathogenicity',
#         )
#
#         self._assert_expected_search(
#             [ _sorted(MITO_VARIANT3, [4]), _sorted(VARIANT1, [4, None]), _sorted(VARIANT2, [8, 3]),
#              _sorted(MITO_VARIANT1, [11]), _sorted(MITO_VARIANT2, [12.5]), _sorted(VARIANT3, [12.5, None]),
#               _sorted(VARIANT4, [12.5, None])],
#             sort='pathogenicity_hgmd', sample_data=FAMILY_2_ALL_SAMPLE_DATA,
#         )
#
#         self._assert_expected_search(
#             [_sorted(VARIANT2, [0]), _sorted(MITO_VARIANT1, [0]), _sorted(MITO_VARIANT2, [0]),
#              _sorted(VARIANT4, [0.00026519427774474025]), _sorted(VARIANT1, [0.034449315071105957]),
#              _sorted(MITO_VARIANT3, [0.05534649267792702]), _sorted(VARIANT3, [0.38041073083877563])],
#             sort='gnomad', sample_data=FAMILY_2_ALL_SAMPLE_DATA,
#         )
#
#         self._assert_expected_search(
#             [_sorted(VARIANT1, [0]), _sorted(MULTI_FAMILY_VARIANT, [0]), _sorted(VARIANT4, [0]),
#              _sorted(VARIANT2, [0.28899794816970825]), GCNV_VARIANT1, GCNV_VARIANT2, GCNV_VARIANT3, GCNV_VARIANT4],
#             sort='gnomad_exomes',
#         )
#
#         await self._assert_expected_search(
#             [_sorted(VARIANT4, [2]),_sorted(MULTI_FAMILY_VARIANT, [4]), _sorted(VARIANT1, [9]),
#              _sorted(VARIANT2, [28]), _sorted(GCNV_VARIANT3, [35]), _sorted(GCNV_VARIANT4, [115]),
#              _sorted(GCNV_VARIANT2, [284]), _sorted(GCNV_VARIANT1, [1763])],
#             sort='callset_af',
#         )
#
#        await self._assert_expected_search(
#             [_sorted(MITO_VARIANT1, [0]), _sorted(MITO_VARIANT2, [0]), _sorted(VARIANT4, [2]),
#              _sorted(MITO_VARIANT3, [3]), _sorted(VARIANT3, [4]), _sorted(VARIANT1, [9]),
#              _sorted(VARIANT2, [28])],
#             sort='callset_af', sample_data=FAMILY_2_ALL_SAMPLE_DATA,
#         )
#
#         self._assert_expected_search(
#             [_sorted(VARIANT4, [-29.899999618530273]), _sorted(VARIANT2, [-20.899999618530273]),
#              _sorted(VARIANT1, [-4.668000221252441]), _sorted(MULTI_FAMILY_VARIANT, [-2.753999948501587]),
#              GCNV_VARIANT1, GCNV_VARIANT2, GCNV_VARIANT3, GCNV_VARIANT4], sort='cadd',
#         )
#
#         self._assert_expected_search(
#             [_sorted(VARIANT4, [-0.5260000228881836]), _sorted(VARIANT2, [-0.19699999690055847]),
#              _sorted(VARIANT1, [0]), _sorted(MULTI_FAMILY_VARIANT, [0])], omit_data_type='SV_WES', sort='revel',
#         )
#
#         self._assert_expected_search(
#             [_sorted(MULTI_FAMILY_VARIANT, [-0.009999999776482582]), _sorted(VARIANT2, [0]), _sorted(VARIANT4, [0]),
#              _sorted(VARIANT1, [0])], omit_data_type='SV_WES', sort='splice_ai',
#         )
#
#         self._assert_expected_search(
#             [_sorted(VARIANT2, [-0.9977999925613403, -0.9977999925613403]), _sorted(VARIANT1, [0, 0]),
#              _sorted(MULTI_FAMILY_VARIANT, [0, 0]), _sorted(VARIANT4, [0, 0])], omit_data_type='SV_WES', sort='alphamissense',
#         )
#
#         sort = 'in_omim'
#         self._assert_expected_search(
#             [_sorted(MULTI_FAMILY_VARIANT, [0, -2]), _sorted(VARIANT2, [0, -1]), _sorted(VARIANT4, [0, -1]), _sorted(VARIANT1, [1, 0])],
#             omit_data_type='SV_WES', sort=sort, sort_metadata=OMIM_SORT_METADATA,
#         )
#
#         self._assert_expected_search(
#             [_sorted(GCNV_VARIANT3, [-1]), _sorted(GCNV_VARIANT4, [-1]), _sorted(GCNV_VARIANT1, [0]), _sorted(GCNV_VARIANT2, [0])],
#             omit_data_type='SNV_INDEL', sort=sort, sort_metadata=OMIM_SORT_METADATA,
#         )
#
#         self._assert_expected_search(
#             [_sorted(MULTI_FAMILY_VARIANT, [0, -2]), _sorted(VARIANT2, [0, -1]), _sorted(VARIANT4, [0, -1]),
#              _sorted(GCNV_VARIANT3, [0, -1]), _sorted(GCNV_VARIANT4, [0, -1]), _sorted(GCNV_VARIANT1, [0, 0]),
#              _sorted(GCNV_VARIANT2, [0, 0]),  _sorted(VARIANT1, [1, 0])], sort=sort, sort_metadata=OMIM_SORT_METADATA,
#         )
#
#         self._assert_expected_search(
#             [_sorted(VARIANT2, [0, -1]), _sorted(MULTI_FAMILY_VARIANT, [1, -1]), _sorted(VARIANT1, [1, 0]), _sorted(VARIANT4, [1, 0])],
#             omit_data_type='SV_WES', sort=sort, sort_metadata=['ENSG00000177000'],
#         )
#
#         constraint_sort_metadata = {'ENSG00000177000': 2, 'ENSG00000275023': 3, 'ENSG00000097046': 4}
#         sort = 'constraint'
#         self._assert_expected_search(
#             [_sorted(VARIANT2, [2, 2]), _sorted(MULTI_FAMILY_VARIANT, [4, 2]), _sorted(VARIANT4, [4, 4]),
#              _sorted(VARIANT1, [None, None])], omit_data_type='SV_WES', sort=sort, sort_metadata=constraint_sort_metadata,
#         )
#
#         self._assert_expected_search(
#             [_sorted(GCNV_VARIANT3, [3]), _sorted(GCNV_VARIANT4, [3]), _sorted(GCNV_VARIANT1, [None]),
#              _sorted(GCNV_VARIANT2, [None])], omit_data_type='SNV_INDEL', sort=sort, sort_metadata=constraint_sort_metadata,
#         )
#
#         self._assert_expected_search(
#             [_sorted(VARIANT2, [2, 2]), _sorted(GCNV_VARIANT3, [3, 3]), _sorted(GCNV_VARIANT4, [3, 3]),
#              _sorted(MULTI_FAMILY_VARIANT, [4, 2]), _sorted(VARIANT4, [4, 4]), _sorted(VARIANT1, [None, None]),
#              _sorted(GCNV_VARIANT1, [None, None]), _sorted(GCNV_VARIANT2, [None, None])],
#             sort=sort, sort_metadata=constraint_sort_metadata,
#         )
#
#         self._assert_expected_search(
#             [_sorted(VARIANT2, [3, 3]), _sorted(MULTI_FAMILY_VARIANT, [None, 3]), _sorted(VARIANT1, [None, None]),
#              _sorted(VARIANT4, [None, None])], omit_data_type='SV_WES', sort='prioritized_gene',
#             sort_metadata={'ENSG00000177000': 3},
#         )
#
#         self._assert_expected_search(
#             [_sorted(MULTI_PROJECT_VARIANT1, [2]), _sorted(MULTI_PROJECT_VARIANT2, [2]),
#              _sorted(VARIANT3, [2]), _sorted(VARIANT4, [2]), _sorted(PROJECT_2_VARIANT, [11])],
#             sort='family_guid', sample_data=MULTI_PROJECT_SAMPLE_DATA,
#         )
#
#         # size sort only applies to SVs, so has no impact on other variant
#         self._assert_expected_search(
#             [_sorted(GCNV_VARIANT1, [-171766]), _sorted(GCNV_VARIANT2, [-17768]), _sorted(GCNV_VARIANT4, [-14487]),
#              _sorted(GCNV_VARIANT3, [-2666]), VARIANT1, VARIANT2, MULTI_FAMILY_VARIANT, VARIANT4], sort='size',
#         )
#
#         self._assert_expected_search(
#             [_sorted(SV_VARIANT4, [-46343]), _sorted(SV_VARIANT1, [-104]), _sorted(SV_VARIANT2, [-50]),
#              _sorted(SV_VARIANT3, [-50])], sample_data=SV_WGS_SAMPLE_DATA, sort='size',
#         )
#
#         # sort applies to compound hets
#         self._assert_expected_search(
#             [[_sorted(VARIANT4, [-0.5260000228881836]), _sorted(VARIANT3, [0])],
#              _sorted(VARIANT2, [-0.19699999690055847])],
#             sort='revel', inheritance_mode='recessive', omit_data_type='SV_WES', **COMP_HET_ALL_PASS_FILTERS,
#         )
#
#         self._assert_expected_search(
#             [[_sorted(VARIANT3, [-0.009999999776482582]),  _sorted(VARIANT4, [0])], _sorted(VARIANT2, [0])],
#             sort='splice_ai', inheritance_mode='recessive', omit_data_type='SV_WES', **COMP_HET_ALL_PASS_FILTERS,
#         )
#
#     def test_multi_data_type_comp_het_sort(self):
#         self._assert_expected_search(
#             [[_sorted(VARIANT4, [2, 2]), _sorted(VARIANT3, [26, 27])],
#              _sorted(GCNV_VARIANT3, [4.5, 0]), [_sorted(GCNV_VARIANT3, [0]), _sorted(GCNV_VARIANT4, [0])],
#              [_sorted(GCNV_VARIANT4, [4.5, 0]), _sorted(MULTI_DATA_TYPE_COMP_HET_VARIANT2, [12, 12])],
#              _sorted(VARIANT2, [12, 12])],
#             sort='protein_consequence', inheritance_mode='recessive', **COMP_HET_ALL_PASS_FILTERS,
#         )
#
#         self._assert_expected_search(
#             [[_sorted(GCNV_VARIANT4, [-14487]), _sorted(GCNV_VARIANT3, [-2666])],
#              [_sorted(GCNV_VARIANT4, [-14487]), MULTI_DATA_TYPE_COMP_HET_VARIANT2],
#              [VARIANT3, VARIANT4]],
#             sort='size', inheritance_mode='compound_het', **COMP_HET_ALL_PASS_FILTERS,
#         )
#
#         self._assert_expected_search(
#             [[_sorted(MULTI_DATA_TYPE_COMP_HET_VARIANT2, [8]), GCNV_VARIANT4],
#              [_sorted(VARIANT3, [12.5]), _sorted(VARIANT4, [12.5])],
#              [GCNV_VARIANT3, GCNV_VARIANT4]],
#             sort='pathogenicity', inheritance_mode='compound_het', **COMP_HET_ALL_PASS_FILTERS,
#         )
#
#         self._assert_expected_search(
#             [[_sorted(VARIANT4, [-0.6869999766349792]), _sorted(VARIANT3, [0])], _sorted(VARIANT2, [0]),
#              [_sorted(MULTI_DATA_TYPE_COMP_HET_VARIANT2, [0]), GCNV_VARIANT4],
#              GCNV_VARIANT3, [GCNV_VARIANT3, GCNV_VARIANT4]],
#             sort='mut_pred', inheritance_mode='recessive', **COMP_HET_ALL_PASS_FILTERS,
#         )
#
#         self._assert_expected_search(
#             [[_sorted(VARIANT3, [-0.009999999776482582]), _sorted(VARIANT4, [0])],
#              [_sorted(MULTI_DATA_TYPE_COMP_HET_VARIANT2, [0]), GCNV_VARIANT4],
#              [GCNV_VARIANT3, GCNV_VARIANT4]],
#             sort='splice_ai', inheritance_mode='compound_het', **COMP_HET_ALL_PASS_FILTERS,
#         )
#
#         self._assert_expected_search(
#             [[_sorted(GCNV_VARIANT3, [-0.7860000133514404]), _sorted(GCNV_VARIANT4, [-0.7099999785423279])],
#              [_sorted(GCNV_VARIANT4, [-0.7099999785423279]), MULTI_DATA_TYPE_COMP_HET_VARIANT2],
#              [VARIANT3, VARIANT4]],
#             sort='strvctvre', inheritance_mode='compound_het', **COMP_HET_ALL_PASS_FILTERS,
#         )
#
#         await self._assert_expected_search(
#             [[_sorted(VARIANT4, [2]), _sorted(VARIANT3, [4])],
#              [_sorted(MULTI_DATA_TYPE_COMP_HET_VARIANT2, [28]), _sorted(GCNV_VARIANT4, [115])],
#              [_sorted(GCNV_VARIANT3, [35]), _sorted(GCNV_VARIANT4, [115])]],
#             sort='callset_af', inheritance_mode='compound_het', **COMP_HET_ALL_PASS_FILTERS,
#         )
#
#         self._assert_expected_search(
#             [[_sorted(VARIANT3, [0]), _sorted(VARIANT4, [0])],
#              [_sorted(MULTI_DATA_TYPE_COMP_HET_VARIANT2, [0.28899794816970825]), GCNV_VARIANT4],
#              [GCNV_VARIANT3, GCNV_VARIANT4]],
#             sort='gnomad_exomes', inheritance_mode='compound_het', **COMP_HET_ALL_PASS_FILTERS,
#         )
#
#         self._assert_expected_search(
#             [[_sorted(VARIANT3, [0, -2]), _sorted(VARIANT4, [0, -1])],
#              [_sorted(GCNV_VARIANT3, [-1]), _sorted(GCNV_VARIANT4, [-1])],
#              [_sorted(GCNV_VARIANT4, [0, -1]), _sorted(MULTI_DATA_TYPE_COMP_HET_VARIANT2, [1, -1])]],
#             sort='in_omim', sort_metadata=OMIM_SORT_METADATA, inheritance_mode='compound_het', **COMP_HET_ALL_PASS_FILTERS,
#         )<|MERGE_RESOLUTION|>--- conflicted
+++ resolved
@@ -623,23 +623,10 @@
 #         self._assert_expected_search(
 #             [SV_VARIANT1, SV_VARIANT3, SV_VARIANT4], frequencies={'gnomad_svs': {'af': 0.001}}, sample_data=SV_WGS_SAMPLE_DATA,
 #         )
-<<<<<<< HEAD
-#
-#         self._assert_expected_search(
-#             [VARIANT4], frequencies={'seqr': {'ac': 10}, 'gnomad_genomes': {'ac': 50}},
-#             omit_data_type='SV_WES',
-#         )
-#
-#         self._assert_expected_search(
-#             [VARIANT1, VARIANT2, MULTI_FAMILY_VARIANT, VARIANT4], frequencies={'seqr': {}, 'gnomad_genomes': {'af': None}},
-#             omit_data_type='SV_WES',
-#         )
-#
-=======
 
         self._assert_expected_search(
             [VARIANT2, VARIANT4], freqs={'gnomad_genomes': {'ac': 50}},
-            # [VARIANT4], frequencies={'seqr': {'af': 0.2}, 'gnomad_genomes': {'ac': 50}},
+            # [VARIANT4], frequencies={'seqr': {'ac': 10}, 'gnomad_genomes': {'ac': 50}},
         )
 
         self._assert_expected_search(
@@ -647,7 +634,6 @@
             # [VARIANT1, VARIANT2, MULTI_FAMILY_VARIANT, VARIANT4], frequencies={'seqr': {}, 'gnomad_genomes': {'af': None}},
         )
 
->>>>>>> 96816c27
 #         annotations = {'splice_ai': '0.0'}  # Ensures no variants are filtered out by annotation/path filters
 #         self._assert_expected_search(
 #             [VARIANT1, VARIANT2, VARIANT4], frequencies={'gnomad_genomes': {'af': 0.01, 'hh': 10}}, omit_data_type='SV_WES',
