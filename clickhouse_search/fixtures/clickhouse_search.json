[
{
    "model": "clickhouse_search.annotationssnvindel",
    "pk": 1,
    "fields": {
      "key": 1,
      "xpos": 1000010439,
      "chrom": "1",
      "pos": 10439,
      "ref": "AC",
      "alt": "A",
      "variant_id": "1-10439-AC-A",
      "rsid": "rs112766696",
      "caid": "CA16717152",
      "lifted_over_chrom": "1",
      "lifted_over_pos": 10439,
      "hgmd": [null, null],
      "screen_region_type": null,
      "predictions": [4.668000221252441, null, null, null, null, null, null, null, null, null, null, null, null, null],
      "populations": [
        [0, 0, 0, 0, 0, 0, 0],
        [0, 0, 0, 0, 0, 0],
        [927, 0.03445, 26912, 0.04028, 0, 48],
        [20757, 0.07842, 264690, 20757, 0]
      ],
      "sorted_transcript_consequences": [],
      "sorted_motif_feature_consequences": [],
      "sorted_regulatory_feature_consequences": []
    }
}, {
    "model": "clickhouse_search.annotationssnvindel",
    "pk": 2,
    "fields": {
      "key": 2,
      "xpos": 1038724419,
      "chrom": "1",
      "pos": 38724419,
      "ref": "T",
      "alt": "G",
      "variant_id": "1-38724419-T-G",
      "rsid": "rs1801131",
      "caid": null,
      "lifted_over_chrom": "1",
      "lifted_over_pos": 11854476,
      "hgmd": ["CM981315", 3],
      "screen_region_type": null,
      "predictions": [20.9, 2.001, 0, 5.86851, 0.28205, null, 3, 0.1, 0.46558, 0.197, 0.05, 0, 4, 0.211],
      "populations": [
        [35805, 0.295, 121372, 0.4153, 0, 24061, 5872],
        [72672, 0.289, 251462, 0.41165, 0, 11567],
        [0, 0, 0, 0, 0, 0],
        [65154, 0.24615, 264690, 47604, 8775]
      ],
      "sorted_transcript_consequences": [
        [0.99779, 1, ["missense_variant"], false, null, "ENSG00000177000"],
        [null, null, ["5_prime_UTR_variant"], false, "5_prime_UTR_stop_codon_loss_variant", "ENSG00000177000"],
        [null, null, ["5_prime_UTR_variant"], false, "5_prime_UTR_stop_codon_loss_variant", "ENSG00000177000"],
        [0.99779, null, ["missense_variant", "NMD_transcript_variant"], false, null, "ENSG00000277258"],
        [null, null, ["missense_variant"], false, null, "ENSG00000177000"],
        [null, null, ["non_coding_transcript_exon_variant"], false, null, "ENSG00000177000"],
        [null, null, ["non_coding_transcript_exon_variant"], false, null, "ENSG00000177000"]
      ],
      "sorted_motif_feature_consequences": [],
      "sorted_regulatory_feature_consequences": []
    }
}, {
    "model": "clickhouse_search.annotationssnvindel",
    "pk": 3,
    "fields": {
      "key": 3,
      "xpos": 1091502721,
      "chrom": "1",
      "pos": 91502721,
      "ref": "G",
      "alt": "A",
      "variant_id": "1-91502721-G-A",
      "rsid": "rs13447464",
      "caid": "CA10960369",
      "lifted_over_chrom": "1",
      "lifted_over_pos": 91968278,
      "hgmd": [null, null],
      "screen_region_type": null,
      "predictions": [2.754, 1.378, null, 0.73896, null, null, null, null, null, null, null, 0.01, 2, null],
      "populations": [
        [0, 0, 0, 0, 0, 0, 0],
        [0, 0, 0, 0, 0, 0],
        [57757, 0.38041, 151828, 0.47978, 0, 12204],
        [95998, 0.362681, 264690, 57260, 19369]
      ],
      "sorted_transcript_consequences": [
        [null, 1, ["intron_variant"], false, null, "ENSG00000097046"],
        [null, null, ["intron_variant"], false, null, "ENSG00000177000"],
        [null, null, ["intron_variant"], false, null, "ENSG00000097046"],
        [null, null, ["non_coding_transcript_exon_variant"], false, null, "ENSG00000097046"]
      ],
      "sorted_motif_feature_consequences": [],
      "sorted_regulatory_feature_consequences": [
        [1, [2], "ENSR00000009706"]
      ]
    }
}, {
    "model": "clickhouse_search.annotationssnvindel",
    "pk": 4,
    "fields": {
      "key": 4,
      "xpos": 1091511686,
      "chrom": "1",
      "pos": 91511686,
      "ref": "T",
      "alt": "G",
      "variant_id": "1-91511686-T-G",
      "rsid": null,
      "caid": "CA341062623",
      "lifted_over_chrom": "1",
      "lifted_over_pos": 91977243,
      "hgmd": [null, null],
      "screen_region_type": 1,
      "predictions": [29.9, 9.491, 0, 0.23005, 0.83268, 0.687, 2, 0, 0.69959, 0.526, 0, 0, 4, 0.858],
      "populations": [
        [0, 0, 0, 0, 0, 0, 0],
        [0, 0, 0, 0, 0, 0],
        [39, 0.00027, 147062, 0.0015, 0, 0],
        [0, 0, 0, 0, 0]
      ],
      "sorted_transcript_consequences": [
        [null, null, ["splice_donor_variant"], true, null, "ENSG00000097046"],
        [null, 1, ["missense_variant"], false, null, "ENSG00000097046"],
        [null, null, ["missense_variant"], false, null, "ENSG00000097046"]
      ],
      "sorted_motif_feature_consequences": [
        [[2], "ENSM00093424674"],
        [[2], "ENSM00036268032"]
      ],
      "sorted_regulatory_feature_consequences": [
        [1, [2], "ENSR00000040341"]
      ]
    }
}, {
    "model": "clickhouse_search.annotationssnvindel",
    "pk": 5,
    "fields": {
      "key": 5,
      "xpos": 1000010146,
      "chrom": "1",
      "pos": 10146,
      "ref": "ACC",
      "alt": "A",
      "variant_id": "1-10146-ACC-A",
      "rsid": "rs375931351",
      "caid": "CA520798130",
      "lifted_over_chrom": "1",
      "lifted_over_pos": 10146,
      "hgmd": [null, null],
      "screen_region_type": null,
      "predictions": [4.65299, null, null, null, null, null, null, null, null, null, null, null, null, null],
      "populations": [
        [0, 0, 0, 0, 0, 0, 0],
        [0, 0, 0, 0, 0, 0],
        [2, 0.00012, 16090, 0.00233, 0, 0],
        [0, 0, 0, 0, 0]
      ],
      "sorted_transcript_consequences": [],
      "sorted_motif_feature_consequences": [],
      "sorted_regulatory_feature_consequences": []
    }
}, {
    "model": "clickhouse_search.annotationssnvindel",
    "pk": 6,
    "fields": {
      "key": 6,
      "xpos": 1000094818,
      "chrom": "1",
      "pos": 94818,
      "ref": "T",
      "alt": "C",
      "variant_id": "1-94818-T-C",
      "rsid": null,
      "caid": null,
      "lifted_over_chrom": "1",
      "lifted_over_pos": 94818,
      "hgmd": [null, null],
      "screen_region_type": null,
      "predictions": [1.92299, 2.24799, null, null, null, null, null, null, null, null, null, null, null, null],
      "populations": [
        [0, 0, 0, 0, 0, 0, 0],
        [0, 0, 0, 0, 0, 0],
        [4, 0.000044254640670260414, 90386, 0.00011118523252662271, 0, 0],
        [13, 0.00004911409996566363, 264690, 13, 0]
      ],
      "sorted_transcript_consequences": [],
      "sorted_motif_feature_consequences": [],
      "sorted_regulatory_feature_consequences": []
    }
}, {
    "model": "clickhouse_search.clinvar",
    "pk": 1,
    "fields": {
      "key": 1,
      "allele_id": 19473,
      "conflicting_pathogenicities": [],
      "gold_stars": null,
      "submitters": [],
      "conditions": [],
      "assertions": [],
      "pathogenicity": "Likely_pathogenic"
    }
}, {
    "model": "clickhouse_search.clinvar",
    "pk": 2,
    "fields": {
      "key": 2,
      "allele_id": 18560,
      "conflicting_pathogenicities": [
        [1, "Likely_pathogenic"],
        [1, "Uncertain_significance"],
        [1, "Likely_benign"],
        [5, "Benign"]
      ],
      "gold_stars": 1,
      "submitters": [
        "Broad Center for Mendelian Genomics, Broad Institute of MIT and Harvard",
        "Illumina Laboratory Services, Illumina",
        "Blueprint Genetics",
        "GenomeConnect, ClinGen"
      ],
      "conditions": [
        "ABCA4-Related Disorders",
        "Severe early-childhood-onset retinal dystrophy",
        "not specified",
        "not provided"
      ],
      "assertions": [
        "other"
      ],
      "pathogenicity": "Conflicting_classifications_of_pathogenicity"
    }
}, {
    "model": "clickhouse_search.entriessnvindel",
    "pk": 1,
    "fields": {
      "key": 1,
      "project_guid": "R0001_1kg",
      "family_guid": "F000002_2",
      "sample_type": "WES",
      "xpos": 1000010439,
      "is_gnomad_gt_5_percent": false,
      "filters": [],
      "sign": 1,
      "calls": [
        ["HG00733", 0, 20, 0, 60],
        ["HG00732", 0, 0, 0, 24],
        ["HG00731", 1, 99, 0.5, 10]
      ]
    }
}, {
    "model": "clickhouse_search.entriessnvindel",
    "pk": 2,
    "fields": {
      "key": 2,
      "project_guid": "R0001_1kg",
      "family_guid": "F000002_2",
      "sample_type": "WES",
      "xpos": 1038724419,
      "is_gnomad_gt_5_percent": false,
      "filters": [],
      "sign": 1,
      "calls": [
        ["HG00733", 0, 40, 0, 33],
        ["HG00732", 1, 99, 0.625, 32],
        ["HG00731", 2, 99, 1, 36]
      ]
    }
}, {
    "model": "clickhouse_search.entriessnvindel",
    "pk": 3,
    "fields": {
      "key": 3,
      "project_guid": "R0001_1kg",
      "family_guid": "F000002_2",
      "sample_type": "WES",
      "xpos": 1091502721,
      "is_gnomad_gt_5_percent": true,
      "filters": [],
      "sign": 1,
      "calls": [
        ["HG00733", 1, 99, 0.40741, 27],
        ["HG00732", 0, 99, 0.45946, 37],
        ["HG00731", 1, 99, 1, 40]
      ]
    }
}, {
    "model": "clickhouse_search.entriessnvindel",
    "pk": 4,
    "fields": {
      "key": 4,
      "project_guid": "R0001_1kg",
      "family_guid": "F000002_2",
      "sample_type": "WES",
      "xpos": 1091511686,
      "is_gnomad_gt_5_percent": false,
      "filters": [
        "VQSRTrancheSNP99.95to100.00"
      ],
      "sign": 1,
      "calls": [
        ["HG00733", 0, 0, 0, 45],
        ["HG00732", 0, 0, 0, 24],
        ["HG00731", 1, 58, 0.17241, 29]
      ]
    }
}, {
    "model": "clickhouse_search.entriessnvindel",
    "pk": 5,
    "fields": {
      "key": 3,
      "project_guid": "R0001_1kg",
      "family_guid": "F000003_3",
      "sample_type": "WES",
      "xpos": 1091502721,
      "is_gnomad_gt_5_percent": true,
      "filters": [],
      "sign": 1,
      "calls": [
        ["NA20872", 1, 99, 0.34285714285714286, 35],
        ["NA20870", 1, 99, 0.6785714285714286, 28]
      ]
    }
}, {
    "model": "clickhouse_search.entriessnvindel",
    "pk": 6,
    "fields": {
      "key": 1,
      "project_guid": "R0003_test",
      "family_guid": "F000011_11",
      "sample_type": "WES",
      "xpos": 1000010439,
      "is_gnomad_gt_5_percent": false,
      "filters": [],
      "sign": 1,
      "calls": [
        ["NA20885", 2, 16, 1, 6]
      ]
    }
}, {
    "model": "clickhouse_search.entriessnvindel",
    "pk": 7,
    "fields": {
      "key": 2,
      "project_guid": "R0003_test",
      "family_guid": "F000011_11",
      "sample_type": "WES",
      "xpos": 1038724419,
      "is_gnomad_gt_5_percent": false,
      "filters": [],
      "sign": 1,
      "calls": [
        ["NA20885", 1, 99, 0.5, 28]
      ]
    }
}, {
    "model": "clickhouse_search.entriessnvindel",
    "pk": 8,
    "fields": {
      "key": 5,
      "project_guid": "R0003_test",
      "family_guid": "F000011_11",
      "sample_type": "WES",
      "xpos": 1000010146,
      "is_gnomad_gt_5_percent": false,
      "filters": [],
      "sign": 1,
      "calls": [
        ["NA20885", 1, 14, 0.875, 8]
      ]
    }
}, {
    "model": "clickhouse_search.entriessnvindel",
    "pk": 9,
    "fields": {
      "key": 1,
      "project_guid": "R0003_test",
      "family_guid": "F000011_11",
      "sample_type": "WGS",
      "xpos": 1000010439,
      "is_gnomad_gt_5_percent": false,
      "filters": [],
      "sign": 1,
      "calls": [
        ["NA20885", 2, 16, 1, 6]
      ]
    }
}, {
    "model": "clickhouse_search.entriessnvindel",
    "pk": 10,
    "fields": {
      "key": 2,
      "project_guid": "R0003_test",
      "family_guid": "F000011_11",
      "sample_type": "WGS",
      "xpos": 1038724419,
      "is_gnomad_gt_5_percent": false,
      "filters": [],
      "sign": 1,
      "calls": [
        ["NA20885", 1, 99, 0.5, 28]
      ]
    }
}, {
    "model": "clickhouse_search.entriessnvindel",
    "pk": 11,
    "fields": {
      "key": 5,
      "project_guid": "R0003_test",
      "family_guid": "F000011_11",
      "sample_type": "WGS",
      "xpos": 1000010146,
      "is_gnomad_gt_5_percent": false,
      "filters": [],
      "sign": 1,
      "calls": [
        ["NA20885", 1, 14, 0.875, 8]
      ]
    }
}, {
  "model": "reference_data.omim",
  "pk": 100,
  "fields": {
      "gene": 60,
      "mim_number": 147572,
      "gene_description": "ISG15 ubiquitin-like modifier",
      "comments": "",
      "phenotype_inheritance": "Autosomal recessive",
      "phenotype_mim_number": 616126,
      "phenotype_description": "Immunodeficiency 38",
      "chrom": "1",
      "start": 11869,
      "end": 14409,
      "phenotype_map_method": "3"
  }
}, {
  "model": "reference_data.omim",
  "pk": 101,
  "fields": {
      "gene": 61,
      "mim_number": 147573,
      "gene_description": "ISG15 ubiquitin-like modifier",
      "comments": "",
      "phenotype_inheritance": "Autosomal recessive",
      "phenotype_mim_number": 616126,
      "phenotype_description": "Immunodeficiency 38",
      "chrom": "1",
      "start": 11869,
      "end": 14409,
      "phenotype_map_method": "3"
  }
}, {
    "model": "reference_data.geneconstraint",
    "pk": 100,
    "fields": {
        "gene": 60,
        "mis_z": -0.7773,
        "mis_z_rank": 1,
        "louef": 1.606,
        "louef_rank": 0,
        "pLI": 0.00090576,
        "pLI_rank": 1
    }
}, {
    "model": "reference_data.geneconstraint",
    "pk": 101,
    "fields": {
        "gene": 61,
        "mis_z": -0.7773,
        "mis_z_rank": 3,
        "louef": 1.606,
        "louef_rank": 0,
        "pLI": 0.00090576,
        "pLI_rank": 1
    }
}, {
    "model": "seqr.phenotypeprioritization",
    "pk": 100,
    "fields": {
        "guid": "PP000100_NA19675_1ENSG00000268",
        "created_date": "2024-05-02T06:42:55.397Z",
        "created_by": null,
        "individual": 4,
        "gene_id": "ENSG00000177000",
        "tool": "exomiser",
        "rank": 5,
        "disease_id": "OMIM:618460",
        "disease_name": "Khan-Khan-Katsanis syndrome",
        "scores": {
            "exomiser_score": 0.977923765,
            "phenotype_score": 0.603998205,
            "variant_score": 1
        }
    }
}, {
    "model": "seqr.phenotypeprioritization",
    "pk": 101,
    "fields": {
<<<<<<< HEAD
        "guid": "PP000100_NA19675_1ENSG00000268",
=======
        "guid": "PP000101_NA19675_1ENSG00000268",
>>>>>>> 221d7fa7
        "created_date": "2024-05-02T06:42:55.397Z",
        "created_by": null,
        "individual": 5,
        "gene_id": "ENSG00000177000",
        "tool": "exomiser",
        "rank": 3,
        "disease_id": "OMIM:618460",
        "disease_name": "Khan-Khan-Katsanis syndrome",
        "scores": {
            "exomiser_score": 0.977923765,
            "phenotype_score": 0.603998205,
            "variant_score": 1
        }
    }
}
]<|MERGE_RESOLUTION|>--- conflicted
+++ resolved
@@ -500,11 +500,7 @@
     "model": "seqr.phenotypeprioritization",
     "pk": 101,
     "fields": {
-<<<<<<< HEAD
-        "guid": "PP000100_NA19675_1ENSG00000268",
-=======
         "guid": "PP000101_NA19675_1ENSG00000268",
->>>>>>> 221d7fa7
         "created_date": "2024-05-02T06:42:55.397Z",
         "created_by": null,
         "individual": 5,
