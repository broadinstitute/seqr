from clickhouse_backend.models import ArrayField, StringField
from collections import defaultdict
from django.contrib.postgres.aggregates import ArrayAgg
from django.core.exceptions import ObjectDoesNotExist
from django.db import connections
from django.db.models import F, Min, Q
from django.db.models.functions import JSONObject
import json

from clickhouse_search.backend.fields import NamedTupleField
from clickhouse_search.backend.functions import Array, ArrayFilter, ArrayIntersect, ArraySort, GroupArrayArray, If, Tuple, \
    ArrayDistinct, ArrayMap
from clickhouse_search.models import ENTRY_CLASS_MAP, ANNOTATIONS_CLASS_MAP, TRANSCRIPTS_CLASS_MAP, KEY_LOOKUP_CLASS_MAP, \
    BaseClinvar, BaseAnnotationsMitoSnvIndel, BaseAnnotationsGRCh37SnvIndel, BaseAnnotationsSvGcnv
from reference_data.models import GeneConstraint, Omim, GENOME_VERSION_LOOKUP
from seqr.models import Sample, PhenotypePrioritization, Individual
from seqr.utils.logging_utils import SeqrLogger
from seqr.utils.search.constants import MAX_VARIANTS, XPOS_SORT_KEY, PATHOGENICTY_SORT_KEY, PATHOGENICTY_HGMD_SORT_KEY, \
    PRIORITIZED_GENE_SORT, COMPOUND_HET, COMPOUND_HET_ALLOW_HOM_ALTS, RECESSIVE
from seqr.views.utils.json_utils import DjangoJSONEncoderWithSets
from settings import CLICKHOUSE_SERVICE_HOSTNAME

logger = SeqrLogger(__name__)

BATCH_SIZE = 10000

TRANSCRIPT_CONSEQUENCES_FIELD = 'sortedTranscriptConsequences'
SELECTED_GENE_FIELD = 'selectedGeneId'
SELECTED_TRANSCRIPT_FIELD = 'selectedTranscript'


def get_clickhouse_variants(samples, search, user, previous_search_results, genome_version,page=1, num_results=100, sort=None, **kwargs):
    sample_data_by_dataset_type = _get_sample_data(samples)
    results = []
    family_guid = None
    inheritance_mode = search.get('inheritance_mode')
    has_comp_het = inheritance_mode in {RECESSIVE, COMPOUND_HET}
    for dataset_type, sample_data in sample_data_by_dataset_type.items():
        logger.info(f'Loading {dataset_type} data for {len(set(sample_data["family_guids"]))} families', user)

        entry_cls = ENTRY_CLASS_MAP[genome_version][dataset_type]
        annotations_cls = ANNOTATIONS_CLASS_MAP[genome_version][dataset_type]
        family_guid = sample_data['family_guids'][0]
        is_multi_project = len(sample_data['project_guids']) > 1

        dataset_results = []
        if inheritance_mode != COMPOUND_HET:
            result_q = _get_search_results_queryset(entry_cls, annotations_cls, sample_data, skip_individual_guid=is_multi_project, **search)
            dataset_results += _evaluate_results(result_q)
        if has_comp_het:
            comp_het_sample_data = sample_data
            if is_multi_project and dataset_type == Sample.DATASET_TYPE_VARIANT_CALLS and _is_x_chrom_only(**search):
                comp_het_sample_data = _no_affected_male_families(sample_data, user)
            result_q = _get_data_type_comp_het_results_queryset(entry_cls, annotations_cls, comp_het_sample_data, skip_individual_guid=is_multi_project, **search)
            dataset_results += _evaluate_results(result_q, is_comp_het=True)

        if is_multi_project:
            _add_individual_guids(dataset_results, sample_data)
        results += dataset_results

    if has_comp_het and Sample.DATASET_TYPE_VARIANT_CALLS in sample_data_by_dataset_type and any(
        dataset_type.startswith(Sample.DATASET_TYPE_SV_CALLS) for dataset_type in sample_data_by_dataset_type
    ):
        results += _get_multi_data_type_comp_het_results_queryset(genome_version, sample_data_by_dataset_type, user, **search)

    cache_results = get_clickhouse_cache_results(results, sort, family_guid)
    previous_search_results.update(cache_results)

    logger.info(f'Total results: {cache_results["total_results"]}', user)

    return format_clickhouse_results(cache_results['all_results'][(page-1)*num_results:page*num_results], genome_version)


def _get_search_results_queryset(entry_cls, annotations_cls, sample_data, **search_kwargs):
    entries = entry_cls.objects.search(sample_data, **search_kwargs)
    results = annotations_cls.objects.subquery_join(entries).search(**search_kwargs)
    return results.result_values()


def _evaluate_results(result_q, is_comp_het=False):
    results = [list(result[1:]) if is_comp_het else result for result in result_q[:MAX_VARIANTS + 1]]
    if len(results) > MAX_VARIANTS:
        from seqr.utils.search.utils import InvalidSearchException
        raise InvalidSearchException('This search returned too many results')
    return results

def _get_multi_data_type_comp_het_results_queryset(genome_version, sample_data_by_dataset_type, user, annotations=None, annotations_secondary=None, inheritance_mode=None, **search_kwargs):
    if annotations_secondary:
        annotations = {
            **annotations,
            **{k: v + annotations[k] if k in annotations else v for k, v in annotations_secondary.items()},
        }

    entry_cls = ENTRY_CLASS_MAP[genome_version][Sample.DATASET_TYPE_VARIANT_CALLS]
    annotations_cls = ANNOTATIONS_CLASS_MAP[genome_version][Sample.DATASET_TYPE_VARIANT_CALLS]
    snv_indel_sample_data = sample_data_by_dataset_type[Sample.DATASET_TYPE_VARIANT_CALLS]
    snv_indel_families = set(snv_indel_sample_data['family_guids'])
    skip_individual_guid = len(snv_indel_sample_data['project_guids']) > 1

    results = []
    for sample_type in [Sample.SAMPLE_TYPE_WES, Sample.SAMPLE_TYPE_WGS]:
        sv_dataset_type = f'{Sample.DATASET_TYPE_SV_CALLS}_{sample_type}'
        sv_sample_data = sample_data_by_dataset_type.get(sv_dataset_type, {})
        sv_families = set(sv_sample_data.get('family_guids', []))
        families = snv_indel_families.intersection(sv_families)
        if not families:
            continue
        logger.info(f'Loading {Sample.DATASET_TYPE_VARIANT_CALLS}/{sv_dataset_type} data for {len(families)} families', user)

        entries = entry_cls.objects.search({
            **snv_indel_sample_data,
            'family_guids': list(families),
            'samples': [s for s in snv_indel_sample_data['samples'] if s['family_guid'] in families]
        }, skip_individual_guid=skip_individual_guid, **search_kwargs, annotations=annotations, inheritance_mode=COMPOUND_HET_ALLOW_HOM_ALTS, annotate_carriers=True, annotate_hom_alts=True)
        snv_indel_q = annotations_cls.objects.subquery_join(entries).search(**search_kwargs, annotations=annotations)

        sv_sample_data = {
            **sv_sample_data,
            'family_guids': list(families),
            'samples': [s for s in sv_sample_data['samples'] if s['family_guid'] in families]
        }
        sv_entries = ENTRY_CLASS_MAP[genome_version][sv_dataset_type].objects.search(
            sv_sample_data, **search_kwargs, annotations=annotations, inheritance_mode=COMPOUND_HET, annotate_carriers=True,
        )
        sv_annotations_cls = ANNOTATIONS_CLASS_MAP[genome_version][sv_dataset_type]
        sv_q = sv_annotations_cls.objects.subquery_join(sv_entries).search(**search_kwargs, annotations=annotations)

        result_q = _get_comp_het_results_queryset(annotations_cls, snv_indel_q, sv_q, len(families))
        dataset_results = _evaluate_results(result_q, is_comp_het=True)
        if skip_individual_guid:
            _add_individual_guids(dataset_results, sv_sample_data)
        results += dataset_results

    return results


def _get_data_type_comp_het_results_queryset(entry_cls, annotations_cls, sample_data, annotations=None, annotations_secondary=None, inheritance_mode=None, **search_kwargs):
    entries = entry_cls.objects.search(
        sample_data, **search_kwargs, inheritance_mode=COMPOUND_HET, annotations=annotations, annotate_carriers=True,
    )

    primary_q = annotations_cls.objects.subquery_join(entries).search(annotations=annotations, **search_kwargs)
    secondary_q = annotations_cls.objects.subquery_join(entries).search(
        annotations=annotations_secondary or annotations, **search_kwargs,
    )

    return _get_comp_het_results_queryset(annotations_cls, primary_q, secondary_q, len(set(sample_data['family_guids'])))


def _get_comp_het_results_queryset(annotations_cls, primary_q, secondary_q, num_families):
    results = annotations_cls.objects.search_compound_hets(primary_q, secondary_q)

    if results.has_annotation('primary_carriers') and results.has_annotation('secondary_carriers'):
        results = results.annotate(
            unphased_carriers=ArrayIntersect('primary_carriers', 'secondary_carriers')
        ).filter(unphased_carriers__not_empty=False)
    elif results.has_annotation('primary_family_carriers') and results.has_annotation('secondary_family_carriers'):
        results = results.annotate(
            primary_familyGuids=ArrayFilter('primary_familyGuids', conditions=[
                {None: (None, 'empty(arrayIntersect(primary_family_carriers[x], secondary_family_carriers[x]))')},
            ]),
        )

    if results.has_annotation('primary_has_hom_alt') or results.has_annotation('primary_no_hom_alt_families'):
        is_overlapped_del = Q(secondary_svType='DEL', primary_pos__gte=F('secondary_pos'),  primary_pos__lte=F('secondary_end'))
        if results.has_annotation('primary_has_hom_alt'):
            results = results.filter(is_overlapped_del | Q(primary_has_hom_alt=False))
        else:
            results = results.annotate(primary_familyGuids=If(
                is_overlapped_del,
                F('primary_familyGuids'),
                ArrayIntersect('primary_familyGuids', 'primary_no_hom_alt_families'),
                condition='', output_field=ArrayField(StringField()),
            ))

    if num_families > 1:
        primary_family_expr = 'primary_familyGuids' if results.has_annotation('primary_familyGuids') else ArrayMap(
            'primary_familyGenotypes', mapped_expression='x.1',
        )
        secondary_family_expr = 'secondary_familyGuids' if results.has_annotation('secondary_familyGuids') else ArrayMap(
            'secondary_familyGenotypes', mapped_expression='x.1',
        )
        if results.has_annotation('primary_genotypes'):
            genotype_expressions = {
                'primary_genotypes': ArrayFilter('primary_genotypes', conditions=[
                    {2: ('arrayIntersect(primary_familyGuids, secondary_familyGuids)', 'has({value}, {field})')},
                ]),
                'secondary_genotypes': ArrayFilter('secondary_genotypes', conditions=[
                    {2: ('arrayIntersect(primary_familyGuids, secondary_familyGuids)', 'has({value}, {field})')},
                ]),
            }
        elif results.has_annotation('secondary_genotypes'):
            genotype_expressions = {
                'primary_familyGenotypes': ArrayFilter('primary_familyGenotypes', conditions=[
                    {1: ('secondary_familyGuids', 'has({value}, {field})')},
                ]),
                'secondary_genotypes': ArrayFilter('secondary_genotypes', conditions=[
                    {2: (None, 'arrayExists(g -> g.1 = {field}, primary_familyGenotypes)')},
                ]),
            }
        else:
            genotype_expressions = {
                'primary_familyGenotypes': ArrayFilter('primary_familyGenotypes', conditions=[
                    {1: (None, 'arrayExists(g -> g.1 = {field}, secondary_familyGenotypes)')},
                ]),
                'secondary_familyGenotypes': ArrayFilter('secondary_familyGenotypes', conditions=[
                    {1: (None, 'arrayExists(g -> g.1 = {field}, primary_familyGenotypes)')},
                ]),
            }
        results = results.annotate(
            primary_familyGuids=ArrayIntersect(
                primary_family_expr, secondary_family_expr, output_field=ArrayField(StringField()),
            ),
        ).filter(primary_familyGuids__not_empty=True).annotate(
            secondary_familyGuids=F('primary_familyGuids'),
            **genotype_expressions,
        )

    return results.annotate(
        pair_key=ArraySort(Array('primary_key', 'secondary_key')),
    ).distinct('pair_key').values_list(
        'pair_key',
        _result_as_tuple(results, 'primary_'),
        _result_as_tuple(results, 'secondary_'),
    )

def _result_as_tuple(results, field_prefix):
    fields = {
        name: (name.replace(field_prefix, ''), getattr(col, 'target', col.output_field)) for name, col in results.query.annotations.items()
        if name.startswith(field_prefix) and not name.endswith('carriers') and not 'hom_alt' in name
    }
    return Tuple(*fields.keys(), output_field=NamedTupleField(list(fields.values())))


def _add_individual_guids(results, sample_data):
    sample_map = {(s['family_guid'], s['sample_id']): s['individual_guid'] for s in sample_data['samples']}
    for result in results:
        if isinstance(result, list):
            for variant in result:
                _set_individual_guids(variant, sample_map)
        else:
            _set_individual_guids(result, sample_map)


def _set_individual_guids(result, sample_map):
    if 'familyGenotypes' not in result:
        return
    result['familyGuids'] = sorted(result['familyGenotypes'].keys())
    individual_genotypes =  defaultdict(list)
    for family_guid, genotypes in result.pop('familyGenotypes').items():
        for genotype in genotypes:
            individual_guid = sample_map[(family_guid, genotype['sampleId'])]
            individual_genotypes[individual_guid].append({**genotype, 'individualGuid': individual_guid})
    result['genotypes'] = {k: v[0] if len(v) == 1 else v for k, v in individual_genotypes.items()}


def get_clickhouse_cache_results(results, sort, family_guid):
    sort_metadata = _get_sort_gene_metadata(sort, results, family_guid)
    sort_key = _get_sort_key(sort, sort_metadata)
    sorted_results = sorted([
        sorted(result, key=sort_key) if isinstance(result, list) else result for result in results
    ], key=sort_key)
    total_results = len(sorted_results)
    return {'all_results': sorted_results, 'total_results': total_results}


def get_transcripts_queryset(genome_version, keys):
    return TRANSCRIPTS_CLASS_MAP[genome_version].objects.filter(key__in=keys)


def format_clickhouse_results(results, genome_version, **kwargs):
    keys_with_transcripts = {
        variant['key'] for result in results for variant in (result if isinstance(result, list) else [result]) if not 'transcripts' in variant
    }
    transcripts_by_key = dict(
        get_transcripts_queryset(genome_version, keys_with_transcripts).values_list('key', 'transcripts')
    )

    formatted_results = []
    for variant in results:
        if isinstance(variant, list):
            formatted_result = [_format_variant(v, transcripts_by_key) for v in variant]
        else:
            formatted_result = _format_variant(variant, transcripts_by_key)
        formatted_results.append(formatted_result)

    return formatted_results


def _format_variant(variant, transcripts_by_key):
    formatted_variant = {**variant}
    selected_gene_id = formatted_variant.pop(SELECTED_GENE_FIELD, None)
    selected_transcript = formatted_variant.pop(SELECTED_TRANSCRIPT_FIELD, None)
    if 'transcripts' in variant:
        return formatted_variant

    transcripts = transcripts_by_key.get(variant['key'], {})
    formatted_variant['transcripts'] = transcripts
    # pop sortedTranscriptConsequences from the formatted result and not the original result to ensure the full value is cached properly
    sorted_minimal_transcripts = formatted_variant.pop(TRANSCRIPT_CONSEQUENCES_FIELD)
    main_transcript_id = None
    selected_main_transcript_id = None
    if sorted_minimal_transcripts:
        main_transcript_id = next(
            t['transcriptId'] for t in transcripts[sorted_minimal_transcripts[0]['geneId']]
            if t['transcriptRank'] == 0
        )
    if selected_transcript:
        selected_main_transcript_id = next(
            t['transcriptId'] for t in transcripts[selected_transcript['geneId']]
            if _is_matched_minimal_transcript(t, selected_transcript)
        )
    elif selected_gene_id:
        selected_main_transcript_id = transcripts[selected_gene_id][0]['transcriptId']
    return {
        **formatted_variant,
        'mainTranscriptId': main_transcript_id,
        'selectedMainTranscriptId': None if selected_main_transcript_id == main_transcript_id else selected_main_transcript_id,
    }


def _is_matched_minimal_transcript(transcript, minimal_transcript):
    return (all(transcript[field] == minimal_transcript[field] for field in ['canonical','consequenceTerms'])
     and transcript.get('utrannotator', {}).get('fiveutrConsequence') == minimal_transcript.get('fiveutrConsequence')
     and transcript.get('spliceregion', {}).get('extended_intronic_splice_region_variant') == minimal_transcript.get('extendedIntronicSpliceRegionVariant'))


def _get_sample_data(samples):
    mismatch_affected_samples = samples.values('sample_id', 'dataset_type').annotate(
        projects=ArrayAgg('individual__family__project__name', distinct=True),
        affected=ArrayAgg('individual__affected', distinct=True),
    ).filter(affected__len__gt=1)
    if mismatch_affected_samples:
        from seqr.utils.search.utils import InvalidSearchException
        raise InvalidSearchException(
            'The following samples are incorrectly configured and have different affected statuses in different projects: ' +
            ', '.join([f'{agg["sample_id"]} ({"/ ".join(agg["projects"])})' for agg in mismatch_affected_samples]),
        )

    sample_data = samples.values(
        'dataset_type', 'sample_type',
    ).annotate(
        project_guids=ArrayAgg('individual__family__project__guid', distinct=True),
        family_guids=ArrayAgg('individual__family__guid', distinct=True),
        samples=ArrayAgg(JSONObject(affected='individual__affected', sex='individual__sex', sample_id='sample_id', sample_type='sample_type', family_guid=F('individual__family__guid'), individual_guid=F('individual__guid'))),
    )
    samples_by_dataset_type = {}
    for data in sample_data:
        dataset_type = data.pop('dataset_type')
        sample_type = data.pop('sample_type')
        if dataset_type == Sample.DATASET_TYPE_SV_CALLS:
            dataset_type = f'{Sample.DATASET_TYPE_SV_CALLS}_{sample_type}'

        if dataset_type in samples_by_dataset_type:
            other_type_data = samples_by_dataset_type[dataset_type]
            other_sample_type = next(iter(other_type_data['sample_type_families'].keys()))
            family_guids = set(data['family_guids'])
            other_type_family_guids = set(other_type_data['family_guids'])
            sample_type_families = {
                other_sample_type: other_type_family_guids - family_guids,
                sample_type: family_guids - other_type_family_guids,
                'multi': family_guids.intersection(other_type_family_guids),
            }
            data['sample_type_families'] = {k: v for k, v in sample_type_families.items() if v}
            for key in ['project_guids', 'family_guids', 'samples']:
                data[key] += other_type_data[key]
        else:
            data['sample_type_families'] = {sample_type: set(data['family_guids'])}

        samples_by_dataset_type[dataset_type] = data
    return samples_by_dataset_type


def _no_affected_male_families(sample_data, user):
    valid_families = {
        s['family_guid'] for s in sample_data['samples']
        if s['affected'] == Individual.AFFECTED_STATUS_AFFECTED and s['sex'] != Individual.SEX_MALE
    }
    logger.info(f'Loading X-chromosome compound het data for {len(valid_families)} families', user)
    return {
        **sample_data,
        'family_guids': list(valid_families),
        'samples': [s for s in sample_data['samples'] if s['family_guid'] in valid_families],
    }


def _is_x_chrom_only(parsed_locus=None, **kwargs):
    parsed_locus = parsed_locus or {}
    all_intervals = list((parsed_locus.get('gene_intervals') or {}).values()) + (parsed_locus.get('intervals') or [])
    return bool(all_intervals) and all('X' in interval[0] for interval in all_intervals)


OMIM_SORT = 'in_omim'
GENE_SORTS = {
    'constraint': lambda gene_ids, _: {
        agg['gene__gene_id']: agg['mis_z_rank'] + agg['pLI_rank'] for agg in
        GeneConstraint.objects.filter(gene__gene_id__in=gene_ids).values('gene__gene_id', 'mis_z_rank', 'pLI_rank')
    },
    OMIM_SORT: lambda gene_ids, _: set(Omim.objects.filter(
        gene__gene_id__in=gene_ids, phenotype_mim_number__isnull=False,
    ).values_list('gene__gene_id', flat=True)),
    PRIORITIZED_GENE_SORT: lambda gene_ids, family_guid: {
        agg['gene_id']: agg['min_rank'] for agg in PhenotypePrioritization.objects.filter(
            gene_id__in=gene_ids, individual__family__guid=family_guid, rank__lte=100,
        ).values('gene_id').annotate(min_rank=Min('rank'))
    },
}

def _get_sort_gene_metadata(sort, results, family_guid):
    get_metadata = GENE_SORTS.get(sort)
    if not get_metadata:
        return None

    gene_ids = set()
    for result in results:
        if not isinstance(result, list):
            result = [result]
        for variant in result:
            if variant.get(TRANSCRIPT_CONSEQUENCES_FIELD):
                gene_ids.update([t['geneId'] for t in variant[TRANSCRIPT_CONSEQUENCES_FIELD]])
            else:
                gene_ids.update(variant.get('transcripts', {}).keys())
    return get_metadata(gene_ids, family_guid)


MAX_SORT_RANK = 1e10
def _subfield_sort(*fields, rank_lookup=None, default=MAX_SORT_RANK, reverse=False):
    def _sort(item):
        for field in fields:
            if isinstance(field, tuple):
                field = next((f for f in field if f in item), None)
            item = (item or {}).get(field)
        if rank_lookup:
            item = rank_lookup.get(item)
        value = default if item is None else item
        return value if not reverse else -value
    return [_sort]


def _get_matched_transcript(x, field):
    if field not in x:
        return None
    for transcripts in x['transcripts'].values():
        transcript = next((t for t in transcripts if t['transcriptId'] == x[field]), None)
        if transcript:
            return transcript
    return None


def _consequence_sort(get_transcript, transcript_field, get_sv_rank):
    def wrapped_sort(x):
        if x.get('svType'):
            return get_sv_rank(x)
        transcript = get_transcript(x) or _get_matched_transcript(x, transcript_field)
        return CONSEQUENCE_RANK_LOOKUP[transcript['consequenceTerms'][0]] if transcript else MAX_SORT_RANK
    return wrapped_sort

def _sv_size(x):
    if not x.get('end'):
        return -1
    if x.get('endChrom'):
        # Sort position for chromosome spanning SVs
        return -50
    return x['pos'] - x['end']

MIN_SORT_RANK = 0
MIN_PRED_SORT_RANK = -1
CLINVAR_RANK_LOOKUP = {path: rank for rank, path in BaseClinvar.PATHOGENICITY_CHOICES}
HGMD_RANK_LOOKUP = {class_: rank for rank, class_ in BaseAnnotationsGRCh37SnvIndel.HGMD_CLASSES}
ABSENT_CLINVAR_SORT_OFFSET = 12.5
CONSEQUENCE_RANK_LOOKUP = {csq: rank for rank, csq in BaseAnnotationsMitoSnvIndel.CONSEQUENCE_TERMS}
SV_CONSEQUENCE_LOOKUP = {csq: rank for rank, csq in BaseAnnotationsSvGcnv.SV_CONSEQUENCE_RANKS}
PREDICTION_SORTS = {'cadd', 'revel', 'splice_ai', 'eigen', 'mpc', 'primate_ai'}
CLINVAR_SORT =  _subfield_sort(
    'clinvar', 'pathogenicity', rank_lookup=CLINVAR_RANK_LOOKUP, default=ABSENT_CLINVAR_SORT_OFFSET,
)
SORT_EXPRESSIONS = {
    'alphamissense': [
        lambda x: -max(t.get('alphamissensePathogenicity') or MIN_SORT_RANK for t in x[TRANSCRIPT_CONSEQUENCES_FIELD]) if x.get(TRANSCRIPT_CONSEQUENCES_FIELD) else MIN_SORT_RANK,
    ] + _subfield_sort(SELECTED_TRANSCRIPT_FIELD, 'alphamissensePathogenicity', reverse=True, default=MIN_SORT_RANK),
    'callset_af': _subfield_sort('populations', ('seqr', 'sv_callset'), 'ac'),
    'family_guid': [lambda x: sorted(x['familyGuids'])[0]],
    'gnomad': _subfield_sort('populations', ('gnomad_genomes', 'gnomad_mito', 'gnomad_svs'), 'af'),
    'gnomad_exomes': _subfield_sort('populations', 'gnomad_exomes', 'af'),
    PATHOGENICTY_SORT_KEY: CLINVAR_SORT,
    PATHOGENICTY_HGMD_SORT_KEY: CLINVAR_SORT + _subfield_sort('hgmd', 'class', rank_lookup=HGMD_RANK_LOOKUP),
    'protein_consequence': [
        _consequence_sort(
            lambda x: (x.get(TRANSCRIPT_CONSEQUENCES_FIELD) or [None])[0],
            'mainTranscriptId',
            lambda x: 4.5,
        ),
        _consequence_sort(
            lambda x: x.get(SELECTED_TRANSCRIPT_FIELD),
            'selectedMainTranscriptId',
            lambda x: min([SV_CONSEQUENCE_LOOKUP[csqs[0]['majorConsequence']] for csqs in x['transcripts'].values()] or [MAX_SORT_RANK]),
        ),
    ],
    **{sort: _subfield_sort('predictions', sort, reverse=True, default=MIN_PRED_SORT_RANK) for sort in PREDICTION_SORTS},
    'size': [_sv_size],
}

def _get_sort_key(sort, gene_metadata):
    sort_expressions = SORT_EXPRESSIONS.get(sort, [])

    if sort == OMIM_SORT:
        sort_expressions = [
            lambda x: 0 if ((x.get(SELECTED_TRANSCRIPT_FIELD) or {}).get('geneId') or x.get(SELECTED_GENE_FIELD)) in gene_metadata else 1,
            lambda x: -len(
                set(t['geneId'] for t in x[TRANSCRIPT_CONSEQUENCES_FIELD] if t['geneId'] in gene_metadata)
                if x.get(TRANSCRIPT_CONSEQUENCES_FIELD) else set(x.get('transcripts', {}).keys()).intersection(gene_metadata)
            ),
        ]
    elif gene_metadata:
        sort_expressions = [
            lambda x: gene_metadata.get((x.get(SELECTED_TRANSCRIPT_FIELD) or {}).get('geneId') or x.get(SELECTED_GENE_FIELD), MAX_SORT_RANK),
            lambda x: min(
                ([gene_metadata.get(t['geneId'], MAX_SORT_RANK)for t in x[TRANSCRIPT_CONSEQUENCES_FIELD] if t['geneId'] in gene_metadata]
                if x.get(TRANSCRIPT_CONSEQUENCES_FIELD) else [gene_metadata.get(gene_id, MAX_SORT_RANK) for gene_id in x.get('transcripts', {}).keys()])
                or [MAX_SORT_RANK]
            ),
        ]

    return lambda x: tuple(expr(x[0] if isinstance(x, list) else x) for expr in [*sort_expressions, lambda x: x[XPOS_SORT_KEY]])


def _clickhouse_variant_lookup(variant_id, genome_version, data_type, samples):
    entry_cls = ENTRY_CLASS_MAP[genome_version][data_type]
    annotations_cls = ANNOTATIONS_CLASS_MAP[genome_version][data_type]

    sample_data = _get_sample_data(samples)[data_type] if samples else None

    if isinstance(variant_id, str):
        # Since there is no efficient way to prefilter SV entries based on the variant id, explicitly look up the keys
        keys = KEY_LOOKUP_CLASS_MAP[genome_version][data_type].objects.filter(variant_id=variant_id).values_list('key', flat=True)
        entries = entry_cls.objects.filter(key__in=keys)
    else:
        entries = entry_cls.objects.filter_locus(variant_ids=[variant_id])

    entries = entries.result_values(sample_data)
    results = annotations_cls.objects.subquery_join(entries)
    if isinstance(variant_id, str):
        # Handles annotation for genotype overrides
        results = results.filter_annotations(results)
    else:
        results = results.filter_variant_ids(variant_ids=[variant_id])

    variant = results.result_values().first()
    if variant:
        variant = format_clickhouse_results([variant], genome_version)[0]
    return variant

def clickhouse_variant_lookup(user, variant_id, data_type, genome_version=None, samples=None, **kwargs):
    logger.info(f'Looking up variant {variant_id} with data type {data_type}', user)

    variant = _clickhouse_variant_lookup(variant_id, genome_version, data_type, samples)
    if variant:
        _add_liftover_genotypes(variant, data_type, variant_id)
    else:
        lifted_genome_version = next(gv for gv in ENTRY_CLASS_MAP.keys() if gv != genome_version)
        if ENTRY_CLASS_MAP[lifted_genome_version].get(data_type):
            from seqr.utils.search.utils import run_liftover
            liftover_results = run_liftover(lifted_genome_version, variant_id[0], variant_id[1])
            if liftover_results:
                lifted_id = (liftover_results[0], liftover_results[1], *variant_id[2:])
                variant = _clickhouse_variant_lookup(lifted_id, lifted_genome_version, data_type, samples)

    if not variant:
        raise ObjectDoesNotExist('Variant not present in seqr')

    return variant


def _add_liftover_genotypes(variant, data_type, variant_id):
    lifted_entry_cls = ENTRY_CLASS_MAP.get(variant.get('liftedOverGenomeVersion'), {}).get(data_type)
    if not lifted_entry_cls:
        return
    lifted_id = (variant['liftedOverChrom'], variant['liftedOverPos'], *variant_id[2:])
    keys = KEY_LOOKUP_CLASS_MAP[variant['liftedOverGenomeVersion']][data_type].objects.filter(
        variant_id='-'.join([str(o) for o in lifted_id]),
    ).values_list('key', flat=True)
    if not keys:
        return
    lifted_entries = lifted_entry_cls.objects.filter_locus(variant_ids=[lifted_id]).filter(key=keys[0])
    lifted_entry_data = lifted_entries.values('key').annotate(
        familyGenotypes=GroupArrayArray(lifted_entry_cls.objects.genotype_expression())
    )
    if lifted_entry_data:
        variant['familyGenotypes'].update(lifted_entry_data[0]['familyGenotypes'])
        variant['liftedFamilyGuids'] = sorted(lifted_entry_data[0]['familyGenotypes'].keys())


def get_clickhouse_variant_by_id(variant_id, samples, genome_version, dataset_type):
    if dataset_type == Sample.DATASET_TYPE_SV_CALLS:
        data_types  = [
            f'{Sample.DATASET_TYPE_SV_CALLS}_{sample_type}'
            for sample_type in samples.values_list('sample_type', flat=True).distinct()
        ]
    else:
        data_types = [dataset_type]
    for data_type in data_types:
        variant = _clickhouse_variant_lookup(variant_id, genome_version, data_type, samples)
        if variant:
            return variant
    return None


def get_clickhouse_genotypes(project_guid, family_guids, genome_version, dataset_type, keys, samples):
    sample_data = _get_sample_data(samples.filter(individual__family__guid__in=family_guids))[dataset_type]
    entries = ENTRY_CLASS_MAP[genome_version][dataset_type].objects.filter(
        project_guid=project_guid, family_guid__in=family_guids, key__in=keys,
    )
    return {
        key: json.loads(json.dumps(genotypes, cls=DjangoJSONEncoderWithSets)) for key, genotypes in
        entries.annotate(genotypes=entries.genotype_expression(sample_data)).values_list('key', 'genotypes')
    }


def get_annotations_queryset(genome_version, dataset_type, keys):
    annotations_cls = ANNOTATIONS_CLASS_MAP[genome_version][dataset_type]
    return annotations_cls.objects.filter(key__in=keys)


def get_clickhouse_annotations(genome_version, dataset_type, keys):
    qs = get_annotations_queryset(genome_version, dataset_type, keys)
    results = qs.join_seqr_pop().join_clinvar(keys).result_values(skip_entry_fields=True)
    return format_clickhouse_results(results, genome_version)


def get_clickhouse_genes(genome_version, dataset_type, keys):
    results = get_annotations_queryset(genome_version, dataset_type, keys)
    return results.aggregate(
        gene_ids=ArrayDistinct(GroupArrayArray(ArrayMap(results.transcript_field, mapped_expression='x.geneId')), output_field=ArrayField(StringField())),
    )['gene_ids']


def get_clickhouse_keys_for_gene(gene_id, genome_version, dataset_type, keys):
    results = get_annotations_queryset(genome_version, dataset_type, keys)
    return list(results.filter(
        **{f'{results.transcript_field}__array_exists': {'geneId': (f"'{gene_id}'",)}},
    ).values_list('key', flat=True))


def get_all_clickhouse_keys_for_gene(gene_model, genome_version):
    entry_cls = ENTRY_CLASS_MAP[genome_version][Sample.DATASET_TYPE_VARIANT_CALLS]
    return list(entry_cls.objects.filter_locus(require_gene_filter=True, gene_intervals={
        gene_model.id: [getattr(gene_model, f'{field}_grch{genome_version}') for field in ['chrom', 'start', 'end']]
    }).values_list('key', flat=True).distinct())


def get_clickhouse_key_lookup(genome_version, dataset_type, variants_ids, reverse=False):
    key_lookup_class = KEY_LOOKUP_CLASS_MAP[genome_version][dataset_type]
    lookup = {}
    fields = ('variant_id', 'key') if not reverse else ('key', 'variant_id')
    for i in range(0, len(variants_ids), BATCH_SIZE):
        batch = variants_ids[i:i + BATCH_SIZE]
        lookup.update(dict(key_lookup_class.objects.filter(variant_id__in=batch).values_list(*fields)))
    return lookup


def delete_clickhouse_project(project, dataset_type, sample_type=None):
    dataset_type = _clickhouse_dataset_type(dataset_type, sample_type)
    table_base = f'{GENOME_VERSION_LOOKUP[project.genome_version]}/{dataset_type}'
    with connections['clickhouse_write'].cursor() as cursor:
        cursor.execute(f'ALTER TABLE "{table_base}/entries" DROP PARTITION %s', [project.guid])
        if dataset_type != 'GCNV':
            cursor.execute(f'ALTER TABLE "{table_base}/project_gt_stats" DROP PARTITION %s', [project.guid])
            view_name = f'{table_base}/project_gt_stats_to_gt_stats_mv'
            cursor.execute(f'SYSTEM REFRESH VIEW "{view_name}"')
            cursor.execute(f'SYSTEM WAIT VIEW "{view_name}"')
            cursor.execute(f'SYSTEM RELOAD DICTIONARY "{table_base}/gt_stats_dict"')
    return f'Deleted all {dataset_type} search data for project {project.name}'


<<<<<<< HEAD
def delete_clickhouse_family(project, family_guid, dataset_type=None, **kwargs):
    return f'Clickhouse does not support deleting individual families from project. Manually delete {dataset_type} data for {family_guid} in project {project.guid}'
=======
def delete_clickhouse_family(project, family_guid, dataset_type, sample_type=None):
    dataset_type = _clickhouse_dataset_type(dataset_type, sample_type)
    return f'Clickhouse does not support deleting individual families from project. Manually delete {dataset_type} data for {family_guid} in project {project.guid}'


def _clickhouse_dataset_type(dataset_type, sample_type):
    if dataset_type == Sample.DATASET_TYPE_SV_CALLS:
        if not sample_type:
            raise ValueError('sample_type is required when dataset_type is SV')
        if sample_type == Sample.SAMPLE_TYPE_WES:
            return 'GCNV'
    return dataset_type
>>>>>>> 191c5726
<|MERGE_RESOLUTION|>--- conflicted
+++ resolved
@@ -672,10 +672,6 @@
     return f'Deleted all {dataset_type} search data for project {project.name}'
 
 
-<<<<<<< HEAD
-def delete_clickhouse_family(project, family_guid, dataset_type=None, **kwargs):
-    return f'Clickhouse does not support deleting individual families from project. Manually delete {dataset_type} data for {family_guid} in project {project.guid}'
-=======
 def delete_clickhouse_family(project, family_guid, dataset_type, sample_type=None):
     dataset_type = _clickhouse_dataset_type(dataset_type, sample_type)
     return f'Clickhouse does not support deleting individual families from project. Manually delete {dataset_type} data for {family_guid} in project {project.guid}'
@@ -687,5 +683,4 @@
             raise ValueError('sample_type is required when dataset_type is SV')
         if sample_type == Sample.SAMPLE_TYPE_WES:
             return 'GCNV'
-    return dataset_type
->>>>>>> 191c5726
+    return dataset_type