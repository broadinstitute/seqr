from clickhouse_backend import models
from collections import OrderedDict
from django.contrib.postgres.aggregates import ArrayAgg
from django.db.models import F, Value
from django.db.models.functions import JSONObject

from clickhouse_search.backend.fields import NestedField, NamedTupleField
from clickhouse_search.backend.functions import Array, ArrayMap, GtStatsDictGet, Tuple, TupleConcat
from clickhouse_search.models import EntriesSnvIndel, AnnotationsSnvIndel, TranscriptsSnvIndel, Clinvar
from reference_data.models import GENOME_VERSION_GRCh38, GENOME_VERSION_GRCh37
from seqr.models import Sample, Individual
from seqr.utils.logging_utils import SeqrLogger
from seqr.utils.search.constants import MAX_VARIANTS, XPOS_SORT_KEY
from settings import CLICKHOUSE_SERVICE_HOSTNAME

logger = SeqrLogger(__name__)

<<<<<<< HEAD
GENOTYPE_LOOKUP = {
    REF_REF: (0,),
    REF_ALT: (1,),
    ALT_ALT: (2,),
    HAS_ALT: (0, '{field} > {value}'),
    HAS_REF: (2, '{field} < {value}'),
}

INHERITANCE_FILTERS = {
    **BASE_INHERITANCE_FILTERS,
    ANY_AFFECTED: {
        Individual.AFFECTED_STATUS_AFFECTED: HAS_ALT,
    }
}
=======
>>>>>>> a60efdf6

CORE_ENTRIES_FIELDS = ['key', 'xpos']

GT_STATS_DICT_FIELDS = OrderedDict({
    'ac': models.UInt32Field(),
    'an': models.UInt32Field(),
    'hom': models.UInt32Field(),
})
GT_STATS_DICT_ATTRS = [f"'{field}'" for field in GT_STATS_DICT_FIELDS.keys()]
SEQR_POPULATION_KEY = 'seqrPop'

ANNOTATION_VALUES = {
    field.db_column or field.name: F(f'key__{field.name}') for field in AnnotationsSnvIndel._meta.local_fields
    if field.name not in CORE_ENTRIES_FIELDS
}
ANNOTATION_VALUES['populations'] = TupleConcat(
    ANNOTATION_VALUES['populations'], Tuple(SEQR_POPULATION_KEY),
    output_field=NamedTupleField([
        *AnnotationsSnvIndel.POPULATION_FIELDS,
        ('seqr', NamedTupleField(list(GT_STATS_DICT_FIELDS.items()))),
    ]),
)

CLINVAR_FIELDS = OrderedDict({
    f'key__clinvar__{field.name}': (field.db_column or field.name, field)
    for field in Clinvar._meta.local_fields if field.name not in CORE_ENTRIES_FIELDS
})

GENOTYPE_FIELDS = OrderedDict({
    'family_guid': ('familyGuid', models.StringField()),
    'sample_type': ('sampleType', models.StringField()),
    'filters': ('filters', models.ArrayField(models.StringField())),
    'x.gt::Nullable(Int8)': ('numAlt', models.Int8Field(null=True, blank=True)),
    **{f'x.{column[0]}': column for column in EntriesSnvIndel.CALL_FIELDS if column[0] != 'gt'}
})

def clickhouse_backend_enabled():
    return bool(CLICKHOUSE_SERVICE_HOSTNAME)


def get_clickhouse_variants(samples, search, user, previous_search_results, genome_version,page=1, num_results=100, sort=None, **kwargs):
    if genome_version != GENOME_VERSION_GRCh38:
        raise NotImplementedError('Clickhouse search not implemented for genome version other than GRCh38')

    sample_data = _get_sample_data(samples)
    logger.info(f'Loading {Sample.DATASET_TYPE_VARIANT_CALLS} data for {len(sample_data)} families', user)

    entries = EntriesSnvIndel.objects.search(sample_data, **search)
    results = entries.annotate(**{
        SEQR_POPULATION_KEY: GtStatsDictGet('key', dict_attrs=f"({', '.join(GT_STATS_DICT_ATTRS)})")
    }).values(
        *CORE_ENTRIES_FIELDS,
        familyGuids=Array('family_guid'),
        genotypes=ArrayMap(
            'calls',
            mapped_expression=f"tuple({_get_sample_map_expression(sample_data)}[x.sampleId], {', '.join(GENOTYPE_FIELDS.keys())})",
            output_field=NestedField([('individualGuid', models.StringField()), *GENOTYPE_FIELDS.values()], group_by_key='individualGuid', flatten_groups=True)
        ),
        clinvar=Tuple(*CLINVAR_FIELDS.keys(), output_field=NamedTupleField(list(CLINVAR_FIELDS.values()), null_if_empty=True, null_empty_arrays=True)),
        genomeVersion=Value(genome_version),
        liftedOverGenomeVersion=Value(_liftover_genome_version(genome_version)),
        **ANNOTATION_VALUES,
    )
    results = results[:MAX_VARIANTS+1]

    sorted_results = sorted(results, key=_get_sort_key(sort))
    total_results = len(results)
    previous_search_results.update({'all_results': sorted_results, 'total_results': total_results})

    logger.info(f'Total results: {total_results}', user)

    return format_clickhouse_results(sorted_results[(page-1)*num_results:page*num_results])


def format_clickhouse_results(results, **kwargs):
    keys_with_transcripts = [variant['key'] for variant in results if variant['sortedTranscriptConsequences']]
    transcripts_by_key = dict(
        TranscriptsSnvIndel.objects.filter(key__in=keys_with_transcripts).values_list('key', 'transcripts')
    )

    formatted_results = []
    for variant in results:
        transcripts = transcripts_by_key.get(variant['key'], {})
        formatted_variant = {
            **variant,
            'transcripts': transcripts,
            'selectedMainTranscriptId': None,
        }
        # pop sortedTranscriptConsequences from the formatted result and not the original result to ensure the full value is cached properly
        sorted_minimal_transcripts = formatted_variant.pop('sortedTranscriptConsequences')
        main_transcript_id = None
        if sorted_minimal_transcripts:
            main_transcript_id = next(
                t['transcriptId'] for t in transcripts[sorted_minimal_transcripts[0]['geneId']]
                if t['transcriptRank'] == 0
            )
        formatted_results.append({**formatted_variant, 'mainTranscriptId': main_transcript_id})

    return formatted_results


def _get_sample_data(samples):
    samples = samples.filter(dataset_type=Sample.DATASET_TYPE_VARIANT_CALLS)
    if not samples:
        raise NotImplementedError('Clickhouse search not implemented for other data types')

    return samples.values(
        'sample_type', family_guid=F('individual__family__guid'), project_guid=F('individual__family__project__guid'),
    ).annotate(samples=ArrayAgg(JSONObject(affected='individual__affected', sex='individual__sex', sample_id='sample_id', individual_guid=F('individual__guid'))))


def _get_sample_map_expression(sample_data):
    sample_map = [
        f"'{s['sample_id']}', '{s['individual_guid']}'"
        for data in sample_data for s in data['samples']
    ]
    return f"map({', '.join(sample_map)})"


<<<<<<< HEAD
def _get_filtered_entries(sample_data, inheritance_mode=None, inheritance_filter=None, qualityFilter=None, **kwargs):
    if len(sample_data) > 1:
        raise NotImplementedError('Clickhouse search not implemented for multiple families or sample types')

    entries = EntriesSnvIndel.objects.filter(
        project_guid=sample_data[0]['project_guid'],
        family_guid=sample_data[0]['family_guid'],
    )

    quality_filter = qualityFilter or {}
    if quality_filter.get('vcf_filter'):
        entries = entries.filter(filters__len=0)

    individual_genotype_filter = (inheritance_filter or {}).get('genotype')
    custom_affected = (inheritance_filter or {}).get('affected') or {}
    if not (inheritance_mode or individual_genotype_filter or quality_filter):
        return entries

    for sample in sample_data[0]['samples']:
        affected = custom_affected.get(sample['individual_guid']) or sample['affected']
        sample_filter = {}
        _get_genotype_sample_filter(sample_filter, sample, affected, inheritance_mode, individual_genotype_filter)
        _get_quality_sample_filter(sample_filter, affected, quality_filter)
        if sample_filter:
            entries = entries.filter(calls__array_exists={
                'sampleId': (f"'{sample['sample_id']}'",),
                **sample_filter,
            })

    return entries


def _get_genotype_sample_filter(sample_filter, sample, affected, inheritance_mode, individual_genotype_filter):
    if individual_genotype_filter:
        genotype = individual_genotype_filter.get(sample['individual_guid'])
    else:
        genotype = INHERITANCE_FILTERS[inheritance_mode].get(affected)
        if (inheritance_mode == X_LINKED_RECESSIVE
                and affected == Individual.AFFECTED_STATUS_UNAFFECTED
                and sample['sex'] in Individual.MALE_SEXES
        ):
            genotype = REF_REF
    if genotype:
        sample_filter['gt'] = GENOTYPE_LOOKUP[genotype]


def _get_quality_sample_filter(sample_filter, affected, quality_filter):
    if quality_filter.get('affected_only') and affected == Individual.AFFECTED_STATUS_AFFECTED:
        return

    if quality_filter.get('min_gq'):
        sample_filter['gq'] = (quality_filter['min_gq'], 'or(isNull({field}), {field} >= {value})')

    if quality_filter.get('min_ab'):
        sample_filter['ab'] = (quality_filter['min_ab'] / 100, 'or(isNull({field}), {field} >= {value}, x.gt != 1)')


=======
>>>>>>> a60efdf6
def _liftover_genome_version(genome_version):
    return GENOME_VERSION_GRCh37 if genome_version == GENOME_VERSION_GRCh38 else GENOME_VERSION_GRCh38


def _get_sort_key(sort):
    sort_fields = [XPOS_SORT_KEY]
    if sort and sort != XPOS_SORT_KEY:
        sort_fields.insert(0, sort)

    return lambda x: tuple(x[field] for field in sort_fields)<|MERGE_RESOLUTION|>--- conflicted
+++ resolved
@@ -15,23 +15,6 @@
 
 logger = SeqrLogger(__name__)
 
-<<<<<<< HEAD
-GENOTYPE_LOOKUP = {
-    REF_REF: (0,),
-    REF_ALT: (1,),
-    ALT_ALT: (2,),
-    HAS_ALT: (0, '{field} > {value}'),
-    HAS_REF: (2, '{field} < {value}'),
-}
-
-INHERITANCE_FILTERS = {
-    **BASE_INHERITANCE_FILTERS,
-    ANY_AFFECTED: {
-        Individual.AFFECTED_STATUS_AFFECTED: HAS_ALT,
-    }
-}
-=======
->>>>>>> a60efdf6
 
 CORE_ENTRIES_FIELDS = ['key', 'xpos']
 
@@ -151,66 +134,6 @@
     return f"map({', '.join(sample_map)})"
 
 
-<<<<<<< HEAD
-def _get_filtered_entries(sample_data, inheritance_mode=None, inheritance_filter=None, qualityFilter=None, **kwargs):
-    if len(sample_data) > 1:
-        raise NotImplementedError('Clickhouse search not implemented for multiple families or sample types')
-
-    entries = EntriesSnvIndel.objects.filter(
-        project_guid=sample_data[0]['project_guid'],
-        family_guid=sample_data[0]['family_guid'],
-    )
-
-    quality_filter = qualityFilter or {}
-    if quality_filter.get('vcf_filter'):
-        entries = entries.filter(filters__len=0)
-
-    individual_genotype_filter = (inheritance_filter or {}).get('genotype')
-    custom_affected = (inheritance_filter or {}).get('affected') or {}
-    if not (inheritance_mode or individual_genotype_filter or quality_filter):
-        return entries
-
-    for sample in sample_data[0]['samples']:
-        affected = custom_affected.get(sample['individual_guid']) or sample['affected']
-        sample_filter = {}
-        _get_genotype_sample_filter(sample_filter, sample, affected, inheritance_mode, individual_genotype_filter)
-        _get_quality_sample_filter(sample_filter, affected, quality_filter)
-        if sample_filter:
-            entries = entries.filter(calls__array_exists={
-                'sampleId': (f"'{sample['sample_id']}'",),
-                **sample_filter,
-            })
-
-    return entries
-
-
-def _get_genotype_sample_filter(sample_filter, sample, affected, inheritance_mode, individual_genotype_filter):
-    if individual_genotype_filter:
-        genotype = individual_genotype_filter.get(sample['individual_guid'])
-    else:
-        genotype = INHERITANCE_FILTERS[inheritance_mode].get(affected)
-        if (inheritance_mode == X_LINKED_RECESSIVE
-                and affected == Individual.AFFECTED_STATUS_UNAFFECTED
-                and sample['sex'] in Individual.MALE_SEXES
-        ):
-            genotype = REF_REF
-    if genotype:
-        sample_filter['gt'] = GENOTYPE_LOOKUP[genotype]
-
-
-def _get_quality_sample_filter(sample_filter, affected, quality_filter):
-    if quality_filter.get('affected_only') and affected == Individual.AFFECTED_STATUS_AFFECTED:
-        return
-
-    if quality_filter.get('min_gq'):
-        sample_filter['gq'] = (quality_filter['min_gq'], 'or(isNull({field}), {field} >= {value})')
-
-    if quality_filter.get('min_ab'):
-        sample_filter['ab'] = (quality_filter['min_ab'] / 100, 'or(isNull({field}), {field} >= {value}, x.gt != 1)')
-
-
-=======
->>>>>>> a60efdf6
 def _liftover_genome_version(genome_version):
     return GENOME_VERSION_GRCh37 if genome_version == GENOME_VERSION_GRCh38 else GENOME_VERSION_GRCh38
 
