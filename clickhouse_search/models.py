--- conflicted
+++ resolved
@@ -705,50 +705,4 @@
 
     class Meta:
         db_table = 'GRCh38/SNV_INDEL/transcripts'
-<<<<<<< HEAD
-        engine = EmbeddedRocksDB(primary_key='key', flatten_nested=0)
-=======
-        engine = EmbeddedRocksDB(0, f'{CLICKHOUSE_DATA_DIR}/GRCh38/SNV_INDEL/transcripts', primary_key='key', flatten_nested=0)
-
-
-class Clinvar(models.ClickhouseModel):
-
-    PATHOGENICITY_CHOICES = list(enumerate([
-        'Pathogenic', 'Pathogenic/Likely_pathogenic', 'Pathogenic/Likely_pathogenic/Established_risk_allele',
-        'Pathogenic/Likely_pathogenic/Likely_risk_allele', 'Pathogenic/Likely_risk_allele', 'Likely_pathogenic', 'Likely_pathogenic/Likely_risk_allele',
-        'Established_risk_allele', 'Likely_risk_allele', 'Conflicting_classifications_of_pathogenicity',
-        'Uncertain_risk_allele', 'Uncertain_significance/Uncertain_risk_allele', 'Uncertain_significance',
-        'No_pathogenic_assertion', 'Likely_benign', 'Benign/Likely_benign', 'Benign'
-    ]))
-
-    key = OneToOneField('AnnotationsSnvIndel', db_column='key', primary_key=True, on_delete=PROTECT)
-    allele_id = models.UInt32Field(db_column='alleleId', null=True, blank=True)
-    conflicting_pathogenicities = NestedField([
-        ('count', models.UInt16Field()),
-        ('pathogenicity', models.Enum8Field(choices=PATHOGENICITY_CHOICES, return_int=False)),
-    ], db_column='conflictingPathogenicities', null_when_empty=True)
-    gold_stars = models.UInt8Field(db_column='goldStars', null=True, blank=True)
-    submitters = models.ArrayField(models.StringField())
-    conditions = models.ArrayField(models.StringField())
-    assertions = models.ArrayField(models.Enum8Field(choices=[(0, 'Affects'), (1, 'association'), (2, 'association_not_found'), (3, 'confers_sensitivity'), (4, 'drug_response'), (5, 'low_penetrance'), (6, 'not_provided'), (7, 'other'), (8, 'protective'), (9, 'risk_factor'), (10, 'no_classification_for_the_single_variant'), (11, 'no_classifications_from_unflagged_records')], return_int=False))
-    pathogenicity = models.Enum8Field(choices=PATHOGENICITY_CHOICES, return_int=False)
-
-    class Meta:
-        db_table = 'GRCh38/SNV_INDEL/clinvar'
-        engine = Join('ALL', 'LEFT', 'key', join_use_nulls=1, flatten_nested=0)
-
-    def _save_table(
-        self,
-        raw=False,
-        cls=None,
-        force_insert=False,
-        force_update=False,
-        using=None,
-        update_fields=None,
-    ):
-        # loaddata attempts to run an ALTER TABLE to update existing rows, but since JOIN tables can not be altered
-        # this command fails so need to use the force_insert flag to run an INSERT instead
-        return super()._save_table(
-            raw=raw, cls=cls, force_insert=True, force_update=force_update, using=using, update_fields=update_fields,
-        )
->>>>>>> 9f174c1a
+        engine = EmbeddedRocksDB(0, f'{CLICKHOUSE_DATA_DIR}/GRCh38/SNV_INDEL/transcripts', primary_key='key', flatten_nested=0)