from clickhouse_backend import models
from collections import OrderedDict
from django.db.migrations import state
from django.db.models import options, ForeignKey, OneToOneField, F, Func, Manager, QuerySet, Q, CASCADE, PROTECT
from django.db.models.expressions import Col
from django.db.models.functions import Cast
from django.db.models.sql.constants import INNER

from clickhouse_search.backend.engines import CollapsingMergeTree, EmbeddedRocksDB, Join
from clickhouse_search.backend.fields import Enum8Field, NestedField, UInt64FieldDeltaCodecField, NamedTupleField
from clickhouse_search.backend.functions import Array, ArrayFilter, ArrayDistinct, ArrayJoin, ArrayMap, ArraySort, \
    CrossJoin, GroupArray, GroupArrayArray, GtStatsDictGet, SubqueryJoin, SubqueryTable, Tuple
from seqr.utils.search.constants import INHERITANCE_FILTERS, ANY_AFFECTED, AFFECTED, UNAFFECTED, MALE_SEXES, \
    X_LINKED_RECESSIVE, REF_REF, REF_ALT, ALT_ALT, HAS_ALT, HAS_REF, SPLICE_AI_FIELD, SCREEN_KEY, UTR_ANNOTATOR_KEY, \
    EXTENDED_SPLICE_KEY, MOTIF_FEATURES_KEY, REGULATORY_FEATURES_KEY, CLINVAR_KEY, HGMD_KEY, SV_ANNOTATION_TYPES, \
    EXTENDED_SPLICE_REGION_CONSEQUENCE, CLINVAR_PATH_RANGES, CLINVAR_PATH_SIGNIFICANCES, PATH_FREQ_OVERRIDE_CUTOFF, \
    HGMD_CLASS_FILTERS
from seqr.utils.xpos_utils import get_xpos, CHROMOSOMES
from settings import CLICKHOUSE_IN_MEMORY_DIR, CLICKHOUSE_DATA_DIR

options.DEFAULT_NAMES = (
    *options.DEFAULT_NAMES,
    'projection',
)
state.DEFAULT_NAMES = options.DEFAULT_NAMES




class ClickHouseRouter:
    """
    Adapted from https://github.com/jayvynl/django-clickhouse-backend/blob/v1.3.2/README.md#configuration
    """

    def __init__(self):
        self.route_model_names = set()
        for model in self._get_subclasses(models.ClickhouseModel):
            if model._meta.abstract:
                continue
            self.route_model_names.add(model._meta.label_lower)

    @staticmethod
    def _get_subclasses(class_):
        classes = class_.__subclasses__()

        index = 0
        while index < len(classes):
            classes.extend(classes[index].__subclasses__())
            index += 1

        return list(set(classes))

    def db_for_read(self, model, **hints):
        if model._meta.label_lower in self.route_model_names or hints.get('clickhouse'):
            return 'clickhouse'
        return None

    def db_for_write(self, model, **hints):
        if model._meta.label_lower in self.route_model_names or hints.get('clickhouse'):
            return 'clickhouse'
        return None

    def allow_migrate(self, db, app_label, model_name=None, **hints):
        if f'{app_label}.{model_name}' in self.route_model_names  or hints.get('clickhouse'):
            return db == 'clickhouse'
        elif db == 'clickhouse':
            return False
        return None


class Projection(Func):

    def __init__(self, name, select='*', order_by=None):
        self.name = name
        self.select = select
        self.order_by = order_by


class AnnotationsQuerySet(QuerySet):

    TRANSCRIPT_CONSEQUENCE_FIELD = 'sorted_transcript_consequences'
    GENE_CONSEQUENCE_FIELD = 'gene_consequences'
    FILTERED_CONSEQUENCE_FIELD = 'filtered_transcript_consequences'

    def subquery_join(self, subquery, join_key='key'):
        #  Add key to intermediate select if not already present
        join_field = next(field for field in subquery.model._meta.fields if field.name == join_key)
        if join_key not in subquery.query.values_select:
            subquery.query.values_select = tuple([join_key, *subquery.query.values_select])
            subquery.query.select = tuple([Col(subquery.model._meta.db_table, join_field), *subquery.query.select])

        # Add the join operation to the query
        table = SubqueryTable(subquery)
        parent_alias = self.query.get_initial_alias()
        self.query.join(SubqueryJoin(
            table_name=table.table_alias,
            parent_alias=parent_alias,
            table_alias=None,
            join_type=INNER,
            join_field=join_field,
            nullable=False,
        ))
        self.query.alias_map[parent_alias] = table

        return self.annotate(**self._get_subquery_annotations(subquery, table.table_alias, join_key=join_key))

    def _get_subquery_annotations(self, subquery, alias, join_key=None):
        annotations = {
            col.target.name: Col(alias, col.target) for col in subquery.query.select
            if col.target.name != join_key
        }
        for name, field in subquery.query.annotation_select.items():
            target = field.output_field.clone()
            target.column = name
            annotations[name] = Col(alias, target)

        return annotations

    def cross_join(self, query, alias, join_query, join_alias, select_fields=None, select_values=None, conditional_selects=None):
        query = self._get_join_query_values(query, alias, select_fields, select_values, conditional_selects)
        join_query = self._get_join_query_values(join_query, join_alias, select_fields, select_values, conditional_selects)
        self.query.join(CrossJoin(query, alias, join_query, join_alias))

        annotations = self._get_subquery_annotations(query, alias)
        annotations.update(self._get_subquery_annotations(join_query, join_alias))

        return self.annotate(**annotations)

    def _get_join_query_values(self, query, alias, select_fields, select_values, conditional_selects):
        query_select = {**(select_values or {})}
        for field, selects in (conditional_selects or {}).items():
            if query.has_annotation(field):
                query_select.update(selects)
        return query.values(
            **{f'{alias}_{field}': F(field) for field in select_fields or []},
            **{f'{alias}_{field}': value for field, value in query_select.items()},
        )

    def search(self, parsed_locus=None, **kwargs):
        parsed_locus = parsed_locus or {}
        results = self
        results = self._filter_variant_ids(results, **parsed_locus)
        results = self._filter_frequency(results, **kwargs)
        results = self._filter_in_silico(results, **kwargs)
        results = self._filter_annotations(results, **parsed_locus, **kwargs)
        return results

    @classmethod
    def _filter_variant_ids(cls, results, variant_ids=None, rs_ids=None, **kwargs):
        if variant_ids:
            results = results.filter(
                variant_id__in=[f'{chrom}-{pos}-{ref}-{alt}' for chrom, pos, ref, alt in variant_ids]
            )

        if rs_ids:
            results = results.filter(rsid__in=rs_ids)

        return results

    @property
    def populations(self):
        return {
            population: {subfield for subfield, _ in field.base_fields}
            for population, field in self.model.POPULATION_FIELDS
        }

    def _filter_frequency(self, results, freqs=None, pathogenicity=None, **kwargs):
        frequencies =  freqs or {}
        clinvar_override_q = self._clinvar_path_q(pathogenicity)

        for population, pop_filter in frequencies.items():
            pop_subfields = self.populations.get(population)
            if not pop_subfields:
                continue

            if pop_filter.get('af') is not None and pop_filter['af'] < 1:
                af_field = next(field for field in ['filter_af', 'af'] if field in pop_subfields)
                if af_field:
                    af_q = Q(**{
                        f'populations__{population}__{af_field}__lte': pop_filter['af'],
                    })
                    if clinvar_override_q and pop_filter['af'] < PATH_FREQ_OVERRIDE_CUTOFF:
                        af_q |= clinvar_override_q
                    results = results.filter(af_q)
            elif pop_filter.get('ac') is not None:
                results = results.filter(**{f'populations__{population}__ac__lte': pop_filter['ac']})

            if pop_filter.get('hh') is not None:
                for subfield in ['hom', 'hemi']:
                    if subfield not in pop_subfields:
                        continue
                    hh_q = Q(**{
                        f'populations__{population}__{subfield}__lte': pop_filter['hh'],
                    })
                    if clinvar_override_q:
                        hh_q |= clinvar_override_q
                    results = results.filter(hh_q)

        return results

    def _filter_in_silico(self, results, in_silico=None, **kwargs):
        allowed_scores = {score for score, _ in self.model.PREDICTION_FIELDS}
        in_silico_filters = {
            score: value for score, value in (in_silico or {}).items() if score in allowed_scores and value
        }
        if not in_silico_filters:
            return results

        in_silico_q = None
        for score, value in in_silico_filters.items():
            score_q = self._get_in_silico_score_q(score, value)
            if in_silico_q is None:
                in_silico_q = score_q
            else:
                in_silico_q |= score_q

        if not in_silico.get('requireScore', False):
            in_silico_q |= Q(**{f'predictions__{score}__isnull': True for score in in_silico_filters.keys()})

        return results.filter(in_silico_q)

    @staticmethod
    def _get_in_silico_score_q(score, value):
        score_column = f'predictions__{score}'
        try:
            return Q(**{f'{score_column}__gte': float(value)})
        except ValueError:
            return Q(**{score_column: value})

    @classmethod
    def _filter_annotations(cls, results, annotations=None, pathogenicity=None, exclude=None, gene_ids=None, **kwargs):
        if gene_ids:
            results = results.annotate(**{
                cls.GENE_CONSEQUENCE_FIELD: ArrayFilter(cls.TRANSCRIPT_CONSEQUENCE_FIELD, conditions=[{
                    'geneId': (gene_ids, 'has({value}, {field})'),
                }]),
            })
            results = results.filter(gene_consequences__not_empty=True)

        filter_qs, transcript_filters = cls._parse_annotation_filters(annotations) if annotations else ([], [])

        hgmd = (pathogenicity or {}).get(HGMD_KEY)
        if hgmd:
            filter_qs.append(cls._hgmd_filter_q(hgmd))

        clinvar = (pathogenicity or {}).get(CLINVAR_KEY)
        if clinvar:
            filter_qs.append(cls._clinvar_filter_q(clinvar))

        exclude_clinvar = (exclude or {}).get('clinvar')
        if exclude_clinvar:
            results = results.exclude(cls._clinvar_filter_q(exclude_clinvar))

        if not (filter_qs or transcript_filters):
            return results

        filter_q = filter_qs[0] if filter_qs else None
        for q in filter_qs[1:]:
            filter_q |= q
        if filter_q:
            results = results.annotate(passes_annotation=filter_q)
            filter_q = Q(passes_annotation=True)

        if transcript_filters:
            consequence_field = cls.GENE_CONSEQUENCE_FIELD if gene_ids else cls.TRANSCRIPT_CONSEQUENCE_FIELD
            results = results.annotate(**{
                cls.FILTERED_CONSEQUENCE_FIELD: ArrayFilter(consequence_field, conditions=transcript_filters),
            })
            transcript_q = Q(filtered_transcript_consequences__not_empty=True)
            if filter_q:
                filter_q |= transcript_q
            else:
                filter_q = transcript_q

        return results.filter(filter_q)

    @classmethod
    def _parse_annotation_filters(cls, annotations):
        filter_qs = []
        allowed_consequences = []
        transcript_filters = []
        for field, value in annotations.items():
            if field == UTR_ANNOTATOR_KEY:
                transcript_filters.append({'fiveutrConsequence': (value, 'hasAny({value}, [{field}])')})
            elif field == EXTENDED_SPLICE_KEY:
                if EXTENDED_SPLICE_REGION_CONSEQUENCE in value:
                    transcript_filters.append({'extendedIntronicSpliceRegionVariant': (1, '{field} = {value}')})
            elif field in [MOTIF_FEATURES_KEY, REGULATORY_FEATURES_KEY]:
                filter_qs.append(Q(**{f'sorted_{field}_consequences__array_exists': {
                    'consequenceTerms': (value, 'hasAny({value}, {field})'),
                }}))
            elif field == SPLICE_AI_FIELD:
                filter_qs.append(cls._get_in_silico_score_q(SPLICE_AI_FIELD, value))
            elif field == SCREEN_KEY:
                filter_qs.append(Q(screen_region_type__in=value))
            elif field not in SV_ANNOTATION_TYPES:
                allowed_consequences += value

        non_canonical_consequences = [c for c in allowed_consequences if not c.endswith('__canonical')]
        if non_canonical_consequences:
            transcript_filters.append(cls._consequence_term_filter(non_canonical_consequences))

        canonical_consequences = [
            c.replace('__canonical', '') for c in allowed_consequences if c.endswith('__canonical')
        ]
        if canonical_consequences:
            transcript_filters.append(
                cls._consequence_term_filter(canonical_consequences, canonical=(0, '{field} > {value}')),
            )

        return filter_qs, transcript_filters

    @staticmethod
    def _consequence_term_filter(consequences, **kwargs):
        return {'consequenceTerms': (consequences, 'hasAny({value}, {field})'), **kwargs}

    @staticmethod
    def _hgmd_filter_q(hgmd):
        min_class = next((class_name for value, class_name in HGMD_CLASS_FILTERS if value in hgmd), None)
        max_class = next((class_name for value, class_name in reversed(HGMD_CLASS_FILTERS) if value in hgmd), None)
        if 'hgmd_other' in hgmd:
            min_class = min_class or 'DP'
            max_class = None
        if min_class == max_class:
            return Q(hgmd__classification=min_class)
        elif min_class and max_class:
            return Q(hgmd__classification__range=(min_class, max_class))
        return Q(hgmd__classification__gt=min_class)

    @classmethod
    def _clinvar_filter_q(cls, clinvar_filters, _get_range_q=None):
        ranges = [[None, None]]
        for path_filter, start, end in CLINVAR_PATH_RANGES:
            if path_filter in clinvar_filters:
                ranges[-1][1] = end
                if ranges[-1][0] is None:
                    ranges[-1][0] = start
            elif ranges[-1] != [None, None]:
                ranges.append([None, None])
        ranges = [r for r in ranges if r[0] is not None]

        clinvar_qs = [(_get_range_q or cls._clinvar_range_q)(path_range) for path_range in ranges]
        clinvar_q = clinvar_qs[0]
        for q in clinvar_qs[1:]:
            clinvar_q |= q
        return clinvar_q

    @classmethod
    def _clinvar_range_q(cls, path_range):
        return Q(clinvar__0__range=path_range, clinvar_key__isnull=False)

    @classmethod
    def _clinvar_path_q(cls, pathogenicity, _get_range_q=None):
        clinvar_path_filters = [
            f for f in (pathogenicity or {}).get(CLINVAR_KEY) or [] if f in CLINVAR_PATH_SIGNIFICANCES
        ]
        return cls._clinvar_filter_q(clinvar_path_filters, _get_range_q=_get_range_q) if clinvar_path_filters else None

    def explode_gene_id(self, gene_id_key):
        consequence_field = self.GENE_CONSEQUENCE_FIELD if self.has_annotation(self.GENE_CONSEQUENCE_FIELD) else self.TRANSCRIPT_CONSEQUENCE_FIELD
        results = self.annotate(
            selectedGeneId=ArrayJoin(ArrayDistinct(ArrayMap(consequence_field, mapped_expression='x.geneId')), output_field=models.StringField())
        )
        if self.has_annotation(self.FILTERED_CONSEQUENCE_FIELD):
            results = results.annotate(**{self.FILTERED_CONSEQUENCE_FIELD: ArrayFilter(
                self.FILTERED_CONSEQUENCE_FIELD, conditions=[{'geneId': (gene_id_key, '{field} = {value}')}],
            )})
            filter_q = Q(filtered_transcript_consequences__not_empty=True)
            if self.has_annotation('passes_annotation'):
                filter_q |= Q(passes_annotation=True)
            results = results.filter(filter_q)
        return results

    def has_annotation(self, field):
        return field in self.query.annotations


class BaseAnnotations(models.ClickhouseModel):
    key = models.UInt32Field(primary_key=True)
    xpos = models.UInt64Field()
    pos = models.UInt32Field()
    variant_id = models.StringField(db_column='variantId')
    lifted_over_pos = models.UInt32Field(db_column='liftedOverPos', null=True, blank=True)

    objects = AnnotationsQuerySet.as_manager()

<<<<<<< HEAD
    class Meta:
        abstract = True

class BaseAnnotationsMitoSnvIndel(BaseAnnotations):
    CONSEQUENCE_TERMS = [(1, 'transcript_ablation'), (2, 'splice_acceptor_variant'), (3, 'splice_donor_variant'), (4, 'stop_gained'), (5, 'frameshift_variant'), (6, 'stop_lost'), (7, 'start_lost'), (8, 'inframe_insertion'), (9, 'inframe_deletion'), (10, 'missense_variant'), (11, 'protein_altering_variant'), (12, 'splice_donor_5th_base_variant'), (13, 'splice_region_variant'), (14, 'splice_donor_region_variant'), (15, 'splice_polypyrimidine_tract_variant'), (16, 'incomplete_terminal_codon_variant'), (17, 'start_retained_variant'), (18, 'stop_retained_variant'), (19, 'synonymous_variant'), (20, 'coding_sequence_variant'), (21, 'mature_miRNA_variant'), (22, '5_prime_UTR_variant'), (23, '3_prime_UTR_variant'), (24, 'non_coding_transcript_exon_variant'), (25, 'intron_variant'), (26, 'NMD_transcript_variant'), (27, 'non_coding_transcript_variant'), (28, 'coding_transcript_variant'), (29, 'upstream_gene_variant'), (30, 'downstream_gene_variant'), (31, 'intergenic_variant'), (32, 'sequence_variant')]
    MUTATION_TASTER_PREDICTIONS = [(0, 'D'), (1, 'A'), (2, 'N'), (3, 'P')]
    TRANSCRIPTS_FIELDS = [
        ('aminoAcids', models.StringField(null=True, blank=True)),
        ('biotype', models.StringField(null=True, blank=True)),
        ('canonical', models.UInt8Field(null=True, blank=True)),
        ('codons', models.StringField(null=True, blank=True)),
        ('consequenceTerms', models.ArrayField(models.Enum8Field(null=True, blank=True, return_int=False, choices=CONSEQUENCE_TERMS))),
        ('geneId', models.StringField(null=True, blank=True)),
        ('hgvsc', models.StringField(null=True, blank=True)),
        ('hgvsp', models.StringField(null=True, blank=True)),
        ('loftee', NamedTupleField([
            ('isLofNagnag', models.BoolField(null=True, blank=True)),
            ('lofFilters', models.ArrayField(models.StringField(null=True, blank=True))),
        ], null_empty_arrays=True)),
        ('majorConsequence', models.Enum8Field(null=True, blank=True, return_int=False, choices=CONSEQUENCE_TERMS)),
        ('transcriptId', models.StringField()),
        ('transcriptRank', models.UInt8Field()),
    ]

    ref = models.StringField()
    alt = models.StringField()
    rsid = models.StringField(null=True, blank=True)

    class Meta:
        abstract = True

class BaseAnnotationsSvGcnv(BaseAnnotations):
    SV_CONSEQUENCE_RANKS = [(1,'LOF'), (2,'INTRAGENIC_EXON_DUP'), (3,'PARTIAL_EXON_DUP'), (4,'COPY_GAIN'), (5,'DUP_PARTIAL'), (6,'MSV_EXON_OVERLAP'), (7,'INV_SPAN'), (8,'UTR'), (9,'PROMOTER'), (10,'TSS_DUP'), (11,'BREAKEND_EXONIC'), (12,'INTRONIC'), (13,'NEAREST_TSS'),]
    SV_TYPES =  [(1,'gCNV_DEL'), (2,'gCNV_DUP'), (3,'BND'), (4,'CPX'), (5,'CTX'), (6,'DEL'), (7,'DUP'), (8,'INS'), (9,'INV'), (10,'CNV')]
    PREDICTION_FIELDS = [
        ('strvctvre', models.DecimalField(max_digits=9, decimal_places=5, null=True, blank=True)),
    ]
    SORTED_GENE_CONSQUENCES_FIELDS = [
        ('geneId', models.StringField(null=True, blank=True)),
        ('majorConsequence', models.Enum8Field(null=True, blank=True, return_int=False, choices=SV_CONSEQUENCE_RANKS)),
    ]

    chrom = Enum8Field(return_int=False, choices=[(i+1, chrom) for i, chrom in enumerate(CHROMOSOMES)])
    end = models.UInt32Field()
    rg37_locus_end = NamedTupleField([
        ('contig', models.Enum8Field(return_int=False, choices=[(i+1, chrom) for i, chrom in enumerate(CHROMOSOMES)])),
        ('position', models.UInt32Field()),
    ], db_column='rg37LocusEnd', null_if_empty=True)
    lifted_over_chrom = Enum8Field(db_column='liftedOverChrom', return_int=False, null=True, blank=True, choices=[(i+1, chrom) for i, chrom in enumerate(CHROMOSOMES)])
    sv_type = models.Enum8Field(db_column='svType', return_int=False, choices=SV_TYPES)
    predictions = NamedTupleField(PREDICTION_FIELDS)
    sorted_gene_consequences = NestedField(SORTED_GENE_CONSQUENCES_FIELDS, db_column='sortedTranscriptConsequences')

    class Meta:
        abstract = True


=======
    class Meta:
        abstract = True

class BaseAnnotationsMitoSnvIndel(BaseAnnotations):
    CONSEQUENCE_TERMS = [(1, 'transcript_ablation'), (2, 'splice_acceptor_variant'), (3, 'splice_donor_variant'), (4, 'stop_gained'), (5, 'frameshift_variant'), (6, 'stop_lost'), (7, 'start_lost'), (8, 'inframe_insertion'), (9, 'inframe_deletion'), (10, 'missense_variant'), (11, 'protein_altering_variant'), (12, 'splice_donor_5th_base_variant'), (13, 'splice_region_variant'), (14, 'splice_donor_region_variant'), (15, 'splice_polypyrimidine_tract_variant'), (16, 'incomplete_terminal_codon_variant'), (17, 'start_retained_variant'), (18, 'stop_retained_variant'), (19, 'synonymous_variant'), (20, 'coding_sequence_variant'), (21, 'mature_miRNA_variant'), (22, '5_prime_UTR_variant'), (23, '3_prime_UTR_variant'), (24, 'non_coding_transcript_exon_variant'), (25, 'intron_variant'), (26, 'NMD_transcript_variant'), (27, 'non_coding_transcript_variant'), (28, 'coding_transcript_variant'), (29, 'upstream_gene_variant'), (30, 'downstream_gene_variant'), (31, 'intergenic_variant'), (32, 'sequence_variant')]
    MUTATION_TASTER_PREDICTIONS = [(0, 'D'), (1, 'A'), (2, 'N'), (3, 'P')]
    TRANSCRIPTS_FIELDS = [
        ('aminoAcids', models.StringField(null=True, blank=True)),
        ('biotype', models.StringField(null=True, blank=True)),
        ('canonical', models.UInt8Field(null=True, blank=True)),
        ('codons', models.StringField(null=True, blank=True)),
        ('consequenceTerms', models.ArrayField(models.Enum8Field(null=True, blank=True, return_int=False, choices=CONSEQUENCE_TERMS))),
        ('geneId', models.StringField(null=True, blank=True)),
        ('hgvsc', models.StringField(null=True, blank=True)),
        ('hgvsp', models.StringField(null=True, blank=True)),
        ('loftee', NamedTupleField([
            ('isLofNagnag', models.BoolField(null=True, blank=True)),
            ('lofFilters', models.ArrayField(models.StringField(null=True, blank=True))),
        ], null_empty_arrays=True)),
        ('majorConsequence', models.Enum8Field(null=True, blank=True, return_int=False, choices=CONSEQUENCE_TERMS)),
        ('transcriptId', models.StringField()),
        ('transcriptRank', models.UInt8Field()),
    ]

    ref = models.StringField()
    alt = models.StringField()
    rsid = models.StringField(null=True, blank=True)

    class Meta:
        abstract = True

>>>>>>> 8ed5c2ec
class BaseAnnotationsGRCh37SnvIndel(BaseAnnotationsMitoSnvIndel):
    POPULATION_FIELDS = [
        ('exac', NamedTupleField([
            ('ac', models.UInt32Field()),
            ('af', models.DecimalField(max_digits=9, decimal_places=5)),
            ('an', models.UInt32Field()),
            ('filter_af', models.DecimalField(max_digits=9, decimal_places=5)),
            ('hemi', models.UInt32Field()),
            ('het', models.UInt32Field()),
            ('hom', models.UInt32Field()),
        ])),
        ('gnomad_exomes', NamedTupleField([
            ('ac', models.UInt32Field()),
            ('af', models.DecimalField(max_digits=9, decimal_places=5)),
            ('an', models.UInt32Field()),
            ('filter_af', models.DecimalField(max_digits=9, decimal_places=5)),
            ('hemi', models.UInt32Field()),
            ('hom', models.UInt32Field()),
        ])),
        ('gnomad_genomes', NamedTupleField([
            ('ac', models.UInt32Field()),
            ('af', models.DecimalField(max_digits=9, decimal_places=5)),
            ('an', models.UInt32Field()),
            ('filter_af', models.DecimalField(max_digits=9, decimal_places=5)),
            ('hemi', models.UInt32Field()),
            ('hom', models.UInt32Field()),
        ])),
        ('topmed', NamedTupleField([
            ('ac', models.UInt32Field()),
            ('af', models.DecimalField(max_digits=9, decimal_places=5)),
            ('an', models.UInt32Field()),
            ('het', models.UInt32Field()),
            ('hom', models.UInt32Field()),
        ])),
    ]
    PREDICTION_FIELDS = [
        ('cadd', models.DecimalField(max_digits=9, decimal_places=5, null=True, blank=True)),
        ('eigen', models.DecimalField(max_digits=9, decimal_places=5, null=True, blank=True)),
        ('fathmm', models.DecimalField(max_digits=9, decimal_places=5, null=True, blank=True)),
        ('mpc', models.DecimalField(max_digits=9, decimal_places=5, null=True, blank=True)),
        ('mut_pred', models.DecimalField(max_digits=9, decimal_places=5, null=True, blank=True)),
        ('mut_taster', models.Enum8Field(null=True, blank=True, return_int=False, choices=BaseAnnotationsMitoSnvIndel.MUTATION_TASTER_PREDICTIONS)),
        ('polyphen', models.DecimalField(max_digits=9, decimal_places=5, null=True, blank=True)),
        ('primate_ai', models.DecimalField(max_digits=9, decimal_places=5, null=True, blank=True)),
        ('revel', models.DecimalField(max_digits=9, decimal_places=5, null=True, blank=True)),
        ('sift', models.DecimalField(max_digits=9, decimal_places=5, null=True, blank=True)),
        (SPLICE_AI_FIELD, models.DecimalField(max_digits=9, decimal_places=5, null=True, blank=True)),
        ('splice_ai_consequence', models.Enum8Field(null=True, blank=True, return_int=False, choices=[(0, 'Acceptor gain'), (1, 'Acceptor loss'), (2, 'Donor gain'), (3, 'Donor loss'), (4, 'No consequence')])),
        ('vest', models.DecimalField(max_digits=9, decimal_places=5, null=True, blank=True)),
    ]
    HGMD_CLASSES = [(0, 'DM'), (1, 'DM?'), (2, 'DP'), (3, 'DFP'), (4, 'FP'), (5, 'R')]
    SORTED_TRANSCRIPT_CONSQUENCES_FIELDS = [
        ('canonical', models.UInt8Field(null=True, blank=True)),
        ('consequenceTerms', models.ArrayField(models.Enum8Field(null=True, blank=True, return_int=False, choices=BaseAnnotationsMitoSnvIndel.CONSEQUENCE_TERMS))),
        ('geneId', models.StringField(null=True, blank=True))
    ]

    chrom = Enum8Field(return_int=False, choices=[(i+1, chrom) for i, chrom in enumerate(CHROMOSOMES)])
    lifted_over_chrom = Enum8Field(db_column='liftedOverChrom', return_int=False, null=True, blank=True, choices=[(i+1, chrom) for i, chrom in enumerate(CHROMOSOMES)])
    caid = models.StringField(db_column='CAID', null=True, blank=True)
    hgmd = NamedTupleField([
        ('accession', models.StringField(null=True, blank=True)),
        ('classification', models.Enum8Field(null=True, blank=True, return_int=False, choices=HGMD_CLASSES)),
    ], null_if_empty=True, rename_fields={'classification': 'class'})
    predictions = NamedTupleField(PREDICTION_FIELDS)
    populations = NamedTupleField(POPULATION_FIELDS)
    sorted_transcript_consequences = NestedField(SORTED_TRANSCRIPT_CONSQUENCES_FIELDS, db_column='sortedTranscriptConsequences')

    class Meta:
        abstract = True

class AnnotationsGRCh37SnvIndel(BaseAnnotationsGRCh37SnvIndel):

    class Meta:
        db_table = 'GRCh37/SNV_INDEL/annotations_memory'
        engine = EmbeddedRocksDB(0, f'{CLICKHOUSE_IN_MEMORY_DIR}/GRCh37/SNV_INDEL/annotations', primary_key='key', flatten_nested=0)

class AnnotationsDiskGRCh37SnvIndel(BaseAnnotationsGRCh37SnvIndel):

    class Meta:
        db_table = 'GRCh37/SNV_INDEL/annotations_disk'
        engine = EmbeddedRocksDB(0, f'{CLICKHOUSE_DATA_DIR}/GRCh37/SNV_INDEL/annotations', primary_key='key', flatten_nested=0)

class BaseAnnotationsSnvIndel(BaseAnnotationsGRCh37SnvIndel):
    PREDICTION_FIELDS = sorted([
        ('gnomad_noncoding', models.DecimalField(max_digits=9, decimal_places=5, null=True, blank=True)),
        *BaseAnnotationsGRCh37SnvIndel.PREDICTION_FIELDS,
    ])
    SORTED_TRANSCRIPT_CONSQUENCES_FIELDS = sorted([
        ('alphamissensePathogenicity', models.DecimalField(null=True, blank=True, max_digits=9, decimal_places=5)),
        ('extendedIntronicSpliceRegionVariant', models.BoolField(null=True, blank=True)),
        ('fiveutrConsequence', models.Enum8Field(null=True, blank=True, return_int=False, choices=[(1, '5_prime_UTR_premature_start_codon_gain_variant'), (2, '5_prime_UTR_premature_start_codon_loss_variant'), (3, '5_prime_UTR_stop_codon_gain_variant'), (4, '5_prime_UTR_stop_codon_loss_variant'), (5, '5_prime_UTR_uORF_frameshift_variant')])),
        *BaseAnnotationsGRCh37SnvIndel.SORTED_TRANSCRIPT_CONSQUENCES_FIELDS,
    ])

    screen_region_type = Enum8Field(db_column='screenRegionType', null=True, blank=True, return_int=False, choices=[(0, 'CTCF-bound'), (1, 'CTCF-only'), (2, 'DNase-H3K4me3'), (3, 'PLS'), (4, 'dELS'), (5, 'pELS'), (6, 'DNase-only'), (7, 'low-DNase')])
    predictions = NamedTupleField(PREDICTION_FIELDS)
    sorted_transcript_consequences = NestedField(SORTED_TRANSCRIPT_CONSQUENCES_FIELDS, db_column='sortedTranscriptConsequences')
    sorted_motif_feature_consequences = NestedField([
        ('consequenceTerms', models.ArrayField(models.Enum8Field(null=True, blank=True, return_int=False, choices=[(0, 'TFBS_ablation'), (1, 'TFBS_amplification'), (2, 'TF_binding_site_variant'), (3, 'TFBS_fusion'), (4, 'TFBS_translocation')]))),
        ('motifFeatureId', models.StringField(null=True, blank=True)),
    ], db_column='sortedMotifFeatureConsequences', null_when_empty=True)
    sorted_regulatory_feature_consequences = NestedField([
        ('biotype', models.Enum8Field(null=True, blank=True, return_int=False, choices=[(0, 'enhancer'), (1, 'promoter'), (2, 'CTCF_binding_site'), (3, 'TF_binding_site'), (4, 'open_chromatin_region')])),
        ('consequenceTerms', models.ArrayField(models.Enum8Field(null=True, blank=True, return_int=False, choices=[(0, 'regulatory_region_ablation'), (1, 'regulatory_region_amplification'), (2, 'regulatory_region_variant'), (3, 'regulatory_region_fusion')]))),
        ('regulatoryFeatureId', models.StringField(null=True, blank=True)),
    ], db_column='sortedRegulatoryFeatureConsequences', null_when_empty=True)

    class Meta:
        abstract = True

class AnnotationsSnvIndel(BaseAnnotationsSnvIndel):

    class Meta:
        db_table = 'GRCh38/SNV_INDEL/annotations_memory'
        engine = EmbeddedRocksDB(0, f'{CLICKHOUSE_IN_MEMORY_DIR}/GRCh38/SNV_INDEL/annotations', primary_key='key', flatten_nested=0)

class AnnotationsDiskSnvIndel(BaseAnnotationsSnvIndel):

    class Meta:
        db_table = 'GRCh38/SNV_INDEL/annotations_disk'
        engine = EmbeddedRocksDB(0, f'{CLICKHOUSE_DATA_DIR}/GRCh38/SNV_INDEL/annotations', primary_key='key', flatten_nested=0)

class BaseAnnotationsMito(BaseAnnotationsMitoSnvIndel):
    MITOTIP_PATHOGENICITIES = [
        (0, 'likely_pathogenic'),
        (1, 'possibly_pathogenic'),
        (2, 'possibly_benign'),
        (3, 'likely_benign'),
    ]
    POPULATION_FIELDS = [
        ('gnomad_mito', NamedTupleField([
            ('ac', models.UInt32Field()),
            ('af', models.DecimalField(max_digits=9, decimal_places=5)),
            ('an', models.UInt32Field()),
        ])),
        ('gnomad_mito_heteroplasmy', NamedTupleField([
            ('ac', models.UInt32Field()),
            ('af', models.DecimalField(max_digits=9, decimal_places=5)),
            ('an', models.UInt32Field()),
            ('max_hl', models.DecimalField(max_digits=9, decimal_places=5)),
        ])),
        ('helix', NamedTupleField([
            ('ac', models.UInt32Field()),
            ('af', models.DecimalField(max_digits=9, decimal_places=5)),
            ('an', models.UInt32Field()),
        ])),
        ('helix_heteroplasmy', NamedTupleField([
            ('ac', models.UInt32Field()),
            ('af', models.DecimalField(max_digits=9, decimal_places=5)),
            ('an', models.UInt32Field()),
            ('max_hl', models.DecimalField(max_digits=9, decimal_places=5)),
        ])),
    ]
    PREDICTION_FIELDS = [
        ('apogee', models.DecimalField(max_digits=9, decimal_places=5, null=True, blank=True)),
        ('haplogroup_defining', models.BoolField(null=True, blank=True)),
        ('hmtvar', models.DecimalField(max_digits=9, decimal_places=5, null=True, blank=True)),
        ('mitotip', models.Enum8Field(null=True, blank=True, return_int=False, choices=MITOTIP_PATHOGENICITIES)),
        ('mut_taster', models.Enum8Field(null=True, blank=True, return_int=False, choices=BaseAnnotationsMitoSnvIndel.MUTATION_TASTER_PREDICTIONS)),
        ('sift', models.DecimalField(max_digits=9, decimal_places=5, null=True, blank=True)),
        ('mlc', models.DecimalField(max_digits=9, decimal_places=5, null=True, blank=True)),
    ]

    common_low_heteroplasmy = models.BoolField(db_column='commonLowHeteroplasmy', null=True, blank=True)
    mitomap_pathogenic  = models.BoolField(db_column='mitomapPathogenic', null=True, blank=True)
    predictions = NamedTupleField(PREDICTION_FIELDS)
    populations = NamedTupleField(POPULATION_FIELDS)
    sorted_transcript_consequences = NestedField(BaseAnnotationsMitoSnvIndel.TRANSCRIPTS_FIELDS, db_column='sortedTranscriptConsequences')

    class Meta:
        abstract = True

class AnnotationsMito(BaseAnnotationsMito):

    class Meta:
        db_table = 'GRCh38/MITO/annotations_memory'
        engine = EmbeddedRocksDB(0, f'{CLICKHOUSE_IN_MEMORY_DIR}/GRCh38/MITO/annotations', primary_key='key', flatten_nested=0)

class AnnotationsDiskMito(BaseAnnotationsMito):

    class Meta:
        db_table = 'GRCh38/MITO/annotations_disk'
        engine = EmbeddedRocksDB(0, f'{CLICKHOUSE_DATA_DIR}/GRCh38/MITO/annotations', primary_key='key', flatten_nested=0)
<<<<<<< HEAD

class BaseAnnotationsSv(BaseAnnotationsSvGcnv):
    POPULATION_FIELDS = [
        ('gnomad_svs', NamedTupleField([
            ('af', models.DecimalField(max_digits=9, decimal_places=5)),
            ('het', models.UInt32Field()),
            ('hom', models.UInt32Field()),
            ('id', models.StringField()),
        ])),
    ]
    SV_TYPE_DETAILS = [(1, 'INS_iDEL'),(2, 'INVdel'),(3, 'INVdup'),(4, 'ME'),(5, 'ME:ALU'),(6, 'ME:LINE1'),(7, 'ME:SVA'),(8, 'dDUP'),(9, 'dDUP_iDEL'),(10, 'delINV'),(11, 'delINVdel'),(12, 'delINVdup'),(13, 'dupINV'),(14, 'dupINVdel'),(15, 'dupINVdup')]

    algorithms = models.StringField(low_cardinality=True)
    bothsides_support = models.BoolField(db_column='bothsidesSupport')
    cpx_intervals = NestedField([
        ('chrom', models.Enum8Field(return_int=False, choices=[(i+1, chrom) for i, chrom in enumerate(CHROMOSOMES)])),
        ('start', models.UInt32Field()),
        ('end', models.UInt32Field()),
        ('type', models.Enum8Field(return_int=False, choices=BaseAnnotationsSvGcnv.SV_TYPES)),
    ], db_column='cpxIntervals', null_when_empty=True)
    end_chrom = models.Enum8Field(db_column='endChrom', return_int=False, choices=[(i+1, chrom) for i, chrom in enumerate(CHROMOSOMES)])
    sv_source_detail = NestedField(
        [('chrom', models.Enum8Field(return_int=False, choices=[(i+1, chrom) for i, chrom in enumerate(CHROMOSOMES)]))],
    db_column='svSourceDetail', null_when_empty=True)
    sv_type_detail = models.Enum8Field(db_column='svTypeDetail', return_int=False, choices=SV_TYPE_DETAILS)
    populations = NamedTupleField(POPULATION_FIELDS)

    class Meta:
        abstract = True

class AnnotationsSv(BaseAnnotationsSv):

    class Meta:
        db_table = 'GRCh38/SV/annotations_memory'
        engine = EmbeddedRocksDB(0, f'{CLICKHOUSE_IN_MEMORY_DIR}/GRCh38/SV/annotations', primary_key='key', flatten_nested=0)

class AnnotationsDiskSv(BaseAnnotationsSv):

    class Meta:
        db_table = 'GRCh38/SV/annotations_disk'
        engine = EmbeddedRocksDB(0, f'{CLICKHOUSE_DATA_DIR}/GRCh38/SV/annotations', primary_key='key', flatten_nested=0)
=======
>>>>>>> 8ed5c2ec

class BaseClinvar(models.ClickhouseModel):

    PATHOGENICITY_CHOICES = list(enumerate([
        'Pathogenic', 'Pathogenic/Likely_pathogenic', 'Pathogenic/Likely_pathogenic/Established_risk_allele',
        'Pathogenic/Likely_pathogenic/Likely_risk_allele', 'Pathogenic/Likely_risk_allele', 'Likely_pathogenic', 'Likely_pathogenic/Likely_risk_allele',
        'Established_risk_allele', 'Likely_risk_allele', 'Conflicting_classifications_of_pathogenicity',
        'Uncertain_risk_allele', 'Uncertain_significance/Uncertain_risk_allele', 'Uncertain_significance',
        'No_pathogenic_assertion', 'Likely_benign', 'Benign/Likely_benign', 'Benign'
    ]))
    allele_id = models.UInt32Field(db_column='alleleId', null=True, blank=True)
    conflicting_pathogenicities = NestedField([
        ('count', models.UInt16Field()),
        ('pathogenicity', models.Enum8Field(choices=PATHOGENICITY_CHOICES, return_int=False)),
    ], db_column='conflictingPathogenicities', null_when_empty=True)
    gold_stars = models.UInt8Field(db_column='goldStars', null=True, blank=True)
    submitters = models.ArrayField(models.StringField())
    conditions = models.ArrayField(models.StringField())
    assertions = models.ArrayField(models.Enum8Field(choices=[(0, 'Affects'), (1, 'association'), (2, 'association_not_found'), (3, 'confers_sensitivity'), (4, 'drug_response'), (5, 'low_penetrance'), (6, 'not_provided'), (7, 'other'), (8, 'protective'), (9, 'risk_factor'), (10, 'no_classification_for_the_single_variant'), (11, 'no_classifications_from_unflagged_records')], return_int=False))
    pathogenicity = models.Enum8Field(choices=PATHOGENICITY_CHOICES, return_int=False)

    def _save_table(
        self,
        raw=False,
        cls=None,
        force_insert=False,
        force_update=False,
        using=None,
        update_fields=None,
    ):
        # loaddata attempts to run an ALTER TABLE to update existing rows, but since JOIN tables can not be altered
        # this command fails so need to use the force_insert flag to run an INSERT instead
        return super()._save_table(
            raw=raw, cls=cls, force_insert=True, force_update=force_update, using=using, update_fields=update_fields,
        )

    class Meta:
        abstract = True
        engine = Join('ALL', 'LEFT', 'key', join_use_nulls=1, flatten_nested=0)

class ClinvarGRCh37SnvIndel(BaseClinvar):
    key = ForeignKey('EntriesGRCh37SnvIndel', db_column='key', related_name='clinvar_join', primary_key=True, on_delete=PROTECT)
    class Meta(BaseClinvar.Meta):
        db_table = 'GRCh37/SNV_INDEL/clinvar'

class ClinvarSnvIndel(BaseClinvar):
    key = ForeignKey('EntriesSnvIndel', db_column='key', related_name='clinvar_join', primary_key=True, on_delete=PROTECT)
    class Meta(BaseClinvar.Meta):
        db_table = 'GRCh38/SNV_INDEL/clinvar'

class ClinvarMito(BaseClinvar):
    key = ForeignKey('EntriesMito', db_column='key', related_name='clinvar_join', primary_key=True, on_delete=PROTECT)
    class Meta(BaseClinvar.Meta):
        db_table = 'GRCh38/MITO/clinvar'

class EntriesManager(Manager):
    GENOTYPE_LOOKUP = {
        REF_REF: (0,),
        REF_ALT: (1,),
        ALT_ALT: (2,),
        HAS_ALT: (0, '{field} > {value}'),
        HAS_REF: (2, '{field} < {value}'),
    }

    INHERITANCE_FILTERS = {
        **INHERITANCE_FILTERS,
        ANY_AFFECTED: {AFFECTED: HAS_ALT},
    }

    QUALITY_FILTERS = [('gq', 1), ('ab', 100, 'x.gt != 1')]

    CLINVAR_FIELDS = OrderedDict({
        f'clinvar_join__{field.name}': (field.db_column or field.name, field)
        for field in reversed(ClinvarSnvIndel._meta.local_fields) if field.name != 'key'
    })

    @property
    def genotype_fields(self):
        return OrderedDict({
            'family_guid': ('familyGuid', models.StringField()),
            'sample_type': ('sampleType', models.StringField()),
            'filters': ('filters', models.ArrayField(models.StringField())),
            'x.gt::Nullable(Int8)': ('numAlt', models.Int8Field(null=True, blank=True)),
            **{f'x.{column[0]}': column for column in self.model.CALL_FIELDS if column[0] != 'gt'}
        })

    def search(self, sample_data, parsed_locus=None, freqs=None,  **kwargs):
        entries = self.annotate(seqrPop=GtStatsDictGet('key'))
        entries = self._filter_intervals(entries, **(parsed_locus or {}))

        if (freqs or {}).get('callset'):
            entries = self._filter_seqr_frequency(entries, **freqs['callset'])

        gnomad_filter = (freqs or {}).get('gnomad_genomes') or {}
        if (gnomad_filter.get('af') or 1) <= 0.05 or any(gnomad_filter.get(field) is not None for field in ['ac', 'hh']):
            entries = entries.filter(is_gnomad_gt_5_percent=False)

        return self._search_call_data(entries, sample_data, **kwargs)

    def _search_call_data(self, entries, sample_data, inheritance_mode=None, inheritance_filter=None, qualityFilter=None, pathogenicity=None, annotate_carriers=False, **kwargs):
       project_guids = {s['project_guid'] for s in sample_data}
       project_filter = Q(project_guid__in=project_guids) if len(project_guids) > 1 else Q(project_guid=sample_data[0]['project_guid'])
       entries = entries.filter(project_filter)
       family_filter = Q(family_guid__in=[s['family_guid'] for s in sample_data]) if len(sample_data) > 1 else Q(family_guid=sample_data[0]['family_guid'])
       entries = entries.filter(family_filter)

       quality_filter = qualityFilter or {}
       if quality_filter.get('vcf_filter'):
           entries = entries.filter(filters__len=0)

       entries = entries.annotate(
           clinvar_key=F('clinvar_join__key'),
           clinvar=Tuple(*self.CLINVAR_FIELDS.keys(), output_field=NamedTupleField(list(self.CLINVAR_FIELDS.values()), null_if_empty=True, null_empty_arrays=True))
       )

       individual_genotype_filter = (inheritance_filter or {}).get('genotype')
       custom_affected = (inheritance_filter or {}).get('affected') or {}
       if inheritance_mode or individual_genotype_filter or quality_filter:
            clinvar_override_q = AnnotationsQuerySet._clinvar_path_q(
               pathogenicity, _get_range_q=lambda path_range: Q(clinvar_join__pathogenicity__range=path_range),
            )
            call_q = None
            for s in sample_data:
                call_q = self._family_calls_q(call_q, s, inheritance_mode, individual_genotype_filter, quality_filter, custom_affected, clinvar_override_q)
            if call_q:
                entries = entries.filter(call_q)

       return self._annotate_calls(entries, sample_data, annotate_carriers)

    @classmethod
    def _family_calls_q(cls, call_q, family_sample_data, inheritance_mode, individual_genotype_filter, quality_filter, custom_affected, clinvar_override_q):
       family_sample_q = None
       for sample in family_sample_data['samples']:
           affected = custom_affected.get(sample['individual_guid']) or sample['affected']
           sample_inheritance_filter = cls._sample_genotype_filter(sample, affected, inheritance_mode, individual_genotype_filter)
           sample_quality_filter = cls._sample_quality_filter(affected, quality_filter)
           if not (sample_inheritance_filter or sample_quality_filter):
               continue
           sample_inheritance_filter['sampleId'] = (f"'{sample['sample_id']}'",)
           sample_q = Q(
               calls__array_exists={**sample_inheritance_filter, **sample_quality_filter},
               family_guid=family_sample_data['family_guid'],
               sample_type=family_sample_data['sample_type'],
           )
           if clinvar_override_q and sample_quality_filter:
               sample_q |= clinvar_override_q & Q(calls__array_exists=sample_inheritance_filter)

           if family_sample_q is None:
               family_sample_q = sample_q
           else:
               family_sample_q &= sample_q

       if family_sample_q and call_q:
           call_q |= family_sample_q
       return call_q or family_sample_q

    @classmethod
    def _sample_genotype_filter(cls, sample, affected, inheritance_mode, individual_genotype_filter):
        sample_filter = {}
        genotype = None
        if individual_genotype_filter:
            genotype = individual_genotype_filter.get(sample['individual_guid'])
        elif inheritance_mode:
            genotype = cls.INHERITANCE_FILTERS[inheritance_mode].get(affected)
            if (inheritance_mode == X_LINKED_RECESSIVE and affected == UNAFFECTED and sample['sex'] in MALE_SEXES):
                genotype = REF_REF
        if genotype:
            sample_filter['gt'] = cls.GENOTYPE_LOOKUP[genotype]
        return sample_filter

    @classmethod
    def _sample_quality_filter(cls, affected, quality_filter):
        sample_filter = {}
        if quality_filter.get('affected_only') and affected != AFFECTED:
            return sample_filter

        for field, scale, *filters in cls.QUALITY_FILTERS:
            value = quality_filter.get(f'min_{field}')
            if value:
                or_filters = ['isNull({field})', '{field} >= {value}'] + filters
                sample_filter[field] = (value / scale, f'or({", ".join(or_filters)})')

        return sample_filter

    def _annotate_calls(self, entries, sample_data, annotate_carriers):
        carriers_expression = self._carriers_expression(sample_data) if annotate_carriers else None
        if carriers_expression:
            entries = entries.annotate(carriers=carriers_expression)

        fields = ['key', 'clinvar', 'clinvar_key', 'seqrPop']
        if len(sample_data) > 1:
            # For multi-family search, group results
            entries = entries.values(*fields).annotate(
                familyGuids=ArraySort(ArrayDistinct(GroupArray('family_guid'))),
                genotypes=GroupArrayArray(self._genotype_expression(sample_data)),
            )
            if carriers_expression:
                entries = entries.annotate(family_carriers=Cast(
                    Tuple('familyGuids', GroupArray('carriers')),
                    models.MapField(models.StringField(), models.ArrayField(models.StringField())),
                ))
        else:
            if carriers_expression:
                fields.append('carriers')
            entries = entries.values(
                *fields,
                familyGuids=Array('family_guid'),
                genotypes=self._genotype_expression(sample_data),
            )
        return entries

    def _genotype_expression(self, sample_data):
        sample_map = []
        for data in sample_data:
            family_samples = [f"'{s['sample_id']}', '{s['individual_guid']}'" for s in data['samples']]
            sample_map.append(f"'{data['family_guid']}', map({', '.join(family_samples)})")
        return ArrayFilter(
            ArrayMap(
                'calls',
                mapped_expression=f"tuple(map({', '.join(sample_map)})[family_guid][x.sampleId], {', '.join(self.genotype_fields.keys())})",
                output_field=NestedField([('individualGuid', models.StringField()), *self.genotype_fields.values()], group_by_key='individualGuid', flatten_groups=True)
            ),
            conditions=[{1: (None, 'notEmpty({field})')}]
        )

    def _carriers_expression(self, sample_data):
        family_carriers = {
            family_sample_data['family_guid']: [
                f"'{s['sample_id']}'" for s in family_sample_data['samples'] if s['affected'] == UNAFFECTED
            ] for family_sample_data in sample_data
        }
        if not any(family_carriers.values()):
            return None

        carrier_map = [
            f"'{family_guid}', [{', '.join(samples)}]" for family_guid, samples in family_carriers.items()
        ]
        return ArrayMap(
            ArrayFilter('calls', conditions=[{
                'sampleId': (", ".join(carrier_map), 'has(map({value})[family_guid], {field})'),
                'gt': (0, '{field} > {value}'),
            }]),
            mapped_expression='x.sampleId',
        )

    @classmethod
    def _filter_intervals(cls, entries, exclude_intervals=False, intervals=None, variant_ids=None,  **kwargs):
        if variant_ids:
            # although technically redundant, the interval query is applied to the entries table before join and reduces the join size,
            # while the full variant_id filter is applied to the annotation table after the join
            intervals = [(chrom, pos, pos) for chrom, pos, _, _ in variant_ids]

        if intervals:
            interval_q = cls._interval_query(*intervals[0])
            for interval in intervals[1:]:
                interval_q |= cls._interval_query(*interval)
            filter_func = entries.exclude if exclude_intervals else entries.filter
            entries = filter_func(interval_q)

        return entries

    @staticmethod
    def _interval_query(chrom, start, end):
        return Q(xpos__range=(get_xpos(chrom, start), get_xpos(chrom, end)))

    @classmethod
    def _filter_seqr_frequency(cls, entries, ac=None, hh=None, **kwargs):
        if ac is not None:
            entries = entries.filter(seqrPop__0__lte=ac)
        if hh is not None:
            entries = entries.filter(seqrPop__1__lte=hh)
        return entries

class BaseEntries(models.ClickhouseModel):
    project_guid = models.StringField(low_cardinality=True)
    family_guid = models.StringField()
    xpos = UInt64FieldDeltaCodecField()
    filters = models.ArrayField(models.StringField(low_cardinality=True))
    sign = models.Int8Field()

    objects = EntriesManager()

    def _save_table(
        self,
        raw=False,
        cls=None,
        force_insert=False,
        force_update=False,
        using=None,
        update_fields=None,
    ):
        # loaddata attempts to run an ALTER TABLE to update existing rows, but since primary keys can not be altered
        # this command fails so need to use the force_insert flag to run an INSERT instead
        return super()._save_table(
            raw=raw, cls=cls, force_insert=True, force_update=force_update, using=using, update_fields=update_fields,
        )

    class Meta:
        abstract = True
        engine = CollapsingMergeTree(
            'sign',
            order_by=('project_guid', 'family_guid', 'key'),
            partition_by='project_guid',
            deduplicate_merge_projection_mode='rebuild',
            index_granularity=8192,
        )
        projection = Projection('xpos_projection', order_by='xpos')

class BaseEntriesSnvIndel(BaseEntries):
    CALL_FIELDS = [
        ('sampleId', models.StringField()),
        ('gt', models.Enum8Field(null=True, blank=True, choices=[(0, 'REF'), (1, 'HET'), (2, 'HOM')])),
        ('gq', models.UInt8Field(null=True, blank=True)),
        ('ab', models.DecimalField(max_digits=9, decimal_places=5, null=True, blank=True)),
        ('dp', models.UInt16Field(null=True, blank=True)),
    ]

<<<<<<< HEAD
    sample_type = models.Enum8Field(choices=[(1, 'WES'), (2, 'WGS')])
=======
>>>>>>> 8ed5c2ec
    is_gnomad_gt_5_percent = models.BoolField()
    calls = models.ArrayField(NamedTupleField(CALL_FIELDS))

    class Meta:
        abstract = True
        engine = CollapsingMergeTree(
            'sign',
            order_by=('project_guid', 'family_guid', 'is_gnomad_gt_5_percent', 'key'),
            partition_by='project_guid',
            deduplicate_merge_projection_mode='rebuild',
            index_granularity=8192,
        )
        projection = Projection('xpos_projection', order_by='xpos, is_gnomad_gt_5_percent')

class EntriesGRCh37SnvIndel(BaseEntriesSnvIndel):

    # primary_key is not enforced by clickhouse, but setting it here prevents django adding an id column
    key = ForeignKey('AnnotationsGRCh37SnvIndel', db_column='key', primary_key=True, on_delete=CASCADE)

    class Meta(BaseEntriesSnvIndel.Meta):
        db_table = 'GRCh37/SNV_INDEL/entries'

class EntriesSnvIndel(BaseEntriesSnvIndel):

    # primary_key is not enforced by clickhouse, but setting it here prevents django adding an id column
    key = ForeignKey('AnnotationsSnvIndel', db_column='key', primary_key=True, on_delete=CASCADE)

    class Meta:
        db_table = 'GRCh38/SNV_INDEL/entries'

class EntriesMito(BaseEntries):
    CALL_FIELDS = [
        ('sampleId', models.StringField()),
        ('gt', models.Enum8Field(null=True, blank=True, choices=[(0, 'REF'), (1, 'HET'), (2, 'HOM')])),
        ('dp', models.UInt16Field(null=True, blank=True)),
        ('hl', models.DecimalField(max_digits=9, decimal_places=5, null=True, blank=True)),
        ('mitoCn', models.DecimalField(max_digits=9, decimal_places=5, null=True, blank=True)),
        ('contamination', models.DecimalField(max_digits=9, decimal_places=5, null=True, blank=True)),
    ]
<<<<<<< HEAD

    # primary_key is not enforced by clickhouse, but setting it here prevents django adding an id column
    key = ForeignKey('AnnotationsMito', db_column='key', primary_key=True, on_delete=CASCADE)
    sample_type = models.Enum8Field(choices=[(1, 'WES'), (2, 'WGS')])
    calls = models.ArrayField(NamedTupleField(CALL_FIELDS))

    class Meta(BaseEntries.Meta):
        db_table = 'GRCh38/MITO/entries'

class EntriesSv(BaseEntries):
    CALL_FIELDS = [
        ('sampleId', models.StringField()),
        ('gt', models.Enum8Field(null=True, blank=True, choices=[(0, 'REF'), (1, 'HET'), (2, 'HOM')])),
        ('cn', models.UInt8Field(null=True, blank=True)),
        ('gq', models.UInt8Field(null=True, blank=True)),
        ('newCall', models.BoolField(null=True, blank=True)),
        ('prevCall', models.BoolField(null=True, blank=True)),
        ('prevNumAlt', models.Enum8Field(null=True, blank=True, choices=[(0, 'REF'), (1, 'HET'), (2, 'HOM')])),
    ]

    objects = EntriesManager()

    # primary_key is not enforced by clickhouse, but setting it here prevents django adding an id column
    key = ForeignKey('AnnotationsSv', db_column='key', primary_key=True, on_delete=CASCADE)
    calls = models.ArrayField(NamedTupleField(CALL_FIELDS))

    class Meta:
        db_table = 'GRCh38/SV/entries'
=======

    # primary_key is not enforced by clickhouse, but setting it here prevents django adding an id column
    key = ForeignKey('AnnotationsMito', db_column='key', primary_key=True, on_delete=CASCADE)
    calls = models.ArrayField(NamedTupleField(CALL_FIELDS))
>>>>>>> 8ed5c2ec

    class Meta(BaseEntries.Meta):
        db_table = 'GRCh38/MITO/entries'

class TranscriptsGRCh37SnvIndel(models.ClickhouseModel):
    key = OneToOneField('AnnotationsGRCh37SnvIndel', db_column='key', primary_key=True, on_delete=CASCADE)
    transcripts = NestedField(BaseAnnotationsMitoSnvIndel.TRANSCRIPTS_FIELDS, group_by_key='geneId')

    class Meta:
        db_table = 'GRCh37/SNV_INDEL/transcripts'
        engine = EmbeddedRocksDB(0, f'{CLICKHOUSE_DATA_DIR}/GRCh37/SNV_INDEL/transcripts', primary_key='key', flatten_nested=0)

class TranscriptsSnvIndel(models.ClickhouseModel):
    key = OneToOneField('AnnotationsSnvIndel', db_column='key', primary_key=True, on_delete=CASCADE)
    transcripts = NestedField(sorted([
        ('alphamissense', NamedTupleField([
            ('pathogenicity', models.DecimalField(null=True, blank=True, max_digits=9, decimal_places=5)),
        ])),
        ('exon', NamedTupleField([
            ('index', models.Int32Field(null=True, blank=True)),
            ('total', models.Int32Field(null=True, blank=True)),
        ], null_if_empty=True)),
        ('intron', NamedTupleField([
            ('index', models.Int32Field(null=True, blank=True)),
            ('total', models.Int32Field(null=True, blank=True)),
        ], null_if_empty=True)),
        ('manePlusClinical', models.StringField(null=True, blank=True)),
        ('maneSelect', models.StringField(null=True, blank=True)),
        ('refseqTranscriptId', models.StringField(null=True, blank=True)),
        ('spliceregion', NamedTupleField([
            ('extended_intronic_splice_region_variant', models.BoolField(null=True, blank=True)),
        ])),
        ('utrannotator', NamedTupleField([
            ('existingInframeOorfs', models.Int32Field(null=True, blank=True)),
            ('existingOutofframeOorfs', models.Int32Field(null=True, blank=True)),
            ('existingUorfs', models.Int32Field(null=True, blank=True)),
            ('fiveutrAnnotation', NamedTupleField([
                ('AltStop', models.StringField(null=True, blank=True)),
                ('AltStopDistanceToCDS', models.Int32Field(null=True, blank=True)),
                ('CapDistanceToStart', models.Int32Field(null=True, blank=True)),
                ('DistanceToCDS', models.Int32Field(null=True, blank=True)),
                ('DistanceToStop', models.Int32Field(null=True, blank=True)),
                ('Evidence', models.BoolField(null=True, blank=True)),
                ('FrameWithCDS', models.StringField(null=True, blank=True)),
                ('KozakContext', models.StringField(null=True, blank=True)),
                ('KozakStrength', models.StringField(null=True, blank=True)),
                ('StartDistanceToCDS', models.Int32Field(null=True, blank=True)),
                ('alt_type', models.StringField(null=True, blank=True)),
                ('alt_type_length', models.Int32Field(null=True, blank=True)),
                ('newSTOPDistanceToCDS', models.Int32Field(null=True, blank=True)),
                ('ref_StartDistanceToCDS', models.Int32Field(null=True, blank=True)),
                ('ref_type', models.StringField(null=True, blank=True)),
                ('ref_type_length', models.Int32Field(null=True, blank=True)),
                ('type', models.StringField(null=True, blank=True)),
            ], null_if_empty=True)),
            ('fiveutrConsequence', models.StringField(null=True, blank=True)),
        ])),
        *BaseAnnotationsMitoSnvIndel.TRANSCRIPTS_FIELDS,
    ]), group_by_key='geneId')

    class Meta:
        db_table = 'GRCh38/SNV_INDEL/transcripts'
        engine = EmbeddedRocksDB(0, f'{CLICKHOUSE_DATA_DIR}/GRCh38/SNV_INDEL/transcripts', primary_key='key', flatten_nested=0)<|MERGE_RESOLUTION|>--- conflicted
+++ resolved
@@ -384,7 +384,6 @@
 
     objects = AnnotationsQuerySet.as_manager()
 
-<<<<<<< HEAD
     class Meta:
         abstract = True
 
@@ -442,39 +441,6 @@
         abstract = True
 
 
-=======
-    class Meta:
-        abstract = True
-
-class BaseAnnotationsMitoSnvIndel(BaseAnnotations):
-    CONSEQUENCE_TERMS = [(1, 'transcript_ablation'), (2, 'splice_acceptor_variant'), (3, 'splice_donor_variant'), (4, 'stop_gained'), (5, 'frameshift_variant'), (6, 'stop_lost'), (7, 'start_lost'), (8, 'inframe_insertion'), (9, 'inframe_deletion'), (10, 'missense_variant'), (11, 'protein_altering_variant'), (12, 'splice_donor_5th_base_variant'), (13, 'splice_region_variant'), (14, 'splice_donor_region_variant'), (15, 'splice_polypyrimidine_tract_variant'), (16, 'incomplete_terminal_codon_variant'), (17, 'start_retained_variant'), (18, 'stop_retained_variant'), (19, 'synonymous_variant'), (20, 'coding_sequence_variant'), (21, 'mature_miRNA_variant'), (22, '5_prime_UTR_variant'), (23, '3_prime_UTR_variant'), (24, 'non_coding_transcript_exon_variant'), (25, 'intron_variant'), (26, 'NMD_transcript_variant'), (27, 'non_coding_transcript_variant'), (28, 'coding_transcript_variant'), (29, 'upstream_gene_variant'), (30, 'downstream_gene_variant'), (31, 'intergenic_variant'), (32, 'sequence_variant')]
-    MUTATION_TASTER_PREDICTIONS = [(0, 'D'), (1, 'A'), (2, 'N'), (3, 'P')]
-    TRANSCRIPTS_FIELDS = [
-        ('aminoAcids', models.StringField(null=True, blank=True)),
-        ('biotype', models.StringField(null=True, blank=True)),
-        ('canonical', models.UInt8Field(null=True, blank=True)),
-        ('codons', models.StringField(null=True, blank=True)),
-        ('consequenceTerms', models.ArrayField(models.Enum8Field(null=True, blank=True, return_int=False, choices=CONSEQUENCE_TERMS))),
-        ('geneId', models.StringField(null=True, blank=True)),
-        ('hgvsc', models.StringField(null=True, blank=True)),
-        ('hgvsp', models.StringField(null=True, blank=True)),
-        ('loftee', NamedTupleField([
-            ('isLofNagnag', models.BoolField(null=True, blank=True)),
-            ('lofFilters', models.ArrayField(models.StringField(null=True, blank=True))),
-        ], null_empty_arrays=True)),
-        ('majorConsequence', models.Enum8Field(null=True, blank=True, return_int=False, choices=CONSEQUENCE_TERMS)),
-        ('transcriptId', models.StringField()),
-        ('transcriptRank', models.UInt8Field()),
-    ]
-
-    ref = models.StringField()
-    alt = models.StringField()
-    rsid = models.StringField(null=True, blank=True)
-
-    class Meta:
-        abstract = True
-
->>>>>>> 8ed5c2ec
 class BaseAnnotationsGRCh37SnvIndel(BaseAnnotationsMitoSnvIndel):
     POPULATION_FIELDS = [
         ('exac', NamedTupleField([
@@ -659,7 +625,7 @@
     class Meta:
         db_table = 'GRCh38/MITO/annotations_disk'
         engine = EmbeddedRocksDB(0, f'{CLICKHOUSE_DATA_DIR}/GRCh38/MITO/annotations', primary_key='key', flatten_nested=0)
-<<<<<<< HEAD
+
 
 class BaseAnnotationsSv(BaseAnnotationsSvGcnv):
     POPULATION_FIELDS = [
@@ -683,7 +649,9 @@
     end_chrom = models.Enum8Field(db_column='endChrom', return_int=False, choices=[(i+1, chrom) for i, chrom in enumerate(CHROMOSOMES)])
     sv_source_detail = NestedField(
         [('chrom', models.Enum8Field(return_int=False, choices=[(i+1, chrom) for i, chrom in enumerate(CHROMOSOMES)]))],
-    db_column='svSourceDetail', null_when_empty=True)
+        db_column='svSourceDetail', 
+        null_when_empty=True
+    )
     sv_type_detail = models.Enum8Field(db_column='svTypeDetail', return_int=False, choices=SV_TYPE_DETAILS)
     populations = NamedTupleField(POPULATION_FIELDS)
 
@@ -701,8 +669,7 @@
     class Meta:
         db_table = 'GRCh38/SV/annotations_disk'
         engine = EmbeddedRocksDB(0, f'{CLICKHOUSE_DATA_DIR}/GRCh38/SV/annotations', primary_key='key', flatten_nested=0)
-=======
->>>>>>> 8ed5c2ec
+
 
 class BaseClinvar(models.ClickhouseModel):
 
@@ -1020,10 +987,7 @@
         ('dp', models.UInt16Field(null=True, blank=True)),
     ]
 
-<<<<<<< HEAD
     sample_type = models.Enum8Field(choices=[(1, 'WES'), (2, 'WGS')])
-=======
->>>>>>> 8ed5c2ec
     is_gnomad_gt_5_percent = models.BoolField()
     calls = models.ArrayField(NamedTupleField(CALL_FIELDS))
 
@@ -1063,7 +1027,6 @@
         ('mitoCn', models.DecimalField(max_digits=9, decimal_places=5, null=True, blank=True)),
         ('contamination', models.DecimalField(max_digits=9, decimal_places=5, null=True, blank=True)),
     ]
-<<<<<<< HEAD
 
     # primary_key is not enforced by clickhouse, but setting it here prevents django adding an id column
     key = ForeignKey('AnnotationsMito', db_column='key', primary_key=True, on_delete=CASCADE)
@@ -1090,17 +1053,8 @@
     key = ForeignKey('AnnotationsSv', db_column='key', primary_key=True, on_delete=CASCADE)
     calls = models.ArrayField(NamedTupleField(CALL_FIELDS))
 
-    class Meta:
+    class Meta(BaseEntries.Meta):
         db_table = 'GRCh38/SV/entries'
-=======
-
-    # primary_key is not enforced by clickhouse, but setting it here prevents django adding an id column
-    key = ForeignKey('AnnotationsMito', db_column='key', primary_key=True, on_delete=CASCADE)
-    calls = models.ArrayField(NamedTupleField(CALL_FIELDS))
->>>>>>> 8ed5c2ec
-
-    class Meta(BaseEntries.Meta):
-        db_table = 'GRCh38/MITO/entries'
 
 class TranscriptsGRCh37SnvIndel(models.ClickhouseModel):
     key = OneToOneField('AnnotationsGRCh37SnvIndel', db_column='key', primary_key=True, on_delete=CASCADE)
