from clickhouse_backend import models
from django.db.migrations import state
from django.db.models import options, ForeignKey, OneToOneField, Func, Manager, Q, CASCADE, PROTECT

from clickhouse_search.backend.engines import CollapsingMergeTree, EmbeddedRocksDB, Join
from clickhouse_search.backend.fields import NestedField, UInt64FieldDeltaCodecField, NamedTupleField
<<<<<<< HEAD
from clickhouse_search.backend.functions import GtStatsDictGet
=======
from clickhouse_search.backend.functions import ArrayFilter
>>>>>>> 211dc3ae
from seqr.utils.search.constants import INHERITANCE_FILTERS, ANY_AFFECTED, AFFECTED, UNAFFECTED, MALE_SEXES, \
    X_LINKED_RECESSIVE, REF_REF, REF_ALT, ALT_ALT, HAS_ALT, HAS_REF, SPLICE_AI_FIELD, SCREEN_KEY, UTR_ANNOTATOR_KEY, \
    EXTENDED_SPLICE_KEY, MOTIF_FEATURES_KEY, REGULATORY_FEATURES_KEY, CLINVAR_KEY, HGMD_KEY, SV_ANNOTATION_TYPES, \
    EXTENDED_SPLICE_REGION_CONSEQUENCE, CLINVAR_PATH_RANGES, CLINVAR_PATH_SIGNIFICANCES, PATH_FREQ_OVERRIDE_CUTOFF, \
    HGMD_CLASS_FILTERS
from seqr.utils.xpos_utils import get_xpos, CHROMOSOMES
from settings import CLICKHOUSE_IN_MEMORY_DIR, CLICKHOUSE_DATA_DIR

options.DEFAULT_NAMES = (
    *options.DEFAULT_NAMES,
    'projection',
)
state.DEFAULT_NAMES = options.DEFAULT_NAMES


class ClickHouseRouter:
    """
    Adapted from https://github.com/jayvynl/django-clickhouse-backend/blob/v1.3.2/README.md#configuration
    """

    def __init__(self):
        self.route_model_names = set()
        for model in self._get_subclasses(models.ClickhouseModel):
            if model._meta.abstract:
                continue
            self.route_model_names.add(model._meta.label_lower)

    @staticmethod
    def _get_subclasses(class_):
        classes = class_.__subclasses__()

        index = 0
        while index < len(classes):
            classes.extend(classes[index].__subclasses__())
            index += 1

        return list(set(classes))

    def db_for_read(self, model, **hints):
        if model._meta.label_lower in self.route_model_names or hints.get('clickhouse'):
            return 'clickhouse'
        return None

    def db_for_write(self, model, **hints):
        if model._meta.label_lower in self.route_model_names or hints.get('clickhouse'):
            return 'clickhouse'
        return None

    def allow_migrate(self, db, app_label, model_name=None, **hints):
        if f'{app_label}.{model_name}' in self.route_model_names  or hints.get('clickhouse'):
            return db == 'clickhouse'
        elif db == 'clickhouse':
            return False
        return None


class Projection(Func):

    def __init__(self, name, select='*', order_by=None):
        self.name = name
        self.select = select
        self.order_by = order_by


class BaseAnnotationsSnvIndel(models.ClickhouseModel):
    POPULATION_FIELDS = [
        ('exac', NamedTupleField([
            ('ac', models.UInt32Field()),
            ('af', models.DecimalField(max_digits=9, decimal_places=5)),
            ('an', models.UInt32Field()),
            ('filter_af', models.DecimalField(max_digits=9, decimal_places=5)),
            ('hemi', models.UInt32Field()),
            ('het', models.UInt32Field()),
            ('hom', models.UInt32Field()),
        ])),
        ('gnomad_exomes', NamedTupleField([
            ('ac', models.UInt32Field()),
            ('af', models.DecimalField(max_digits=9, decimal_places=5)),
            ('an', models.UInt32Field()),
            ('filter_af', models.DecimalField(max_digits=9, decimal_places=5)),
            ('hemi', models.UInt32Field()),
            ('hom', models.UInt32Field()),
        ])),
        ('gnomad_genomes', NamedTupleField([
            ('ac', models.UInt32Field()),
            ('af', models.DecimalField(max_digits=9, decimal_places=5)),
            ('an', models.UInt32Field()),
            ('filter_af', models.DecimalField(max_digits=9, decimal_places=5)),
            ('hemi', models.UInt32Field()),
            ('hom', models.UInt32Field()),
        ])),
        ('topmed', NamedTupleField([
            ('ac', models.UInt32Field()),
            ('af', models.DecimalField(max_digits=9, decimal_places=5)),
            ('an', models.UInt32Field()),
            ('het', models.UInt32Field()),
            ('hom', models.UInt32Field()),
        ])),
    ]
    PREDICTION_FIELDS = [
        ('cadd', models.DecimalField(max_digits=9, decimal_places=5, null=True, blank=True)),
        ('eigen', models.DecimalField(max_digits=9, decimal_places=5, null=True, blank=True)),
        ('fathmm', models.DecimalField(max_digits=9, decimal_places=5, null=True, blank=True)),
        ('gnomad_noncoding', models.DecimalField(max_digits=9, decimal_places=5, null=True, blank=True)),
        ('mpc', models.DecimalField(max_digits=9, decimal_places=5, null=True, blank=True)),
        ('mut_pred', models.DecimalField(max_digits=9, decimal_places=5, null=True, blank=True)),
        ('mut_taster', models.Enum8Field(null=True, blank=True, return_int=False, choices=[(0, 'D'), (1, 'A'), (2, 'N'), (3, 'P')])),
        ('polyphen', models.DecimalField(max_digits=9, decimal_places=5, null=True, blank=True)),
        ('primate_ai', models.DecimalField(max_digits=9, decimal_places=5, null=True, blank=True)),
        ('revel', models.DecimalField(max_digits=9, decimal_places=5, null=True, blank=True)),
        ('sift', models.DecimalField(max_digits=9, decimal_places=5, null=True, blank=True)),
        (SPLICE_AI_FIELD, models.DecimalField(max_digits=9, decimal_places=5, null=True, blank=True)),
        ('splice_ai_consequence', models.Enum8Field(null=True, blank=True, return_int=False, choices=[(0, 'Acceptor gain'), (1, 'Acceptor loss'), (2, 'Donor gain'), (3, 'Donor loss'), (4, 'No consequence')])),
        ('vest', models.DecimalField(max_digits=9, decimal_places=5, null=True, blank=True)),
    ]

    key = models.UInt32Field(primary_key=True)
    xpos = models.UInt64Field()
    chrom = models.Enum8Field(return_int=False, choices=[(i+1, chrom) for i, chrom in enumerate(CHROMOSOMES[:-1])])
    pos = models.UInt32Field()
    ref = models.StringField()
    alt = models.StringField()
    variant_id = models.StringField(db_column='variantId')
    rsid = models.StringField(null=True, blank=True)
    caid = models.StringField(db_column='CAID', null=True, blank=True)
    lifted_over_chrom = models.StringField(db_column='liftedOverChrom', low_cardinality=True, null=True, blank=True)
    lifted_over_pos = models.UInt32Field(db_column='liftedOverPos', null=True, blank=True)
    hgmd = NamedTupleField([
        ('accession', models.StringField(null=True, blank=True)),
        ('classification', models.Enum8Field(null=True, blank=True, return_int=False, choices=[(0, 'DM'), (1, 'DM?'), (2, 'DP'), (3, 'DFP'), (4, 'FP'), (5, 'R')])),
    ], null_if_empty=True, rename_fields={'classification': 'class'})
    screen_region_type = models.Enum8Field(db_column='screenRegionType', null=True, blank=True, return_int=False, choices=[(0, 'CTCF-bound'), (1, 'CTCF-only'), (2, 'DNase-H3K4me3'), (3, 'PLS'), (4, 'dELS'), (5, 'pELS'), (6, 'DNase-only'), (7, 'low-DNase')])
    predictions = NamedTupleField(PREDICTION_FIELDS)
    populations = NamedTupleField(POPULATION_FIELDS)
    sorted_transcript_consequences = NestedField([
        ('alphamissensePathogenicity', models.DecimalField(null=True, blank=True, max_digits=9, decimal_places=5)),
        ('canonical', models.UInt8Field(null=True, blank=True)),
        ('consequenceTerms', models.ArrayField(models.Enum8Field(null=True, blank=True, return_int=False, choices=[(1, 'transcript_ablation'), (2, 'splice_acceptor_variant'), (3, 'splice_donor_variant'), (4, 'stop_gained'), (5, 'frameshift_variant'), (6, 'stop_lost'), (7, 'start_lost'), (8, 'inframe_insertion'), (9, 'inframe_deletion'), (10, 'missense_variant'), (11, 'protein_altering_variant'), (12, 'splice_donor_5th_base_variant'), (13, 'splice_region_variant'), (14, 'splice_donor_region_variant'), (15, 'splice_polypyrimidine_tract_variant'), (16, 'incomplete_terminal_codon_variant'), (17, 'start_retained_variant'), (18, 'stop_retained_variant'), (19, 'synonymous_variant'), (20, 'coding_sequence_variant'), (21, 'mature_miRNA_variant'), (22, '5_prime_UTR_variant'), (23, '3_prime_UTR_variant'), (24, 'non_coding_transcript_exon_variant'), (25, 'intron_variant'), (26, 'NMD_transcript_variant'), (27, 'non_coding_transcript_variant'), (28, 'coding_transcript_variant'), (29, 'upstream_gene_variant'), (30, 'downstream_gene_variant'), (31, 'intergenic_variant'), (32, 'sequence_variant')]))),
        ('extendedIntronicSpliceRegionVariant', models.BoolField(null=True, blank=True)),
        ('fiveutrConsequence', models.Enum8Field(null=True, blank=True, return_int=False, choices=[(1, '5_prime_UTR_premature_start_codon_gain_variant'), (2, '5_prime_UTR_premature_start_codon_loss_variant'), (3, '5_prime_UTR_stop_codon_gain_variant'), (4, '5_prime_UTR_stop_codon_loss_variant'), (5, '5_prime_UTR_uORF_frameshift_variant')])),
        ('geneId', models.StringField(null=True, blank=True)),
    ], db_column='sortedTranscriptConsequences')
    sorted_motif_feature_consequences = NestedField([
        ('consequenceTerms', models.ArrayField(models.Enum8Field(null=True, blank=True, return_int=False, choices=[(0, 'TFBS_ablation'), (1, 'TFBS_amplification'), (2, 'TF_binding_site_variant'), (3, 'TFBS_fusion'), (4, 'TFBS_translocation')]))),
        ('motifFeatureId', models.StringField(null=True, blank=True)),
    ], db_column='sortedMotifFeatureConsequences', null_when_empty=True)
    sorted_regulatory_feature_consequences = NestedField([
        ('biotype', models.Enum8Field(null=True, blank=True, return_int=False, choices=[(0, 'enhancer'), (1, 'promoter'), (2, 'CTCF_binding_site'), (3, 'TF_binding_site'), (4, 'open_chromatin_region')])),
        ('consequenceTerms', models.ArrayField(models.Enum8Field(null=True, blank=True, return_int=False, choices=[(0, 'regulatory_region_ablation'), (1, 'regulatory_region_amplification'), (2, 'regulatory_region_variant'), (3, 'regulatory_region_fusion')]))),
        ('regulatoryFeatureId', models.StringField(null=True, blank=True)),
    ], db_column='sortedRegulatoryFeatureConsequences', null_when_empty=True)

    class Meta:
        abstract = True

class AnnotationsSnvIndel(BaseAnnotationsSnvIndel):

    class Meta:
        db_table = 'GRCh38/SNV_INDEL/annotations_memory'
        engine = EmbeddedRocksDB(0, f'{CLICKHOUSE_IN_MEMORY_DIR}/GRCh38/SNV_INDEL/annotations', primary_key='key', flatten_nested=0)

# Future work: create an alias and manager to switch between disk/in-memory annotations
class AnnotationsDiskSnvIndel(BaseAnnotationsSnvIndel):

    class Meta:
        db_table = 'GRCh38/SNV_INDEL/annotations_disk'
        engine = EmbeddedRocksDB(0, f'{CLICKHOUSE_DATA_DIR}/GRCh38/SNV_INDEL/annotations', primary_key='key', flatten_nested=0)


class EntriesManager(Manager):
    GENOTYPE_LOOKUP = {
        REF_REF: (0,),
        REF_ALT: (1,),
        ALT_ALT: (2,),
        HAS_ALT: (0, '{field} > {value}'),
        HAS_REF: (2, '{field} < {value}'),
    }

    INHERITANCE_FILTERS = {
        **INHERITANCE_FILTERS,
        ANY_AFFECTED: {AFFECTED: HAS_ALT},
    }

    QUALITY_FILTERS = [('gq', 1), ('ab', 100, 'x.gt != 1')]

    POPULATIONS = {
        population: {subfield for subfield, _ in field.base_fields}
        for population, field in AnnotationsSnvIndel.POPULATION_FIELDS
    }
    IN_SILICO_SCORES = {score for score, _ in AnnotationsSnvIndel.PREDICTION_FIELDS}

    def search(self, sample_data, parsed_locus=None, **kwargs):
        parsed_locus = parsed_locus or {}
        entries = self._search_call_data(sample_data, **kwargs)
<<<<<<< HEAD
        entries = self._filter_location(entries, **(parsed_locus or {}))
        entries = entries.annotate(seqrPop=GtStatsDictGet('key'))
=======
        entries = self._filter_location(entries, **parsed_locus)
>>>>>>> 211dc3ae
        entries = self._filter_frequency(entries, **kwargs)
        entries = self._filter_in_silico(entries, **kwargs)
        entries = self._filter_annotations(entries, **parsed_locus, **kwargs)
        return entries

    def _search_call_data(self, sample_data, inheritance_mode=None, inheritance_filter=None, qualityFilter=None, pathogenicity=None, **kwargs):
       if len(sample_data) > 1:
           raise NotImplementedError('Clickhouse search not implemented for multiple families or sample types')

       entries = self.filter(
           project_guid=sample_data[0]['project_guid'],
           family_guid=sample_data[0]['family_guid'],
       )

       quality_filter = qualityFilter or {}
       if quality_filter.get('vcf_filter'):
           entries = entries.filter(filters__len=0)

       individual_genotype_filter = (inheritance_filter or {}).get('genotype')
       custom_affected = (inheritance_filter or {}).get('affected') or {}
       if not (inheritance_mode or individual_genotype_filter or quality_filter):
           return entries

       clinvar_override_q = self._clinvar_path_q(pathogenicity)

       for sample in sample_data[0]['samples']:
           affected = custom_affected.get(sample['individual_guid']) or sample['affected']
           sample_inheritance_filter = self._sample_genotype_filter(sample, affected, inheritance_mode, individual_genotype_filter)
           sample_quality_filter = self._sample_quality_filter(affected, quality_filter)
           if not (sample_inheritance_filter or sample_quality_filter):
               continue
           sample_inheritance_filter['sampleId'] = (f"'{sample['sample_id']}'",)
           sample_q = Q(calls__array_exists={**sample_inheritance_filter, **sample_quality_filter})
           if clinvar_override_q and sample_quality_filter:
               sample_q |= clinvar_override_q & Q(calls__array_exists=sample_inheritance_filter)

           entries = entries.filter(sample_q)

       return entries

    @classmethod
    def _sample_genotype_filter(cls, sample, affected, inheritance_mode, individual_genotype_filter):
        sample_filter = {}
        genotype = None
        if individual_genotype_filter:
            genotype = individual_genotype_filter.get(sample['individual_guid'])
        elif inheritance_mode:
            genotype = cls.INHERITANCE_FILTERS[inheritance_mode].get(affected)
            if (inheritance_mode == X_LINKED_RECESSIVE and affected == UNAFFECTED and sample['sex'] in MALE_SEXES):
                genotype = REF_REF
        if genotype:
            sample_filter['gt'] = cls.GENOTYPE_LOOKUP[genotype]
        return sample_filter

    @classmethod
    def _sample_quality_filter(cls, affected, quality_filter):
        sample_filter = {}
        if quality_filter.get('affected_only') and affected != AFFECTED:
            return sample_filter

        for field, scale, *filters in cls.QUALITY_FILTERS:
            value = quality_filter.get(f'min_{field}')
            if value:
                or_filters = ['isNull({field})', '{field} >= {value}'] + filters
                sample_filter[field] = (value / scale, f'or({", ".join(or_filters)})')

        return sample_filter

    @classmethod
    def _filter_location(cls, entries, exclude_intervals=False, intervals=None, variant_ids=None, rs_ids=None, **kwargs):
        if variant_ids:
            entries = entries.filter(
                key__variant_id__in=[f'{chrom}-{pos}-{ref}-{alt}' for chrom, pos, ref, alt in variant_ids]
            )
            # although technically redundant, the interval query is applied to the entries table before join and reduces the join size,
            # while the variant_id filter is applied to the annotation table after the join
            intervals = [(chrom, pos, pos) for chrom, pos, _, _ in variant_ids]

        if intervals:
            interval_q = cls._interval_query(*intervals[0])
            for interval in intervals[1:]:
                interval_q |= cls._interval_query(*interval)
            filter_func = entries.exclude if exclude_intervals else entries.filter
            entries = filter_func(interval_q)

        if rs_ids:
            entries = entries.filter(key__rsid__in=rs_ids)

        return entries

    @staticmethod
    def _interval_query(chrom, start, end):
        return Q(xpos__range=(get_xpos(chrom, start), get_xpos(chrom, end)))

    @classmethod
    def _filter_frequency(cls, entries, freqs=None, pathogenicity=None, **kwargs):
        frequencies =  freqs or {}

        gnomad_filter = frequencies.get('gnomad_genomes') or {}
        if (gnomad_filter.get('af') or 1) <= 0.05 or any(gnomad_filter.get(field) is not None for field in ['ac', 'hh']):
            entries = entries.filter(is_gnomad_gt_5_percent=False)

        clinvar_override_q = cls._clinvar_path_q(pathogenicity)

        for population, pop_filter in frequencies.items():
            pop_subfields = cls.POPULATIONS.get(population)
            if not pop_subfields:
                continue

            if pop_filter.get('af') is not None and pop_filter['af'] < 1:
                af_field = next(field for field in ['filter_af', 'af'] if field in pop_subfields)
                if af_field:
                    af_q = Q(**{
                        f'key__populations__{population}__{af_field}__lte': pop_filter['af'],
                    })
                    if clinvar_override_q and pop_filter['af'] < PATH_FREQ_OVERRIDE_CUTOFF:
                        af_q |= clinvar_override_q
                    entries = entries.filter(af_q)
            elif pop_filter.get('ac') is not None:
                entries = entries.filter(**{f'key__populations__{population}__ac__lte': pop_filter['ac']})

            if pop_filter.get('hh') is not None:
                for subfield in ['hom', 'hemi']:
                    if subfield not in pop_subfields:
                        continue
                    hh_q = Q(**{
                        f'key__populations__{population}__{subfield}__lte': pop_filter['hh'],
                    })
                    if clinvar_override_q:
                        hh_q |= clinvar_override_q
                    entries = entries.filter(hh_q)

        if frequencies.get('callset'):
            entries = cls._filter_seqr_frequency(entries, **frequencies['callset'])

        return entries

    @classmethod
    def _filter_seqr_frequency(cls, entries, ac=None, hh=None, **kwargs):
        if ac is not None:
            entries = entries.filter(seqrPop__0__lte=ac)
        if hh is not None:
            entries = entries.filter(seqrPop__1__lte=hh)
        return entries

    @classmethod
    def _filter_in_silico(cls, entries, in_silico=None, **kwargs):
        in_silico_filters = {
            score: value for score, value in (in_silico or {}).items() if score in cls.IN_SILICO_SCORES and value
        }
        if not in_silico_filters:
            return entries

        in_silico_q = None
        for score, value in in_silico_filters.items():
            score_q = cls._get_in_silico_score_q(score, value)
            if in_silico_q is None:
                in_silico_q = score_q
            else:
                in_silico_q |= score_q

        if not in_silico.get('requireScore', False):
            in_silico_q |= Q(**{f'key__predictions__{score}__isnull': True for score in in_silico_filters.keys()})

        return entries.filter(in_silico_q)

    @staticmethod
    def _get_in_silico_score_q(score, value):
        score_column = f'key__predictions__{score}'
        try:
            return Q(**{f'{score_column}__gte': float(value)})
        except ValueError:
            return Q(**{score_column: value})

    @classmethod
    def _filter_annotations(cls, entries, annotations=None, pathogenicity=None, exclude=None, gene_ids=None, **kwargs):
        if gene_ids:
            entries = entries.annotate(gene_consequences=ArrayFilter('key__sorted_transcript_consequences', conditions=[{
                'geneId': (gene_ids, 'has({value}, {field})'),
            }]))
            entries = entries.filter(gene_consequences__not_empty=True)

        filter_qs, transcript_filters = cls._parse_annotation_filters(annotations) if annotations else ([], [])
        if transcript_filters:
            consequence_field = 'gene_consequences' if gene_ids else 'key__sorted_transcript_consequences'
            entries = entries.annotate(
                filtered_transcript_consequences=ArrayFilter(consequence_field, conditions=transcript_filters),
            )
            filter_qs.append(Q(filtered_transcript_consequences__not_empty=True))

        hgmd = (pathogenicity or {}).get(HGMD_KEY)
        if hgmd:
            filter_qs.append(cls._hgmd_filter_q(hgmd))

        has_clinvar_inner_join = False
        clinvar = (pathogenicity or {}).get(CLINVAR_KEY)
        if clinvar:
            has_clinvar_inner_join = not filter_qs
            filter_qs.append(cls._clinvar_filter_q(clinvar))

        exclude_clinvar = (exclude or {}).get('clinvar')
        if exclude_clinvar:
            entries = entries.exclude(cls._clinvar_filter_q(exclude_clinvar))

        if not filter_qs:
            return entries

        filter_q = filter_qs[0]
        for q in filter_qs[1:]:
            filter_q |= q
        entries = entries.filter(filter_q)

        if has_clinvar_inner_join:
            # If clinvar is filtered on with no OR clauses, django optimizes the query to use an INNER JOIN.
            # However, the clickhouse Join Table can only be used with a LEFT OUTER JOIN, so we explicitly "promote" the
            # join type to an outer join. The filters remain unchanged, so no other query updates are needed
            entries.query.promote_joins([Clinvar._meta.db_table])

        return entries

    @classmethod
    def _parse_annotation_filters(cls, annotations):
        filter_qs = []
        allowed_consequences = []
        transcript_filters = []
        for field, value in annotations.items():
            if field == UTR_ANNOTATOR_KEY:
                transcript_filters.append({'fiveutrConsequence': (value, 'hasAny({value}, [{field}])')})
            elif field == EXTENDED_SPLICE_KEY:
                if EXTENDED_SPLICE_REGION_CONSEQUENCE in value:
                    transcript_filters.append({'extendedIntronicSpliceRegionVariant': (1, '{field} = {value}')})
            elif field in [MOTIF_FEATURES_KEY, REGULATORY_FEATURES_KEY]:
                filter_qs.append(Q(**{f'key__sorted_{field}_consequences__array_exists': {
                    'consequenceTerms': (value, 'hasAny({value}, {field})'),
                }}))
            elif field == SPLICE_AI_FIELD:
                filter_qs.append(cls._get_in_silico_score_q(SPLICE_AI_FIELD, value))
            elif field == SCREEN_KEY:
                filter_qs.append(Q(key__screen_region_type__in=value))
            elif field not in SV_ANNOTATION_TYPES:
                allowed_consequences += value

        non_canonical_consequences = [c for c in allowed_consequences if not c.endswith('__canonical')]
        if non_canonical_consequences:
            transcript_filters.append(cls._consequence_term_filter(non_canonical_consequences))

        canonical_consequences = [
            c.replace('__canonical', '') for c in allowed_consequences if c.endswith('__canonical')
        ]
        if canonical_consequences:
            transcript_filters.append(
                cls._consequence_term_filter(canonical_consequences, canonical=(0, '{field} > {value}')),
            )

        return filter_qs, transcript_filters

    @staticmethod
    def _consequence_term_filter(consequences, **kwargs):
        return {'consequenceTerms': (consequences, 'hasAny({value}, {field})'), **kwargs}

    @staticmethod
    def _hgmd_filter_q(hgmd):
        min_class = next((class_name for value, class_name in HGMD_CLASS_FILTERS if value in hgmd), None)
        max_class = next((class_name for value, class_name in reversed(HGMD_CLASS_FILTERS) if value in hgmd), None)
        if 'hgmd_other' in hgmd:
            min_class = min_class or 'DP'
            max_class = None
        if min_class == max_class:
            return Q(key__hgmd__classification=min_class)
        elif min_class and max_class:
            return Q(key__hgmd__classification__range=(min_class, max_class))
        return Q(key__hgmd__classification__gt=min_class)

    @staticmethod
    def _clinvar_filter_q(clinvar_filters):
        ranges = [[None, None]]
        for path_filter, start, end in CLINVAR_PATH_RANGES:
            if path_filter in clinvar_filters:
                ranges[-1][1] = end
                if ranges[-1][0] is None:
                    ranges[-1][0] = start
            elif ranges[-1] != [None, None]:
                ranges.append([None, None])
        ranges = [r for r in ranges if r[0] is not None]

        clinvar_q = Q(key__clinvar__pathogenicity__range=ranges[0])
        for path_range in ranges[1:]:
            clinvar_q |= Q(key__clinvar__pathogenicity__range=path_range)
        return clinvar_q

    @classmethod
    def _clinvar_path_q(cls, pathogenicity):
        clinvar_path_filters = [
            f for f in (pathogenicity or {}).get(CLINVAR_KEY) or [] if f in CLINVAR_PATH_SIGNIFICANCES
        ]
        return cls._clinvar_filter_q(clinvar_path_filters) if clinvar_path_filters else None


class EntriesSnvIndel(models.ClickhouseModel):
    CALL_FIELDS = [
        ('sampleId', models.StringField()),
        ('gt', models.Enum8Field(null=True, blank=True, choices=[(0, 'REF'), (1, 'HET'), (2, 'HOM')])),
        ('gq', models.UInt8Field(null=True, blank=True)),
        ('ab', models.DecimalField(max_digits=9, decimal_places=5, null=True, blank=True)),
        ('dp', models.UInt16Field(null=True, blank=True)),
    ]

    objects = EntriesManager()

    # primary_key is not enforced by clickhouse, but setting it here prevents django adding an id column
    key = ForeignKey('AnnotationsSnvIndel', db_column='key', primary_key=True, on_delete=CASCADE)
    project_guid = models.StringField(low_cardinality=True)
    family_guid = models.StringField()
    sample_type = models.Enum8Field(choices=[(1, 'WES'), (2, 'WGS')])
    xpos = UInt64FieldDeltaCodecField()
    is_gnomad_gt_5_percent = models.BoolField()
    filters = models.ArrayField(models.StringField(low_cardinality=True))
    calls = models.ArrayField(NamedTupleField(CALL_FIELDS))
    sign = models.Int8Field()

    class Meta:
        db_table = 'GRCh38/SNV_INDEL/entries'
        engine = CollapsingMergeTree(
            'sign',
            order_by=('project_guid', 'family_guid', 'is_gnomad_gt_5_percent', 'key'),
            partition_by='project_guid',
            deduplicate_merge_projection_mode='rebuild',
            index_granularity=8192,
        )
        projection = Projection('xpos_projection', order_by='xpos, is_gnomad_gt_5_percent')

    def _save_table(
        self,
        raw=False,
        cls=None,
        force_insert=False,
        force_update=False,
        using=None,
        update_fields=None,
    ):
        # loaddata attempts to run an ALTER TABLE to update existing rows, but since primary keys can not be altered
        # this command fails so need to use the force_insert flag to run an INSERT instead
        return super()._save_table(
            raw=raw, cls=cls, force_insert=True, force_update=force_update, using=using, update_fields=update_fields,
        )


class TranscriptsSnvIndel(models.ClickhouseModel):
    key = OneToOneField('AnnotationsSnvIndel', db_column='key', primary_key=True, on_delete=CASCADE)
    transcripts = NestedField([
        ('alphamissense', NamedTupleField([
            ('pathogenicity', models.DecimalField(null=True, blank=True, max_digits=9, decimal_places=5)),
        ])),
        ('aminoAcids', models.StringField(null=True, blank=True)),
        ('biotype', models.StringField(null=True, blank=True)),
        ('canonical', models.UInt8Field(null=True, blank=True)),
        ('codons', models.StringField(null=True, blank=True)),
        ('consequenceTerms', models.ArrayField(models.StringField())),
        ('exon', NamedTupleField([
            ('index', models.Int32Field(null=True, blank=True)),
            ('total', models.Int32Field(null=True, blank=True)),
        ], null_if_empty=True)),
        ('geneId', models.StringField(null=True, blank=True)),
        ('hgvsc', models.StringField(null=True, blank=True)),
        ('hgvsp', models.StringField(null=True, blank=True)),
        ('intron', NamedTupleField([
            ('index', models.Int32Field(null=True, blank=True)),
            ('total', models.Int32Field(null=True, blank=True)),
        ], null_if_empty=True)),
        ('loftee', NamedTupleField([
            ('isLofNagnag', models.BoolField(null=True, blank=True)),
            ('lofFilters', models.ArrayField(models.StringField(null=True, blank=True))),
        ], null_empty_arrays=True)),
        ('majorConsequence', models.StringField(null=True, blank=True)),
        ('manePlusClinical', models.StringField(null=True, blank=True)),
        ('maneSelect', models.StringField(null=True, blank=True)),
        ('refseqTranscriptId', models.StringField(null=True, blank=True)),
        ('spliceregion', NamedTupleField([
            ('extended_intronic_splice_region_variant', models.BoolField(null=True, blank=True)),
        ])),
        ('transcriptId', models.StringField()),
        ('transcriptRank', models.UInt8Field()),
        ('utrannotator', NamedTupleField([
            ('existingInframeOorfs', models.Int32Field(null=True, blank=True)),
            ('existingOutofframeOorfs', models.Int32Field(null=True, blank=True)),
            ('existingUorfs', models.Int32Field(null=True, blank=True)),
            ('fiveutrAnnotation', NamedTupleField([
                ('AltStop', models.StringField(null=True, blank=True)),
                ('AltStopDistanceToCDS', models.Int32Field(null=True, blank=True)),
                ('CapDistanceToStart', models.Int32Field(null=True, blank=True)),
                ('DistanceToCDS', models.Int32Field(null=True, blank=True)),
                ('DistanceToStop', models.Int32Field(null=True, blank=True)),
                ('Evidence', models.BoolField(null=True, blank=True)),
                ('FrameWithCDS', models.StringField(null=True, blank=True)),
                ('KozakContext', models.StringField(null=True, blank=True)),
                ('KozakStrength', models.StringField(null=True, blank=True)),
                ('StartDistanceToCDS', models.Int32Field(null=True, blank=True)),
                ('alt_type', models.StringField(null=True, blank=True)),
                ('alt_type_length', models.Int32Field(null=True, blank=True)),
                ('newSTOPDistanceToCDS', models.Int32Field(null=True, blank=True)),
                ('ref_StartDistanceToCDS', models.Int32Field(null=True, blank=True)),
                ('ref_type', models.StringField(null=True, blank=True)),
                ('ref_type_length', models.Int32Field(null=True, blank=True)),
                ('type', models.StringField(null=True, blank=True)),
            ], null_if_empty=True)),
            ('fiveutrConsequence', models.StringField(null=True, blank=True)),
        ])),
    ], group_by_key='geneId')

    class Meta:
        db_table = 'GRCh38/SNV_INDEL/transcripts'
        engine = EmbeddedRocksDB(primary_key='key', flatten_nested=0)


class Clinvar(models.ClickhouseModel):

    PATHOGENICITY_CHOICES = list(enumerate([
        'Pathogenic', 'Pathogenic/Likely_pathogenic', 'Pathogenic/Likely_pathogenic/Established_risk_allele',
        'Pathogenic/Likely_pathogenic/Likely_risk_allele', 'Pathogenic/Likely_risk_allele', 'Likely_pathogenic', 'Likely_pathogenic/Likely_risk_allele',
        'Established_risk_allele', 'Likely_risk_allele', 'Conflicting_classifications_of_pathogenicity',
        'Uncertain_risk_allele', 'Uncertain_significance/Uncertain_risk_allele', 'Uncertain_significance',
        'No_pathogenic_assertion', 'Likely_benign', 'Benign/Likely_benign', 'Benign'
    ]))

    key = OneToOneField('AnnotationsSnvIndel', db_column='key', primary_key=True, on_delete=PROTECT)
    allele_id = models.UInt32Field(db_column='alleleId', null=True, blank=True)
    conflicting_pathogenicities = NestedField([
        ('count', models.UInt16Field()),
        ('pathogenicity', models.Enum8Field(choices=PATHOGENICITY_CHOICES, return_int=False)),
    ], db_column='conflictingPathogenicities', null_when_empty=True)
    gold_stars = models.UInt8Field(db_column='goldStars', null=True, blank=True)
    submitters = models.ArrayField(models.StringField())
    conditions = models.ArrayField(models.StringField())
    assertions = models.ArrayField(models.Enum8Field(choices=[(0, 'Affects'), (1, 'association'), (2, 'association_not_found'), (3, 'confers_sensitivity'), (4, 'drug_response'), (5, 'low_penetrance'), (6, 'not_provided'), (7, 'other'), (8, 'protective'), (9, 'risk_factor'), (10, 'no_classification_for_the_single_variant'), (11, 'no_classifications_from_unflagged_records')], return_int=False))
    pathogenicity = models.Enum8Field(choices=PATHOGENICITY_CHOICES, return_int=False)

    class Meta:
        db_table = 'GRCh38/SNV_INDEL/clinvar'
        engine = Join('ALL', 'LEFT', 'key', join_use_nulls=1, flatten_nested=0)

    def _save_table(
        self,
        raw=False,
        cls=None,
        force_insert=False,
        force_update=False,
        using=None,
        update_fields=None,
    ):
        # loaddata attempts to run an ALTER TABLE to update existing rows, but since JOIN tables can not be altered
        # this command fails so need to use the force_insert flag to run an INSERT instead
        return super()._save_table(
            raw=raw, cls=cls, force_insert=True, force_update=force_update, using=using, update_fields=update_fields,
        )<|MERGE_RESOLUTION|>--- conflicted
+++ resolved
@@ -4,11 +4,7 @@
 
 from clickhouse_search.backend.engines import CollapsingMergeTree, EmbeddedRocksDB, Join
 from clickhouse_search.backend.fields import NestedField, UInt64FieldDeltaCodecField, NamedTupleField
-<<<<<<< HEAD
-from clickhouse_search.backend.functions import GtStatsDictGet
-=======
-from clickhouse_search.backend.functions import ArrayFilter
->>>>>>> 211dc3ae
+from clickhouse_search.backend.functions import ArrayFilter, GtStatsDictGet
 from seqr.utils.search.constants import INHERITANCE_FILTERS, ANY_AFFECTED, AFFECTED, UNAFFECTED, MALE_SEXES, \
     X_LINKED_RECESSIVE, REF_REF, REF_ALT, ALT_ALT, HAS_ALT, HAS_REF, SPLICE_AI_FIELD, SCREEN_KEY, UTR_ANNOTATOR_KEY, \
     EXTENDED_SPLICE_KEY, MOTIF_FEATURES_KEY, REGULATORY_FEATURES_KEY, CLINVAR_KEY, HGMD_KEY, SV_ANNOTATION_TYPES, \
@@ -203,12 +199,8 @@
     def search(self, sample_data, parsed_locus=None, **kwargs):
         parsed_locus = parsed_locus or {}
         entries = self._search_call_data(sample_data, **kwargs)
-<<<<<<< HEAD
-        entries = self._filter_location(entries, **(parsed_locus or {}))
+        entries = self._filter_location(entries, **parsed_locus)
         entries = entries.annotate(seqrPop=GtStatsDictGet('key'))
-=======
-        entries = self._filter_location(entries, **parsed_locus)
->>>>>>> 211dc3ae
         entries = self._filter_frequency(entries, **kwargs)
         entries = self._filter_in_silico(entries, **kwargs)
         entries = self._filter_annotations(entries, **parsed_locus, **kwargs)
