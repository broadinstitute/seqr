from clickhouse_backend import models
from collections import OrderedDict
from django.db.migrations import state
from django.db.models import options, ForeignKey, OneToOneField, F, Func, Manager, QuerySet, Q, CASCADE, PROTECT
from django.db.models.expressions import Col
from django.db.models.sql.constants import INNER

from clickhouse_search.backend.engines import CollapsingMergeTree, EmbeddedRocksDB, Join
from clickhouse_search.backend.fields import NestedField, UInt64FieldDeltaCodecField, NamedTupleField
from clickhouse_search.backend.functions import ArrayFilter, GtStatsDictGet, SubqueryJoin, SubqueryTable, Tuple
from seqr.utils.search.constants import INHERITANCE_FILTERS, ANY_AFFECTED, AFFECTED, UNAFFECTED, MALE_SEXES, \
    X_LINKED_RECESSIVE, REF_REF, REF_ALT, ALT_ALT, HAS_ALT, HAS_REF, SPLICE_AI_FIELD, SCREEN_KEY, UTR_ANNOTATOR_KEY, \
    EXTENDED_SPLICE_KEY, MOTIF_FEATURES_KEY, REGULATORY_FEATURES_KEY, CLINVAR_KEY, HGMD_KEY, SV_ANNOTATION_TYPES, \
    EXTENDED_SPLICE_REGION_CONSEQUENCE, CLINVAR_PATH_RANGES, CLINVAR_PATH_SIGNIFICANCES, PATH_FREQ_OVERRIDE_CUTOFF, \
    HGMD_CLASS_FILTERS
from seqr.utils.xpos_utils import get_xpos, CHROMOSOMES
from settings import CLICKHOUSE_IN_MEMORY_DIR, CLICKHOUSE_DATA_DIR

options.DEFAULT_NAMES = (
    *options.DEFAULT_NAMES,
    'projection',
)
state.DEFAULT_NAMES = options.DEFAULT_NAMES




class ClickHouseRouter:
    """
    Adapted from https://github.com/jayvynl/django-clickhouse-backend/blob/v1.3.2/README.md#configuration
    """

    def __init__(self):
        self.route_model_names = set()
        for model in self._get_subclasses(models.ClickhouseModel):
            if model._meta.abstract:
                continue
            self.route_model_names.add(model._meta.label_lower)

    @staticmethod
    def _get_subclasses(class_):
        classes = class_.__subclasses__()

        index = 0
        while index < len(classes):
            classes.extend(classes[index].__subclasses__())
            index += 1

        return list(set(classes))

    def db_for_read(self, model, **hints):
        if model._meta.label_lower in self.route_model_names or hints.get('clickhouse'):
            return 'clickhouse'
        return None

    def db_for_write(self, model, **hints):
        if model._meta.label_lower in self.route_model_names or hints.get('clickhouse'):
            return 'clickhouse'
        return None

    def allow_migrate(self, db, app_label, model_name=None, **hints):
        if f'{app_label}.{model_name}' in self.route_model_names  or hints.get('clickhouse'):
            return db == 'clickhouse'
        elif db == 'clickhouse':
            return False
        return None


class Projection(Func):

    def __init__(self, name, select='*', order_by=None):
        self.name = name
        self.select = select
        self.order_by = order_by


class AnnotationsQuerySet(QuerySet):

    def subquery_join(self, subquery, join_key='key'):
        #  Add key to intermediate select if not already present
        join_field = next(field for field in subquery.model._meta.fields if field.name == join_key)
        if join_key not in subquery.query.values_select:
            subquery.query.values_select = tuple([join_key, *subquery.query.values_select])
            subquery.query.select = tuple([Col(subquery.model._meta.db_table, join_field), *subquery.query.select])

        # Add the join operation to the query
        table = SubqueryTable(subquery)
        parent_alias = self.query.get_initial_alias()
        self.query.join(SubqueryJoin(
            table_name=table.table_alias,
            parent_alias=parent_alias,
            table_alias=None,
            join_type=INNER,
            join_field=join_field,
            nullable=False,
        ))
        self.query.alias_map[parent_alias] = table

        #  Update the queryset annotations to include the columns from the subquery
        qs = self.annotate(**{
            col.target.name: Col(table.table_alias, col.target) for col in subquery.query.select
            if col.target.name != join_key
        })
        for name, field in subquery.query.annotation_select.items():
            target = field.output_field.clone()
            target.column = name
            qs = qs.annotate(**{name: Col(table.table_alias, target)})

        return qs

    def search(self, parsed_locus=None, **kwargs):
        parsed_locus = parsed_locus or {}
        results = self
        results = self._filter_variant_ids(results, **parsed_locus)
        results = self._filter_frequency(results, **kwargs)
        results = self._filter_in_silico(results, **kwargs)
        results = self._filter_annotations(results, **parsed_locus, **kwargs)
        return results

    @classmethod
    def _filter_variant_ids(cls, results, variant_ids=None, rs_ids=None, **kwargs):
        if variant_ids:
            results = results.filter(
                variant_id__in=[f'{chrom}-{pos}-{ref}-{alt}' for chrom, pos, ref, alt in variant_ids]
            )

        if rs_ids:
            results = results.filter(rsid__in=rs_ids)

        return results

    @property
    def populations(self):
        return {
            population: {subfield for subfield, _ in field.base_fields}
            for population, field in self.model.POPULATION_FIELDS
        }

    def _filter_frequency(self, results, freqs=None, pathogenicity=None, **kwargs):
        frequencies =  freqs or {}
        clinvar_override_q = self._clinvar_path_q(pathogenicity)

        for population, pop_filter in frequencies.items():
            pop_subfields = self.populations.get(population)
            if not pop_subfields:
                continue

            if pop_filter.get('af') is not None and pop_filter['af'] < 1:
                af_field = next(field for field in ['filter_af', 'af'] if field in pop_subfields)
                if af_field:
                    af_q = Q(**{
                        f'populations__{population}__{af_field}__lte': pop_filter['af'],
                    })
                    if clinvar_override_q and pop_filter['af'] < PATH_FREQ_OVERRIDE_CUTOFF:
                        af_q |= clinvar_override_q
                    results = results.filter(af_q)
            elif pop_filter.get('ac') is not None:
                results = results.filter(**{f'populations__{population}__ac__lte': pop_filter['ac']})

            if pop_filter.get('hh') is not None:
                for subfield in ['hom', 'hemi']:
                    if subfield not in pop_subfields:
                        continue
                    hh_q = Q(**{
                        f'populations__{population}__{subfield}__lte': pop_filter['hh'],
                    })
                    if clinvar_override_q:
                        hh_q |= clinvar_override_q
                    results = results.filter(hh_q)

        return results

    def _filter_in_silico(self, results, in_silico=None, **kwargs):
        allowed_scores = {score for score, _ in self.model.PREDICTION_FIELDS}
        in_silico_filters = {
            score: value for score, value in (in_silico or {}).items() if score in allowed_scores and value
        }
        if not in_silico_filters:
            return results

        in_silico_q = None
        for score, value in in_silico_filters.items():
            score_q = self._get_in_silico_score_q(score, value)
            if in_silico_q is None:
                in_silico_q = score_q
            else:
                in_silico_q |= score_q

        if not in_silico.get('requireScore', False):
            in_silico_q |= Q(**{f'predictions__{score}__isnull': True for score in in_silico_filters.keys()})

        return results.filter(in_silico_q)

    @staticmethod
    def _get_in_silico_score_q(score, value):
        score_column = f'predictions__{score}'
        try:
            return Q(**{f'{score_column}__gte': float(value)})
        except ValueError:
            return Q(**{score_column: value})

    @classmethod
    def _filter_annotations(cls, results, annotations=None, pathogenicity=None, exclude=None, gene_ids=None, **kwargs):
        if gene_ids:
            results = results.annotate(gene_consequences=ArrayFilter('sorted_transcript_consequences', conditions=[{
                'geneId': (gene_ids, 'has({value}, {field})'),
            }]))
            results = results.filter(gene_consequences__not_empty=True)

        filter_qs, transcript_filters = cls._parse_annotation_filters(annotations) if annotations else ([], [])
        if transcript_filters:
            consequence_field = 'gene_consequences' if gene_ids else 'sorted_transcript_consequences'
            results = results.annotate(
                filtered_transcript_consequences=ArrayFilter(consequence_field, conditions=transcript_filters),
            )
            filter_qs.append(Q(filtered_transcript_consequences__not_empty=True))

        hgmd = (pathogenicity or {}).get(HGMD_KEY)
        if hgmd:
            filter_qs.append(cls._hgmd_filter_q(hgmd))

        clinvar = (pathogenicity or {}).get(CLINVAR_KEY)
        if clinvar:
            filter_qs.append(cls._clinvar_filter_q(clinvar))

        exclude_clinvar = (exclude or {}).get('clinvar')
        if exclude_clinvar:
            results = results.exclude(cls._clinvar_filter_q(exclude_clinvar))

        if not filter_qs:
            return results

        filter_q = filter_qs[0]
        for q in filter_qs[1:]:
            filter_q |= q
        results = results.filter(filter_q)

        return results

    @classmethod
    def _parse_annotation_filters(cls, annotations):
        filter_qs = []
        allowed_consequences = []
        transcript_filters = []
        for field, value in annotations.items():
            if field == UTR_ANNOTATOR_KEY:
                transcript_filters.append({'fiveutrConsequence': (value, 'hasAny({value}, [{field}])')})
            elif field == EXTENDED_SPLICE_KEY:
                if EXTENDED_SPLICE_REGION_CONSEQUENCE in value:
                    transcript_filters.append({'extendedIntronicSpliceRegionVariant': (1, '{field} = {value}')})
            elif field in [MOTIF_FEATURES_KEY, REGULATORY_FEATURES_KEY]:
                filter_qs.append(Q(**{f'sorted_{field}_consequences__array_exists': {
                    'consequenceTerms': (value, 'hasAny({value}, {field})'),
                }}))
            elif field == SPLICE_AI_FIELD:
                filter_qs.append(cls._get_in_silico_score_q(SPLICE_AI_FIELD, value))
            elif field == SCREEN_KEY:
                filter_qs.append(Q(screen_region_type__in=value))
            elif field not in SV_ANNOTATION_TYPES:
                allowed_consequences += value

        non_canonical_consequences = [c for c in allowed_consequences if not c.endswith('__canonical')]
        if non_canonical_consequences:
            transcript_filters.append(cls._consequence_term_filter(non_canonical_consequences))

        canonical_consequences = [
            c.replace('__canonical', '') for c in allowed_consequences if c.endswith('__canonical')
        ]
        if canonical_consequences:
            transcript_filters.append(
                cls._consequence_term_filter(canonical_consequences, canonical=(0, '{field} > {value}')),
            )

        return filter_qs, transcript_filters

    @staticmethod
    def _consequence_term_filter(consequences, **kwargs):
        return {'consequenceTerms': (consequences, 'hasAny({value}, {field})'), **kwargs}

    @staticmethod
    def _hgmd_filter_q(hgmd):
        min_class = next((class_name for value, class_name in HGMD_CLASS_FILTERS if value in hgmd), None)
        max_class = next((class_name for value, class_name in reversed(HGMD_CLASS_FILTERS) if value in hgmd), None)
        if 'hgmd_other' in hgmd:
            min_class = min_class or 'DP'
            max_class = None
        if min_class == max_class:
            return Q(hgmd__classification=min_class)
        elif min_class and max_class:
            return Q(hgmd__classification__range=(min_class, max_class))
        return Q(hgmd__classification__gt=min_class)

    @classmethod
    def _clinvar_filter_q(cls, clinvar_filters, _get_range_q=None):
        ranges = [[None, None]]
        for path_filter, start, end in CLINVAR_PATH_RANGES:
            if path_filter in clinvar_filters:
                ranges[-1][1] = end
                if ranges[-1][0] is None:
                    ranges[-1][0] = start
            elif ranges[-1] != [None, None]:
                ranges.append([None, None])
        ranges = [r for r in ranges if r[0] is not None]

        clinvar_qs = [(_get_range_q or cls._clinvar_range_q)(path_range) for path_range in ranges]
        clinvar_q = clinvar_qs[0]
        for q in clinvar_qs[1:]:
            clinvar_q |= q
        return clinvar_q

    @classmethod
    def _clinvar_range_q(cls, path_range):
        return Q(clinvar__0__range=path_range, clinvar_key__isnull=False)

    @classmethod
    def _clinvar_path_q(cls, pathogenicity, _get_range_q=None):
        clinvar_path_filters = [
            f for f in (pathogenicity or {}).get(CLINVAR_KEY) or [] if f in CLINVAR_PATH_SIGNIFICANCES
        ]
        return cls._clinvar_filter_q(clinvar_path_filters, _get_range_q=_get_range_q) if clinvar_path_filters else None


class BaseAnnotations(models.ClickhouseModel):
    key = models.UInt32Field(primary_key=True)
    xpos = models.UInt64Field()
    chrom = models.Enum8Field(return_int=False, choices=[(i+1, chrom) for i, chrom in enumerate(CHROMOSOMES[:-1])])
    pos = models.UInt32Field()
    variant_id = models.StringField(db_column='variantId')
    lifted_over_chrom = models.StringField(db_column='liftedOverChrom', low_cardinality=True, null=True, blank=True)
    lifted_over_pos = models.UInt32Field(db_column='liftedOverPos', null=True, blank=True)

    class Meta:
        abstract = True

class BaseAnnotationsMitoSnvIndel(BaseAnnotations):
    CONSEQUENCE_TERMS = [(1, 'transcript_ablation'), (2, 'splice_acceptor_variant'), (3, 'splice_donor_variant'), (4, 'stop_gained'), (5, 'frameshift_variant'), (6, 'stop_lost'), (7, 'start_lost'), (8, 'inframe_insertion'), (9, 'inframe_deletion'), (10, 'missense_variant'), (11, 'protein_altering_variant'), (12, 'splice_donor_5th_base_variant'), (13, 'splice_region_variant'), (14, 'splice_donor_region_variant'), (15, 'splice_polypyrimidine_tract_variant'), (16, 'incomplete_terminal_codon_variant'), (17, 'start_retained_variant'), (18, 'stop_retained_variant'), (19, 'synonymous_variant'), (20, 'coding_sequence_variant'), (21, 'mature_miRNA_variant'), (22, '5_prime_UTR_variant'), (23, '3_prime_UTR_variant'), (24, 'non_coding_transcript_exon_variant'), (25, 'intron_variant'), (26, 'NMD_transcript_variant'), (27, 'non_coding_transcript_variant'), (28, 'coding_transcript_variant'), (29, 'upstream_gene_variant'), (30, 'downstream_gene_variant'), (31, 'intergenic_variant'), (32, 'sequence_variant')]
    MUTATION_TASTER_PREDICTIONS = [(0, 'D'), (1, 'A'), (2, 'N'), (3, 'P')]
    TRANSCRIPTS_FIELDS = [
        ('aminoAcids', models.StringField(null=True, blank=True)),
        ('biotype', models.StringField(null=True, blank=True)),
        ('canonical', models.UInt8Field(null=True, blank=True)),
        ('codons', models.StringField(null=True, blank=True)),
        ('consequenceTerms', models.ArrayField(models.Enum8Field(null=True, blank=True, return_int=False, choices=CONSEQUENCE_TERMS))),
        ('geneId', models.StringField(null=True, blank=True)),
        ('hgvsc', models.StringField(null=True, blank=True)),
        ('hgvsp', models.StringField(null=True, blank=True)),
        ('loftee', NamedTupleField([
            ('isLofNagnag', models.BoolField(null=True, blank=True)),
            ('lofFilters', models.ArrayField(models.StringField(null=True, blank=True))),
        ], null_empty_arrays=True)),
        ('majorConsequence', models.StringField(null=True, blank=True)),
        ('transcriptId', models.StringField()),
        ('transcriptRank', models.UInt8Field()),
    ]

    ref = models.StringField()
    alt = models.StringField()
    rsid = models.StringField(null=True, blank=True)

    class Meta:
        abstract = True

class BaseAnnotationsGRCh37SnvIndel(BaseAnnotationsMitoSnvIndel):
    POPULATION_FIELDS = [
        ('exac', NamedTupleField([
            ('ac', models.UInt32Field()),
            ('af', models.DecimalField(max_digits=9, decimal_places=5)),
            ('an', models.UInt32Field()),
            ('filter_af', models.DecimalField(max_digits=9, decimal_places=5)),
            ('hemi', models.UInt32Field()),
            ('het', models.UInt32Field()),
            ('hom', models.UInt32Field()),
        ])),
        ('gnomad_exomes', NamedTupleField([
            ('ac', models.UInt32Field()),
            ('af', models.DecimalField(max_digits=9, decimal_places=5)),
            ('an', models.UInt32Field()),
            ('filter_af', models.DecimalField(max_digits=9, decimal_places=5)),
            ('hemi', models.UInt32Field()),
            ('hom', models.UInt32Field()),
        ])),
        ('gnomad_genomes', NamedTupleField([
            ('ac', models.UInt32Field()),
            ('af', models.DecimalField(max_digits=9, decimal_places=5)),
            ('an', models.UInt32Field()),
            ('filter_af', models.DecimalField(max_digits=9, decimal_places=5)),
            ('hemi', models.UInt32Field()),
            ('hom', models.UInt32Field()),
        ])),
        ('topmed', NamedTupleField([
            ('ac', models.UInt32Field()),
            ('af', models.DecimalField(max_digits=9, decimal_places=5)),
            ('an', models.UInt32Field()),
            ('het', models.UInt32Field()),
            ('hom', models.UInt32Field()),
        ])),
    ]
    PREDICTION_FIELDS = [
        ('cadd', models.DecimalField(max_digits=9, decimal_places=5, null=True, blank=True)),
        ('eigen', models.DecimalField(max_digits=9, decimal_places=5, null=True, blank=True)),
        ('fathmm', models.DecimalField(max_digits=9, decimal_places=5, null=True, blank=True)),
        ('mpc', models.DecimalField(max_digits=9, decimal_places=5, null=True, blank=True)),
        ('mut_pred', models.DecimalField(max_digits=9, decimal_places=5, null=True, blank=True)),
        ('mut_taster', models.Enum8Field(null=True, blank=True, return_int=False, choices=BaseAnnotationsMitoSnvIndel.MUTATION_TASTER_PREDICTIONS)),
        ('polyphen', models.DecimalField(max_digits=9, decimal_places=5, null=True, blank=True)),
        ('primate_ai', models.DecimalField(max_digits=9, decimal_places=5, null=True, blank=True)),
        ('revel', models.DecimalField(max_digits=9, decimal_places=5, null=True, blank=True)),
        ('sift', models.DecimalField(max_digits=9, decimal_places=5, null=True, blank=True)),
        (SPLICE_AI_FIELD, models.DecimalField(max_digits=9, decimal_places=5, null=True, blank=True)),
        ('splice_ai_consequence', models.Enum8Field(null=True, blank=True, return_int=False, choices=[(0, 'Acceptor gain'), (1, 'Acceptor loss'), (2, 'Donor gain'), (3, 'Donor loss'), (4, 'No consequence')])),
        ('vest', models.DecimalField(max_digits=9, decimal_places=5, null=True, blank=True)),
    ]
    HGMD_CLASSES = [(0, 'DM'), (1, 'DM?'), (2, 'DP'), (3, 'DFP'), (4, 'FP'), (5, 'R')]
    SORTED_TRANSCRIPT_CONSQUENCES_FIELDS = [
        ('canonical', models.UInt8Field(null=True, blank=True)),
        ('consequenceTerms', models.ArrayField(models.Enum8Field(null=True, blank=True, return_int=False, choices=BaseAnnotationsMitoSnvIndel.CONSEQUENCE_TERMS))),
        ('geneId', models.StringField(null=True, blank=True))
    ]

    caid = models.StringField(db_column='CAID', null=True, blank=True)
    hgmd = NamedTupleField([
        ('accession', models.StringField(null=True, blank=True)),
        ('classification', models.Enum8Field(null=True, blank=True, return_int=False, choices=HGMD_CLASSES)),
    ], null_if_empty=True, rename_fields={'classification': 'class'})
    predictions = NamedTupleField(PREDICTION_FIELDS)
    populations = NamedTupleField(POPULATION_FIELDS)
    sorted_transcript_consequences = NestedField(SORTED_TRANSCRIPT_CONSQUENCES_FIELDS, db_column='sortedTranscriptConsequences')

    class Meta:
        abstract = True

class AnnotationsGRCh37SnvIndel(BaseAnnotationsGRCh37SnvIndel):

    class Meta:
        db_table = 'GRCh37/SNV_INDEL/annotations_memory'
        engine = EmbeddedRocksDB(0, f'{CLICKHOUSE_IN_MEMORY_DIR}/GRCh37/SNV_INDEL/annotations', primary_key='key', flatten_nested=0)

class AnnotationsDiskGRCh37SnvIndel(BaseAnnotationsGRCh37SnvIndel):

    class Meta:
        db_table = 'GRCh37/SNV_INDEL/annotations_disk'
        engine = EmbeddedRocksDB(0, f'{CLICKHOUSE_DATA_DIR}/GRCh37/SNV_INDEL/annotations', primary_key='key', flatten_nested=0)

class BaseAnnotationsSnvIndel(BaseAnnotationsGRCh37SnvIndel):
    PREDICTION_FIELDS = sorted([
        ('gnomad_noncoding', models.DecimalField(max_digits=9, decimal_places=5, null=True, blank=True)),
        *BaseAnnotationsGRCh37SnvIndel.PREDICTION_FIELDS,
    ])
    SORTED_TRANSCRIPT_CONSQUENCES_FIELDS = sorted([
        ('alphamissensePathogenicity', models.DecimalField(null=True, blank=True, max_digits=9, decimal_places=5)),
        ('extendedIntronicSpliceRegionVariant', models.BoolField(null=True, blank=True)),
        ('fiveutrConsequence', models.Enum8Field(null=True, blank=True, return_int=False, choices=[(1, '5_prime_UTR_premature_start_codon_gain_variant'), (2, '5_prime_UTR_premature_start_codon_loss_variant'), (3, '5_prime_UTR_stop_codon_gain_variant'), (4, '5_prime_UTR_stop_codon_loss_variant'), (5, '5_prime_UTR_uORF_frameshift_variant')])),
        *BaseAnnotationsGRCh37SnvIndel.SORTED_TRANSCRIPT_CONSQUENCES_FIELDS,
    ])

    objects = AnnotationsQuerySet.as_manager()

    screen_region_type = models.Enum8Field(db_column='screenRegionType', null=True, blank=True, return_int=False, choices=[(0, 'CTCF-bound'), (1, 'CTCF-only'), (2, 'DNase-H3K4me3'), (3, 'PLS'), (4, 'dELS'), (5, 'pELS'), (6, 'DNase-only'), (7, 'low-DNase')])
    predictions = NamedTupleField(PREDICTION_FIELDS)
    sorted_transcript_consequences = NestedField(SORTED_TRANSCRIPT_CONSQUENCES_FIELDS, db_column='sortedTranscriptConsequences')
    sorted_motif_feature_consequences = NestedField([
        ('consequenceTerms', models.ArrayField(models.Enum8Field(null=True, blank=True, return_int=False, choices=[(0, 'TFBS_ablation'), (1, 'TFBS_amplification'), (2, 'TF_binding_site_variant'), (3, 'TFBS_fusion'), (4, 'TFBS_translocation')]))),
        ('motifFeatureId', models.StringField(null=True, blank=True)),
    ], db_column='sortedMotifFeatureConsequences', null_when_empty=True)
    sorted_regulatory_feature_consequences = NestedField([
        ('biotype', models.Enum8Field(null=True, blank=True, return_int=False, choices=[(0, 'enhancer'), (1, 'promoter'), (2, 'CTCF_binding_site'), (3, 'TF_binding_site'), (4, 'open_chromatin_region')])),
        ('consequenceTerms', models.ArrayField(models.Enum8Field(null=True, blank=True, return_int=False, choices=[(0, 'regulatory_region_ablation'), (1, 'regulatory_region_amplification'), (2, 'regulatory_region_variant'), (3, 'regulatory_region_fusion')]))),
        ('regulatoryFeatureId', models.StringField(null=True, blank=True)),
    ], db_column='sortedRegulatoryFeatureConsequences', null_when_empty=True)

    class Meta:
        abstract = True

class AnnotationsSnvIndel(BaseAnnotationsSnvIndel):

    class Meta:
        db_table = 'GRCh38/SNV_INDEL/annotations_memory'
        engine = EmbeddedRocksDB(0, f'{CLICKHOUSE_IN_MEMORY_DIR}/GRCh38/SNV_INDEL/annotations', primary_key='key', flatten_nested=0)

class AnnotationsDiskSnvIndel(BaseAnnotationsSnvIndel):

    class Meta:
        db_table = 'GRCh38/SNV_INDEL/annotations_disk'
        engine = EmbeddedRocksDB(0, f'{CLICKHOUSE_DATA_DIR}/GRCh38/SNV_INDEL/annotations', primary_key='key', flatten_nested=0)

class BaseAnnotationsMito(BaseAnnotationsMitoSnvIndel):
    MITOTIP_PATHOGENICITIES = [
        (0, 'likely_pathogenic'),
        (1, 'possibly_pathogenic'),
        (2, 'possibly_benign'),
        (3, 'likely_benign'),
    ]
    POPULATION_FIELDS = [
        ('gnomad_mito', NamedTupleField([
            ('ac', models.UInt32Field()),
            ('af', models.DecimalField(max_digits=9, decimal_places=5)),
            ('an', models.UInt32Field()),
        ])),
        ('gnomad_mito_heteroplasmy', NamedTupleField([
            ('ac', models.UInt32Field()),
            ('af', models.DecimalField(max_digits=9, decimal_places=5)),
            ('an', models.UInt32Field()),
            ('max_hl', models.DecimalField(max_digits=9, decimal_places=5)),
        ])),
        ('helix', NamedTupleField([
            ('ac', models.UInt32Field()),
            ('af', models.DecimalField(max_digits=9, decimal_places=5)),
            ('an', models.UInt32Field()),
        ])),
        ('helix_heteroplasmy', NamedTupleField([
            ('ac', models.UInt32Field()),
            ('af', models.DecimalField(max_digits=9, decimal_places=5)),
            ('an', models.UInt32Field()),
            ('max_hl', models.DecimalField(max_digits=9, decimal_places=5)),
        ])),
    ]
    PREDICTION_FIELDS = [
        ('apogee', models.DecimalField(max_digits=9, decimal_places=5, null=True, blank=True)),
        ('haplogroup_defining', models.BoolField(null=True, blank=True)),
        ('hmtvar', models.DecimalField(max_digits=9, decimal_places=5, null=True, blank=True)),
        ('mitotip', models.Enum8Field(null=True, blank=True, return_int=False, choices=MITOTIP_PATHOGENICITIES)),
        ('mut_taster', models.Enum8Field(null=True, blank=True, return_int=False, choices=BaseAnnotationsMitoSnvIndel.MUTATION_TASTER_PREDICTIONS)),
        ('sift', models.DecimalField(max_digits=9, decimal_places=5, null=True, blank=True)),
        ('mlc', models.DecimalField(max_digits=9, decimal_places=5, null=True, blank=True)),
    ]

    common_low_heteroplasmy = models.BoolField(db_column='commonLowHeteroplasmy', null=True, blank=True)
    mitomap_pathogenic  = models.BoolField(db_column='mitomapPathogenic', null=True, blank=True)
    predictions = NamedTupleField(PREDICTION_FIELDS)
    populations = NamedTupleField(POPULATION_FIELDS)
    sorted_transcript_consequences = NestedField(BaseAnnotationsMitoSnvIndel.TRANSCRIPTS_FIELDS, db_column='sortedTranscriptConsequences')

    class Meta:
        abstract = True

class AnnotationsMito(BaseAnnotationsMito):

    class Meta:
        db_table = 'GRCh38/MITO/annotations_memory'
        engine = EmbeddedRocksDB(0, f'{CLICKHOUSE_IN_MEMORY_DIR}/GRCh38/MITO/annotations', primary_key='key', flatten_nested=0)

class AnnotationsDiskMito(BaseAnnotationsMito):

    class Meta:
        db_table = 'GRCh38/MITO/annotations_disk'
        engine = EmbeddedRocksDB(0, f'{CLICKHOUSE_DATA_DIR}/GRCh38/MITO/annotations', primary_key='key', flatten_nested=0)

class BaseClinvar(models.ClickhouseModel):

    PATHOGENICITY_CHOICES = list(enumerate([
        'Pathogenic', 'Pathogenic/Likely_pathogenic', 'Pathogenic/Likely_pathogenic/Established_risk_allele',
        'Pathogenic/Likely_pathogenic/Likely_risk_allele', 'Pathogenic/Likely_risk_allele', 'Likely_pathogenic', 'Likely_pathogenic/Likely_risk_allele',
        'Established_risk_allele', 'Likely_risk_allele', 'Conflicting_classifications_of_pathogenicity',
        'Uncertain_risk_allele', 'Uncertain_significance/Uncertain_risk_allele', 'Uncertain_significance',
        'No_pathogenic_assertion', 'Likely_benign', 'Benign/Likely_benign', 'Benign'
    ]))
    allele_id = models.UInt32Field(db_column='alleleId', null=True, blank=True)
    conflicting_pathogenicities = NestedField([
        ('count', models.UInt16Field()),
        ('pathogenicity', models.Enum8Field(choices=PATHOGENICITY_CHOICES, return_int=False)),
    ], db_column='conflictingPathogenicities', null_when_empty=True)
    gold_stars = models.UInt8Field(db_column='goldStars', null=True, blank=True)
    submitters = models.ArrayField(models.StringField())
    conditions = models.ArrayField(models.StringField())
    assertions = models.ArrayField(models.Enum8Field(choices=[(0, 'Affects'), (1, 'association'), (2, 'association_not_found'), (3, 'confers_sensitivity'), (4, 'drug_response'), (5, 'low_penetrance'), (6, 'not_provided'), (7, 'other'), (8, 'protective'), (9, 'risk_factor'), (10, 'no_classification_for_the_single_variant'), (11, 'no_classifications_from_unflagged_records')], return_int=False))
    pathogenicity = models.Enum8Field(choices=PATHOGENICITY_CHOICES, return_int=False)

    def _save_table(
        self,
        raw=False,
        cls=None,
        force_insert=False,
        force_update=False,
        using=None,
        update_fields=None,
    ):
        # loaddata attempts to run an ALTER TABLE to update existing rows, but since JOIN tables can not be altered
        # this command fails so need to use the force_insert flag to run an INSERT instead
        return super()._save_table(
            raw=raw, cls=cls, force_insert=True, force_update=force_update, using=using, update_fields=update_fields,
        )

    class Meta:
        abstract = True
        engine = Join('ALL', 'LEFT', 'key', join_use_nulls=1, flatten_nested=0)

class ClinvarGRCh37SnvIndel(BaseClinvar):
    key = ForeignKey('EntriesGRCh37SnvIndel', db_column='key', related_name='clinvar_join', primary_key=True, on_delete=PROTECT)
    class Meta(BaseClinvar.Meta):
        db_table = 'GRCh37/SNV_INDEL/clinvar'

class ClinvarSnvIndel(BaseClinvar):
    key = ForeignKey('EntriesSnvIndel', db_column='key', related_name='clinvar_join', primary_key=True, on_delete=PROTECT)
    class Meta(BaseClinvar.Meta):
        db_table = 'GRCh38/SNV_INDEL/clinvar'

class ClinvarMito(BaseClinvar):
    key = ForeignKey('EntriesMito', db_column='key', related_name='clinvar_join', primary_key=True, on_delete=PROTECT)
    class Meta(BaseClinvar.Meta):
        db_table = 'GRCh38/MITO/clinvar'

class EntriesManager(Manager):
    GENOTYPE_LOOKUP = {
        REF_REF: (0,),
        REF_ALT: (1,),
        ALT_ALT: (2,),
        HAS_ALT: (0, '{field} > {value}'),
        HAS_REF: (2, '{field} < {value}'),
    }

    INHERITANCE_FILTERS = {
        **INHERITANCE_FILTERS,
        ANY_AFFECTED: {AFFECTED: HAS_ALT},
    }

    QUALITY_FILTERS = [('gq', 1), ('ab', 100, 'x.gt != 1')]

    CLINVAR_FIELDS = OrderedDict({
        f'clinvar_join__{field.name}': (field.db_column or field.name, field)
        for field in reversed(ClinvarSnvIndel._meta.local_fields) if field.name != 'key'
    })

    def search(self, sample_data, parsed_locus=None, freqs=None,  **kwargs):
        entries = self._search_call_data(sample_data, **kwargs)
        entries = self._filter_intervals(entries, **(parsed_locus or {}))

        entries = entries.annotate(seqrPop=GtStatsDictGet('key'))
        if (freqs or {}).get('callset'):
            entries = self._filter_seqr_frequency(entries, **freqs['callset'])

        gnomad_filter = (freqs or {}).get('gnomad_genomes') or {}
        if (gnomad_filter.get('af') or 1) <= 0.05 or any(gnomad_filter.get(field) is not None for field in ['ac', 'hh']):
            entries = entries.filter(is_gnomad_gt_5_percent=False)

        return entries

    def _search_call_data(self, sample_data, inheritance_mode=None, inheritance_filter=None, qualityFilter=None, pathogenicity=None, **kwargs):
       if len(sample_data) > 1:
           raise NotImplementedError('Clickhouse search not implemented for multiple families or sample types')

       entries = self.filter(
           project_guid=sample_data[0]['project_guid'],
           family_guid=sample_data[0]['family_guid'],
       )

       quality_filter = qualityFilter or {}
       if quality_filter.get('vcf_filter'):
           entries = entries.filter(filters__len=0)

       entries = entries.annotate(
           clinvar_key=F('clinvar_join__key'),
           clinvar=Tuple(*self.CLINVAR_FIELDS.keys(), output_field=NamedTupleField(list(self.CLINVAR_FIELDS.values()), null_if_empty=True, null_empty_arrays=True))
       )

       individual_genotype_filter = (inheritance_filter or {}).get('genotype')
       custom_affected = (inheritance_filter or {}).get('affected') or {}
       if not (inheritance_mode or individual_genotype_filter or quality_filter):
           return entries

       clinvar_override_q = AnnotationsQuerySet._clinvar_path_q(
           pathogenicity, _get_range_q=lambda path_range: Q(clinvar_join__pathogenicity__range=path_range),
       )

       for sample in sample_data[0]['samples']:
           affected = custom_affected.get(sample['individual_guid']) or sample['affected']
           sample_inheritance_filter = self._sample_genotype_filter(sample, affected, inheritance_mode, individual_genotype_filter)
           sample_quality_filter = self._sample_quality_filter(affected, quality_filter)
           if not (sample_inheritance_filter or sample_quality_filter):
               continue
           sample_inheritance_filter['sampleId'] = (f"'{sample['sample_id']}'",)
           sample_q = Q(calls__array_exists={**sample_inheritance_filter, **sample_quality_filter})
           if clinvar_override_q and sample_quality_filter:
               sample_q |= clinvar_override_q & Q(calls__array_exists=sample_inheritance_filter)

           entries = entries.filter(sample_q)

       return entries

    @classmethod
    def _sample_genotype_filter(cls, sample, affected, inheritance_mode, individual_genotype_filter):
        sample_filter = {}
        genotype = None
        if individual_genotype_filter:
            genotype = individual_genotype_filter.get(sample['individual_guid'])
        elif inheritance_mode:
            genotype = cls.INHERITANCE_FILTERS[inheritance_mode].get(affected)
            if (inheritance_mode == X_LINKED_RECESSIVE and affected == UNAFFECTED and sample['sex'] in MALE_SEXES):
                genotype = REF_REF
        if genotype:
            sample_filter['gt'] = cls.GENOTYPE_LOOKUP[genotype]
        return sample_filter

    @classmethod
    def _sample_quality_filter(cls, affected, quality_filter):
        sample_filter = {}
        if quality_filter.get('affected_only') and affected != AFFECTED:
            return sample_filter

        for field, scale, *filters in cls.QUALITY_FILTERS:
            value = quality_filter.get(f'min_{field}')
            if value:
                or_filters = ['isNull({field})', '{field} >= {value}'] + filters
                sample_filter[field] = (value / scale, f'or({", ".join(or_filters)})')

        return sample_filter

    @classmethod
    def _filter_intervals(cls, entries, exclude_intervals=False, intervals=None, variant_ids=None,  **kwargs):
        if variant_ids:
            # although technically redundant, the interval query is applied to the entries table before join and reduces the join size,
            # while the full variant_id filter is applied to the annotation table after the join
            intervals = [(chrom, pos, pos) for chrom, pos, _, _ in variant_ids]

        if intervals:
            interval_q = cls._interval_query(*intervals[0])
            for interval in intervals[1:]:
                interval_q |= cls._interval_query(*interval)
            filter_func = entries.exclude if exclude_intervals else entries.filter
            entries = filter_func(interval_q)

        return entries

    @staticmethod
    def _interval_query(chrom, start, end):
        return Q(xpos__range=(get_xpos(chrom, start), get_xpos(chrom, end)))

    @classmethod
    def _filter_seqr_frequency(cls, entries, ac=None, hh=None, **kwargs):
        if ac is not None:
            entries = entries.filter(seqrPop__0__lte=ac)
        if hh is not None:
            entries = entries.filter(seqrPop__1__lte=hh)
        return entries


class BaseEntries(models.ClickhouseModel):
    project_guid = models.StringField(low_cardinality=True)
    family_guid = models.StringField()
    sample_type = models.Enum8Field(choices=[(1, 'WES'), (2, 'WGS')])
    xpos = UInt64FieldDeltaCodecField()
    filters = models.ArrayField(models.StringField(low_cardinality=True))
    sign = models.Int8Field()

    def _save_table(
        self,
        raw=False,
        cls=None,
        force_insert=False,
        force_update=False,
        using=None,
        update_fields=None,
    ):
        # loaddata attempts to run an ALTER TABLE to update existing rows, but since primary keys can not be altered
        # this command fails so need to use the force_insert flag to run an INSERT instead
        return super()._save_table(
            raw=raw, cls=cls, force_insert=True, force_update=force_update, using=using, update_fields=update_fields,
        )

    class Meta:
        abstract = True
        engine = CollapsingMergeTree(
            'sign',
            order_by=('project_guid', 'family_guid', 'key'),
            partition_by='project_guid',
            deduplicate_merge_projection_mode='rebuild',
            index_granularity=8192,
        )
        projection = Projection('xpos_projection', order_by='xpos')


class BaseEntriesSnvIndel(BaseEntries):
    CALL_FIELDS = [
        ('sampleId', models.StringField()),
        ('gt', models.Enum8Field(null=True, blank=True, choices=[(0, 'REF'), (1, 'HET'), (2, 'HOM')])),
        ('gq', models.UInt8Field(null=True, blank=True)),
        ('ab', models.DecimalField(max_digits=9, decimal_places=5, null=True, blank=True)),
        ('dp', models.UInt16Field(null=True, blank=True)),
    ]
    is_gnomad_gt_5_percent = models.BoolField()
    calls = models.ArrayField(NamedTupleField(CALL_FIELDS))

    class Meta:
        abstract = True
        engine = CollapsingMergeTree(
            'sign',
            order_by=('project_guid', 'family_guid', 'is_gnomad_gt_5_percent', 'key'),
            partition_by='project_guid',
            deduplicate_merge_projection_mode='rebuild',
            index_granularity=8192,
        )
        projection = Projection('xpos_projection', order_by='xpos, is_gnomad_gt_5_percent')

class EntriesGRCh37SnvIndel(BaseEntriesSnvIndel):

    objects = EntriesManager()

    # primary_key is not enforced by clickhouse, but setting it here prevents django adding an id column
    key = ForeignKey('AnnotationsGRCh37SnvIndel', db_column='key', primary_key=True, on_delete=CASCADE)

    class Meta(BaseEntriesSnvIndel.Meta):
        db_table = 'GRCh37/SNV_INDEL/entries'

class EntriesSnvIndel(BaseEntriesSnvIndel):
    objects = EntriesManager()

    # primary_key is not enforced by clickhouse, but setting it here prevents django adding an id column
    key = ForeignKey('AnnotationsSnvIndel', db_column='key', primary_key=True, on_delete=CASCADE)

    class Meta:
        db_table = 'GRCh38/SNV_INDEL/entries'

<<<<<<< HEAD
class EntriesMito(BaseEntries):
    CALL_FIELDS = [
        ('sampleId', models.StringField()),
        ('gt', models.Enum8Field(null=True, blank=True, choices=[(0, 'REF'), (1, 'HET'), (2, 'HOM')])),
        ('dp', models.UInt16Field(null=True, blank=True)),
        ('hl', models.DecimalField(max_digits=9, decimal_places=5, null=True, blank=True)),
        ('mitoCn', models.DecimalField(max_digits=9, decimal_places=5, null=True, blank=True)),
        ('contamination', models.DecimalField(max_digits=9, decimal_places=5, null=True, blank=True)),
=======
class BaseTranscripts(models.ClickhouseModel):
    TRANSCRIPTS_FIELDS = [
        ('aminoAcids', models.StringField(null=True, blank=True)),
        ('biotype', models.StringField(null=True, blank=True)),
        ('canonical', models.UInt8Field(null=True, blank=True)),
        ('codons', models.StringField(null=True, blank=True)),
        ('consequenceTerms', models.ArrayField(models.Enum8Field(null=True, blank=True, return_int=False, choices=BaseAnnotationsSnvIndel.CONSEQUENCE_TERMS))),
        ('geneId', models.StringField(null=True, blank=True)),
        ('hgvsc', models.StringField(null=True, blank=True)),
        ('hgvsp', models.StringField(null=True, blank=True)),
        ('loftee', NamedTupleField([
            ('isLofNagnag', models.BoolField(null=True, blank=True)),
            ('lofFilters', models.ArrayField(models.StringField(null=True, blank=True))),
        ], null_empty_arrays=True)),
        ('majorConsequence', models.Enum8Field(null=True, blank=True, return_int=False, choices=BaseAnnotationsSnvIndel.CONSEQUENCE_TERMS)),
        ('transcriptId', models.StringField()),
        ('transcriptRank', models.UInt8Field()),
>>>>>>> d7c94d45
    ]

    objects = EntriesManager()

    # primary_key is not enforced by clickhouse, but setting it here prevents django adding an id column
    key = ForeignKey('AnnotationsMito', db_column='key', primary_key=True, on_delete=CASCADE)
    calls = models.ArrayField(NamedTupleField(CALL_FIELDS))

    class Meta:
        db_table = 'GRCh38/MITO/entries'


class TranscriptsGRCh37SnvIndel(models.ClickhouseModel):
    key = OneToOneField('AnnotationsGRCh37SnvIndel', db_column='key', primary_key=True, on_delete=CASCADE)
    transcripts = NestedField(BaseAnnotationsMitoSnvIndel.TRANSCRIPTS_FIELDS, group_by_key='geneId')

    class Meta:
        db_table = 'GRCh37/SNV_INDEL/transcripts'
        engine = EmbeddedRocksDB(0, f'{CLICKHOUSE_DATA_DIR}/GRCh37/SNV_INDEL/transcripts', primary_key='key', flatten_nested=0)


class TranscriptsSnvIndel(models.ClickhouseModel):
    key = OneToOneField('AnnotationsSnvIndel', db_column='key', primary_key=True, on_delete=CASCADE)
    transcripts = NestedField(sorted([
        ('alphamissense', NamedTupleField([
            ('pathogenicity', models.DecimalField(null=True, blank=True, max_digits=9, decimal_places=5)),
        ])),
        ('exon', NamedTupleField([
            ('index', models.Int32Field(null=True, blank=True)),
            ('total', models.Int32Field(null=True, blank=True)),
        ], null_if_empty=True)),
        ('intron', NamedTupleField([
            ('index', models.Int32Field(null=True, blank=True)),
            ('total', models.Int32Field(null=True, blank=True)),
        ], null_if_empty=True)),
        ('manePlusClinical', models.StringField(null=True, blank=True)),
        ('maneSelect', models.StringField(null=True, blank=True)),
        ('refseqTranscriptId', models.StringField(null=True, blank=True)),
        ('spliceregion', NamedTupleField([
            ('extended_intronic_splice_region_variant', models.BoolField(null=True, blank=True)),
        ])),
        ('utrannotator', NamedTupleField([
            ('existingInframeOorfs', models.Int32Field(null=True, blank=True)),
            ('existingOutofframeOorfs', models.Int32Field(null=True, blank=True)),
            ('existingUorfs', models.Int32Field(null=True, blank=True)),
            ('fiveutrAnnotation', NamedTupleField([
                ('AltStop', models.StringField(null=True, blank=True)),
                ('AltStopDistanceToCDS', models.Int32Field(null=True, blank=True)),
                ('CapDistanceToStart', models.Int32Field(null=True, blank=True)),
                ('DistanceToCDS', models.Int32Field(null=True, blank=True)),
                ('DistanceToStop', models.Int32Field(null=True, blank=True)),
                ('Evidence', models.BoolField(null=True, blank=True)),
                ('FrameWithCDS', models.StringField(null=True, blank=True)),
                ('KozakContext', models.StringField(null=True, blank=True)),
                ('KozakStrength', models.StringField(null=True, blank=True)),
                ('StartDistanceToCDS', models.Int32Field(null=True, blank=True)),
                ('alt_type', models.StringField(null=True, blank=True)),
                ('alt_type_length', models.Int32Field(null=True, blank=True)),
                ('newSTOPDistanceToCDS', models.Int32Field(null=True, blank=True)),
                ('ref_StartDistanceToCDS', models.Int32Field(null=True, blank=True)),
                ('ref_type', models.StringField(null=True, blank=True)),
                ('ref_type_length', models.Int32Field(null=True, blank=True)),
                ('type', models.StringField(null=True, blank=True)),
            ], null_if_empty=True)),
            ('fiveutrConsequence', models.StringField(null=True, blank=True)),
        ])),
        *BaseAnnotationsMitoSnvIndel.TRANSCRIPTS_FIELDS,
    ]), group_by_key='geneId')

    class Meta:
        db_table = 'GRCh38/SNV_INDEL/transcripts'
        engine = EmbeddedRocksDB(0, f'{CLICKHOUSE_DATA_DIR}/GRCh38/SNV_INDEL/transcripts', primary_key='key', flatten_nested=0)<|MERGE_RESOLUTION|>--- conflicted
+++ resolved
@@ -401,7 +401,7 @@
         ('fathmm', models.DecimalField(max_digits=9, decimal_places=5, null=True, blank=True)),
         ('mpc', models.DecimalField(max_digits=9, decimal_places=5, null=True, blank=True)),
         ('mut_pred', models.DecimalField(max_digits=9, decimal_places=5, null=True, blank=True)),
-        ('mut_taster', models.Enum8Field(null=True, blank=True, return_int=False, choices=BaseAnnotationsMitoSnvIndel.MUTATION_TASTER_PREDICTIONS)),
+        ('mut_taster', models.Enum8Field(null=True, blank=True, return_int=False, choices=BaseAnnotationsGRCh37SnvIndel.MUTATION_TASTER_PREDICTIONS)),
         ('polyphen', models.DecimalField(max_digits=9, decimal_places=5, null=True, blank=True)),
         ('primate_ai', models.DecimalField(max_digits=9, decimal_places=5, null=True, blank=True)),
         ('revel', models.DecimalField(max_digits=9, decimal_places=5, null=True, blank=True)),
@@ -809,7 +809,6 @@
     class Meta:
         db_table = 'GRCh38/SNV_INDEL/entries'
 
-<<<<<<< HEAD
 class EntriesMito(BaseEntries):
     CALL_FIELDS = [
         ('sampleId', models.StringField()),
@@ -818,25 +817,6 @@
         ('hl', models.DecimalField(max_digits=9, decimal_places=5, null=True, blank=True)),
         ('mitoCn', models.DecimalField(max_digits=9, decimal_places=5, null=True, blank=True)),
         ('contamination', models.DecimalField(max_digits=9, decimal_places=5, null=True, blank=True)),
-=======
-class BaseTranscripts(models.ClickhouseModel):
-    TRANSCRIPTS_FIELDS = [
-        ('aminoAcids', models.StringField(null=True, blank=True)),
-        ('biotype', models.StringField(null=True, blank=True)),
-        ('canonical', models.UInt8Field(null=True, blank=True)),
-        ('codons', models.StringField(null=True, blank=True)),
-        ('consequenceTerms', models.ArrayField(models.Enum8Field(null=True, blank=True, return_int=False, choices=BaseAnnotationsSnvIndel.CONSEQUENCE_TERMS))),
-        ('geneId', models.StringField(null=True, blank=True)),
-        ('hgvsc', models.StringField(null=True, blank=True)),
-        ('hgvsp', models.StringField(null=True, blank=True)),
-        ('loftee', NamedTupleField([
-            ('isLofNagnag', models.BoolField(null=True, blank=True)),
-            ('lofFilters', models.ArrayField(models.StringField(null=True, blank=True))),
-        ], null_empty_arrays=True)),
-        ('majorConsequence', models.Enum8Field(null=True, blank=True, return_int=False, choices=BaseAnnotationsSnvIndel.CONSEQUENCE_TERMS)),
-        ('transcriptId', models.StringField()),
-        ('transcriptRank', models.UInt8Field()),
->>>>>>> d7c94d45
     ]
 
     objects = EntriesManager()
