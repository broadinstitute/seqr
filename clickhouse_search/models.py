--- conflicted
+++ resolved
@@ -720,7 +720,6 @@
         ('canonical', models.UInt8Field(null=True, blank=True)),
         ('codons', models.StringField(null=True, blank=True)),
         ('consequenceTerms', models.ArrayField(models.Enum8Field(null=True, blank=True, return_int=False, choices=BaseAnnotationsSnvIndel.CONSEQUENCE_TERMS))),
-<<<<<<< HEAD
         ('geneId', models.StringField(null=True, blank=True)),
         ('hgvsc', models.StringField(null=True, blank=True)),
         ('hgvsp', models.StringField(null=True, blank=True)),
@@ -752,8 +751,6 @@
         ('alphamissense', NamedTupleField([
             ('pathogenicity', models.DecimalField(null=True, blank=True, max_digits=9, decimal_places=5)),
         ])),
-=======
->>>>>>> ee59e8cb
         ('exon', NamedTupleField([
             ('index', models.Int32Field(null=True, blank=True)),
             ('total', models.Int32Field(null=True, blank=True)),
@@ -762,14 +759,6 @@
             ('index', models.Int32Field(null=True, blank=True)),
             ('total', models.Int32Field(null=True, blank=True)),
         ], null_if_empty=True)),
-<<<<<<< HEAD
-=======
-        ('loftee', NamedTupleField([
-            ('isLofNagnag', models.BoolField(null=True, blank=True)),
-            ('lofFilters', models.ArrayField(models.StringField(null=True, blank=True))),
-        ], null_empty_arrays=True)),
-        ('majorConsequence', models.Enum8Field(null=True, blank=True, return_int=False, choices=BaseAnnotationsSnvIndel.CONSEQUENCE_TERMS)),
->>>>>>> ee59e8cb
         ('manePlusClinical', models.StringField(null=True, blank=True)),
         ('maneSelect', models.StringField(null=True, blank=True)),
         ('refseqTranscriptId', models.StringField(null=True, blank=True)),
