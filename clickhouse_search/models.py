from clickhouse_backend import models
from collections import OrderedDict
from django.db.migrations import state
from django.db.models import options, ForeignKey, OneToOneField, F, Func, Manager, QuerySet, Q, CASCADE, PROTECT
from django.db.models.expressions import Col
from django.db.models.functions import Cast
from django.db.models.sql.constants import INNER

from clickhouse_search.backend.engines import CollapsingMergeTree, EmbeddedRocksDB, Join
from clickhouse_search.backend.fields import Enum8Field, NestedField, UInt64FieldDeltaCodecField, NamedTupleField
from clickhouse_search.backend.functions import Array, ArrayFilter, ArrayDistinct, ArrayJoin, ArrayMap, ArraySort, \
    CrossJoin, GroupArray, GroupArrayArray, GtStatsDictGet, SubqueryJoin, SubqueryTable, Tuple
from seqr.utils.search.constants import INHERITANCE_FILTERS, ANY_AFFECTED, AFFECTED, UNAFFECTED, MALE_SEXES, \
    X_LINKED_RECESSIVE, REF_REF, REF_ALT, ALT_ALT, HAS_ALT, HAS_REF, SPLICE_AI_FIELD, SCREEN_KEY, UTR_ANNOTATOR_KEY, \
    EXTENDED_SPLICE_KEY, MOTIF_FEATURES_KEY, REGULATORY_FEATURES_KEY, CLINVAR_KEY, HGMD_KEY, SV_ANNOTATION_TYPES, \
    EXTENDED_SPLICE_REGION_CONSEQUENCE, CLINVAR_PATH_RANGES, CLINVAR_PATH_SIGNIFICANCES, PATH_FREQ_OVERRIDE_CUTOFF, \
    HGMD_CLASS_FILTERS
from seqr.utils.xpos_utils import get_xpos, CHROMOSOMES
from settings import CLICKHOUSE_IN_MEMORY_DIR, CLICKHOUSE_DATA_DIR

options.DEFAULT_NAMES = (
    *options.DEFAULT_NAMES,
    'projection',
)
state.DEFAULT_NAMES = options.DEFAULT_NAMES



class ClickHouseRouter:
    """
    Adapted from https://github.com/jayvynl/django-clickhouse-backend/blob/v1.3.2/README.md#configuration
    """

    def __init__(self):
        self.route_model_names = set()
        for model in self._get_subclasses(models.ClickhouseModel):
            if model._meta.abstract:
                continue
            self.route_model_names.add(model._meta.label_lower)

    @staticmethod
    def _get_subclasses(class_):
        classes = class_.__subclasses__()

        index = 0
        while index < len(classes):
            classes.extend(classes[index].__subclasses__())
            index += 1

        return list(set(classes))

    def db_for_read(self, model, **hints):
        if model._meta.label_lower in self.route_model_names or hints.get('clickhouse'):
            return 'clickhouse'
        return None

    def db_for_write(self, model, **hints):
        if model._meta.label_lower in self.route_model_names or hints.get('clickhouse'):
            return 'clickhouse'
        return None

    def allow_migrate(self, db, app_label, model_name=None, **hints):
        if f'{app_label}.{model_name}' in self.route_model_names  or hints.get('clickhouse'):
            return db == 'clickhouse'
        elif db == 'clickhouse':
            return False
        return None


class Projection(Func):

    def __init__(self, name, select='*', order_by=None):
        self.name = name
        self.select = select
        self.order_by = order_by


class AnnotationsQuerySet(QuerySet):

    TRANSCRIPT_CONSEQUENCE_FIELD = 'sorted_transcript_consequences'
    GENE_CONSEQUENCE_FIELD = 'gene_consequences'
    FILTERED_CONSEQUENCE_FIELD = 'filtered_transcript_consequences'

    def subquery_join(self, subquery, join_key='key'):
        #  Add key to intermediate select if not already present
        join_field = next(field for field in subquery.model._meta.fields if field.name == join_key)
        if join_key not in subquery.query.values_select:
            subquery.query.values_select = tuple([join_key, *subquery.query.values_select])
            subquery.query.select = tuple([Col(subquery.model._meta.db_table, join_field), *subquery.query.select])

        # Add the join operation to the query
        table = SubqueryTable(subquery)
        parent_alias = self.query.get_initial_alias()
        self.query.join(SubqueryJoin(
            table_name=table.table_alias,
            parent_alias=parent_alias,
            table_alias=None,
            join_type=INNER,
            join_field=join_field,
            nullable=False,
        ))
        self.query.alias_map[parent_alias] = table

        return self.annotate(**self._get_subquery_annotations(subquery, table.table_alias, join_key=join_key))

    def _get_subquery_annotations(self, subquery, alias, join_key=None):
        annotations = {
            col.target.name: Col(alias, col.target) for col in subquery.query.select
            if col.target.name != join_key
        }
        for name, field in subquery.query.annotation_select.items():
            target = field.output_field.clone()
            target.column = name
            annotations[name] = Col(alias, target)

        return annotations

    def cross_join(self, query, alias, join_query, join_alias, select_fields=None, select_values=None, conditional_selects=None):
        query = self._get_join_query_values(query, alias, select_fields, select_values, conditional_selects)
        join_query = self._get_join_query_values(join_query, join_alias, select_fields, select_values, conditional_selects)
        self.query.join(CrossJoin(query, alias, join_query, join_alias))

        annotations = self._get_subquery_annotations(query, alias)
        annotations.update(self._get_subquery_annotations(join_query, join_alias))

        return self.annotate(**annotations)

    def _get_join_query_values(self, query, alias, select_fields, select_values, conditional_selects):
        query_select = {**(select_values or {})}
        for field, selects in (conditional_selects or {}).items():
            if query.has_annotation(field):
                query_select.update(selects)
        return query.values(
            **{f'{alias}_{field}': F(field) for field in select_fields or []},
            **{f'{alias}_{field}': value for field, value in query_select.items()},
        )

    def search(self, parsed_locus=None, **kwargs):
        parsed_locus = parsed_locus or {}
        results = self
        results = self._filter_variant_ids(results, **parsed_locus)
        results = self._filter_frequency(results, **kwargs)
        results = self._filter_in_silico(results, **kwargs)
        results = self._filter_annotations(results, **parsed_locus, **kwargs)
        return results

    @classmethod
    def _filter_variant_ids(cls, results, variant_ids=None, rs_ids=None, **kwargs):
        if variant_ids:
            results = results.filter(
                variant_id__in=[f'{chrom}-{pos}-{ref}-{alt}' for chrom, pos, ref, alt in variant_ids]
            )

        if rs_ids:
            results = results.filter(rsid__in=rs_ids)

        return results

    @property
    def populations(self):
        return {
            population: {subfield for subfield, _ in field.base_fields}
            for population, field in self.model.POPULATION_FIELDS
        }

    def _filter_frequency(self, results, freqs=None, pathogenicity=None, **kwargs):
        frequencies =  freqs or {}
        clinvar_override_q = self._clinvar_path_q(pathogenicity)

        for population, pop_filter in frequencies.items():
            pop_subfields = self.populations.get(population)
            if not pop_subfields:
                continue

            if pop_filter.get('af') is not None and pop_filter['af'] < 1:
                af_field = next(field for field in ['filter_af', 'af'] if field in pop_subfields)
                if af_field:
                    af_q = Q(**{
                        f'populations__{population}__{af_field}__lte': pop_filter['af'],
                    })
                    if clinvar_override_q and pop_filter['af'] < PATH_FREQ_OVERRIDE_CUTOFF:
                        af_q |= clinvar_override_q
                    results = results.filter(af_q)
            elif pop_filter.get('ac') is not None:
                results = results.filter(**{f'populations__{population}__ac__lte': pop_filter['ac']})

            if pop_filter.get('hh') is not None:
                for subfield in ['hom', 'hemi']:
                    if subfield not in pop_subfields:
                        continue
                    hh_q = Q(**{
                        f'populations__{population}__{subfield}__lte': pop_filter['hh'],
                    })
                    if clinvar_override_q:
                        hh_q |= clinvar_override_q
                    results = results.filter(hh_q)

        return results

    def _filter_in_silico(self, results, in_silico=None, **kwargs):
        allowed_scores = {score for score, _ in self.model.PREDICTION_FIELDS}
        in_silico_filters = {
            score: value for score, value in (in_silico or {}).items() if score in allowed_scores and value
        }
        if not in_silico_filters:
            return results

        in_silico_q = None
        for score, value in in_silico_filters.items():
            score_q = self._get_in_silico_score_q(score, value)
            if in_silico_q is None:
                in_silico_q = score_q
            else:
                in_silico_q |= score_q

        if not in_silico.get('requireScore', False):
            in_silico_q |= Q(**{f'predictions__{score}__isnull': True for score in in_silico_filters.keys()})

        return results.filter(in_silico_q)

    @staticmethod
    def _get_in_silico_score_q(score, value):
        score_column = f'predictions__{score}'
        try:
            return Q(**{f'{score_column}__gte': float(value)})
        except ValueError:
            return Q(**{score_column: value})

    @classmethod
    def _filter_annotations(cls, results, annotations=None, pathogenicity=None, exclude=None, gene_ids=None, **kwargs):
        if gene_ids:
            results = results.annotate(**{
                cls.GENE_CONSEQUENCE_FIELD: ArrayFilter(cls.TRANSCRIPT_CONSEQUENCE_FIELD, conditions=[{
                    'geneId': (gene_ids, 'has({value}, {field})'),
                }]),
            })
            results = results.filter(gene_consequences__not_empty=True)

        filter_qs, transcript_filters = cls._parse_annotation_filters(annotations) if annotations else ([], [])

        hgmd = (pathogenicity or {}).get(HGMD_KEY)
        if hgmd:
            filter_qs.append(cls._hgmd_filter_q(hgmd))

        clinvar = (pathogenicity or {}).get(CLINVAR_KEY)
        if clinvar:
            filter_qs.append(cls._clinvar_filter_q(clinvar))

        exclude_clinvar = (exclude or {}).get('clinvar')
        if exclude_clinvar:
            results = results.exclude(cls._clinvar_filter_q(exclude_clinvar))

        if not (filter_qs or transcript_filters):
            return results

        filter_q = filter_qs[0] if filter_qs else None
        for q in filter_qs[1:]:
            filter_q |= q
        if filter_q:
            results = results.annotate(passes_annotation=filter_q)
            filter_q = Q(passes_annotation=True)

        if transcript_filters:
            consequence_field = cls.GENE_CONSEQUENCE_FIELD if gene_ids else cls.TRANSCRIPT_CONSEQUENCE_FIELD
            results = results.annotate(**{
                cls.FILTERED_CONSEQUENCE_FIELD: ArrayFilter(consequence_field, conditions=transcript_filters),
            })
            transcript_q = Q(filtered_transcript_consequences__not_empty=True)
            if filter_q:
                filter_q |= transcript_q
            else:
                filter_q = transcript_q

        return results.filter(filter_q)

    @classmethod
    def _parse_annotation_filters(cls, annotations):
        filter_qs = []
        allowed_consequences = []
        transcript_filters = []
        for field, value in annotations.items():
            if field == UTR_ANNOTATOR_KEY:
                transcript_filters.append({'fiveutrConsequence': (value, 'hasAny({value}, [{field}])')})
            elif field == EXTENDED_SPLICE_KEY:
                if EXTENDED_SPLICE_REGION_CONSEQUENCE in value:
                    transcript_filters.append({'extendedIntronicSpliceRegionVariant': (1, '{field} = {value}')})
            elif field in [MOTIF_FEATURES_KEY, REGULATORY_FEATURES_KEY]:
                filter_qs.append(Q(**{f'sorted_{field}_consequences__array_exists': {
                    'consequenceTerms': (value, 'hasAny({value}, {field})'),
                }}))
            elif field == SPLICE_AI_FIELD:
                filter_qs.append(cls._get_in_silico_score_q(SPLICE_AI_FIELD, value))
            elif field == SCREEN_KEY:
                filter_qs.append(Q(screen_region_type__in=value))
            elif field not in SV_ANNOTATION_TYPES:
                allowed_consequences += value

        non_canonical_consequences = [c for c in allowed_consequences if not c.endswith('__canonical')]
        if non_canonical_consequences:
            transcript_filters.append(cls._consequence_term_filter(non_canonical_consequences))

        canonical_consequences = [
            c.replace('__canonical', '') for c in allowed_consequences if c.endswith('__canonical')
        ]
        if canonical_consequences:
            transcript_filters.append(
                cls._consequence_term_filter(canonical_consequences, canonical=(0, '{field} > {value}')),
            )

        return filter_qs, transcript_filters

    @staticmethod
    def _consequence_term_filter(consequences, **kwargs):
        return {'consequenceTerms': (consequences, 'hasAny({value}, {field})'), **kwargs}

    @staticmethod
    def _hgmd_filter_q(hgmd):
        min_class = next((class_name for value, class_name in HGMD_CLASS_FILTERS if value in hgmd), None)
        max_class = next((class_name for value, class_name in reversed(HGMD_CLASS_FILTERS) if value in hgmd), None)
        if 'hgmd_other' in hgmd:
            min_class = min_class or 'DP'
            max_class = None
        if min_class == max_class:
            return Q(hgmd__classification=min_class)
        elif min_class and max_class:
            return Q(hgmd__classification__range=(min_class, max_class))
        return Q(hgmd__classification__gt=min_class)

    @classmethod
    def _clinvar_filter_q(cls, clinvar_filters, _get_range_q=None):
        ranges = [[None, None]]
        for path_filter, start, end in CLINVAR_PATH_RANGES:
            if path_filter in clinvar_filters:
                ranges[-1][1] = end
                if ranges[-1][0] is None:
                    ranges[-1][0] = start
            elif ranges[-1] != [None, None]:
                ranges.append([None, None])
        ranges = [r for r in ranges if r[0] is not None]

        clinvar_qs = [(_get_range_q or cls._clinvar_range_q)(path_range) for path_range in ranges]
        clinvar_q = clinvar_qs[0]
        for q in clinvar_qs[1:]:
            clinvar_q |= q
        return clinvar_q

    @classmethod
    def _clinvar_range_q(cls, path_range):
        return Q(clinvar__0__range=path_range, clinvar_key__isnull=False)

    @classmethod
    def _clinvar_path_q(cls, pathogenicity, _get_range_q=None):
        clinvar_path_filters = [
            f for f in (pathogenicity or {}).get(CLINVAR_KEY) or [] if f in CLINVAR_PATH_SIGNIFICANCES
        ]
        return cls._clinvar_filter_q(clinvar_path_filters, _get_range_q=_get_range_q) if clinvar_path_filters else None

    def explode_gene_id(self, gene_id_key):
        consequence_field = self.GENE_CONSEQUENCE_FIELD if self.has_annotation(self.GENE_CONSEQUENCE_FIELD) else self.TRANSCRIPT_CONSEQUENCE_FIELD
        results = self.annotate(
            selectedGeneId=ArrayJoin(ArrayDistinct(ArrayMap(consequence_field, mapped_expression='x.geneId')), output_field=models.StringField())
        )
        if self.has_annotation(self.FILTERED_CONSEQUENCE_FIELD):
            results = results.annotate(**{self.FILTERED_CONSEQUENCE_FIELD: ArrayFilter(
                self.FILTERED_CONSEQUENCE_FIELD, conditions=[{'geneId': (gene_id_key, '{field} = {value}')}],
            )})
            filter_q = Q(filtered_transcript_consequences__not_empty=True)
            if self.has_annotation('passes_annotation'):
                filter_q |= Q(passes_annotation=True)
            results = results.filter(filter_q)
        return results

    def has_annotation(self, field):
        return field in self.query.annotations


class BaseAnnotations(models.ClickhouseModel):
    CHROMOSOME_CHOICES = [(i+1, chrom) for i, chrom in enumerate(CHROMOSOMES)]
    key = models.UInt32Field(primary_key=True)
    xpos = models.UInt64Field()
    pos = models.UInt32Field()
    variant_id = models.StringField(db_column='variantId')
    lifted_over_pos = models.UInt32Field(db_column='liftedOverPos', null=True, blank=True)

    objects = AnnotationsQuerySet.as_manager()

    class Meta:
        abstract = True

class BaseAnnotationsMitoSnvIndel(BaseAnnotations):
    CONSEQUENCE_TERMS = [(1, 'transcript_ablation'), (2, 'splice_acceptor_variant'), (3, 'splice_donor_variant'), (4, 'stop_gained'), (5, 'frameshift_variant'), (6, 'stop_lost'), (7, 'start_lost'), (8, 'inframe_insertion'), (9, 'inframe_deletion'), (10, 'missense_variant'), (11, 'protein_altering_variant'), (12, 'splice_donor_5th_base_variant'), (13, 'splice_region_variant'), (14, 'splice_donor_region_variant'), (15, 'splice_polypyrimidine_tract_variant'), (16, 'incomplete_terminal_codon_variant'), (17, 'start_retained_variant'), (18, 'stop_retained_variant'), (19, 'synonymous_variant'), (20, 'coding_sequence_variant'), (21, 'mature_miRNA_variant'), (22, '5_prime_UTR_variant'), (23, '3_prime_UTR_variant'), (24, 'non_coding_transcript_exon_variant'), (25, 'intron_variant'), (26, 'NMD_transcript_variant'), (27, 'non_coding_transcript_variant'), (28, 'coding_transcript_variant'), (29, 'upstream_gene_variant'), (30, 'downstream_gene_variant'), (31, 'intergenic_variant'), (32, 'sequence_variant')]
    MUTATION_TASTER_PREDICTIONS = [(0, 'D'), (1, 'A'), (2, 'N'), (3, 'P')]
    TRANSCRIPTS_FIELDS = [
        ('aminoAcids', models.StringField(null=True, blank=True)),
        ('biotype', models.StringField(null=True, blank=True)),
        ('canonical', models.UInt8Field(null=True, blank=True)),
        ('codons', models.StringField(null=True, blank=True)),
        ('consequenceTerms', models.ArrayField(models.Enum8Field(null=True, blank=True, return_int=False, choices=CONSEQUENCE_TERMS))),
        ('geneId', models.StringField(null=True, blank=True)),
        ('hgvsc', models.StringField(null=True, blank=True)),
        ('hgvsp', models.StringField(null=True, blank=True)),
        ('loftee', NamedTupleField([
            ('isLofNagnag', models.BoolField(null=True, blank=True)),
            ('lofFilters', models.ArrayField(models.StringField(null=True, blank=True))),
        ], null_empty_arrays=True)),
        ('majorConsequence', models.Enum8Field(null=True, blank=True, return_int=False, choices=CONSEQUENCE_TERMS)),
        ('transcriptId', models.StringField()),
        ('transcriptRank', models.UInt8Field()),
    ]

    ref = models.StringField()
    alt = models.StringField()
    rsid = models.StringField(null=True, blank=True)

    class Meta:
        abstract = True

class BaseAnnotationsSvGcnv(BaseAnnotations):
    SV_CONSEQUENCE_RANKS = [(1,'LOF'), (2,'INTRAGENIC_EXON_DUP'), (3,'PARTIAL_EXON_DUP'), (4,'COPY_GAIN'), (5,'DUP_PARTIAL'), (6,'MSV_EXON_OVERLAP'), (7,'INV_SPAN'), (8,'UTR'), (9,'PROMOTER'), (10,'TSS_DUP'), (11,'BREAKEND_EXONIC'), (12,'INTRONIC'), (13,'NEAREST_TSS'),]
    SV_TYPES =  [(1,'gCNV_DEL'), (2,'gCNV_DUP'), (3,'BND'), (4,'CPX'), (5,'CTX'), (6,'DEL'), (7,'DUP'), (8,'INS'), (9,'INV'), (10,'CNV')]
    PREDICTION_FIELDS = [
        ('strvctvre', models.DecimalField(max_digits=9, decimal_places=5, null=True, blank=True)),
    ]
    SORTED_GENE_CONSQUENCES_FIELDS = [
        ('geneId', models.StringField(null=True, blank=True)),
        ('majorConsequence', models.Enum8Field(null=True, blank=True, return_int=False, choices=SV_CONSEQUENCE_RANKS)),
    ]

    chrom = Enum8Field(return_int=False, choices=BaseAnnotations.CHROMOSOME_CHOICES)
    end = models.UInt32Field()
    rg37_locus_end = NamedTupleField([
        ('contig', models.Enum8Field(return_int=False, choices=BaseAnnotations.CHROMOSOME_CHOICES)),
        ('position', models.UInt32Field()),
    ], db_column='rg37LocusEnd', null_if_empty=True)
    lifted_over_chrom = Enum8Field(db_column='liftedOverChrom', return_int=False, null=True, blank=True, choices=BaseAnnotations.CHROMOSOME_CHOICES)
    sv_type = models.Enum8Field(db_column='svType', return_int=False, choices=SV_TYPES)
    predictions = NamedTupleField(PREDICTION_FIELDS)
    sorted_gene_consequences = NestedField(SORTED_GENE_CONSQUENCES_FIELDS, db_column='sortedTranscriptConsequences')

    class Meta:
        abstract = True


class BaseAnnotationsGRCh37SnvIndel(BaseAnnotationsMitoSnvIndel):
    POPULATION_FIELDS = [
        ('exac', NamedTupleField([
            ('ac', models.UInt32Field()),
            ('af', models.DecimalField(max_digits=9, decimal_places=5)),
            ('an', models.UInt32Field()),
            ('filter_af', models.DecimalField(max_digits=9, decimal_places=5)),
            ('hemi', models.UInt32Field()),
            ('het', models.UInt32Field()),
            ('hom', models.UInt32Field()),
        ])),
        ('gnomad_exomes', NamedTupleField([
            ('ac', models.UInt32Field()),
            ('af', models.DecimalField(max_digits=9, decimal_places=5)),
            ('an', models.UInt32Field()),
            ('filter_af', models.DecimalField(max_digits=9, decimal_places=5)),
            ('hemi', models.UInt32Field()),
            ('hom', models.UInt32Field()),
        ])),
        ('gnomad_genomes', NamedTupleField([
            ('ac', models.UInt32Field()),
            ('af', models.DecimalField(max_digits=9, decimal_places=5)),
            ('an', models.UInt32Field()),
            ('filter_af', models.DecimalField(max_digits=9, decimal_places=5)),
            ('hemi', models.UInt32Field()),
            ('hom', models.UInt32Field()),
        ])),
        ('topmed', NamedTupleField([
            ('ac', models.UInt32Field()),
            ('af', models.DecimalField(max_digits=9, decimal_places=5)),
            ('an', models.UInt32Field()),
            ('het', models.UInt32Field()),
            ('hom', models.UInt32Field()),
        ])),
    ]
    PREDICTION_FIELDS = [
        ('cadd', models.DecimalField(max_digits=9, decimal_places=5, null=True, blank=True)),
        ('eigen', models.DecimalField(max_digits=9, decimal_places=5, null=True, blank=True)),
        ('fathmm', models.DecimalField(max_digits=9, decimal_places=5, null=True, blank=True)),
        ('mpc', models.DecimalField(max_digits=9, decimal_places=5, null=True, blank=True)),
        ('mut_pred', models.DecimalField(max_digits=9, decimal_places=5, null=True, blank=True)),
        ('mut_taster', models.Enum8Field(null=True, blank=True, return_int=False, choices=BaseAnnotationsMitoSnvIndel.MUTATION_TASTER_PREDICTIONS)),
        ('polyphen', models.DecimalField(max_digits=9, decimal_places=5, null=True, blank=True)),
        ('primate_ai', models.DecimalField(max_digits=9, decimal_places=5, null=True, blank=True)),
        ('revel', models.DecimalField(max_digits=9, decimal_places=5, null=True, blank=True)),
        ('sift', models.DecimalField(max_digits=9, decimal_places=5, null=True, blank=True)),
        (SPLICE_AI_FIELD, models.DecimalField(max_digits=9, decimal_places=5, null=True, blank=True)),
        ('splice_ai_consequence', models.Enum8Field(null=True, blank=True, return_int=False, choices=[(0, 'Acceptor gain'), (1, 'Acceptor loss'), (2, 'Donor gain'), (3, 'Donor loss'), (4, 'No consequence')])),
        ('vest', models.DecimalField(max_digits=9, decimal_places=5, null=True, blank=True)),
    ]
    HGMD_CLASSES = [(0, 'DM'), (1, 'DM?'), (2, 'DP'), (3, 'DFP'), (4, 'FP'), (5, 'R')]
    SORTED_TRANSCRIPT_CONSQUENCES_FIELDS = [
        ('canonical', models.UInt8Field(null=True, blank=True)),
        ('consequenceTerms', models.ArrayField(models.Enum8Field(null=True, blank=True, return_int=False, choices=BaseAnnotationsMitoSnvIndel.CONSEQUENCE_TERMS))),
        ('geneId', models.StringField(null=True, blank=True))
    ]

    chrom = Enum8Field(return_int=False, choices=BaseAnnotations.CHROMOSOME_CHOICES)
    lifted_over_chrom = Enum8Field(db_column='liftedOverChrom', return_int=False, null=True, blank=True, choices=BaseAnnotations.CHROMOSOME_CHOICES)
    caid = models.StringField(db_column='CAID', null=True, blank=True)
    hgmd = NamedTupleField([
        ('accession', models.StringField(null=True, blank=True)),
        ('classification', models.Enum8Field(null=True, blank=True, return_int=False, choices=HGMD_CLASSES)),
    ], null_if_empty=True, rename_fields={'classification': 'class'})
    predictions = NamedTupleField(PREDICTION_FIELDS)
    populations = NamedTupleField(POPULATION_FIELDS)
    sorted_transcript_consequences = NestedField(SORTED_TRANSCRIPT_CONSQUENCES_FIELDS, db_column='sortedTranscriptConsequences')

    class Meta:
        abstract = True

class AnnotationsGRCh37SnvIndel(BaseAnnotationsGRCh37SnvIndel):

    class Meta:
        db_table = 'GRCh37/SNV_INDEL/annotations_memory'
        engine = EmbeddedRocksDB(0, f'{CLICKHOUSE_IN_MEMORY_DIR}/GRCh37/SNV_INDEL/annotations', primary_key='key', flatten_nested=0)

class AnnotationsDiskGRCh37SnvIndel(BaseAnnotationsGRCh37SnvIndel):

    class Meta:
        db_table = 'GRCh37/SNV_INDEL/annotations_disk'
        engine = EmbeddedRocksDB(0, f'{CLICKHOUSE_DATA_DIR}/GRCh37/SNV_INDEL/annotations', primary_key='key', flatten_nested=0)

class BaseAnnotationsSnvIndel(BaseAnnotationsGRCh37SnvIndel):
    PREDICTION_FIELDS = sorted([
        ('gnomad_noncoding', models.DecimalField(max_digits=9, decimal_places=5, null=True, blank=True)),
        *BaseAnnotationsGRCh37SnvIndel.PREDICTION_FIELDS,
    ])
    SORTED_TRANSCRIPT_CONSQUENCES_FIELDS = sorted([
        ('alphamissensePathogenicity', models.DecimalField(null=True, blank=True, max_digits=9, decimal_places=5)),
        ('extendedIntronicSpliceRegionVariant', models.BoolField(null=True, blank=True)),
        ('fiveutrConsequence', models.Enum8Field(null=True, blank=True, return_int=False, choices=[(1, '5_prime_UTR_premature_start_codon_gain_variant'), (2, '5_prime_UTR_premature_start_codon_loss_variant'), (3, '5_prime_UTR_stop_codon_gain_variant'), (4, '5_prime_UTR_stop_codon_loss_variant'), (5, '5_prime_UTR_uORF_frameshift_variant')])),
        *BaseAnnotationsGRCh37SnvIndel.SORTED_TRANSCRIPT_CONSQUENCES_FIELDS,
    ])

    screen_region_type = Enum8Field(db_column='screenRegionType', null=True, blank=True, return_int=False, choices=[(0, 'CTCF-bound'), (1, 'CTCF-only'), (2, 'DNase-H3K4me3'), (3, 'PLS'), (4, 'dELS'), (5, 'pELS'), (6, 'DNase-only'), (7, 'low-DNase')])
    predictions = NamedTupleField(PREDICTION_FIELDS)
    sorted_transcript_consequences = NestedField(SORTED_TRANSCRIPT_CONSQUENCES_FIELDS, db_column='sortedTranscriptConsequences')
    sorted_motif_feature_consequences = NestedField([
        ('consequenceTerms', models.ArrayField(models.Enum8Field(null=True, blank=True, return_int=False, choices=[(0, 'TFBS_ablation'), (1, 'TFBS_amplification'), (2, 'TF_binding_site_variant'), (3, 'TFBS_fusion'), (4, 'TFBS_translocation')]))),
        ('motifFeatureId', models.StringField(null=True, blank=True)),
    ], db_column='sortedMotifFeatureConsequences', null_when_empty=True)
    sorted_regulatory_feature_consequences = NestedField([
        ('biotype', models.Enum8Field(null=True, blank=True, return_int=False, choices=[(0, 'enhancer'), (1, 'promoter'), (2, 'CTCF_binding_site'), (3, 'TF_binding_site'), (4, 'open_chromatin_region')])),
        ('consequenceTerms', models.ArrayField(models.Enum8Field(null=True, blank=True, return_int=False, choices=[(0, 'regulatory_region_ablation'), (1, 'regulatory_region_amplification'), (2, 'regulatory_region_variant'), (3, 'regulatory_region_fusion')]))),
        ('regulatoryFeatureId', models.StringField(null=True, blank=True)),
    ], db_column='sortedRegulatoryFeatureConsequences', null_when_empty=True)

    class Meta:
        abstract = True

class AnnotationsSnvIndel(BaseAnnotationsSnvIndel):

    class Meta:
        db_table = 'GRCh38/SNV_INDEL/annotations_memory'
        engine = EmbeddedRocksDB(0, f'{CLICKHOUSE_IN_MEMORY_DIR}/GRCh38/SNV_INDEL/annotations', primary_key='key', flatten_nested=0)

class AnnotationsDiskSnvIndel(BaseAnnotationsSnvIndel):

    class Meta:
        db_table = 'GRCh38/SNV_INDEL/annotations_disk'
        engine = EmbeddedRocksDB(0, f'{CLICKHOUSE_DATA_DIR}/GRCh38/SNV_INDEL/annotations', primary_key='key', flatten_nested=0)

class BaseAnnotationsMito(BaseAnnotationsMitoSnvIndel):
    MITOTIP_PATHOGENICITIES = [
        (0, 'likely_pathogenic'),
        (1, 'possibly_pathogenic'),
        (2, 'possibly_benign'),
        (3, 'likely_benign'),
    ]
    POPULATION_FIELDS = [
        ('gnomad_mito', NamedTupleField([
            ('ac', models.UInt32Field()),
            ('af', models.DecimalField(max_digits=9, decimal_places=5)),
            ('an', models.UInt32Field()),
        ])),
        ('gnomad_mito_heteroplasmy', NamedTupleField([
            ('ac', models.UInt32Field()),
            ('af', models.DecimalField(max_digits=9, decimal_places=5)),
            ('an', models.UInt32Field()),
            ('max_hl', models.DecimalField(max_digits=9, decimal_places=5)),
        ])),
        ('helix', NamedTupleField([
            ('ac', models.UInt32Field()),
            ('af', models.DecimalField(max_digits=9, decimal_places=5)),
            ('an', models.UInt32Field()),
        ])),
        ('helix_heteroplasmy', NamedTupleField([
            ('ac', models.UInt32Field()),
            ('af', models.DecimalField(max_digits=9, decimal_places=5)),
            ('an', models.UInt32Field()),
            ('max_hl', models.DecimalField(max_digits=9, decimal_places=5)),
        ])),
    ]
    PREDICTION_FIELDS = [
        ('apogee', models.DecimalField(max_digits=9, decimal_places=5, null=True, blank=True)),
        ('haplogroup_defining', models.BoolField(null=True, blank=True)),
        ('hmtvar', models.DecimalField(max_digits=9, decimal_places=5, null=True, blank=True)),
        ('mitotip', models.Enum8Field(null=True, blank=True, return_int=False, choices=MITOTIP_PATHOGENICITIES)),
        ('mut_taster', models.Enum8Field(null=True, blank=True, return_int=False, choices=BaseAnnotationsMitoSnvIndel.MUTATION_TASTER_PREDICTIONS)),
        ('sift', models.DecimalField(max_digits=9, decimal_places=5, null=True, blank=True)),
        ('mlc', models.DecimalField(max_digits=9, decimal_places=5, null=True, blank=True)),
    ]

    common_low_heteroplasmy = models.BoolField(db_column='commonLowHeteroplasmy', null=True, blank=True)
    mitomap_pathogenic  = models.BoolField(db_column='mitomapPathogenic', null=True, blank=True)
    predictions = NamedTupleField(PREDICTION_FIELDS)
    populations = NamedTupleField(POPULATION_FIELDS)
    sorted_transcript_consequences = NestedField(BaseAnnotationsMitoSnvIndel.TRANSCRIPTS_FIELDS, db_column='sortedTranscriptConsequences')

    class Meta:
        abstract = True

class AnnotationsMito(BaseAnnotationsMito):

    class Meta:
        db_table = 'GRCh38/MITO/annotations_memory'
        engine = EmbeddedRocksDB(0, f'{CLICKHOUSE_IN_MEMORY_DIR}/GRCh38/MITO/annotations', primary_key='key', flatten_nested=0)

class AnnotationsDiskMito(BaseAnnotationsMito):

    class Meta:
        db_table = 'GRCh38/MITO/annotations_disk'
        engine = EmbeddedRocksDB(0, f'{CLICKHOUSE_DATA_DIR}/GRCh38/MITO/annotations', primary_key='key', flatten_nested=0)


class BaseAnnotationsSv(BaseAnnotationsSvGcnv):
    POPULATION_FIELDS = [
        ('gnomad_svs', NamedTupleField([
            ('af', models.DecimalField(max_digits=9, decimal_places=5)),
            ('het', models.UInt32Field()),
            ('hom', models.UInt32Field()),
            ('id', models.StringField()),
        ])),
    ]
    SV_TYPE_DETAILS = [(1, 'INS_iDEL'),(2, 'INVdel'),(3, 'INVdup'),(4, 'ME'),(5, 'ME:ALU'),(6, 'ME:LINE1'),(7, 'ME:SVA'),(8, 'dDUP'),(9, 'dDUP_iDEL'),(10, 'delINV'),(11, 'delINVdel'),(12, 'delINVdup'),(13, 'dupINV'),(14, 'dupINVdel'),(15, 'dupINVdup')]

    algorithms = models.StringField(low_cardinality=True)
    bothsides_support = models.BoolField(db_column='bothsidesSupport')
    cpx_intervals = NestedField([
        ('chrom', models.Enum8Field(return_int=False, choices=BaseAnnotations.CHROMOSOME_CHOICES)),
        ('start', models.UInt32Field()),
        ('end', models.UInt32Field()),
        ('type', models.Enum8Field(return_int=False, choices=BaseAnnotationsSvGcnv.SV_TYPES)),
    ], db_column='cpxIntervals', null_when_empty=True)
    end_chrom = models.Enum8Field(db_column='endChrom', return_int=False, choices=BaseAnnotations.CHROMOSOME_CHOICES)
    sv_source_detail = NestedField(
        [('chrom', models.Enum8Field(return_int=False, choices=BaseAnnotations.CHROMOSOME_CHOICES))],
        db_column='svSourceDetail',
        null_when_empty=True
    )
    sv_type_detail = models.Enum8Field(db_column='svTypeDetail', return_int=False, choices=SV_TYPE_DETAILS)
    populations = NamedTupleField(POPULATION_FIELDS)

    class Meta:
        abstract = True

class AnnotationsSv(BaseAnnotationsSv):

    class Meta:
        db_table = 'GRCh38/SV/annotations_memory'
        engine = EmbeddedRocksDB(0, f'{CLICKHOUSE_IN_MEMORY_DIR}/GRCh38/SV/annotations', primary_key='key', flatten_nested=0)

class AnnotationsDiskSv(BaseAnnotationsSv):

    class Meta:
        db_table = 'GRCh38/SV/annotations_disk'
        engine = EmbeddedRocksDB(0, f'{CLICKHOUSE_DATA_DIR}/GRCh38/SV/annotations', primary_key='key', flatten_nested=0)

class BaseAnnotationsGcnv(BaseAnnotationsSvGcnv):
    POPULATION_FIELDS = [
        ('seqrPop', NamedTupleField([
            ('ac', models.UInt32Field()),
            ('af', models.DecimalField(max_digits=9, decimal_places=5)),
            ('an', models.UInt32Field()),
            ('het', models.UInt32Field()),
            ('hom', models.UInt32Field()),
        ])),
    ]

    num_exon = models.UInt8Field(db_column='numExon')
    populations = NamedTupleField(POPULATION_FIELDS)

    class Meta:
        abstract = True

class AnnotationsGcnv(BaseAnnotationsGcnv):

    class Meta:
        db_table = 'GRCh38/GCNV/annotations_memory'
        engine = EmbeddedRocksDB(0, f'{CLICKHOUSE_IN_MEMORY_DIR}/GRCh38/GCNV/annotations', primary_key='key', flatten_nested=0)

class AnnotationsDiskGcnv(BaseAnnotationsGcnv):

    class Meta:
        db_table = 'GRCh38/GCNV/annotations_disk'
        engine = EmbeddedRocksDB(0, f'{CLICKHOUSE_DATA_DIR}/GRCh38/GCNV/annotations', primary_key='key', flatten_nested=0)


class BaseClinvar(models.ClickhouseModel):

    PATHOGENICITY_CHOICES = list(enumerate([
        'Pathogenic', 'Pathogenic/Likely_pathogenic', 'Pathogenic/Likely_pathogenic/Established_risk_allele',
        'Pathogenic/Likely_pathogenic/Likely_risk_allele', 'Pathogenic/Likely_risk_allele', 'Likely_pathogenic', 'Likely_pathogenic/Likely_risk_allele',
        'Established_risk_allele', 'Likely_risk_allele', 'Conflicting_classifications_of_pathogenicity',
        'Uncertain_risk_allele', 'Uncertain_significance/Uncertain_risk_allele', 'Uncertain_significance',
        'No_pathogenic_assertion', 'Likely_benign', 'Benign/Likely_benign', 'Benign'
    ]))
    allele_id = models.UInt32Field(db_column='alleleId', null=True, blank=True)
    conflicting_pathogenicities = NestedField([
        ('count', models.UInt16Field()),
        ('pathogenicity', models.Enum8Field(choices=PATHOGENICITY_CHOICES, return_int=False)),
    ], db_column='conflictingPathogenicities', null_when_empty=True)
    gold_stars = models.UInt8Field(db_column='goldStars', null=True, blank=True)
    submitters = models.ArrayField(models.StringField())
    conditions = models.ArrayField(models.StringField())
    assertions = models.ArrayField(models.Enum8Field(choices=[(0, 'Affects'), (1, 'association'), (2, 'association_not_found'), (3, 'confers_sensitivity'), (4, 'drug_response'), (5, 'low_penetrance'), (6, 'not_provided'), (7, 'other'), (8, 'protective'), (9, 'risk_factor'), (10, 'no_classification_for_the_single_variant'), (11, 'no_classifications_from_unflagged_records')], return_int=False))
    pathogenicity = models.Enum8Field(choices=PATHOGENICITY_CHOICES, return_int=False)

    def _save_table(
        self,
        raw=False,
        cls=None,
        force_insert=False,
        force_update=False,
        using=None,
        update_fields=None,
    ):
        # loaddata attempts to run an ALTER TABLE to update existing rows, but since JOIN tables can not be altered
        # this command fails so need to use the force_insert flag to run an INSERT instead
        return super()._save_table(
            raw=raw, cls=cls, force_insert=True, force_update=force_update, using=using, update_fields=update_fields,
        )

    class Meta:
        abstract = True
        engine = Join('ALL', 'LEFT', 'key', join_use_nulls=1, flatten_nested=0)

class ClinvarGRCh37SnvIndel(BaseClinvar):
    key = ForeignKey('EntriesGRCh37SnvIndel', db_column='key', related_name='clinvar_join', primary_key=True, on_delete=PROTECT)
    class Meta(BaseClinvar.Meta):
        db_table = 'GRCh37/SNV_INDEL/clinvar'

class ClinvarSnvIndel(BaseClinvar):
    key = ForeignKey('EntriesSnvIndel', db_column='key', related_name='clinvar_join', primary_key=True, on_delete=PROTECT)
    class Meta(BaseClinvar.Meta):
        db_table = 'GRCh38/SNV_INDEL/clinvar'

class ClinvarMito(BaseClinvar):
    key = ForeignKey('EntriesMito', db_column='key', related_name='clinvar_join', primary_key=True, on_delete=PROTECT)
    class Meta(BaseClinvar.Meta):
        db_table = 'GRCh38/MITO/clinvar'

class EntriesManager(Manager):
    GENOTYPE_LOOKUP = {
        REF_REF: (0,),
        REF_ALT: (1,),
        ALT_ALT: (2,),
        HAS_ALT: (0, '{field} > {value}'),
        HAS_REF: (2, '{field} < {value}'),
    }

    INHERITANCE_FILTERS = {
        **INHERITANCE_FILTERS,
        ANY_AFFECTED: {AFFECTED: HAS_ALT},
    }

    QUALITY_FILTERS = [('gq', 1), ('ab', 100, 'x.gt != 1')]

    CLINVAR_FIELDS = OrderedDict({
        f'clinvar_join__{field.name}': (field.db_column or field.name, field)
        for field in reversed(ClinvarSnvIndel._meta.local_fields) if field.name != 'key'
    })

    @property
    def genotype_fields(self):
        return OrderedDict({
            'family_guid': ('familyGuid', models.StringField()),
            'sample_type': ('sampleType', models.StringField()),
            'filters': ('filters', models.ArrayField(models.StringField())),
            'x.gt::Nullable(Int8)': ('numAlt', models.Int8Field(null=True, blank=True)),
            **{f'x.{column[0]}': column for column in self.model.CALL_FIELDS if column[0] != 'gt'}
        })

    def search(self, sample_data, parsed_locus=None, freqs=None,  **kwargs):
        entries = self.annotate(seqrPop=GtStatsDictGet('key'))
        entries = self._filter_intervals(entries, **(parsed_locus or {}))

        if (freqs or {}).get('callset'):
            entries = self._filter_seqr_frequency(entries, **freqs['callset'])

        gnomad_filter = (freqs or {}).get('gnomad_genomes') or {}
        if (gnomad_filter.get('af') or 1) <= 0.05 or any(gnomad_filter.get(field) is not None for field in ['ac', 'hh']):
            entries = entries.filter(is_gnomad_gt_5_percent=False)

        return self._search_call_data(entries, sample_data, **kwargs)

    def _search_call_data(self, entries, sample_data, inheritance_mode=None, inheritance_filter=None, qualityFilter=None, pathogenicity=None, annotate_carriers=False, **kwargs):
       project_guids = {s['project_guid'] for s in sample_data}
       project_filter = Q(project_guid__in=project_guids) if len(project_guids) > 1 else Q(project_guid=sample_data[0]['project_guid'])
       entries = entries.filter(project_filter)
       family_filter = Q(family_guid__in=[s['family_guid'] for s in sample_data]) if len(sample_data) > 1 else Q(family_guid=sample_data[0]['family_guid'])
       entries = entries.filter(family_filter)

       quality_filter = qualityFilter or {}
       if quality_filter.get('vcf_filter'):
           entries = entries.filter(filters__len=0)

       entries = entries.annotate(
           clinvar_key=F('clinvar_join__key'),
           clinvar=Tuple(*self.CLINVAR_FIELDS.keys(), output_field=NamedTupleField(list(self.CLINVAR_FIELDS.values()), null_if_empty=True, null_empty_arrays=True))
       )

       individual_genotype_filter = (inheritance_filter or {}).get('genotype')
       custom_affected = (inheritance_filter or {}).get('affected') or {}
       if inheritance_mode or individual_genotype_filter or quality_filter:
            clinvar_override_q = AnnotationsQuerySet._clinvar_path_q(
               pathogenicity, _get_range_q=lambda path_range: Q(clinvar_join__pathogenicity__range=path_range),
            )
            call_q = None
            for s in sample_data:
                call_q = self._family_calls_q(call_q, s, inheritance_mode, individual_genotype_filter, quality_filter, custom_affected, clinvar_override_q)
            if call_q:
                entries = entries.filter(call_q)

       return self._annotate_calls(entries, sample_data, annotate_carriers)

    @classmethod
    def _family_calls_q(cls, call_q, family_sample_data, inheritance_mode, individual_genotype_filter, quality_filter, custom_affected, clinvar_override_q):
       family_sample_q = None
       for sample in family_sample_data['samples']:
           affected = custom_affected.get(sample['individual_guid']) or sample['affected']
           sample_inheritance_filter = cls._sample_genotype_filter(sample, affected, inheritance_mode, individual_genotype_filter)
           sample_quality_filter = cls._sample_quality_filter(affected, quality_filter)
           if not (sample_inheritance_filter or sample_quality_filter):
               continue
           sample_inheritance_filter['sampleId'] = (f"'{sample['sample_id']}'",)
           sample_q = Q(
               calls__array_exists={**sample_inheritance_filter, **sample_quality_filter},
               family_guid=family_sample_data['family_guid'],
               sample_type=family_sample_data['sample_type'],
           )
           if clinvar_override_q and sample_quality_filter:
               sample_q |= clinvar_override_q & Q(calls__array_exists=sample_inheritance_filter)

           if family_sample_q is None:
               family_sample_q = sample_q
           else:
               family_sample_q &= sample_q

       if family_sample_q and call_q:
           call_q |= family_sample_q
       return call_q or family_sample_q

    @classmethod
    def _sample_genotype_filter(cls, sample, affected, inheritance_mode, individual_genotype_filter):
        sample_filter = {}
        genotype = None
        if individual_genotype_filter:
            genotype = individual_genotype_filter.get(sample['individual_guid'])
        elif inheritance_mode:
            genotype = cls.INHERITANCE_FILTERS[inheritance_mode].get(affected)
            if (inheritance_mode == X_LINKED_RECESSIVE and affected == UNAFFECTED and sample['sex'] in MALE_SEXES):
                genotype = REF_REF
        if genotype:
            sample_filter['gt'] = cls.GENOTYPE_LOOKUP[genotype]
        return sample_filter

    @classmethod
    def _sample_quality_filter(cls, affected, quality_filter):
        sample_filter = {}
        if quality_filter.get('affected_only') and affected != AFFECTED:
            return sample_filter

        for field, scale, *filters in cls.QUALITY_FILTERS:
            value = quality_filter.get(f'min_{field}')
            if value:
                or_filters = ['isNull({field})', '{field} >= {value}'] + filters
                sample_filter[field] = (value / scale, f'or({", ".join(or_filters)})')

        return sample_filter

    def _annotate_calls(self, entries, sample_data, annotate_carriers):
        carriers_expression = self._carriers_expression(sample_data) if annotate_carriers else None
        if carriers_expression:
            entries = entries.annotate(carriers=carriers_expression)

        fields = ['key', 'clinvar', 'clinvar_key', 'seqrPop']
        if len(sample_data) > 1:
            # For multi-family search, group results
            entries = entries.values(*fields).annotate(
                familyGuids=ArraySort(ArrayDistinct(GroupArray('family_guid'))),
                genotypes=GroupArrayArray(self._genotype_expression(sample_data)),
            )
            if carriers_expression:
                entries = entries.annotate(family_carriers=Cast(
                    Tuple('familyGuids', GroupArray('carriers')),
                    models.MapField(models.StringField(), models.ArrayField(models.StringField())),
                ))
        else:
            if carriers_expression:
                fields.append('carriers')
            entries = entries.values(
                *fields,
                familyGuids=Array('family_guid'),
                genotypes=self._genotype_expression(sample_data),
            )
        return entries

    def _genotype_expression(self, sample_data):
        sample_map = []
        for data in sample_data:
            family_samples = [f"'{s['sample_id']}', '{s['individual_guid']}'" for s in data['samples']]
            sample_map.append(f"'{data['family_guid']}', map({', '.join(family_samples)})")
        return ArrayFilter(
            ArrayMap(
                'calls',
                mapped_expression=f"tuple(map({', '.join(sample_map)})[family_guid][x.sampleId], {', '.join(self.genotype_fields.keys())})",
                output_field=NestedField([('individualGuid', models.StringField()), *self.genotype_fields.values()], group_by_key='individualGuid', flatten_groups=True)
            ),
            conditions=[{1: (None, 'notEmpty({field})')}]
        )

    def _carriers_expression(self, sample_data):
        family_carriers = {
            family_sample_data['family_guid']: [
                f"'{s['sample_id']}'" for s in family_sample_data['samples'] if s['affected'] == UNAFFECTED
            ] for family_sample_data in sample_data
        }
        if not any(family_carriers.values()):
            return None

        carrier_map = [
            f"'{family_guid}', [{', '.join(samples)}]" for family_guid, samples in family_carriers.items()
        ]
        return ArrayMap(
            ArrayFilter('calls', conditions=[{
                'sampleId': (", ".join(carrier_map), 'has(map({value})[family_guid], {field})'),
                'gt': (0, '{field} > {value}'),
            }]),
            mapped_expression='x.sampleId',
        )

    @classmethod
    def _filter_intervals(cls, entries, exclude_intervals=False, intervals=None, variant_ids=None,  **kwargs):
        if variant_ids:
            # although technically redundant, the interval query is applied to the entries table before join and reduces the join size,
            # while the full variant_id filter is applied to the annotation table after the join
            intervals = [(chrom, pos, pos) for chrom, pos, _, _ in variant_ids]

        if intervals:
            interval_q = cls._interval_query(*intervals[0])
            for interval in intervals[1:]:
                interval_q |= cls._interval_query(*interval)
            filter_func = entries.exclude if exclude_intervals else entries.filter
            entries = filter_func(interval_q)

        return entries

    @staticmethod
    def _interval_query(chrom, start, end):
        return Q(xpos__range=(get_xpos(chrom, start), get_xpos(chrom, end)))

    @classmethod
    def _filter_seqr_frequency(cls, entries, ac=None, hh=None, **kwargs):
        if ac is not None:
            entries = entries.filter(seqrPop__0__lte=ac)
        if hh is not None:
            entries = entries.filter(seqrPop__1__lte=hh)
        return entries

class BaseEntries(models.ClickhouseModel):
    project_guid = models.StringField(low_cardinality=True)
    family_guid = models.StringField()
    xpos = UInt64FieldDeltaCodecField()
    filters = models.ArrayField(models.StringField(low_cardinality=True))
    sign = models.Int8Field()

    objects = EntriesManager()

    def _save_table(
        self,
        raw=False,
        cls=None,
        force_insert=False,
        force_update=False,
        using=None,
        update_fields=None,
    ):
        # loaddata attempts to run an ALTER TABLE to update existing rows, but since primary keys can not be altered
        # this command fails so need to use the force_insert flag to run an INSERT instead
        return super()._save_table(
            raw=raw, cls=cls, force_insert=True, force_update=force_update, using=using, update_fields=update_fields,
        )

    class Meta:
        abstract = True
        engine = CollapsingMergeTree(
            'sign',
            order_by=('project_guid', 'family_guid', 'key'),
            partition_by='project_guid',
            deduplicate_merge_projection_mode='rebuild',
            index_granularity=8192,
        )
        projection = Projection('xpos_projection', order_by='xpos')

class BaseEntriesSnvIndel(BaseEntries):
    CALL_FIELDS = [
        ('sampleId', models.StringField()),
        ('gt', models.Enum8Field(null=True, blank=True, choices=[(0, 'REF'), (1, 'HET'), (2, 'HOM')])),
        ('gq', models.UInt8Field(null=True, blank=True)),
        ('ab', models.DecimalField(max_digits=9, decimal_places=5, null=True, blank=True)),
        ('dp', models.UInt16Field(null=True, blank=True)),
    ]

    sample_type = models.Enum8Field(choices=[(1, 'WES'), (2, 'WGS')])
    is_gnomad_gt_5_percent = models.BoolField()
    calls = models.ArrayField(NamedTupleField(CALL_FIELDS))

    class Meta:
        abstract = True
        engine = CollapsingMergeTree(
            'sign',
            order_by=('project_guid', 'family_guid', 'is_gnomad_gt_5_percent', 'key'),
            partition_by='project_guid',
            deduplicate_merge_projection_mode='rebuild',
            index_granularity=8192,
        )
        projection = Projection('xpos_projection', order_by='xpos, is_gnomad_gt_5_percent')

class EntriesGRCh37SnvIndel(BaseEntriesSnvIndel):

    # primary_key is not enforced by clickhouse, but setting it here prevents django adding an id column
    key = ForeignKey('AnnotationsGRCh37SnvIndel', db_column='key', primary_key=True, on_delete=CASCADE)

    class Meta(BaseEntriesSnvIndel.Meta):
        db_table = 'GRCh37/SNV_INDEL/entries'

class EntriesSnvIndel(BaseEntriesSnvIndel):

    # primary_key is not enforced by clickhouse, but setting it here prevents django adding an id column
    key = ForeignKey('AnnotationsSnvIndel', db_column='key', primary_key=True, on_delete=CASCADE)

    class Meta:
        db_table = 'GRCh38/SNV_INDEL/entries'

class EntriesMito(BaseEntries):
    CALL_FIELDS = [
        ('sampleId', models.StringField()),
        ('gt', models.Enum8Field(null=True, blank=True, choices=[(0, 'REF'), (1, 'HET'), (2, 'HOM')])),
        ('dp', models.UInt16Field(null=True, blank=True)),
        ('hl', models.DecimalField(max_digits=9, decimal_places=5, null=True, blank=True)),
        ('mitoCn', models.DecimalField(max_digits=9, decimal_places=5, null=True, blank=True)),
        ('contamination', models.DecimalField(max_digits=9, decimal_places=5, null=True, blank=True)),
    ]

    # primary_key is not enforced by clickhouse, but setting it here prevents django adding an id column
    key = ForeignKey('AnnotationsMito', db_column='key', primary_key=True, on_delete=CASCADE)
    sample_type = models.Enum8Field(choices=[(1, 'WES'), (2, 'WGS')])
    calls = models.ArrayField(NamedTupleField(CALL_FIELDS))

    class Meta(BaseEntries.Meta):
        db_table = 'GRCh38/MITO/entries'

class EntriesSv(BaseEntries):
    CALL_FIELDS = [
        ('sampleId', models.StringField()),
        ('gt', models.Enum8Field(null=True, blank=True, choices=[(0, 'REF'), (1, 'HET'), (2, 'HOM')])),
        ('cn', models.UInt8Field(null=True, blank=True)),
        ('gq', models.UInt8Field(null=True, blank=True)),
        ('newCall', models.BoolField(null=True, blank=True)),
        ('prevCall', models.BoolField(null=True, blank=True)),
        ('prevNumAlt', models.Enum8Field(null=True, blank=True, choices=[(0, 'REF'), (1, 'HET'), (2, 'HOM')])),
    ]

    # primary_key is not enforced by clickhouse, but setting it here prevents django adding an id column
    key = ForeignKey('AnnotationsSv', db_column='key', primary_key=True, on_delete=CASCADE)
    calls = models.ArrayField(NamedTupleField(CALL_FIELDS))

    class Meta(BaseEntries.Meta):
        db_table = 'GRCh38/SV/entries'

class EntriesGcnv(BaseEntries):
    CALL_FIELDS = [
        ('sampleId', models.StringField()),
        ('gt', models.Enum8Field(null=True, blank=True, choices=[(0, 'REF'), (1, 'HET'), (2, 'HOM')])),
        ('cn', models.UInt8Field(null=True, blank=True)),
        ('qs', models.UInt16Field(null=True, blank=True)),
        ('defragged', models.BoolField(null=True, blank=True)),
        ('start', models.UInt32Field(null=True, blank=True)),
        ('end', models.UInt32Field(null=True, blank=True)),
        ('numExon', models.UInt8Field(null=True, blank=True)),
        ('geneIds',  models.ArrayField(models.StringField(null=True, blank=True))),
        ('newCall', models.BoolField(null=True, blank=True)),
        ('prevCall', models.BoolField(null=True, blank=True)),
        ('prevOverlap', models.BoolField(null=True, blank=True)),
    ]

    # primary_key is not enforced by clickhouse, but setting it here prevents django adding an id column
    key = ForeignKey('AnnotationsGcnv', db_column='key', primary_key=True, on_delete=CASCADE)
    calls = models.ArrayField(NamedTupleField(CALL_FIELDS))

    class Meta:
        db_table = 'GRCh38/GCNV/entries'

class TranscriptsGRCh37SnvIndel(models.ClickhouseModel):
    key = OneToOneField('AnnotationsGRCh37SnvIndel', db_column='key', primary_key=True, on_delete=CASCADE)
    transcripts = NestedField(BaseAnnotationsMitoSnvIndel.TRANSCRIPTS_FIELDS, group_by_key='geneId')

    class Meta:
        db_table = 'GRCh37/SNV_INDEL/transcripts'
        engine = EmbeddedRocksDB(0, f'{CLICKHOUSE_DATA_DIR}/GRCh37/SNV_INDEL/transcripts', primary_key='key', flatten_nested=0)

class TranscriptsSnvIndel(models.ClickhouseModel):
    key = OneToOneField('AnnotationsSnvIndel', db_column='key', primary_key=True, on_delete=CASCADE)
    transcripts = NestedField(sorted([
        ('alphamissense', NamedTupleField([
            ('pathogenicity', models.DecimalField(null=True, blank=True, max_digits=9, decimal_places=5)),
        ])),
        ('exon', NamedTupleField([
            ('index', models.Int32Field(null=True, blank=True)),
            ('total', models.Int32Field(null=True, blank=True)),
        ], null_if_empty=True)),
        ('intron', NamedTupleField([
            ('index', models.Int32Field(null=True, blank=True)),
            ('total', models.Int32Field(null=True, blank=True)),
        ], null_if_empty=True)),
        ('manePlusClinical', models.StringField(null=True, blank=True)),
        ('maneSelect', models.StringField(null=True, blank=True)),
        ('refseqTranscriptId', models.StringField(null=True, blank=True)),
        ('spliceregion', NamedTupleField([
            ('extended_intronic_splice_region_variant', models.BoolField(null=True, blank=True)),
        ])),
        ('utrannotator', NamedTupleField([
            ('existingInframeOorfs', models.Int32Field(null=True, blank=True)),
            ('existingOutofframeOorfs', models.Int32Field(null=True, blank=True)),
            ('existingUorfs', models.Int32Field(null=True, blank=True)),
            ('fiveutrAnnotation', NamedTupleField([
                ('AltStop', models.StringField(null=True, blank=True)),
                ('AltStopDistanceToCDS', models.Int32Field(null=True, blank=True)),
                ('CapDistanceToStart', models.Int32Field(null=True, blank=True)),
                ('DistanceToCDS', models.Int32Field(null=True, blank=True)),
                ('DistanceToStop', models.Int32Field(null=True, blank=True)),
                ('Evidence', models.BoolField(null=True, blank=True)),
                ('FrameWithCDS', models.StringField(null=True, blank=True)),
                ('KozakContext', models.StringField(null=True, blank=True)),
                ('KozakStrength', models.StringField(null=True, blank=True)),
                ('StartDistanceToCDS', models.Int32Field(null=True, blank=True)),
                ('alt_type', models.StringField(null=True, blank=True)),
                ('alt_type_length', models.Int32Field(null=True, blank=True)),
                ('newSTOPDistanceToCDS', models.Int32Field(null=True, blank=True)),
                ('ref_StartDistanceToCDS', models.Int32Field(null=True, blank=True)),
                ('ref_type', models.StringField(null=True, blank=True)),
                ('ref_type_length', models.Int32Field(null=True, blank=True)),
                ('type', models.StringField(null=True, blank=True)),
            ], null_if_empty=True)),
            ('fiveutrConsequence', models.StringField(null=True, blank=True)),
        ])),
        *BaseAnnotationsMitoSnvIndel.TRANSCRIPTS_FIELDS,
    ]), group_by_key='geneId')

    class Meta:
        db_table = 'GRCh38/SNV_INDEL/transcripts'
        engine = EmbeddedRocksDB(0, f'{CLICKHOUSE_DATA_DIR}/GRCh38/SNV_INDEL/transcripts', primary_key='key', flatten_nested=0)

class BaseKeyLookup(models.ClickhouseModel):
    variant_id = models.StringField(db_column='variantId')

    class Meta:
        abstract = True

class KeyLookupGRCh37SnvIndel(BaseKeyLookup):
    key = OneToOneField('AnnotationsGRCh37SnvIndel', db_column='key', primary_key=True, on_delete=CASCADE)

    class Meta:
        db_table = 'GRCh37/SNV_INDEL/key_lookup'
        engine = EmbeddedRocksDB(0, f'{CLICKHOUSE_DATA_DIR}/GRCh37/SNV_INDEL/key_lookup', primary_key='variant_id', flatten_nested=0)

class KeyLookupSnvIndel(BaseKeyLookup):
    key = OneToOneField('AnnotationsSnvIndel', db_column='key', primary_key=True, on_delete=CASCADE)

    class Meta:
        db_table = 'GRCh38/SNV_INDEL/key_lookup'
        engine = EmbeddedRocksDB(0, f'{CLICKHOUSE_DATA_DIR}/GRCh38/SNV_INDEL/key_lookup', primary_key='variant_id', flatten_nested=0)


class KeyLookupMito(BaseKeyLookup):
    key = OneToOneField('AnnotationsMito', db_column='key', primary_key=True, on_delete=CASCADE)

    class Meta:
        db_table = 'GRCh38/MITO/key_lookup'
        engine = EmbeddedRocksDB(0, f'{CLICKHOUSE_DATA_DIR}/GRCh38/MITO/key_lookup', primary_key='variant_id', flatten_nested=0)


class KeyLookupSv(BaseKeyLookup):
    key = OneToOneField('AnnotationsSv', db_column='key', primary_key=True, on_delete=CASCADE)

    class Meta:
        db_table = 'GRCh38/SV/key_lookup'
        engine = EmbeddedRocksDB(0, f'{CLICKHOUSE_DATA_DIR}/GRCh38/SV/key_lookup', primary_key='variant_id', flatten_nested=0)


class KeyLookupGcnv(BaseKeyLookup):
    key = OneToOneField('AnnotationsGcnv', db_column='key', primary_key=True, on_delete=CASCADE)

    class Meta:
        db_table = 'GRCh38/GCNV/key_lookup'
        engine = EmbeddedRocksDB(0, f'{CLICKHOUSE_DATA_DIR}/GRCh38/GCNV/key_lookup', primary_key='variant_id', flatten_nested=0)


class BaseProjectGtStats(models.ClickhouseModel):
    project_guid = models.StringField(low_cardinality=True)
    ref_samples = models.UInt32Field()
    het_samples = models.UInt32Field()
    hom_samples = models.UInt32Field()

    class Meta:
        abstract = True
        engine = models.SummingMergeTree(
            order_by=('project_guid', 'key'),
            partition_by='project_guid',
            index_granularity=8192,
        )

class BaseProjectGtStatsMitoSnvIndel(BaseProjectGtStats):
    sample_type = models.Enum8Field(choices=[(1, 'WES'), (2, 'WGS')])

    class Meta:
        abstract = True
        engine = models.SummingMergeTree(
            order_by=('project_guid', 'key', 'sample_type'),
            partition_by='project_guid',
            index_granularity=8192,
        )

class ProjectGtStatsGRCh37SnvIndel(BaseProjectGtStatsMitoSnvIndel):
    key = OneToOneField('AnnotationsGRCh37SnvIndel', db_column='key', primary_key=True, on_delete=CASCADE)

    class Meta(BaseProjectGtStatsMitoSnvIndel.Meta):
        db_table = 'GRCh37/SNV_INDEL/project_gt_stats'

class ProjectGtStatsSnvIndel(BaseProjectGtStatsMitoSnvIndel):
    key = OneToOneField('AnnotationsSnvIndel', db_column='key', primary_key=True, on_delete=CASCADE)

    class Meta(BaseProjectGtStatsMitoSnvIndel.Meta):
        db_table = 'GRCh38/SNV_INDEL/project_gt_stats'

class ProjectGtStatsMito(BaseProjectGtStatsMitoSnvIndel):
    key = OneToOneField('AnnotationsMito', db_column='key', primary_key=True, on_delete=CASCADE)

    class Meta(BaseProjectGtStatsMitoSnvIndel.Meta):
        db_table = 'GRCh38/MITO/project_gt_stats'

class ProjectGtStatsSv(BaseProjectGtStats):
    key = OneToOneField('AnnotationsSv', db_column='key', primary_key=True, on_delete=CASCADE)

    class Meta(BaseProjectGtStats.Meta):
<<<<<<< HEAD
        db_table = 'GRCh38/SV/project_gt_stats'


class BaseGtStats(models.ClickhouseModel):
    ac_wes = models.UInt32Field()
    ac_wgs = models.UInt32Field()
    hom_wes = models.UInt32Field()
    hom_wgs = models.UInt32Field()

    class Meta:
        abstract = True
        engine = models.SummingMergeTree(
            order_by='key',
            index_granularity=8192,
        )

class GtStatsGRCh37SnvIndel(BaseGtStats):
    key = OneToOneField('AnnotationsGRCh37SnvIndel', db_column='key', primary_key=True, on_delete=CASCADE)

    class Meta(BaseGtStats.Meta):
        db_table = 'GRCh37/SNV_INDEL/gt_stats'

class GtStatsSnvIndel(BaseGtStats):
    key = OneToOneField('AnnotationsSnvIndel', db_column='key', primary_key=True, on_delete=CASCADE)

    class Meta(BaseGtStats.Meta):
        db_table = 'GRCh38/SNV_INDEL/gt_stats'

class GtStatsMito(models.ClickhouseModel):
    key = OneToOneField('AnnotationsMito', db_column='key', primary_key=True, on_delete=CASCADE)
    het_wes = models.UInt32Field()
    het_wgs = models.UInt32Field()
    hom_wes = models.UInt32Field()
    hom_wgs = models.UInt32Field()

    class Meta(BaseGtStats.Meta):
        db_table = 'GRCh38/MITO/gt_stats'

class GtStatsSv(models.ClickhouseModel):
    key = OneToOneField('AnnotationsSv', db_column='key', primary_key=True, on_delete=CASCADE)
    het_wgs = models.UInt32Field()
    hom_wgs = models.UInt32Field()

    class Meta(BaseGtStats.Meta):
        db_table = 'GRCh38/SV/gt_stats'
=======
        db_table = 'GRCh38/SV/project_gt_stats'
>>>>>>> 2026f129
<|MERGE_RESOLUTION|>--- conflicted
+++ resolved
@@ -1258,9 +1258,7 @@
     key = OneToOneField('AnnotationsSv', db_column='key', primary_key=True, on_delete=CASCADE)
 
     class Meta(BaseProjectGtStats.Meta):
-<<<<<<< HEAD
         db_table = 'GRCh38/SV/project_gt_stats'
-
 
 class BaseGtStats(models.ClickhouseModel):
     ac_wes = models.UInt32Field()
@@ -1304,6 +1302,3 @@
 
     class Meta(BaseGtStats.Meta):
         db_table = 'GRCh38/SV/gt_stats'
-=======
-        db_table = 'GRCh38/SV/project_gt_stats'
->>>>>>> 2026f129
