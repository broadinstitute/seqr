--- conflicted
+++ resolved
@@ -386,7 +386,6 @@
     class Meta:
         abstract = True
 
-<<<<<<< HEAD
 class BaseAnnotationsMitoSnvIndel(BaseAnnotations):
     CONSEQUENCE_TERMS = [(1, 'transcript_ablation'), (2, 'splice_acceptor_variant'), (3, 'splice_donor_variant'), (4, 'stop_gained'), (5, 'frameshift_variant'), (6, 'stop_lost'), (7, 'start_lost'), (8, 'inframe_insertion'), (9, 'inframe_deletion'), (10, 'missense_variant'), (11, 'protein_altering_variant'), (12, 'splice_donor_5th_base_variant'), (13, 'splice_region_variant'), (14, 'splice_donor_region_variant'), (15, 'splice_polypyrimidine_tract_variant'), (16, 'incomplete_terminal_codon_variant'), (17, 'start_retained_variant'), (18, 'stop_retained_variant'), (19, 'synonymous_variant'), (20, 'coding_sequence_variant'), (21, 'mature_miRNA_variant'), (22, '5_prime_UTR_variant'), (23, '3_prime_UTR_variant'), (24, 'non_coding_transcript_exon_variant'), (25, 'intron_variant'), (26, 'NMD_transcript_variant'), (27, 'non_coding_transcript_variant'), (28, 'coding_transcript_variant'), (29, 'upstream_gene_variant'), (30, 'downstream_gene_variant'), (31, 'intergenic_variant'), (32, 'sequence_variant')]
     MUTATION_TASTER_PREDICTIONS = [(0, 'D'), (1, 'A'), (2, 'N'), (3, 'P')]
@@ -416,9 +415,6 @@
         abstract = True
 
 class BaseAnnotationsGRCh37SnvIndel(BaseAnnotationsMitoSnvIndel):
-=======
-class BaseAnnotationsGRCh37SnvIndel(BaseAnnotations):
->>>>>>> aa3d2c24
     POPULATION_FIELDS = [
         ('exac', NamedTupleField([
             ('ac', models.UInt32Field()),
@@ -469,27 +465,14 @@
         ('vest', models.DecimalField(max_digits=9, decimal_places=5, null=True, blank=True)),
     ]
     HGMD_CLASSES = [(0, 'DM'), (1, 'DM?'), (2, 'DP'), (3, 'DFP'), (4, 'FP'), (5, 'R')]
-<<<<<<< HEAD
     SORTED_TRANSCRIPT_CONSQUENCES_FIELDS = [
         ('canonical', models.UInt8Field(null=True, blank=True)),
         ('consequenceTerms', models.ArrayField(models.Enum8Field(null=True, blank=True, return_int=False, choices=BaseAnnotationsMitoSnvIndel.CONSEQUENCE_TERMS))),
-=======
-    CONSEQUENCE_TERMS = [(1, 'transcript_ablation'), (2, 'splice_acceptor_variant'), (3, 'splice_donor_variant'), (4, 'stop_gained'), (5, 'frameshift_variant'), (6, 'stop_lost'), (7, 'start_lost'), (8, 'inframe_insertion'), (9, 'inframe_deletion'), (10, 'missense_variant'), (11, 'protein_altering_variant'), (12, 'splice_donor_5th_base_variant'), (13, 'splice_region_variant'), (14, 'splice_donor_region_variant'), (15, 'splice_polypyrimidine_tract_variant'), (16, 'incomplete_terminal_codon_variant'), (17, 'start_retained_variant'), (18, 'stop_retained_variant'), (19, 'synonymous_variant'), (20, 'coding_sequence_variant'), (21, 'mature_miRNA_variant'), (22, '5_prime_UTR_variant'), (23, '3_prime_UTR_variant'), (24, 'non_coding_transcript_exon_variant'), (25, 'intron_variant'), (26, 'NMD_transcript_variant'), (27, 'non_coding_transcript_variant'), (28, 'coding_transcript_variant'), (29, 'upstream_gene_variant'), (30, 'downstream_gene_variant'), (31, 'intergenic_variant'), (32, 'sequence_variant')]
-    SORTED_TRANSCRIPT_CONSQUENCES_FIELDS = [
-        ('canonical', models.UInt8Field(null=True, blank=True)),
-        ('consequenceTerms', models.ArrayField(models.Enum8Field(null=True, blank=True, return_int=False, choices=CONSEQUENCE_TERMS))),
->>>>>>> aa3d2c24
         ('geneId', models.StringField(null=True, blank=True))
     ]
 
     objects = AnnotationsQuerySet.as_manager()
 
-<<<<<<< HEAD
-=======
-    ref = models.StringField()
-    alt = models.StringField()
-    rsid = models.StringField(null=True, blank=True)
->>>>>>> aa3d2c24
     caid = models.StringField(db_column='CAID', null=True, blank=True)
     hgmd = NamedTupleField([
         ('accession', models.StringField(null=True, blank=True)),
@@ -502,10 +485,6 @@
     class Meta:
         abstract = True
 
-<<<<<<< HEAD
-=======
-
->>>>>>> aa3d2c24
 class AnnotationsGRCh37SnvIndel(BaseAnnotationsGRCh37SnvIndel):
 
     class Meta:
@@ -614,15 +593,12 @@
         db_table = 'GRCh38/MITO/annotations_memory'
         engine = EmbeddedRocksDB(0, f'{CLICKHOUSE_IN_MEMORY_DIR}/GRCh38/MITO/annotations', primary_key='key', flatten_nested=0)
 
-<<<<<<< HEAD
 class AnnotationsDiskMito(BaseAnnotationsMito):
 
     class Meta:
         db_table = 'GRCh38/MITO/annotations_disk'
         engine = EmbeddedRocksDB(0, f'{CLICKHOUSE_DATA_DIR}/GRCh38/MITO/annotations', primary_key='key', flatten_nested=0)
 
-=======
->>>>>>> aa3d2c24
 class BaseClinvar(models.ClickhouseModel):
 
     PATHOGENICITY_CHOICES = list(enumerate([
@@ -672,13 +648,10 @@
     class Meta(BaseClinvar.Meta):
         db_table = 'GRCh38/SNV_INDEL/clinvar'
 
-<<<<<<< HEAD
 class ClinvarMito(BaseClinvar):
     key = ForeignKey('EntriesMito', db_column='key', related_name='clinvar_join', primary_key=True, on_delete=PROTECT)
     class Meta(BaseClinvar.Meta):
         db_table = 'GRCh38/MITO/clinvar'
-=======
->>>>>>> aa3d2c24
 
 class EntriesManager(Manager):
     GENOTYPE_LOOKUP = {
@@ -839,7 +812,6 @@
 
     class Meta:
         abstract = True
-<<<<<<< HEAD
         engine = CollapsingMergeTree(
             'sign',
             order_by=('project_guid', 'family_guid', 'key'),
@@ -848,8 +820,6 @@
             index_granularity=8192,
         )
         projection = Projection('xpos_projection', order_by='xpos')
-=======
->>>>>>> aa3d2c24
 
 
 class BaseEntriesSnvIndel(BaseEntries):
@@ -881,7 +851,6 @@
 
     # primary_key is not enforced by clickhouse, but setting it here prevents django adding an id column
     key = ForeignKey('AnnotationsGRCh37SnvIndel', db_column='key', primary_key=True, on_delete=CASCADE)
-<<<<<<< HEAD
 
     class Meta(BaseEntriesSnvIndel.Meta):
         db_table = 'GRCh37/SNV_INDEL/entries'
@@ -913,7 +882,6 @@
     class Meta:
         db_table = 'GRCh38/MITO/entries'
 
-
 class TranscriptsGRCh37SnvIndel(models.ClickhouseModel):
     key = OneToOneField('AnnotationsGRCh37SnvIndel', db_column='key', primary_key=True, on_delete=CASCADE)
     transcripts = NestedField(BaseAnnotationsMitoSnvIndel.TRANSCRIPTS_FIELDS, group_by_key='geneId')
@@ -921,57 +889,8 @@
     class Meta:
         db_table = 'GRCh37/SNV_INDEL/transcripts'
         engine = EmbeddedRocksDB(0, f'{CLICKHOUSE_DATA_DIR}/GRCh37/SNV_INDEL/transcripts', primary_key='key', flatten_nested=0)
-=======
->>>>>>> aa3d2c24
-
-    class Meta(BaseEntriesSnvIndel.Meta):
-        db_table = 'GRCh37/SNV_INDEL/entries'
-
-<<<<<<< HEAD
+
 class TranscriptsSnvIndel(models.ClickhouseModel):
-=======
-class EntriesSnvIndel(BaseEntriesSnvIndel):
-
-    # primary_key is not enforced by clickhouse, but setting it here prevents django adding an id column
-    key = ForeignKey('AnnotationsSnvIndel', db_column='key', primary_key=True, on_delete=CASCADE)
-
-    class Meta:
-        db_table = 'GRCh38/SNV_INDEL/entries'
-
-class BaseTranscripts(models.ClickhouseModel):
-    TRANSCRIPTS_FIELDS = [
-        ('aminoAcids', models.StringField(null=True, blank=True)),
-        ('biotype', models.StringField(null=True, blank=True)),
-        ('canonical', models.UInt8Field(null=True, blank=True)),
-        ('codons', models.StringField(null=True, blank=True)),
-        ('consequenceTerms', models.ArrayField(models.Enum8Field(null=True, blank=True, return_int=False, choices=BaseAnnotationsSnvIndel.CONSEQUENCE_TERMS))),
-        ('geneId', models.StringField(null=True, blank=True)),
-        ('hgvsc', models.StringField(null=True, blank=True)),
-        ('hgvsp', models.StringField(null=True, blank=True)),
-        ('loftee', NamedTupleField([
-            ('isLofNagnag', models.BoolField(null=True, blank=True)),
-            ('lofFilters', models.ArrayField(models.StringField(null=True, blank=True))),
-        ], null_empty_arrays=True)),
-        ('majorConsequence', models.Enum8Field(null=True, blank=True, return_int=False, choices=BaseAnnotationsSnvIndel.CONSEQUENCE_TERMS)),
-        ('transcriptId', models.StringField()),
-        ('transcriptRank', models.UInt8Field()),
-    ]
-    transcripts = NestedField(TRANSCRIPTS_FIELDS, group_by_key='geneId')
-
-    class Meta:
-        abstract = True
-
-
-class TranscriptsGRCh37SnvIndel(BaseTranscripts):
-    key = OneToOneField('AnnotationsGRCh37SnvIndel', db_column='key', primary_key=True, on_delete=CASCADE)
-
-    class Meta:
-        db_table = 'GRCh37/SNV_INDEL/transcripts'
-        engine = EmbeddedRocksDB(0, f'{CLICKHOUSE_DATA_DIR}/GRCh37/SNV_INDEL/transcripts', primary_key='key', flatten_nested=0)
-
-
-class TranscriptsSnvIndel(BaseTranscripts):
->>>>>>> aa3d2c24
     key = OneToOneField('AnnotationsSnvIndel', db_column='key', primary_key=True, on_delete=CASCADE)
     transcripts = NestedField(sorted([
         ('alphamissense', NamedTupleField([
@@ -1016,11 +935,7 @@
             ], null_if_empty=True)),
             ('fiveutrConsequence', models.StringField(null=True, blank=True)),
         ])),
-<<<<<<< HEAD
         *BaseAnnotationsMitoSnvIndel.TRANSCRIPTS_FIELDS,
-=======
-        *BaseTranscripts.TRANSCRIPTS_FIELDS,
->>>>>>> aa3d2c24
     ]), group_by_key='geneId')
 
     class Meta:
