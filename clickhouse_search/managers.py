from clickhouse_backend import models
from collections import OrderedDict, defaultdict

from django.db.models import F, Manager, QuerySet, Q, Value
from django.db.models.expressions import Col
from django.db.models.functions import Cast
from django.db.models.sql.constants import INNER

from clickhouse_search.backend.fields import NestedField, NamedTupleField
from clickhouse_search.backend.functions import Array, ArrayConcat, ArrayDistinct, ArrayFilter, ArrayFold, \
    ArrayIntersect, ArrayJoin, ArrayMap, ArraySort, ArraySymmetricDifference, CrossJoin, GroupArray, GroupArrayArray, \
    GroupArrayIntersect, DictGet, If, MapLookup, NullIf, Plus, SubqueryJoin, SubqueryTable, Tuple, TupleConcat
from seqr.models import Sample
from seqr.utils.search.constants import INHERITANCE_FILTERS, ANY_AFFECTED, AFFECTED, UNAFFECTED, MALE_SEXES, \
    X_LINKED_RECESSIVE, REF_REF, REF_ALT, ALT_ALT, HAS_ALT, HAS_REF, SPLICE_AI_FIELD, SCREEN_KEY, UTR_ANNOTATOR_KEY, \
    EXTENDED_SPLICE_KEY, MOTIF_FEATURES_KEY, REGULATORY_FEATURES_KEY, CLINVAR_KEY, HGMD_KEY, NEW_SV_FIELD, \
    EXTENDED_SPLICE_REGION_CONSEQUENCE, CLINVAR_PATH_RANGES, CLINVAR_PATH_SIGNIFICANCES, PATH_FREQ_OVERRIDE_CUTOFF, \
    HGMD_CLASS_FILTERS, SV_TYPE_FILTER_FIELD, SV_CONSEQUENCES_FIELD
from seqr.utils.xpos_utils import get_xpos, MIN_POS, MAX_POS


class AnnotationsQuerySet(QuerySet):

    TRANSCRIPT_CONSEQUENCE_FIELD = 'sorted_transcript_consequences'
    GENE_CONSEQUENCE_FIELD = 'gene_consequences'
    FILTERED_CONSEQUENCE_FIELD = 'filtered_transcript_consequences'
    TRANSCRIPT_FIELDS = [TRANSCRIPT_CONSEQUENCE_FIELD, 'sorted_gene_consequences']

    ENTRY_FIELDS = ['familyGuids', 'genotypes']

    SELECTED_GENE_FIELD = 'selectedGeneId'

    @property
    def transcript_field(self):
        return next(field for field in self.TRANSCRIPT_FIELDS if hasattr(self.model, field))

    @property
    def annotation_values(self):
        seqr_pops = []
        population_fields = [*self.model.POPULATION_FIELDS]
        single_sample_type = hasattr(self.model, 'SV_TYPES')
        for i, (name, subfields) in enumerate(self.model.SEQR_POPULATIONS):
            exprs = [F(f'seqrPop__{i*2}') if single_sample_type else Plus(f'seqrPop__{i*2}', f'seqrPop__{i*2+1}')]
            sub_output_fields = [('ac', models.UInt32Field())]
            if 'hom' in subfields:
                exprs.append(F(f'seqrPop__{i*2+1}') if single_sample_type else Plus(f'seqrPop__{i*2+2}', f'seqrPop__{i*2+3}'))
                sub_output_fields.append(('hom', models.UInt32Field()))
            seqr_pops.append(Tuple(*exprs))
            population_fields.append((name, NamedTupleField(sub_output_fields)))

        annotations = {
            **{key: Value(value) for key, value in self.model.ANNOTATION_CONSTANTS.items()},
            **{field.db_column: F(field.name) for field in self.model._meta.local_fields if field.db_column and field.name != field.db_column},
            'populations': TupleConcat(F('populations'), Tuple(*seqr_pops), output_field=NamedTupleField(population_fields)),
        }

        if not hasattr(self.model, 'SORTED_TRANSCRIPT_CONSQUENCES_FIELDS'):
            annotations['transcripts'] = annotations.pop(getattr(self.model, self.transcript_field).field.db_column)
            if self.transcript_field == self.TRANSCRIPT_CONSEQUENCE_FIELD:
                annotations.update({
                    'mainTranscriptId': F('sorted_transcript_consequences__0__transcriptId'),
                    'selectedMainTranscriptId': Value(None, output_field=models.StringField(null=True)),
                })

        return annotations

    @property
    def annotation_fields(self):
        return [
            field.name for field in self.model._meta.local_fields
            if (field.db_column or field.name) not in self.annotation_values and field.name not in self.TRANSCRIPT_FIELDS
        ] + self.ENTRY_FIELDS

    @property
    def prediction_fields(self):
        return set(dict(self.model.PREDICTION_FIELDS).keys())

    @property
    def transcript_fields(self):
        transcript_field_configs = next(getattr(self.model, field) for field in [
            'SORTED_TRANSCRIPT_CONSQUENCES_FIELDS', 'TRANSCRIPTS_FIELDS', 'SORTED_GENE_CONSQUENCES_FIELDS',
        ] if hasattr(self.model, field))
        return set(dict(transcript_field_configs).keys())


    def subquery_join(self, subquery, join_key='key'):
        #  Add key to intermediate select if not already present
        join_field = next(field for field in subquery.model._meta.fields if field.name == join_key)
        if join_key not in subquery.query.values_select:
            subquery.query.values_select = tuple([join_key, *subquery.query.values_select])
            subquery.query.select = tuple([Col(subquery.model._meta.db_table, join_field), *subquery.query.select])

        # Add the join operation to the query
        table = SubqueryTable(subquery)
        parent_alias = self.query.get_initial_alias()
        self.query.join(SubqueryJoin(
            table_name=table.table_alias,
            parent_alias=parent_alias,
            table_alias=None,
            join_type=INNER,
            join_field=join_field,
            nullable=False,
        ))
        self.query.alias_map[parent_alias] = table

        return self.annotate(**self._get_subquery_annotations(subquery, table.table_alias, join_key=join_key))

    def _get_subquery_annotations(self, subquery, alias, join_key=None):
        annotations = {
            col.target.name: Col(alias, col.target) for col in subquery.query.select
            if col.target.name != join_key
        }
        for name, field in subquery.query.annotation_select.items():
            target = field.output_field.clone()
            target.column = name
            annotations[name] = Col(alias, target)

        return annotations

    def cross_join(self, query, alias, join_query, join_alias, select_fields=None, select_values=None, conditional_selects=None):
        query = self._get_join_query_values(query, alias, select_fields, select_values, conditional_selects)
        join_query = self._get_join_query_values(join_query, join_alias, select_fields, select_values, conditional_selects)
        self.query.join(CrossJoin(query, alias, join_query, join_alias))

        annotations = self._get_subquery_annotations(query, alias)
        annotations.update(self._get_subquery_annotations(join_query, join_alias))

        return self.annotate(**annotations)

    def _get_join_query_values(self, query, alias, select_fields, select_values, conditional_selects):
        query_select = {**(select_values or {})}
        for select_func in (conditional_selects or []):
            query_select.update(select_func(query, prefix=f'{alias}_'))
        return query.values(
            **{f'{alias}_{field}': F(field) for field in select_fields or []},
            **{f'{alias}_{field}': value for field, value in query_select.items()},
        )

    def search(self, parsed_locus=None, **kwargs):
        parsed_locus = parsed_locus or {}
        results = self
        results = self._filter_variant_ids(results, **parsed_locus)
        results = self._filter_frequency(results, **kwargs)
        results = self._filter_in_silico(results, **kwargs)
        results = self._filter_annotations(results, **parsed_locus, **kwargs)
        return results

    def result_values(self):
        fields = [*self.annotation_fields]
        if self.has_annotation('clinvar'):
            fields.append('clinvar')

        values = {k: v for k, v in self.annotation_values.items() if k != 'populations'}
        values.update(self._conditional_selected_transcript_values(self))

        return self.values(*fields, **values).annotate(
            populations=self.annotation_values['populations']
        )


    def _conditional_selected_transcript_values(self, query, prefix=''):
        if not hasattr(self.model, self.TRANSCRIPT_CONSEQUENCE_FIELD):
            return {}
        consequence_field = next((
            field for field in [self.FILTERED_CONSEQUENCE_FIELD, self.GENE_CONSEQUENCE_FIELD] if query.has_annotation(field)
        ), None)
        if not consequence_field:
            return {}
        if not hasattr(self.model, 'SORTED_TRANSCRIPT_CONSQUENCES_FIELDS'):
            return {'selectedMainTranscriptId': NullIf(
                NullIf(F(f'{consequence_field}__0__transcriptId'), Value('')), f'{prefix}mainTranscriptId',
                output_field=models.StringField(null=True),
            )}
        if consequence_field == self.FILTERED_CONSEQUENCE_FIELD:
            return {'selectedTranscript':  F(f'{self.FILTERED_CONSEQUENCE_FIELD}__0')}
        return {self.SELECTED_GENE_FIELD: F(f'{self.GENE_CONSEQUENCE_FIELD}__0__geneId')}

    def search_compound_hets(self, primary_q, secondary_q, carrier_field):
        primary_gene_field = f'primary_{self.SELECTED_GENE_FIELD}'
        secondary_gene_field = f'secondary_{self.SELECTED_GENE_FIELD}'
        primary_q = primary_q.explode_gene_id(primary_gene_field)
        secondary_q = secondary_q.explode_gene_id(secondary_gene_field)

        select_fields = [*self.annotation_fields, self.SELECTED_GENE_FIELD]
        if primary_q.has_annotation('clinvar'):
            select_fields.append('clinvar')
        if carrier_field:
            select_fields.append(carrier_field)

        results = self.cross_join(
            query=primary_q, alias='primary', join_query=secondary_q, join_alias='secondary',
            select_fields=select_fields, select_values={
                **self.annotation_values,
            }, conditional_selects=[self._conditional_selected_transcript_values],
        )
        return results.filter(
            **{primary_gene_field: F(secondary_gene_field)}
        ).exclude(primary_variantId=F('secondary_variantId'))

    @classmethod
    def _filter_variant_ids(cls, results, variant_ids=None, rs_ids=None, **kwargs):
        if variant_ids:
            results = results.filter(
                variant_id__in=[f'{chrom}-{pos}-{ref}-{alt}' for chrom, pos, ref, alt in variant_ids]
            )

        if rs_ids:
            results = results.filter(rsid__in=rs_ids)

        return results

    @property
    def populations(self):
        return {
            population: {subfield for subfield, _ in field.base_fields}
            for population, field in self.model.POPULATION_FIELDS
        }

    def _filter_frequency(self, results, freqs=None, pathogenicity=None, **kwargs):
        frequencies =  freqs or {}
        clinvar_override_q = self._clinvar_path_q(pathogenicity)

        for population, pop_filter in frequencies.items():
            pop_subfields = self.populations.get(population)
            if not pop_subfields:
                continue

            if pop_filter.get('af') is not None and pop_filter['af'] < 1:
                af_field = next(field for field in ['filter_af', 'af'] if field in pop_subfields)
                if af_field:
                    af_q = Q(**{
                        f'populations__{population}__{af_field}__lte': pop_filter['af'],
                    })
                    if clinvar_override_q and pop_filter['af'] < PATH_FREQ_OVERRIDE_CUTOFF:
                        af_q |= (clinvar_override_q & Q(**{
                            f'populations__{population}__{af_field}__lte': PATH_FREQ_OVERRIDE_CUTOFF,
                        }))
                    results = results.filter(af_q)
            elif pop_filter.get('ac') is not None:
                results = results.filter(**{f'populations__{population}__ac__lte': pop_filter['ac']})

            if pop_filter.get('hh') is not None:
                for subfield in ['hom', 'hemi']:
                    if subfield not in pop_subfields:
                        continue
                    hh_q = Q(**{
                        f'populations__{population}__{subfield}__lte': pop_filter['hh'],
                    })
                    if clinvar_override_q:
                        hh_q |= clinvar_override_q
                    results = results.filter(hh_q)

        return results

    def _filter_in_silico(self, results, in_silico=None, **kwargs):
        in_silico_q = None
        for score, value in (in_silico or {}).items():
            score_q = self._get_in_silico_score_q(score, value)
            if in_silico_q is None:
                in_silico_q = score_q
            elif score_q:
                in_silico_q |= score_q

        if in_silico_q and not in_silico.get('requireScore', False):
            in_silico_q |= Q(**{f'predictions__{score}__isnull': True for score in in_silico.keys() if score in self.prediction_fields})

        if in_silico_q:
            results = results.filter(in_silico_q)
        elif any(val for val in (in_silico or {}).values()) and in_silico.get('requireScore'):
            #  In silico filters restrict search to other dataset types
            results = results.none()

        return results

    def _get_in_silico_score_q(self, score, value):
        if not (score in self.prediction_fields and value):
            return None
        score_column = f'predictions__{score}'
        try:
            return Q(**{f'{score_column}__gte': float(value)})
        except ValueError:
            return Q(**{score_column: value})

    def _filter_annotations(self, results, annotations=None, pathogenicity=None, exclude=None, gene_ids=None, **kwargs):
        if gene_ids:
            results = results.annotate(**{
                self.GENE_CONSEQUENCE_FIELD: ArrayFilter(self.transcript_field, conditions=[{
                    'geneId': (gene_ids, 'has({value}, {field})'),
                }]),
            })
            results = results.filter(gene_consequences__not_empty=True)

        filter_qs, transcript_filters = self._parse_annotation_filters(annotations, pathogenicity) if (annotations or pathogenicity) else ([], [])

        exclude_clinvar = (exclude or {}).get(CLINVAR_KEY)
        if exclude_clinvar and self.has_annotation(CLINVAR_KEY):
            results = results.exclude(self._clinvar_filter_q(exclude_clinvar))

        if not (filter_qs or transcript_filters):
            if any(val for key, val in (annotations or {}).items() if key != NEW_SV_FIELD) or any(val for val in (pathogenicity or {}).values()):
                #  Annotation filters restrict search to other dataset types
                results = results.none()
            return results

        filter_q = filter_qs[0] if filter_qs else None
        for q in filter_qs[1:]:
            filter_q |= q
        if filter_q:
            results = results.annotate(passes_annotation=filter_q)
            filter_q = Q(passes_annotation=True)

        if transcript_filters:
            consequence_field = self.GENE_CONSEQUENCE_FIELD if gene_ids else self.transcript_field
            results = results.annotate(**{
                self.FILTERED_CONSEQUENCE_FIELD: ArrayFilter(consequence_field, conditions=transcript_filters),
            })
            transcript_q = Q(filtered_transcript_consequences__not_empty=True)
            if filter_q:
                filter_q |= transcript_q
            else:
                filter_q = transcript_q

        return results.filter(filter_q)

    def _parse_annotation_filters(self, annotations, pathogenicity):
        filter_qs = []
        filters_by_field = {}
        allowed_consequences = []
        transcript_field_filters = {}
        for field, value in (annotations or {}).items():
            if field == UTR_ANNOTATOR_KEY:
                transcript_field_filters['fiveutrConsequence'] = (value, 'hasAny({value}, [{field}])')
            elif field == EXTENDED_SPLICE_KEY:
                if EXTENDED_SPLICE_REGION_CONSEQUENCE in value:
                    transcript_field_filters['extendedIntronicSpliceRegionVariant'] = (1, '{field} = {value}')
            elif field in [MOTIF_FEATURES_KEY, REGULATORY_FEATURES_KEY]:
                filters_by_field[f'sorted_{field}_consequences'] = ('{field}__array_exists', {
                    'consequenceTerms': (value, 'hasAny({value}, {field})'),
                })
            elif field == SPLICE_AI_FIELD:
                splice_ai_q = self._get_in_silico_score_q(SPLICE_AI_FIELD, value)
                if splice_ai_q:
                    filter_qs.append(splice_ai_q)
            elif field == SCREEN_KEY:
                filters_by_field['screen_region_type'] = ('{field}__in', value)
            elif field == SV_TYPE_FILTER_FIELD:
                filters_by_field['sv_type'] = ('{field}__in', value)
            elif field == SV_CONSEQUENCES_FIELD:
                transcript_field_filters['majorConsequence'] = (value, 'hasAny({value}, [{field}])')
            elif field != NEW_SV_FIELD:
                allowed_consequences += value

        for field, value in (pathogenicity or {}).items():
            if not value:
                continue
            elif field == HGMD_KEY:
                filters_by_field[HGMD_KEY] = self._hgmd_filter(value)
            elif field == CLINVAR_KEY and self.has_annotation(CLINVAR_KEY):
                filter_qs.append(self._clinvar_filter_q(value))

        filter_qs += [
            Q(**{lookup_template.format(field=field): value})
            for field, (lookup_template, value) in filters_by_field.items() if hasattr(self.model, field)
        ]
        transcript_filters = [
            {field: value} for field, value in transcript_field_filters.items() if field in self.transcript_fields
        ]

        if allowed_consequences and 'consequenceTerms' in self.transcript_fields:
            non_canonical_consequences = [c for c in allowed_consequences if not c.endswith('__canonical')]
            if non_canonical_consequences:
                transcript_filters.append(self._consequence_term_filter(non_canonical_consequences))

            canonical_consequences = [
                c.replace('__canonical', '') for c in allowed_consequences if c.endswith('__canonical')
            ]
            if canonical_consequences and 'canonical' in self.transcript_fields:
                transcript_filters.append(
                    self._consequence_term_filter(canonical_consequences, canonical=(0, '{field} > {value}')),
                )

        return filter_qs, transcript_filters

    @staticmethod
    def _consequence_term_filter(consequences, **kwargs):
        return {'consequenceTerms': (consequences, 'hasAny({value}, {field})'), **kwargs}

    @staticmethod
    def _hgmd_filter(hgmd):
        min_class = next((class_name for value, class_name in HGMD_CLASS_FILTERS if value in hgmd), None)
        max_class = next((class_name for value, class_name in reversed(HGMD_CLASS_FILTERS) if value in hgmd), None)
        if 'hgmd_other' in hgmd:
            min_class = min_class or 'DP'
            max_class = None
        if min_class == max_class:
            return ('{field}__classification', min_class)
        elif min_class and max_class:
            return ('{field}__classification__range', (min_class, max_class))
        return ('{field}__classification__gt', min_class)

    @classmethod
    def _clinvar_filter_q(cls, clinvar_filters, _get_range_q=None):
        ranges = [[None, None]]
        for path_filter, start, end in CLINVAR_PATH_RANGES:
            if path_filter in clinvar_filters:
                ranges[-1][1] = end
                if ranges[-1][0] is None:
                    ranges[-1][0] = start
            elif ranges[-1] != [None, None]:
                ranges.append([None, None])
        ranges = [r for r in ranges if r[0] is not None]

        clinvar_qs = [(_get_range_q or cls._clinvar_range_q)(path_range) for path_range in ranges]
        clinvar_q = clinvar_qs[0]
        for q in clinvar_qs[1:]:
            clinvar_q |= q
        return clinvar_q

    @classmethod
    def _clinvar_range_q(cls, path_range):
        return Q(clinvar__0__range=path_range, clinvar_key__isnull=False)

    @classmethod
    def _clinvar_path_q(cls, pathogenicity, _get_range_q=None):
        clinvar_path_filters = [
            f for f in (pathogenicity or {}).get(CLINVAR_KEY) or [] if f in CLINVAR_PATH_SIGNIFICANCES
        ]
        return cls._clinvar_filter_q(clinvar_path_filters, _get_range_q=_get_range_q) if clinvar_path_filters else None

    def explode_gene_id(self, gene_id_key):
        consequence_field = self.GENE_CONSEQUENCE_FIELD if self.has_annotation(self.GENE_CONSEQUENCE_FIELD) else self.transcript_field
        results = self.annotate(
            selectedGeneId=ArrayJoin(ArrayDistinct(ArrayMap(consequence_field, mapped_expression='x.geneId')), output_field=models.StringField())
        )
        if self.has_annotation(self.FILTERED_CONSEQUENCE_FIELD):
            results = results.annotate(**{self.FILTERED_CONSEQUENCE_FIELD: ArrayFilter(
                self.FILTERED_CONSEQUENCE_FIELD, conditions=[{'geneId': (gene_id_key, '{field} = {value}')}],
            )})
            filter_q = Q(filtered_transcript_consequences__not_empty=True)
            if self.has_annotation('passes_annotation'):
                filter_q |= Q(passes_annotation=True)
            results = results.filter(filter_q)
        return results

    def has_annotation(self, field):
        return field in self.query.annotations


class EntriesManager(Manager):
    GENOTYPE_LOOKUP = {
        REF_REF: (0,),
        REF_ALT: (1,),
        ALT_ALT: (2,),
        HAS_ALT: (0, '{field} > {value}'),
        HAS_REF: (2, '{field} < {value}'),
    }
    INVALID_NUM_ALT_LOOKUP = {
        (0,): [1, 2],
        (1,): [0, 2],
        (2,): [0, 1],
        (0, '{field} > {value}'): [0],
        (2, '{field} < {value}'): [2],
    }

    INHERITANCE_FILTERS = INHERITANCE_FILTERS
<<<<<<< HEAD

    @property
    def call_fields(self):
        return {field[0] for field in self.model.CALL_FIELDS}
=======
>>>>>>> 4b41ea2f

    @property
    def quality_filters(self):
        return [config for config in [('gq', 1), ('ab', 100, 'x.gt != 1'), ('hl', 100)] if config[0] in self.call_fields]

    @property
    def single_sample_type(self):
        return getattr(self.model, 'SAMPLE_TYPE', None)

    @property
    def genotype_fields(self):
        sample_type = f"'{self.single_sample_type}'" if self.single_sample_type else 'sample_type'
        return OrderedDict({
            'family_guid': ('familyGuid', models.StringField()),
            sample_type: ('sampleType', models.StringField()),
            'filters': ('filters', models.ArrayField(models.StringField())),
            'x.gt::Nullable(Int8)': ('numAlt', models.Int8Field(null=True, blank=True)),
            **{f'x.{column[0]}': column for column in self.model.CALL_FIELDS if column[0] != 'gt'}
        })

    @property
    def clinvar_fields(self):
        clinvar_model = self.model.clinvar_join.rel.related_model
        return OrderedDict({
            f'clinvar_join__{field.name}': (field.db_column or field.name, field)
            for field in reversed(clinvar_model._meta.local_fields) if field.name != 'key'
        })

    def search(self, sample_data, parsed_locus=None, freqs=None, annotations=None, **kwargs):
        entries = self.annotate(seqrPop=self._seqr_pop_expression())
        entries = self._filter_intervals(entries, **(parsed_locus or {}))

        is_sv_class = 'cn' in self.call_fields
        callset_filter_field = 'sv_callset' if is_sv_class else 'callset'
        if (freqs or {}).get(callset_filter_field):
            entries = self._filter_seqr_frequency(entries, **freqs[callset_filter_field])

        gnomad_filter = (freqs or {}).get('gnomad_genomes') or {}
        if hasattr(self.model, 'is_gnomad_gt_5_percent') and ((gnomad_filter.get('af') or 1) <= 0.05 or any(gnomad_filter.get(field) is not None for field in ['ac', 'hh'])):
            entries = entries.filter(is_gnomad_gt_5_percent=False)

        if (annotations or {}).get(NEW_SV_FIELD) and 'newCall' in self.call_fields:
            entries = entries.filter(calls__array_exists={'newCall': (None, '{field}')})

        return self._search_call_data(entries, sample_data, **kwargs)

    def _seqr_pop_expression(self):
        sample_types = [self.single_sample_type.lower()] if self.single_sample_type else ['wes', 'wgs']
        seqr_pop_fields = []
        for _, sub_fields in self.model.key.field.related_model.SEQR_POPULATIONS:
            seqr_pop_fields += [f"'{sub_fields['ac']}_{sample_type}'" for sample_type in sample_types]
            if sub_fields.get('hom'):
                seqr_pop_fields += [f"'{sub_fields['hom']}_{sample_type}'" for sample_type in sample_types]
        return DictGet(
            'key',
            dict_name=f"{self.model._meta.db_table.rsplit('/', 1)[0]}/gt_stats_dict",
            fields=', '.join(seqr_pop_fields),
            output_field=models.TupleField([models.UInt32Field() for _ in seqr_pop_fields])
        )

    def _has_clinvar(self):
        return hasattr(self.model, 'clinvar_join')

    def _search_call_data(self, entries, sample_data, inheritance_mode=None, inheritance_filter=None, qualityFilter=None, pathogenicity=None, annotate_carriers=False, **kwargs):
       project_guids = {s['project_guid'] for s in sample_data}
       project_filter = Q(project_guid__in=project_guids) if len(project_guids) > 1 else Q(project_guid=sample_data[0]['project_guid'])
       entries = entries.filter(project_filter)

       sample_type_families, multi_sample_type_families = self._get_family_sample_types(sample_data)
       family_q = None
       if multi_sample_type_families:
           family_q = Q(family_guid__in=multi_sample_type_families.keys())
       for sample_type, families in sample_type_families.items():
           sample_family_q = Q(family_guid__in=families)
           if not self.single_sample_type:
               sample_family_q &= Q(sample_type=sample_type)
           if family_q:
               family_q |= sample_family_q
           else:
               family_q = sample_family_q

       entries = entries.filter(family_q)

       if self._has_clinvar():
           entries = entries.annotate(
               clinvar_key=F('clinvar_join__key'),
               clinvar=Tuple(*self.clinvar_fields.keys(), output_field=NamedTupleField(list(self.clinvar_fields.values()), null_if_empty=True, null_empty_arrays=True))
           )

       quality_filter = qualityFilter or {}
       individual_genotype_filter = (inheritance_filter or {}).get('genotype')
       custom_affected = (inheritance_filter or {}).get('affected') or {}
       if inheritance_mode or individual_genotype_filter or quality_filter:
            clinvar_override_q = AnnotationsQuerySet._clinvar_path_q(
               pathogenicity, _get_range_q=lambda path_range: Q(clinvar_join__pathogenicity__range=path_range),
            )
            call_q = None
            multi_sample_type_quality_q = None
            multi_sample_type_any_affected_q = None
            for s in sample_data:
                sample_filters, any_affected_samples = self._family_sample_filters(s, inheritance_mode, individual_genotype_filter, quality_filter, custom_affected)
                if not (sample_filters or any_affected_samples):
                    continue
                if s['family_guid'] in multi_sample_type_families:
                    multi_sample_type_quality_q, multi_sample_type_any_affected_q = self._multi_sample_type_family_calls_q(
                        multi_sample_type_quality_q, multi_sample_type_any_affected_q, s, sample_filters, any_affected_samples,
                        clinvar_override_q, multi_sample_type_families,
                    )
                else:
<<<<<<< HEAD
                    call_q = self._family_calls_q(
                        call_q, s, sample_filters, s['sample_types'][0], clinvar_override_q,
                        any_affected_samples=any_affected_samples, filter_sample_type=not self.single_sample_type
=======
                    sample_type = s['sample_types'][0]
                    call_q = self._family_calls_q(
                        call_q, s, sample_filters, sample_type, clinvar_override_q,
                        any_affected_samples=any_affected_samples,
>>>>>>> 4b41ea2f
                    )

            #  With families with multiple sample types, can only filter rows after aggregating
            filtered_multi_sample_type_families = {
                family_guid: filters for family_guid, filters in multi_sample_type_families.items() if filters
            }
            if filtered_multi_sample_type_families:
                multi_type_q = Q(family_guid__in=filtered_multi_sample_type_families.keys())
                call_q = (call_q | multi_type_q) if call_q else multi_type_q
                entries = entries.annotate(passes_quality=~multi_type_q | (multi_sample_type_quality_q or Value(True)))
                if multi_sample_type_any_affected_q:
                    entries = entries.annotate(passes_inheritance=~multi_type_q | multi_sample_type_any_affected_q)
                else:
                    entries = self._annotate_failed_family_samples(entries, filtered_multi_sample_type_families)

            if call_q:
                entries = entries.filter(call_q)

            if quality_filter.get('vcf_filter'):
                q = Q(filters__len=0)
                if clinvar_override_q:
                    q |= clinvar_override_q
                entries = entries.filter(q)

       return self._annotate_calls(entries, sample_data, annotate_carriers, multi_sample_type_families)

    @staticmethod
    def _get_family_sample_types(sample_data):
        sample_type_families = defaultdict(list)
        multi_sample_type_families = {}
        for s in sample_data:
            if len(s['sample_types']) == 1:
                sample_type_families[s['sample_types'][0]].append(s['family_guid'])
            else:
                multi_sample_type_families[s['family_guid']] = []
        return sample_type_families, multi_sample_type_families

    def _family_sample_filters(self, family_sample_data, inheritance_mode, individual_genotype_filter, quality_filter, custom_affected):
        sample_filters = []
        any_affected_samples = []
        for sample in family_sample_data['samples']:
            affected = custom_affected.get(sample['individual_guid']) or sample['affected']
            sample_inheritance_filter = self._sample_genotype_filter(sample, affected, inheritance_mode, individual_genotype_filter)
            sample_quality_filter = self._sample_quality_filter(affected, quality_filter)
            if sample_inheritance_filter or sample_quality_filter:
                sample_filters.append((sample['sample_ids_by_type'], sample_inheritance_filter, sample_quality_filter))
            if inheritance_mode == ANY_AFFECTED and affected == AFFECTED:
                any_affected_samples.append(sample['sample_ids_by_type'])
        return sample_filters, any_affected_samples

    @classmethod
<<<<<<< HEAD
    def _family_calls_q(cls, call_q, family_sample_data, sample_filters, sample_type, clinvar_override_q, any_affected_samples=None, filter_sample_type=True):
=======
    def _family_calls_q(cls, call_q, family_sample_data, sample_filters, sample_type, clinvar_override_q, any_affected_samples=None):
>>>>>>> 4b41ea2f
       family_sample_q = None
       if any_affected_samples:
           affected_sample_ids = [f"'{sample_ids_by_type[sample_type]}'" for sample_ids_by_type in any_affected_samples]
           family_sample_q = Q(calls__array_exists={
               'gt': cls.GENOTYPE_LOOKUP[HAS_ALT],
               'sampleId': (', '.join(affected_sample_ids), 'has([{value}], {field})'),
           })

       for sample_ids_by_type, sample_inheritance_filter, sample_quality_filter in sample_filters:
           sample_inheritance_filter['sampleId'] = (f"'{sample_ids_by_type[sample_type]}'",)
           sample_q = Q(
               calls__array_exists={**sample_inheritance_filter, **sample_quality_filter},
               family_guid=family_sample_data['family_guid'],
           )
           if filter_sample_type:
               sample_q &= Q(sample_type=sample_type)
           if clinvar_override_q and sample_quality_filter:
               sample_q |= clinvar_override_q & Q(calls__array_exists=sample_inheritance_filter)

           if family_sample_q is None:
               family_sample_q = sample_q
           else:
               family_sample_q &= sample_q

       if family_sample_q and call_q:
           call_q |= family_sample_q
       return call_q or family_sample_q

    @classmethod
    def _multi_sample_type_family_calls_q(cls, call_q, any_affected_q, family_sample_data, sample_filters, any_affected_samples, clinvar_override_q, multi_sample_type_families):
        sample_quality_filters = []
        for sample_ids_by_type, sample_inheritance_filter, sample_quality_filter in sample_filters:
            if sample_inheritance_filter.get('gt'):
                multi_sample_type_families[family_sample_data['family_guid']].append(
                    (sample_ids_by_type, sample_inheritance_filter['gt'])
                )
            if sample_quality_filter:
                sample_quality_filters.append((sample_ids_by_type, {}, sample_quality_filter))
        if sample_quality_filters:
            for sample_type in family_sample_data['sample_types']:
                call_q = cls._family_calls_q(
                    call_q, family_sample_data, sample_quality_filters, sample_type, clinvar_override_q,
                )
        if any_affected_samples:
            multi_sample_type_families[family_sample_data['family_guid']] = True
            for sample_type in family_sample_data['sample_types']:
                any_affected_q = cls._family_calls_q(
                    any_affected_q, family_sample_data, [], sample_type, clinvar_override_q,
                    any_affected_samples= any_affected_samples
                )

        return call_q, any_affected_q

    @classmethod
    def _sample_genotype_filter(cls, sample, affected, inheritance_mode, individual_genotype_filter):
        sample_filter = {}
        genotype = None
        if individual_genotype_filter:
            genotype = individual_genotype_filter.get(sample['individual_guid'])
        elif inheritance_mode:
            genotype = cls.INHERITANCE_FILTERS.get(inheritance_mode, {}).get(affected)
            if (inheritance_mode == X_LINKED_RECESSIVE and affected == UNAFFECTED and sample['sex'] in MALE_SEXES):
                genotype = REF_REF
        if genotype:
            sample_filter['gt'] = cls.GENOTYPE_LOOKUP[genotype]
        return sample_filter

    def _sample_quality_filter(self, affected, quality_filter):
        sample_filter = {}
        if quality_filter.get('affected_only') and affected != AFFECTED:
            return sample_filter

        for field, scale, *filters in self.quality_filters:
            filter_key = f'min_{field}'
            if field == 'gq' and 'cn' in self.call_fields:
                filter_key += '_sv'
            value = quality_filter.get(filter_key)
            if value:
                or_filters = ['isNull({field})', '{field} >= {value}'] + filters
                sample_filter[field] = (value / scale, f'or({", ".join(or_filters)})')

        return sample_filter

    @classmethod
    def _annotate_failed_family_samples(cls, entries, family_sample_gt_filters):
        gt_map = []
        missing_sample_map = []
        for family_guid, sample_filters in family_sample_gt_filters.items():
            sample_type_filters = defaultdict(list)
            missing_type_samples = defaultdict(list)
            for sample_ids_by_type, gt_filter in sample_filters:
                for sample_type, sample_id in sample_ids_by_type.items():
                    sample_type_filters[sample_type].append(f"'{sample_id}', {cls.INVALID_NUM_ALT_LOOKUP[gt_filter]}")
                    if len(sample_ids_by_type) == 1:
                        missing_type = Sample.SAMPLE_TYPE_WES if sample_type == Sample.SAMPLE_TYPE_WGS else Sample.SAMPLE_TYPE_WGS
                        missing_type_samples[missing_type].append(sample_id)
            sample_type_map = [
                f"'{sample_type}', map({', '.join(type_filters)})"
                for sample_type, type_filters in sample_type_filters.items()
            ]
            gt_map.append(f"'{family_guid}', map({', '.join(sample_type_map)})")
            if missing_type_samples:
                missing_type_map = [f"'{sample_type}', {samples}" for sample_type, samples in missing_type_samples.items()]
                missing_sample_map.append(f"'{family_guid}', map({', '.join(missing_type_map)})")

        entries = entries.annotate(failed_family_samples= ArrayMap(
            ArrayFilter('calls', conditions=[{
                'gt': (', '.join(gt_map), 'has(map({value})[family_guid][sample_type::String][x.sampleId], {field})'),
            }]),
            mapped_expression='tuple(family_guid, x.sampleId)',
        ))
        if missing_sample_map:
            entries = entries.annotate(
                missing_family_samples=ArrayMap(
                    MapLookup('family_guid', Cast('sample_type', models.StringField()), map_values=', '.join(missing_sample_map)),
                    mapped_expression='tuple(family_guid, x)',
                )
            )
        return entries

    def _annotate_calls(self, entries, sample_data, annotate_carriers, multi_sample_type_families):
        carriers_expression = self._carriers_expression(sample_data) if annotate_carriers else None
        if carriers_expression:
            entries = entries.annotate(carriers=carriers_expression)

        fields = ['key', 'seqrPop']
        if self._has_clinvar():
             fields += ['clinvar', 'clinvar_key']
        if multi_sample_type_families or len(sample_data) > 1:
            entries = entries.values(*fields).annotate(
                familyGuids=ArraySort(ArrayDistinct(GroupArray('family_guid'))),
                genotypes=GroupArrayArray(self._genotype_expression(sample_data)),
            )
            if carriers_expression:
                map_field = models.MapField(models.StringField(), models.ArrayField(models.StringField()))
                if multi_sample_type_families:
                    family_carriers = ArrayFold(
                        GroupArray(Tuple('family_guid', 'carriers')),
                        fold_function='mapUpdate(acc, map(x.1, arrayIntersect(acc[x.1], x.2)))',
                        acc='map()::Map(String, Array(String))',
                        output_field=map_field,
                    )
                else:
                    family_carriers = Cast(Tuple('familyGuids', GroupArray('carriers')), map_field)
                entries = entries.annotate(family_carriers=family_carriers)
            if any(multi_sample_type_families.values()):
                entries = self._multi_sample_type_filtered_entries(entries)
        else:
            if carriers_expression:
                fields.append('carriers')
            entries = entries.values(
                *fields,
                familyGuids=Array('family_guid'),
                genotypes=self._genotype_expression(sample_data),
            )
        return entries

    def _genotype_expression(self, sample_data):
        sample_map = []
        for data in sample_data:
            family_samples = []
            for s in data['samples']:
                family_samples += [
                    f"'{sample_id}', '{s['individual_guid']}'" for sample_id in set(s['sample_ids_by_type'].values())
                ]
            sample_map.append(f"'{data['family_guid']}', map({', '.join(family_samples)})")
        return ArrayFilter(
            ArrayMap(
                'calls',
                mapped_expression=f"tuple(map({', '.join(sample_map)})[family_guid][x.sampleId], {', '.join(self.genotype_fields.keys())})",
                output_field=NestedField([('individualGuid', models.StringField()), *self.genotype_fields.values()], group_by_key='individualGuid', flatten_groups=True)
            ),
            conditions=[{1: (None, 'notEmpty({field})')}]
        )

    def _carriers_expression(self, sample_data):
        family_carriers = {}
        for family_sample_data in sample_data:
            family_carriers[family_sample_data['family_guid']] = set()
            for s in family_sample_data['samples']:
                if s['affected'] == UNAFFECTED:
                    family_carriers[family_sample_data['family_guid']].update([
                        f"'{sample_id}'" for sample_id in s['sample_ids_by_type'].values()
                    ])
        if not any(family_carriers.values()):
            return None

        carrier_map = [
            f"'{family_guid}', [{', '.join(samples)}]" for family_guid, samples in family_carriers.items()
        ]
        return ArrayMap(
            ArrayFilter('calls', conditions=[{
                'sampleId': (", ".join(carrier_map), 'has(map({value})[family_guid], {field})'),
                'gt': (0, '{field} > {value}'),
            }]),
            mapped_expression='x.sampleId',
        )

    @classmethod
    def _multi_sample_type_filtered_entries(cls, entries):
        if 'passes_inheritance' in entries.query.annotations:
            passes_inheritance_expression = cls._family_passes_expression('passes_inheritance')
        else:
            failed_samples_expression = GroupArrayIntersect('failed_family_samples')
            if 'missing_family_samples' in entries.query.annotations:
                # If variant is present in all sample types, it must pass inheritance for all samples in at least one type
                # If variant is present in only one sample type, it only needs to pass for samples present in that type
                failed_samples_expression = If(
                    failed_samples_expression,
                    GroupArrayIntersect(ArrayConcat('failed_family_samples', 'missing_family_samples')),
                    condition='count() = 1',
                )
            passes_inheritance_expression = ArraySymmetricDifference(
                'familyGuids',
                ArrayMap(failed_samples_expression, mapped_expression='x.1'),
                output_field=models.ArrayField(models.StringField()),
            )

        entries = entries.annotate(
            pass_inheritance_families=passes_inheritance_expression,
            pass_quality_families=cls._family_passes_expression('passes_quality'),
        )
        entries = entries.annotate(
            familyGuids=ArraySort(ArrayDistinct(ArrayIntersect('pass_inheritance_families', 'pass_quality_families')))
        )
        return entries.filter(familyGuids__not_empty=True)

    @staticmethod
    def _family_passes_expression(pass_field):
        return ArrayMap(
            ArrayFilter(
                GroupArray(Tuple('family_guid', pass_field)),
                conditions=[{2: (None, '{field}')}],
            ),
            mapped_expression='x.1', output_field=models.ArrayField(models.StringField()),
        )

<<<<<<< HEAD
    def _filter_intervals(self, entries, exclude_intervals=False, intervals=None, gene_intervals=None, variant_ids=None,  **kwargs):
=======
    @classmethod
    def _filter_intervals(cls, entries, exclude_intervals=False, intervals=None, variant_ids=None,  **kwargs):
>>>>>>> 4b41ea2f
        if variant_ids:
            # although technically redundant, the interval query is applied to the entries table before join and reduces the join size,
            # while the full variant_id filter is applied to the annotation table after the join
            intervals = [(chrom, pos, pos) for chrom, pos, _, _ in variant_ids]

        if gene_intervals:
            if 'cn' in self.call_fields:
                # Return SVs annotated in a gene even if they fall outside the gene interval
                gene_chromosomes = {chrom for chrom, _, _ in gene_intervals}
                gene_intervals = [(chrom, MIN_POS, MAX_POS) for chrom in gene_chromosomes]
            intervals = (intervals or []) + gene_intervals

        if intervals:
            interval_q = self._interval_query(*intervals[0])
            for interval in intervals[1:]:
                interval_q |= self._interval_query(*interval)
            filter_func = entries.exclude if exclude_intervals else entries.filter
            entries = filter_func(interval_q)

        return entries

    @staticmethod
    def _interval_query(chrom, start, end):
        return Q(xpos__range=(get_xpos(chrom, start), get_xpos(chrom, end)))

    def _filter_seqr_frequency(self, entries, ac=None, hh=None, **kwargs):
        if ac is not None:
            entries = entries.annotate(ac=F('seqrPop__0') if self.single_sample_type else Plus('seqrPop__0', 'seqrPop__1'))
            entries = entries.filter(ac__lte=ac)
        if hh is not None and 'hom' in self.model.key.field.related_model.SEQR_POPULATIONS[0][1]:
            entries = entries.annotate(hom=F('seqrPop__1') if self.single_sample_type else Plus('seqrPop__2', 'seqrPop__3'))
            entries = entries.filter(hom__lte=hh)
        return entries<|MERGE_RESOLUTION|>--- conflicted
+++ resolved
@@ -463,13 +463,10 @@
     }
 
     INHERITANCE_FILTERS = INHERITANCE_FILTERS
-<<<<<<< HEAD
 
     @property
     def call_fields(self):
         return {field[0] for field in self.model.CALL_FIELDS}
-=======
->>>>>>> 4b41ea2f
 
     @property
     def quality_filters(self):
@@ -579,16 +576,10 @@
                         clinvar_override_q, multi_sample_type_families,
                     )
                 else:
-<<<<<<< HEAD
-                    call_q = self._family_calls_q(
-                        call_q, s, sample_filters, s['sample_types'][0], clinvar_override_q,
-                        any_affected_samples=any_affected_samples, filter_sample_type=not self.single_sample_type
-=======
                     sample_type = s['sample_types'][0]
                     call_q = self._family_calls_q(
                         call_q, s, sample_filters, sample_type, clinvar_override_q,
-                        any_affected_samples=any_affected_samples,
->>>>>>> 4b41ea2f
+                        any_affected_samples=any_affected_samples, filter_sample_type=not self.single_sample_type
                     )
 
             #  With families with multiple sample types, can only filter rows after aggregating
@@ -640,11 +631,7 @@
         return sample_filters, any_affected_samples
 
     @classmethod
-<<<<<<< HEAD
     def _family_calls_q(cls, call_q, family_sample_data, sample_filters, sample_type, clinvar_override_q, any_affected_samples=None, filter_sample_type=True):
-=======
-    def _family_calls_q(cls, call_q, family_sample_data, sample_filters, sample_type, clinvar_override_q, any_affected_samples=None):
->>>>>>> 4b41ea2f
        family_sample_q = None
        if any_affected_samples:
            affected_sample_ids = [f"'{sample_ids_by_type[sample_type]}'" for sample_ids_by_type in any_affected_samples]
@@ -882,12 +869,7 @@
             mapped_expression='x.1', output_field=models.ArrayField(models.StringField()),
         )
 
-<<<<<<< HEAD
     def _filter_intervals(self, entries, exclude_intervals=False, intervals=None, gene_intervals=None, variant_ids=None,  **kwargs):
-=======
-    @classmethod
-    def _filter_intervals(cls, entries, exclude_intervals=False, intervals=None, variant_ids=None,  **kwargs):
->>>>>>> 4b41ea2f
         if variant_ids:
             # although technically redundant, the interval query is applied to the entries table before join and reduces the join size,
             # while the full variant_id filter is applied to the annotation table after the join
