--- conflicted
+++ resolved
@@ -33,10 +33,7 @@
         logger.info("==> %(command)s" % locals())
 
     # pipe output to log
-<<<<<<< HEAD
     p = subprocess.Popen(command, shell=True, stdout=subprocess.PIPE, stderr=subprocess.STDOUT, env=full_env, encoding='utf-8', **kwargs) # nosec
-=======
-    p = subprocess.Popen(command, shell=True, stdout=subprocess.PIPE, stderr=subprocess.STDOUT, env=full_env, **kwargs) # nosec
     log_buffer = _get_command_output(p, verbose)
     p.wait()
 
@@ -60,7 +57,6 @@
 
 
 def _get_command_output(p, verbose):
->>>>>>> 0bcaabe3
     line_buffer = StringIO()
     log_buffer = StringIO()
     previous_is_slash_r = False
