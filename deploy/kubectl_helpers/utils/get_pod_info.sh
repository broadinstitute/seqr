--- conflicted
+++ resolved
@@ -2,21 +2,4 @@
 
 set -u
 
-COMPONENT=$1
-JSON_PATH=$2
-
-<<<<<<< HEAD
-case ${DEPLOYMENT_TARGET} in
-  dev)
-    DEPLOYMENT_TARGET=gcloud-${DEPLOYMENT_TARGET}
-    ;;
-  prod)
-    DEPLOYMENT_TARGET=gcloud-${DEPLOYMENT_TARGET}
-    ;;
-esac
-
-
-kubectl get pod -l "name=${COMPONENT},deployment=${DEPLOYMENT_TARGET}" -o "jsonpath=${JSON_PATH}"
-=======
-kubectl get pod -l "app.kubernetes.io/name=${COMPONENT}" -o "jsonpath=${JSON_PATH}"
->>>>>>> 8cfa9867
+kubectl get pod -l "app.kubernetes.io/name=${COMPONENT}" -o "jsonpath=${JSON_PATH}"