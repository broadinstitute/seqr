--- conflicted
+++ resolved
@@ -1,70 +1,13 @@
-<<<<<<< HEAD
-FROM python:3.7-slim-buster
-=======
-FROM python:3.9-slim-bullseye as build
->>>>>>> df1fbff4
+FROM python:3.9-slim-buster
 
 ARG SEQR_SERVICE_PORT
 ENV SEQR_SERVICE_PORT=$SEQR_SERVICE_PORT
 EXPOSE $SEQR_SERVICE_PORT
 
-<<<<<<< HEAD
 WORKDIR /app/seqr
 COPY requirements.txt /app/seqr/
-=======
-# install commmon utilities, database clients for debugging
-SHELL ["/bin/bash", "-o", "pipefail", "-c"]
-RUN apt-get update && apt-get install -y --no-install-recommends \
-    apt-utils \
-    bzip2 \
-    curl \
-    gcc \
-    # git needed for the nodejs install
-    git \
-    libc6-dev \
-    libpq-dev \
-    && apt-get clean \
-    && rm -rf /var/lib/apt/lists/*
-
-ENV VIRTUAL_ENV=/opt/venv
-RUN python3 -m venv $VIRTUAL_ENV
-ENV PATH="$VIRTUAL_ENV/bin:$PATH"
-
-# install nodejs14 repo since debian is still on node 12.x
-RUN curl -fsSL https://deb.nodesource.com/setup_14.x | bash -
-# installs the nodejs and npm packages
-RUN apt-get install -y --no-install-recommends \
-    nodejs \
-    && apt-get clean \
-    && rm -rf /var/lib/apt/lists/*
-# upgrade npm to v7 to fix lockfile resolution
-RUN npm install -g npm@7.24.2
-
-WORKDIR /opt
-
-COPY ./requirements.txt .
-
-# install seqr python dependencies
-RUN pip install --no-cache-dir wheel && \
-    pip install --no-cache-dir -U setuptools && \
-    pip install --no-cache-dir -r requirements.txt
-
-# install seqr nodejs dependencies
-WORKDIR /build/ui
-# Copy the package configs from the build context -> the temporary build container, for generating node_modules
-COPY ./ui/package.json .
-COPY ./ui/package-lock.json .
-RUN npm ci
-
-COPY ./ui/ .
-
-RUN npm run build
-
-FROM python:3.9-slim-bullseye as runtime
->>>>>>> df1fbff4
 
 RUN apt-get update && apt-get install -y --no-install-recommends \
-<<<<<<< HEAD
     apt-transport-https ca-certificates curl gnupg \
     # install dependencies of the HaploPainter.pl script used to generate static pedigree images
     libgtk2-perl libdbi-perl libtk-perl libsort-naturally-perl && \
@@ -89,52 +32,4 @@
 # Berglass: Store and retrieve secrets on Google Cloud
 COPY --from=us-docker.pkg.dev/berglas/berglas/berglas:latest /bin/berglas /bin/berglas
 
-ENTRYPOINT ["/bin/berglas", "exec", "--", "/app/seqr/entrypoint.sh"]
-=======
-    cron \
-    curl \
-    emacs \
-    gnupg \
-    htop \
-    less \
-    libpq-dev \
-    nano \
-    postgresql-client \
-    procps \
-    redis-tools \
-    xterm \
-    && apt-get clean \
-    && rm -rf /var/lib/apt/lists/*
-
-# install gcloud tools
-RUN echo "deb http://packages.cloud.google.com/apt cloud-sdk-bullseye main" > /etc/apt/sources.list.d/google-cloud-sdk.list \
-    && curl https://packages.cloud.google.com/apt/doc/apt-key.gpg | apt-key add - \
-    && apt-get update && apt-get install -y --no-install-recommends \
-    google-cloud-sdk \
-    && apt-get clean \
-    && rm -rf /var/lib/apt/lists/*
-
-COPY --from=build /opt/venv /opt/venv
-
-WORKDIR /seqr
-COPY . .
-COPY --from=build /build/ui/dist /seqr/ui/dist
-
-ENV VIRTUAL_ENV=/opt/venv
-ENV PATH="$VIRTUAL_ENV/bin:$PATH"
-
-RUN ./manage.py collectstatic --no-input
-
-EXPOSE 8000
-
-ENV TERM=xterm
-
-COPY deploy/docker/seqr/readiness_probe /
-COPY deploy/docker/seqr/bin/*.sh /usr/local/bin/
-COPY deploy/docker/seqr/config/*.py ./
-COPY deploy/docker/seqr/bashrc /root/.bashrc
-
-COPY deploy/docker/seqr/entrypoint.sh /
-
-CMD [ "/entrypoint.sh" ]
->>>>>>> df1fbff4
+ENTRYPOINT ["/bin/berglas", "exec", "--", "/app/seqr/entrypoint.sh"]