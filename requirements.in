Django<3.3                        # core server-side framework
django-anymail                    # for sending emails using cloud-based mail service providers
django-csp                        # for setting CSP headers
django-guardian                   # object-level permissions for database records. Behind a major version due to missing Python 2 support
django-hijack                     # allows admins to login as other user
django-cors-headers               # allows CORS requests for client-side development
django-storages[google]           # alternative GCS storage backend for the django media_root
social-auth-app-django            # the package for Django to authenticate users with social medieas
social-auth-core                  # the Python social authentication package. Required by social-auth-app-django
elasticsearch==7.9.1              # elasticsearch client
elasticsearch-dsl==7.2.1          # elasticsearch query utilities
gunicorn                          # web server
<<<<<<< HEAD
hail>=0.2.112,<0.3                # provides convenient apis for working with files in google cloud storage
=======
>>>>>>> 9bcb1dd0
jmespath
openpyxl                          # library for reading/writing Excel files
pillow                            # required dependency of Djagno ImageField-type database records
psycopg2                          # postgres database access
pyliftover                        # GRCh37/GRCh38 liftover
requests                          # simpler way to make http requests
redis<4.6                         # client lib for the redis in-memory database - used for caching server-side objects
requests-toolbelt                 # for troubleshooting requests
slacker                           # library for sending slack messages
slugify                           # used for encoding names for guids
tqdm                              # convenient way to create progress bar for long-running command-line operations
whitenoise<|MERGE_RESOLUTION|>--- conflicted
+++ resolved
@@ -10,10 +10,6 @@
 elasticsearch==7.9.1              # elasticsearch client
 elasticsearch-dsl==7.2.1          # elasticsearch query utilities
 gunicorn                          # web server
-<<<<<<< HEAD
-hail>=0.2.112,<0.3                # provides convenient apis for working with files in google cloud storage
-=======
->>>>>>> 9bcb1dd0
 jmespath
 openpyxl                          # library for reading/writing Excel files
 pillow                            # required dependency of Djagno ImageField-type database records
