--- conflicted
+++ resolved
@@ -3,12 +3,8 @@
 django-csp                        # for setting CSP headers
 django-guardian                   # object-level permissions for database records. Behind a major version due to missing Python 2 support
 django-hijack                     # allows admins to login as other user
-<<<<<<< HEAD
+django-notifications-hq           # notification app
 django-cors-headers < 4.0.0       # allows CORS requests for client-side development
-=======
-django-notifications-hq           # notification app
-django-cors-headers               # allows CORS requests for client-side development
->>>>>>> cd486090
 django-storages[google]==1.11.1   # alternative GCS storage backend for the django media_root
 social-auth-app-django            # the package for Django to authenticate users with social medieas
 social-auth-core                  # the Python social authentication package. Required by social-auth-app-django
