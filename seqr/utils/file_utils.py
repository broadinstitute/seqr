--- conflicted
+++ resolved
@@ -48,10 +48,9 @@
 
 
 def file_iter(file_path, byte_range=None, raw_content=False):
-    """Note: the byte_range interval end is inclusive, i.e. the length is 
+    """Note: the byte_range interval end is inclusive, i.e. the length is
     byte_range[1] - byte_range[0] + 1."""
     if _is_google_bucket_file_path(file_path):
-<<<<<<< HEAD
         path_segments = file_path.split('/')
         if len(path_segments) < 4:
             raise ValueError(f'Invalid GCS path: "{file_path}"')
@@ -70,22 +69,6 @@
             # We're done if we couldn't read the full range or we've reached the end.
             if current <= chunk_end or (end and current > end):
                 break
-    else:
-        mode = 'rb' if raw_content else 'r'
-        with open(file_path, mode) as f:
-            if byte_range:
-                f.seek(byte_range[0])
-                for line in f:
-                    if f.tell() < byte_range[1]:
-                        yield line
-                    else:
-                        break
-            else:
-                for line in f:
-                    yield line
-=======
-        for line in _google_bucket_file_iter(file_path, byte_range=byte_range, raw_content=raw_content):
-            yield line
     elif byte_range:
         command = 'dd skip={offset} count={size} bs=1 if={file_path}'.format(
             offset=byte_range[0],
@@ -99,15 +82,4 @@
         mode = 'rb' if raw_content else 'r'
         with open(file_path, mode) as f:
             for line in f:
-                yield line
-
-
-def _google_bucket_file_iter(gs_path, byte_range=None, raw_content=False):
-    """Iterate over lines in the given file"""
-    range_arg = ' -r {}-{}'.format(byte_range[0], byte_range[1]) if byte_range else ''
-    process = _run_gsutil_command('cat{}'.format(range_arg), gs_path, gunzip=gs_path.endswith("gz") and not raw_content)
-    for line in process.stdout:
-        if not raw_content:
-            line = line.decode('utf-8')
-        yield line
->>>>>>> 1b4ea88c
+                yield line