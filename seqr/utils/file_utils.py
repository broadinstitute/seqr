--- conflicted
+++ resolved
@@ -1,15 +1,16 @@
 import os
 import subprocess
 
-<<<<<<< HEAD
 import google.cloud.storage
 
+from seqr.utils.logging_utils import SeqrLogger
 
-logger = logging.getLogger(__name__)
+logger = SeqrLogger(__name__)
 gcs_client = None
 
-ANVIL_BUCKET_PREFIX = 'fc-secure'
-ANVIL_BILLING_PROJECT = 'anvil-datastorage'
+ANVIL_BUCKET_PREFIX = "fc-secure"
+ANVIL_BILLING_PROJECT = "anvil-datastorage"
+
 
 def _gcs_client():
     """Returns a lazily initialized GCS storage client."""
@@ -17,23 +18,26 @@
     if not gcs_client:
         gcs_client = google.cloud.storage.Client()
     return gcs_client
-=======
-from seqr.utils.logging_utils import SeqrLogger
-
-logger = SeqrLogger(__name__)
->>>>>>> 55c7f4b9
 
 
 def _run_command(command, user=None):
-    logger.info('==> {}'.format(command), user)
-    return subprocess.Popen(command, stdout=subprocess.PIPE, stderr=subprocess.STDOUT, shell=True)
+    logger.info("==> {}".format(command), user)
+    return subprocess.Popen(
+        command, stdout=subprocess.PIPE, stderr=subprocess.STDOUT, shell=True
+    )
 
 
 def _run_gsutil_command(command, gs_path, gunzip=False, user=None):
     #  Anvil buckets are requester-pays and we bill them to the anvil project
-    project_arg = f'-u {ANVIL_BILLING_PROJECT} ' if gs_path.startswith(f'gs://{ANVIL_BUCKET_PREFIX}') else ''
-    command = 'gsutil {project_arg}{command} {gs_path}'.format(
-        project_arg=project_arg, command=command, gs_path=gs_path,
+    project_arg = (
+        f"-u {ANVIL_BILLING_PROJECT} "
+        if gs_path.startswith(f"gs://{ANVIL_BUCKET_PREFIX}")
+        else ""
+    )
+    command = "gsutil {project_arg}{command} {gs_path}".format(
+        project_arg=project_arg,
+        command=command,
+        gs_path=gs_path,
     )
     if gunzip:
         command += " | gunzip -c -q - "
@@ -47,22 +51,26 @@
 
 def does_file_exist(file_path, user=None):
     if _is_google_bucket_file_path(file_path):
-        process = _run_gsutil_command('ls', file_path, user=user)
+        process = _run_gsutil_command("ls", file_path, user=user)
         return process.wait() == 0
     return os.path.isfile(file_path)
 
 
-<<<<<<< HEAD
-def file_iter(file_path, byte_range=None, raw_content=False):
+# pylint: disable=unused-argument
+def file_iter(file_path, byte_range=None, raw_content=False, user=None):
     """Note: the byte_range interval end is inclusive, i.e. the length is
     byte_range[1] - byte_range[0] + 1."""
     if _is_google_bucket_file_path(file_path):
-        path_segments = file_path.split('/')
+        path_segments = file_path.split("/")
         if len(path_segments) < 4:
             raise ValueError(f'Invalid GCS path: "{file_path}"')
-        user_project = ANVIL_BILLING_PROJECT if path_segments[2].startswith(ANVIL_BUCKET_PREFIX) else None
+        user_project = (
+            ANVIL_BILLING_PROJECT
+            if path_segments[2].startswith(ANVIL_BUCKET_PREFIX)
+            else None
+        )
         bucket = _gcs_client().bucket(path_segments[2], user_project)
-        blob = bucket.blob('/'.join(path_segments[3:]))
+        blob = bucket.blob("/".join(path_segments[3:]))
         current = byte_range[0] if byte_range else 0
         end = byte_range[1] if byte_range else None
         while True:
@@ -71,42 +79,21 @@
                 chunk_end = end
             data = blob.download_as_bytes(start=current, end=chunk_end, checksum=None)
             current += len(data)
-            yield data if raw_content else data.decode('utf-8')
+            yield data if raw_content else data.decode("utf-8")
             # We're done if we couldn't read the full range or we've reached the end.
             if current <= chunk_end or (end and current > end):
                 break
-=======
-def file_iter(file_path, byte_range=None, raw_content=False, user=None):
-    if _is_google_bucket_file_path(file_path):
-        for line in _google_bucket_file_iter(file_path, byte_range=byte_range, raw_content=raw_content, user=user):
-            yield line
->>>>>>> 55c7f4b9
     elif byte_range:
-        command = 'dd skip={offset} count={size} bs=1 if={file_path}'.format(
+        command = "dd skip={offset} count={size} bs=1 if={file_path}".format(
             offset=byte_range[0],
-            size=byte_range[1]-byte_range[0],
+            size=byte_range[1] - byte_range[0],
             file_path=file_path,
         )
         process = _run_command(command, user=user)
         for line in process.stdout:
             yield line
     else:
-        mode = 'rb' if raw_content else 'r'
+        mode = "rb" if raw_content else "r"
         with open(file_path, mode) as f:
             for line in f:
-<<<<<<< HEAD
-                yield line
-=======
-                yield line
-
-
-def _google_bucket_file_iter(gs_path, byte_range=None, raw_content=False, user=None):
-    """Iterate over lines in the given file"""
-    range_arg = ' -r {}-{}'.format(byte_range[0], byte_range[1]) if byte_range else ''
-    process = _run_gsutil_command(
-        'cat{}'.format(range_arg), gs_path, gunzip=gs_path.endswith("gz") and not raw_content, user=user)
-    for line in process.stdout:
-        if not raw_content:
-            line = line.decode('utf-8')
-        yield line
->>>>>>> 55c7f4b9
+                yield line