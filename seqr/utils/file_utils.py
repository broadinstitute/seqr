import gzip
import os
import subprocess # nosec

import google.cloud.storage

from seqr.utils.logging_utils import SeqrLogger

logger = SeqrLogger(__name__)
gcs_client = None

ANVIL_BUCKET_PREFIX = "fc-secure"
ANVIL_BILLING_PROJECT = "anvil-datastorage"


def _gcs_client():
    """Returns a lazily initialized GCS storage client."""
    global gcs_client
    if not gcs_client:
        gcs_client = google.cloud.storage.Client()
    return gcs_client


def run_command(command, user=None, pipe_errors=False):
    logger.info('==> {}'.format(command), user)
<<<<<<< HEAD
    return subprocess.Popen(
        command, stdout=subprocess.PIPE, stderr=subprocess.STDOUT, shell=True
    )   # nosec
=======
    return subprocess.Popen(command, stdout=subprocess.PIPE, stderr=subprocess.PIPE if pipe_errors else subprocess.STDOUT, shell=True) # nosec
>>>>>>> bcf8ef5f


def _run_gsutil_command(command, gs_path, gunzip=False, user=None, pipe_errors=False):
    if not is_google_bucket_file_path(gs_path):
        raise Exception('A Google Storage path is expected.')

    #  Anvil buckets are requester-pays and we bill them to the anvil project
    google_project = get_google_project(gs_path)
    project_arg = (
        f"-u {google_project} "
        if gs_path.startswith(f"gs://{ANVIL_BUCKET_PREFIX}")
        else ""
    )
    command = 'gsutil {project_arg}{command} {gs_path}'.format(
        project_arg=project_arg, command=command, gs_path=gs_path,
    )
    if gunzip:
        command += " | gunzip -c -q - "

    return run_command(command, user=user, pipe_errors=pipe_errors)


def is_google_bucket_file_path(file_path):
    return file_path.startswith("gs://")


def get_google_project(gs_path):
    return 'anvil-datastorage' if gs_path.startswith('gs://fc-secure') else None


def does_file_exist(file_path, user=None):
    if is_google_bucket_file_path(file_path):
        process = _run_gsutil_command('ls', file_path, user=user)
        success = process.wait() == 0
        if not success:
            errors = [line.decode('utf-8').strip() for line in process.stdout]
            logger.info(' '.join(errors), user)
        return success
    return os.path.isfile(file_path)


# pylint: disable=unused-argument
def file_iter(file_path, byte_range=None, raw_content=False, user=None):
    """Note: the byte_range interval end is inclusive, i.e. the length is
    byte_range[1] - byte_range[0] + 1."""
    if is_google_bucket_file_path(file_path):
        path_segments = file_path.split("/")
        if len(path_segments) < 4:
            raise ValueError(f'Invalid GCS path: "{file_path}"')
        user_project = (
            ANVIL_BILLING_PROJECT
            if path_segments[2].startswith(ANVIL_BUCKET_PREFIX)
            else None
        )
        bucket = _gcs_client().bucket(path_segments[2], user_project)
        blob = bucket.blob("/".join(path_segments[3:]))
        current = byte_range[0] if byte_range else 0
        end = byte_range[1] if byte_range else None
        prev_line = ''
        while True:
            chunk_end = current + (1 << 20) - 1  # 1 MB chunks
            if end and end < chunk_end:
                chunk_end = end
            data = blob.download_as_bytes(start=current, end=chunk_end, checksum=None)
            current += len(data)
            if raw_content:
                yield data
            else:
                # Using \n might be a bad assumption if nl is represented another way
                lines = data.decode("utf-8").strip("\n").split("\n")
                if len(lines) == 1:
                    # one reaally long line (or to the end)
                    prev_line = prev_line + lines[0]
                else:
                    yield prev_line + lines.pop(0)
                    prev_line = lines.pop(-1)
                    for line in lines:
                        yield line

            # We're done if we couldn't read the full range or we've reached the end.
            if current <= chunk_end or (end and current > end):
                yield prev_line
                break
    elif byte_range:
        command = 'dd skip={offset} count={size} bs=1 if={file_path}'.format(
            offset=byte_range[0],
            size=byte_range[1] - byte_range[0],
            file_path=file_path,
        )
        process = run_command(command, user=user)
        for line in process.stdout:
            yield line
    else:
        mode = 'rb' if raw_content else 'r'
        open_func = gzip.open if file_path.endswith("gz") else open
        with open_func(file_path, mode) as f:
            for line in f:
                yield line


def mv_file_to_gs(local_path, gs_path, user=None):
    command = 'mv {}'.format(local_path)
    _run_gsutil_with_wait(command, gs_path, user)


def get_gs_file_list(gs_path, user=None, check_subfolders=True, allow_missing=False):
    gs_path = gs_path.rstrip('/')
    command = 'ls'

    if check_subfolders:
        # If a bucket is empty gsutil throws an error when running ls with ** instead of returning an empty list
        subfolders = _run_gsutil_with_stdout(command, gs_path, user)
        if not subfolders:
            return []
        gs_path = f'{gs_path}/**'

    all_lines = _run_gsutil_with_stdout(command, gs_path, user, allow_missing=allow_missing)
    return [line for line in all_lines if is_google_bucket_file_path(line)]


def _run_gsutil_with_wait(command, gs_path, user=None):
    process = _run_gsutil_command(command, gs_path, user=user)
    if process.wait() != 0:
        errors = [line.decode('utf-8').strip() for line in process.stdout]
        raise Exception('Run command failed: ' + ' '.join(errors))
    return process


def _run_gsutil_with_stdout(command, gs_path, user=None, allow_missing=False):
    process = _run_gsutil_command(command, gs_path, user=user, pipe_errors=True)
    output, errs = process.communicate()
    if errs:
        errors = errs.decode('utf-8').strip().replace('\n', ' ')
        if allow_missing:
            logger.info(errors, user)
        else:
            raise Exception(f'Run command failed: {errors}')
    return [line for line in output.decode('utf-8').split('\n') if line]<|MERGE_RESOLUTION|>--- conflicted
+++ resolved
@@ -23,13 +23,7 @@
 
 def run_command(command, user=None, pipe_errors=False):
     logger.info('==> {}'.format(command), user)
-<<<<<<< HEAD
-    return subprocess.Popen(
-        command, stdout=subprocess.PIPE, stderr=subprocess.STDOUT, shell=True
-    )   # nosec
-=======
     return subprocess.Popen(command, stdout=subprocess.PIPE, stderr=subprocess.PIPE if pipe_errors else subprocess.STDOUT, shell=True) # nosec
->>>>>>> bcf8ef5f
 
 
 def _run_gsutil_command(command, gs_path, gunzip=False, user=None, pipe_errors=False):
