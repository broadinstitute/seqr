import logging
from slacker import Slacker
from settings import SLACK_TOKEN, BASE_URL
from django.core.mail import EmailMultiAlternatives
from django.utils.html import strip_tags

<<<<<<< HEAD
from seqr.views.utils.terra_api_utils import anvil_enabled, google_auth_enabled

=======
>>>>>>> 6142441e
logger = logging.getLogger(__name__)


def safe_post_to_slack(channel, message):
    try:
        _post_to_slack(channel, message)
    except Exception as e:
        logger.error('Slack error: {}: Original message in channel ({}) - {}'.format(e, channel, message))


def _post_to_slack(channel, message):
    if not SLACK_TOKEN:
        logger.info(message)
        return None

    slack = Slacker(SLACK_TOKEN)
    response = slack.chat.post_message(
        channel, message, as_user=False, icon_emoji=":beaker:", username="Beaker (engineering-minion)",
    )
    return response.raw


def send_welcome_email(user, referrer):
    if google_auth_enabled():
        setup_message = 'You can now log into seqr using your Google account:\n    {}login/google-oauth2'.format(BASE_URL)
    elif anvil_enabled():
        setup_message = 'Please make sure this account is registered in AnVIL by signing in to {} and registering.'.format(
            ANVIL_UI_URL
        )
        setup_message += ' Once you are registered in AnVIL, you will be able to access seqr at {}'.format(BASE_URL)
    else:
        setup_message = 'Please click this link to set up your account:\n    {}login/set_password/{}'.format(
            BASE_URL, user.password)

    email_content = """
    Hi there {full_name}--

    {referrer} has added you as a collaborator in seqr.

    {setup_message}

    Thanks!
    """.format(
        full_name=user.get_full_name(),
        referrer=referrer.get_full_name() or referrer.email,
        setup_message=setup_message,
    )
    user.email_user('Set up your seqr account', email_content, fail_silently=False)


def send_html_email(email_body, **kwargs):
    email_message = EmailMultiAlternatives(
        body=strip_tags(email_body),
        **kwargs,
    )
    email_message.attach_alternative(email_body, 'text/html')
    email_message.send()<|MERGE_RESOLUTION|>--- conflicted
+++ resolved
@@ -4,11 +4,8 @@
 from django.core.mail import EmailMultiAlternatives
 from django.utils.html import strip_tags
 
-<<<<<<< HEAD
-from seqr.views.utils.terra_api_utils import anvil_enabled, google_auth_enabled
+from seqr.views.utils.terra_api_utils import google_auth_enabled
 
-=======
->>>>>>> 6142441e
 logger = logging.getLogger(__name__)
 
 
@@ -34,11 +31,6 @@
 def send_welcome_email(user, referrer):
     if google_auth_enabled():
         setup_message = 'You can now log into seqr using your Google account:\n    {}login/google-oauth2'.format(BASE_URL)
-    elif anvil_enabled():
-        setup_message = 'Please make sure this account is registered in AnVIL by signing in to {} and registering.'.format(
-            ANVIL_UI_URL
-        )
-        setup_message += ' Once you are registered in AnVIL, you will be able to access seqr at {}'.format(BASE_URL)
     else:
         setup_message = 'Please click this link to set up your account:\n    {}login/set_password/{}'.format(
             BASE_URL, user.password)
