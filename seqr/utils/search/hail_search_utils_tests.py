from copy import deepcopy
from django.test import TestCase
import json
import mock
from requests import HTTPError
import responses

from seqr.models import Family, Project
from seqr.utils.search.utils import get_variant_query_gene_counts, query_variants, get_single_variant, \
    get_variants_for_variant_ids, variant_lookup, sv_variant_lookup, InvalidSearchException
from seqr.utils.search.search_utils_tests import SearchTestHelper
from hail_search.test_utils import get_hail_search_body, EXPECTED_SAMPLE_DATA, FAMILY_1_SAMPLE_DATA, \
    FAMILY_2_ALL_SAMPLE_DATA, ALL_AFFECTED_SAMPLE_DATA, CUSTOM_AFFECTED_SAMPLE_DATA, HAIL_BACKEND_VARIANTS, \
    LOCATION_SEARCH, EXCLUDE_LOCATION_SEARCH, VARIANT_ID_SEARCH, RSID_SEARCH, GENE_COUNTS, FAMILY_2_VARIANT_SAMPLE_DATA, \
    FAMILY_2_MITO_SAMPLE_DATA, EXPECTED_SAMPLE_DATA_WITH_SEX, VARIANT_LOOKUP_VARIANT, MULTI_PROJECT_SAMPLE_DATA, \
    GCNV_VARIANT4, SV_VARIANT2, SV_VARIANT4
MOCK_HOST = 'http://test-hail-host'

SV_WGS_SAMPLE_DATA = [{
    'individual_guid': 'I000018_na21234', 'family_guid': 'F000014_14', 'project_guid': 'R0004_non_analyst_project',
    'affected': 'A', 'sample_id': 'NA21234',
}]

EXPECTED_MITO_SAMPLE_DATA = deepcopy(FAMILY_2_MITO_SAMPLE_DATA)
EXPECTED_MITO_SAMPLE_DATA['MITO'][0].update({'individual_guid': 'I000004_hg00731', 'sample_id': 'HG00731', 'affected': 'A'})

ALL_EXPECTED_SAMPLE_DATA = {**EXPECTED_SAMPLE_DATA, **EXPECTED_MITO_SAMPLE_DATA}


@mock.patch('seqr.utils.search.hail_search_utils.HAIL_BACKEND_SERVICE_HOSTNAME', MOCK_HOST)
class HailSearchUtilsTests(SearchTestHelper, TestCase):
    databases = '__all__'
    fixtures = ['users', '1kg_project', 'reference_data']

    def setUp(self):
        Project.objects.update(genome_version='37')
        super(HailSearchUtilsTests, self).set_up()
        responses.add(responses.POST, f'{MOCK_HOST}:5000/search', status=200, json={
            'results': HAIL_BACKEND_VARIANTS, 'total': 5,
        })

    def _test_minimal_search_call(self, expected_search_body=None, call_offset=-1, url_path='search', sample_data=ALL_EXPECTED_SAMPLE_DATA, **kwargs):
        expected_search = expected_search_body or get_hail_search_body(genome_version='GRCh37', sample_data=sample_data, **kwargs)

<<<<<<< HEAD
        executed_request = responses.calls[-1].request
        self.assertEqual(executed_request.headers.get('From'), 'seqr+test_user@populationgenomics.org.au')
=======
        executed_request = responses.calls[call_offset].request
        self.assertEqual(executed_request.headers.get('From'), 'test_user@broadinstitute.org')
        self.assertEqual(executed_request.url.split('/')[-1], url_path)
>>>>>>> cd486090
        self.assertDictEqual(json.loads(executed_request.body), expected_search)

    def _test_expected_search_call(self, search_fields=None, gene_ids=None, intervals=None, exclude_intervals= None,
                                   rs_ids=None, variant_ids=None, dataset_type=None, secondary_dataset_type=None,
                                   frequencies=None, custom_query=None, inheritance_mode='de_novo', inheritance_filter=None,
                                   quality_filter=None, sort='xpos', sort_metadata=None, **kwargs):

        expected_search = {
            'sort': sort,
            'sort_metadata': sort_metadata,
            'inheritance_mode': inheritance_mode,
            'inheritance_filter': inheritance_filter or {},
            'dataset_type': dataset_type,
            'secondary_dataset_type': secondary_dataset_type,
            'frequencies': frequencies,
            'quality_filter': quality_filter,
            'custom_query': custom_query,
            'intervals': intervals,
            'exclude_intervals': exclude_intervals,
            'gene_ids': gene_ids,
            'variant_ids': variant_ids,
            'rs_ids': rs_ids,
        }
        expected_search.update({field: self.search_model.search[field] for field in search_fields or []})

        self._test_minimal_search_call(**expected_search, **kwargs)

    @mock.patch('seqr.utils.search.hail_search_utils.MAX_FAMILY_COUNTS', {'WES': 2, 'WGS': 1})
    @responses.activate
    def test_query_variants(self):
        variants, total = query_variants(self.results_model, user=self.user)
        self.assertListEqual(variants, HAIL_BACKEND_VARIANTS)
        self.assertEqual(total, 5)
        self.assert_cached_results({'all_results': HAIL_BACKEND_VARIANTS, 'total_results': 5})
        self._test_expected_search_call()

        variants, _ = query_variants(
            self.results_model, user=self.user, sort='cadd', skip_genotype_filter=True, page=2, num_results=1,
        )
        self.assertListEqual(variants, HAIL_BACKEND_VARIANTS[1:])
        self._test_expected_search_call(sort='cadd', num_results=2)

        raw_variant_locus = '1-10439-AC-A,1-91511686-TCA-G'
        self.search_model.search['locus'] = {'rawVariantItems': raw_variant_locus}
        query_variants(self.results_model, user=self.user, sort='in_omim')
        self._test_expected_search_call(
            num_results=2,  dataset_type='SNV_INDEL', sample_data={'SNV_INDEL': EXPECTED_SAMPLE_DATA['SNV_INDEL']},
            sort='in_omim', sort_metadata=['ENSG00000223972', 'ENSG00000135953'],
            **VARIANT_ID_SEARCH,
        )

        self.search_model.search['locus']['rawVariantItems'] = 'rs1801131'
        query_variants(self.results_model, user=self.user, sort='constraint')
        self._test_expected_search_call(
            sort='constraint', sort_metadata={'ENSG00000223972': 2}, **RSID_SEARCH,
        )

        raw_locus = 'CDC7, chr2:1234-5678, chr7:100-10100%10, ENSG00000177000'
        self.search_model.search['locus']['rawItems'] = raw_locus
        query_variants(self.results_model, user=self.user)
        self._test_expected_search_call(**LOCATION_SEARCH, sample_data=EXPECTED_SAMPLE_DATA)

        self.search_model.search['locus']['excludeLocations'] = True
        query_variants(self.results_model, user=self.user)
        self._test_expected_search_call(**EXCLUDE_LOCATION_SEARCH)

        self.search_model.search = {
            'inheritance': {'mode': 'recessive', 'filter': {'affected': {
                'I000004_hg00731': 'N', 'I000005_hg00732': 'A', 'I000006_hg00733': 'U',
            }}}, 'annotations': {'frameshift': ['frameshift_variant']},
        }
        query_variants(self.results_model, user=self.user)
        self._test_expected_search_call(
            inheritance_mode='recessive', dataset_type='SNV_INDEL', secondary_dataset_type=None,
            search_fields=['annotations'], sample_data=CUSTOM_AFFECTED_SAMPLE_DATA,
        )

        self.search_model.search['inheritance']['filter'] = {}
        self.search_model.search['annotations_secondary'] = self.search_model.search['annotations']
        sv_annotations = {'structural_consequence': ['LOF']}
        self.search_model.search['annotations'] = sv_annotations
        query_variants(self.results_model, user=self.user)
        self._test_expected_search_call(
            inheritance_mode='recessive', dataset_type='SV', secondary_dataset_type='SNV_INDEL',
            search_fields=['annotations', 'annotations_secondary'], sample_data=EXPECTED_SAMPLE_DATA,
        )

        self.search_model.search['annotations'] = self.search_model.search['annotations_secondary']
        self.search_model.search['annotations_secondary'] = sv_annotations
        query_variants(self.results_model, user=self.user)
        self._test_expected_search_call(
            inheritance_mode='recessive', dataset_type='SNV_INDEL', secondary_dataset_type='SV',
            search_fields=['annotations', 'annotations_secondary']
        )

        self.search_model.search['annotations_secondary'].update({'SCREEN': ['dELS', 'DNase-only']})
        query_variants(self.results_model, user=self.user)
        self._test_expected_search_call(
            inheritance_mode='recessive', dataset_type='SNV_INDEL', secondary_dataset_type='ALL',
            search_fields=['annotations', 'annotations_secondary']
        )

        self.search_model.search['annotations_secondary']['structural_consequence'] = []
        query_variants(self.results_model, user=self.user)
        self._test_expected_search_call(
            inheritance_mode='recessive', dataset_type='SNV_INDEL', secondary_dataset_type='SNV_INDEL',
            search_fields=['annotations', 'annotations_secondary'], omit_sample_type='SV_WES',
        )

        self.search_model.search['inheritance']['mode'] = 'x_linked_recessive'
        query_variants(self.results_model, user=self.user)
        self._test_expected_search_call(
            inheritance_mode='x_linked_recessive', dataset_type='SNV_INDEL', secondary_dataset_type='SNV_INDEL',
            search_fields=['annotations', 'annotations_secondary'], sample_data=EXPECTED_SAMPLE_DATA_WITH_SEX,
            omit_sample_type='SV_WES',
        )

        self.results_model.families.set(Family.objects.filter(id__in=[2, 11, 14]))
        with self.assertRaises(InvalidSearchException) as cm:
            query_variants(self.results_model, user=self.user)
        self.assertEqual(str(cm.exception), 'Location must be specified to search across multiple projects')

        self.search_model.search = {'inheritance': {'mode': 'de_novo'}, 'annotations': {'structural_consequence': ['LOF']}}
        query_variants(self.results_model, user=self.user)
        sv_sample_data = {
            'SV_WES': FAMILY_2_VARIANT_SAMPLE_DATA['SNV_INDEL'],
            'SV_WGS': SV_WGS_SAMPLE_DATA,
        }
        self._test_expected_search_call(search_fields=['annotations'], dataset_type='SV', sample_data=sv_sample_data)

        del self.search_model.search['annotations']
        self.search_model.search['locus'] = {'rawVariantItems': raw_variant_locus}
        query_variants(self.results_model, user=self.user)
        self._test_expected_search_call(**VARIANT_ID_SEARCH, num_results=2,  dataset_type='SNV_INDEL', sample_data=MULTI_PROJECT_SAMPLE_DATA)

        self.search_model.search['locus'] = {'rawItems': 'M:10-100 '}
        query_variants(self.results_model, user=self.user)
        self._test_expected_search_call(intervals=['M:10-100'], sample_data=EXPECTED_MITO_SAMPLE_DATA)

        self.search_model.search['locus']['rawItems'] += raw_locus
        query_variants(self.results_model, user=self.user)
        self._test_expected_search_call(
            gene_ids=LOCATION_SEARCH['gene_ids'],
            intervals=['M:10-100'] + LOCATION_SEARCH['intervals'],
            sample_data={**MULTI_PROJECT_SAMPLE_DATA, **sv_sample_data, **EXPECTED_MITO_SAMPLE_DATA},
        )

        self.search_model.search['locus']['rawItems'] = raw_locus
        query_variants(self.results_model, user=self.user)
        self._test_expected_search_call(**LOCATION_SEARCH, sample_data={**MULTI_PROJECT_SAMPLE_DATA, **sv_sample_data})

        self.results_model.families.set(Family.objects.filter(project_id=1))
        query_variants(self.results_model, user=self.user)
        self._test_expected_search_call(**LOCATION_SEARCH, sample_data={
            'SNV_INDEL': FAMILY_1_SAMPLE_DATA['SNV_INDEL'] + EXPECTED_SAMPLE_DATA['SNV_INDEL'],
            'SV_WES': sv_sample_data['SV_WES'],
        })

        del self.search_model.search['locus']
        with self.assertRaises(InvalidSearchException) as cm:
            query_variants(self.results_model, user=self.user)
        self.assertEqual(str(cm.exception), 'Location must be specified to search across multiple families in large projects')

        quality_filter = {'min_ab': 10, 'min_gq': 15, 'vcf_filter': 'pass'}
        freq_filter = {'callset': {'af': 0.1}, 'gnomad_genomes': {'af': 0.01, 'ac': 3, 'hh': 3}}
        custom_query = {'term': {'customFlag': 'flagVal'}}
        genotype_filter = {'genotype': {'I000001_na19675': 'ref_alt'}}
        self.search_model.search = deepcopy({
            'inheritance': {'mode': 'any_affected', 'filter': genotype_filter},
            'freqs': freq_filter,
            'qualityFilter': quality_filter,
            'in_silico': {'cadd': '11.5', 'sift': 'D'},
            'customQuery': custom_query,
        })
        self.results_model.families.set(Family.objects.filter(guid='F000001_1'))
        query_variants(self.results_model, user=self.user, sort='prioritized_gene')
        expected_freq_filter = {'seqr': freq_filter['callset'], 'gnomad_genomes': freq_filter['gnomad_genomes']}
        self._test_expected_search_call(
            inheritance_mode=None, inheritance_filter=genotype_filter, sample_data=FAMILY_1_SAMPLE_DATA,
            search_fields=['in_silico'], frequencies=expected_freq_filter, quality_filter=quality_filter, custom_query=custom_query,
            sort='prioritized_gene', sort_metadata={'ENSG00000268903': 1, 'ENSG00000268904': 11},
        )

        responses.add(responses.POST, f'{MOCK_HOST}:5000/search', status=400, body='Bad Search Error')
        with self.assertRaises(HTTPError) as cm:
            query_variants(self.results_model, user=self.user)
        self.assertEqual(cm.exception.response.status_code, 400)
        self.assertEqual(str(cm.exception), 'Bad Search Error')

    @responses.activate
    def test_get_variant_query_gene_counts(self):
        responses.add(responses.POST, f'{MOCK_HOST}:5000/gene_counts', json=GENE_COUNTS, status=200)

        gene_counts = get_variant_query_gene_counts(self.results_model, self.user)
        self.assertDictEqual(gene_counts, GENE_COUNTS)
        self.assert_cached_results({'gene_aggs': gene_counts})
        self._test_expected_search_call(url_path='gene_counts', sort=None)

    @responses.activate
    def test_variant_lookup(self):
        responses.add(responses.POST, f'{MOCK_HOST}:5000/lookup', status=200, json=VARIANT_LOOKUP_VARIANT)
        variant = variant_lookup(self.user, ('1', 10439, 'AC', 'A'), genome_version='37', foo='bar')
        self.assertDictEqual(variant, VARIANT_LOOKUP_VARIANT)
        self._test_minimal_search_call(url_path='lookup', expected_search_body={
            'variant_id': ['1', 10439, 'AC', 'A'], 'genome_version': 'GRCh37', 'foo': 'bar', 'data_type': 'SNV_INDEL',
        })

        responses.add(responses.POST, f'{MOCK_HOST}:5000/lookup', status=404)
        with self.assertRaises(HTTPError) as cm:
            variant_lookup(self.user, ('1', 10439, 'AC', 'A'))
        self.assertEqual(cm.exception.response.status_code, 404)
        self.assertEqual(str(cm.exception), 'Variant not present in seqr')
        self._test_minimal_search_call(url_path='lookup', expected_search_body={
            'variant_id': ['1', 10439, 'AC', 'A'], 'genome_version': 'GRCh38', 'data_type': 'SNV_INDEL',
        })

    @responses.activate
    def test_sv_variant_lookup(self):
        sv_families = Family.objects.filter(id__in=[2, 14])
        with self.assertRaises(InvalidSearchException) as cm:
            sv_variant_lookup(self.user, 'suffix_140608_DUP', sv_families)
        self.assertEqual(str(cm.exception), 'Sample type must be specified to look up a structural variant')

        responses.add(responses.POST, f'{MOCK_HOST}:5000/lookup', status=200, json=GCNV_VARIANT4)
        variants = sv_variant_lookup(self.user, 'suffix_140608_DUP', sv_families, sample_type='WES')
        self.assertListEqual(variants, [GCNV_VARIANT4] + HAIL_BACKEND_VARIANTS)
        self._test_minimal_search_call(url_path='lookup', call_offset=-2, expected_search_body={
            'variant_id': 'suffix_140608_DUP', 'genome_version': 'GRCh38', 'data_type': 'SV_WES',
            'sample_data': ALL_AFFECTED_SAMPLE_DATA['SV_WES']
        })
        self._test_minimal_search_call(expected_search_body={
            'genome_version': 'GRCh38', 'data_type': 'SV_WES', 'annotations': {'structural': ['DEL', 'gCNV_DEL']},
            'padded_interval': {'chrom': '17', 'start': 38721781, 'end': 38735703, 'padding': 0.2},
            'sample_data': {'SV_WGS': SV_WGS_SAMPLE_DATA},
        })

        # No second lookup call is made for non DELs/DUPs
        responses.add(responses.POST, f'{MOCK_HOST}:5000/lookup', status=200, json=SV_VARIANT2)
        variants = sv_variant_lookup(self.user, 'cohort_2911.chr1.final_cleanup_INS_chr1_160', sv_families, sample_type='WGS')
        self._test_minimal_search_call(url_path='lookup', expected_search_body={
            'variant_id': 'cohort_2911.chr1.final_cleanup_INS_chr1_160', 'genome_version': 'GRCh38', 'data_type': 'SV_WGS',
            'sample_data': SV_WGS_SAMPLE_DATA
        })
        self.assertListEqual(variants, [SV_VARIANT2])

        responses.add(responses.POST, f'{MOCK_HOST}:5000/lookup', status=404)
        with self.assertRaises(HTTPError) as cm:
            sv_variant_lookup(self.user, 'suffix_140608_DUP', sv_families, sample_type='WES')
        self.assertEqual(cm.exception.response.status_code, 404)
        self.assertEqual(str(cm.exception), 'Variant not present in seqr')

    @responses.activate
    def test_get_single_variant(self):
        variant = get_single_variant(self.families, '2-103343353-GAGA-G', user=self.user)
        self.assertDictEqual(variant, HAIL_BACKEND_VARIANTS[0])
        self._test_minimal_search_call(
            variant_ids=[['2', 103343353, 'GAGA', 'G']], variant_keys=[],
            num_results=1, sample_data={'SNV_INDEL': ALL_AFFECTED_SAMPLE_DATA['SNV_INDEL']})

        get_single_variant(self.families, 'prefix_19107_DEL', user=self.user)
        self._test_minimal_search_call(
            variant_ids=[], variant_keys=['prefix_19107_DEL'],
            num_results=1, sample_data=EXPECTED_SAMPLE_DATA, omit_sample_type='SNV_INDEL')

        get_single_variant(self.families, 'M-10195-C-A', user=self.user)
        self._test_minimal_search_call(
            variant_ids=[['M', 10195, 'C', 'A']], variant_keys=[],
            num_results=1, sample_data=EXPECTED_MITO_SAMPLE_DATA)

        with self.assertRaises(InvalidSearchException) as cm:
            get_single_variant(self.families, '1-91502721-G-A', user=self.user, return_all_queried_families=True)
        self.assertEqual(
            str(cm.exception),
            'Unable to return all families for the following variants: 1-38724419-T-G (F000003_3; F000005_5), 1-91502721-G-A (F000005_5)',
        )

        get_single_variant(self.families.filter(guid='F000002_2'), '2-103343353-GAGA-G', user=self.user, return_all_queried_families=True)
        self._test_minimal_search_call(
            variant_ids=[['2', 103343353, 'GAGA', 'G']], variant_keys=[],
            num_results=1, sample_data=FAMILY_2_VARIANT_SAMPLE_DATA)

        responses.add(responses.POST, f'{MOCK_HOST}:5000/search', status=200, json={'results': [], 'total': 0})
        with self.assertRaises(InvalidSearchException) as cm:
            get_single_variant(self.families, '10-10334333-A-G', user=self.user)
        self.assertEqual(str(cm.exception), 'Variant 10-10334333-A-G not found')

    @responses.activate
    def test_get_variants_for_variant_ids(self):
        variant_ids = ['2-103343353-GAGA-G', '1-248367227-TC-T', 'prefix-938_DEL']
        get_variants_for_variant_ids(self.families, variant_ids, user=self.user)
        expected_sample_data = {k: ALL_AFFECTED_SAMPLE_DATA[k] for k in ['SNV_INDEL', 'SV_WES']}
        self._test_minimal_search_call(
            variant_ids=[['2', 103343353, 'GAGA', 'G'], ['1', 248367227, 'TC', 'T']],
            variant_keys=['prefix-938_DEL'],
            num_results=3, sample_data=expected_sample_data)

        del expected_sample_data['SV_WES']
        get_variants_for_variant_ids(self.families, variant_ids, user=self.user, dataset_type='SNV_INDEL')
        self._test_minimal_search_call(
            variant_ids=[['2', 103343353, 'GAGA', 'G'], ['1', 248367227, 'TC', 'T']],
            variant_keys=[],
            num_results=2, sample_data=expected_sample_data)<|MERGE_RESOLUTION|>--- conflicted
+++ resolved
@@ -42,14 +42,9 @@
     def _test_minimal_search_call(self, expected_search_body=None, call_offset=-1, url_path='search', sample_data=ALL_EXPECTED_SAMPLE_DATA, **kwargs):
         expected_search = expected_search_body or get_hail_search_body(genome_version='GRCh37', sample_data=sample_data, **kwargs)
 
-<<<<<<< HEAD
-        executed_request = responses.calls[-1].request
+        executed_request = responses.calls[call_offset].request
         self.assertEqual(executed_request.headers.get('From'), 'seqr+test_user@populationgenomics.org.au')
-=======
-        executed_request = responses.calls[call_offset].request
-        self.assertEqual(executed_request.headers.get('From'), 'test_user@broadinstitute.org')
         self.assertEqual(executed_request.url.split('/')[-1], url_path)
->>>>>>> cd486090
         self.assertDictEqual(json.loads(executed_request.body), expected_search)
 
     def _test_expected_search_call(self, search_fields=None, gene_ids=None, intervals=None, exclude_intervals= None,
