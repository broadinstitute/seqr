from datetime import timedelta
from django.contrib.auth.models import User
from django.test import TestCase
import json
import mock

from clickhouse_search.test_utils import VARIANT1, VARIANT2, VARIANT3, VARIANT4, PROJECT_2_VARIANT2, format_cached_variant
from hail_search.test_utils import GENE_COUNTS, VARIANT_LOOKUP_VARIANT, SV_VARIANT4, SV_VARIANT1
from seqr.models import Project, Family, Sample, VariantSearch, VariantSearchResults
from seqr.views.utils.json_utils import DjangoJSONEncoderWithSets
from seqr.utils.search.utils import get_single_variant, get_variants_for_variant_ids, get_variant_query_gene_counts, \
    query_variants, variant_lookup, sv_variant_lookup, InvalidSearchException
from seqr.views.utils.test_utils import PARSED_VARIANTS, PARSED_COMPOUND_HET_VARIANTS_MULTI_PROJECT, GENE_FIELDS

SV_SAMPLES = ['S000145_hg00731', 'S000146_hg00732', 'S000148_hg00733']
MITO_SAMPLES = ['S000149_hg00733']
NON_SNP_INDEL_SAMPLES = SV_SAMPLES + MITO_SAMPLES

class SearchTestHelper(object):

    def set_up(self):
        patcher = mock.patch('seqr.utils.redis_utils.redis.StrictRedis')
        self.mock_redis = patcher.start().return_value
        self.addCleanup(patcher.stop)

        self.families = Family.objects.filter(guid__in=['F000003_3', 'F000002_2', 'F000005_5'])
        self.user = User.objects.get(username='test_user')

        self.search_model = VariantSearch.objects.create(search={'inheritance': {'mode': 'de_novo'}})
        self.results_model = VariantSearchResults.objects.create(variant_search=self.search_model)
        self.results_model.families.set(self.families)

    def set_cache(self, cached):
        self.mock_redis.get.return_value = json.dumps(cached)

    def assert_cached_results(self, expected_results, sort='xpos', cache_key=None):
        cache_key = cache_key or f'search_results__{self.results_model.guid}__{sort}'
        self.mock_redis.set.assert_called_with(cache_key, mock.ANY)
        self.assertEqual(json.loads(self.mock_redis.set.call_args.args[1]), expected_results)
        self.mock_redis.expire.assert_called_with(cache_key, timedelta(weeks=2))


class SearchUtilsTests(SearchTestHelper):

    CACHED_VARIANTS = PARSED_VARIANTS + PARSED_VARIANTS

    def set_up(self):
        super(SearchUtilsTests, self).set_up()

        self.non_affected_search_samples = Sample.objects.filter(guid__in=[
             'S000137_na20874',
        ])
        self.affected_search_samples = Sample.objects.filter(guid__in=[
            'S000132_hg00731', 'S000133_hg00732', 'S000134_hg00733', 'S000135_na20870',
            'S000145_hg00731', 'S000146_hg00732', 'S000148_hg00733', 'S000149_hg00733',
        ])
        self.search_samples = list(self.affected_search_samples) + list(self.non_affected_search_samples)

    def test_variant_lookup(self, mock_variant_lookup):
        mock_variant_lookup.return_value = VARIANT_LOOKUP_VARIANT
        variant = variant_lookup(self.user, ('1', 10439, 'AC', 'A'), genome_version='38')
        self.assertDictEqual(variant, VARIANT_LOOKUP_VARIANT)
        mock_variant_lookup.assert_called_with(self.user, ('1', 10439, 'AC', 'A'), 'SNV_INDEL', genome_version='38')
        cache_key = "variant_lookup_results__('1', 10439, 'AC', 'A')__38__"
        self.assert_cached_results(variant, cache_key=cache_key)

        mock_variant_lookup.reset_mock()
        self.set_cache(variant)
        cached_variant = variant_lookup(self.user, ('1', 10439, 'AC', 'A'), genome_version='38')
        self.assertDictEqual(variant, cached_variant)
        mock_variant_lookup.assert_not_called()
        self.mock_redis.get.assert_called_with(cache_key)

    def test_sv_variant_lookup(self, mock_sv_variant_lookup, mock_get_variants):
        mock_sv_variant_lookup.return_value = SV_VARIANT4
        def _mock_get_variants(samples, search, user, previous_search_results, genome_version, **kwargs):
            previous_search_results['all_results'] = [SV_VARIANT1]
        mock_get_variants.side_effect = _mock_get_variants
        variants = sv_variant_lookup(self.user, 'phase2_DEL_chr14_4640', self.families, genome_version='38', sample_type='WGS')
        self.assertListEqual(variants, [SV_VARIANT4, SV_VARIANT1])
        mock_sv_variant_lookup.assert_called_with(
            self.user, 'phase2_DEL_chr14_4640', 'SV_WGS', genome_version='38', samples=mock.ANY)
        mock_get_variants.assert_called_with(mock.ANY, {
            'parsed_locus': {'padded_interval': {'chrom': '14', 'start': 106694244, 'end': 106740587, 'padding': 0.2}},
            'annotations': {'structural': ['DEL', 'gCNV_DEL']},
        }, self.user, mock.ANY, '38')
        cache_key = 'variant_lookup_results__phase2_DEL_chr14_4640__38__test_user'
        self.assert_cached_results(variants, cache_key=cache_key)
        expected_samples = {s for s in self.search_samples if s.guid in SV_SAMPLES}
        self.assertSetEqual(set(mock_get_variants.call_args.args[0]), expected_samples)
        self.assertListEqual(list(mock_sv_variant_lookup.call_args.kwargs['samples']), [])

        mock_sv_variant_lookup.reset_mock()
        self.set_cache(variants)
        cached_variant = sv_variant_lookup(self.user, 'phase2_DEL_chr14_4640', self.families, genome_version='38')
        self.assertListEqual(variants, cached_variant)
        mock_sv_variant_lookup.assert_not_called()
        self.mock_redis.get.assert_called_with(cache_key)

    def test_get_single_variant(self, mock_get_variants_for_ids):
        mock_get_variants_for_ids.return_value = [PARSED_VARIANTS[0]]
        variant = get_single_variant(self.families, '2-103343353-GAGA-G', user=self.user)
        self.assertDictEqual(variant, PARSED_VARIANTS[0])
        mock_get_variants_for_ids.assert_called_with(
            mock.ANY, '37', {'2-103343353-GAGA-G': ('2', 103343353, 'GAGA', 'G')}, self.user, return_all_queried_families=False,
            user_email=None,
        )
        expected_samples = {s for s in self.search_samples if s.guid not in NON_SNP_INDEL_SAMPLES}
        self.assertSetEqual(set(mock_get_variants_for_ids.call_args.args[0]), expected_samples)

        get_single_variant(self.families, '2-103343353-GAGA-G', user=self.user, return_all_queried_families=True)
        mock_get_variants_for_ids.assert_called_with(
            mock.ANY, '37', {'2-103343353-GAGA-G': ('2', 103343353, 'GAGA', 'G')}, self.user, return_all_queried_families=True,
            user_email=None,
        )
        self.assertSetEqual(set(mock_get_variants_for_ids.call_args.args[0]), expected_samples)

        get_single_variant(self.families, 'prefix_19107_DEL', user=self.user)
        mock_get_variants_for_ids.assert_called_with(
            mock.ANY, '37', {'prefix_19107_DEL': None}, self.user, return_all_queried_families=False, user_email=None,
        )
        expected_samples = {
            s for s in self.search_samples if s.guid in ['S000145_hg00731', 'S000146_hg00732', 'S000148_hg00733']
        }
        self.assertSetEqual(set(mock_get_variants_for_ids.call_args.args[0]), expected_samples)

        mock_get_variants_for_ids.return_value = []
        with self.assertRaises(InvalidSearchException) as cm:
            get_single_variant(self.families, '10-10334333-A-G')
        self.assertEqual(str(cm.exception), 'Variant 10-10334333-A-G not found')

    def test_get_variants_for_variant_ids(self, mock_get_variants_for_ids):
        variant_ids = ['2-103343353-GAGA-G', '1-248367227-TC-T', 'prefix-938_DEL', 'MT-10195-C-A']
        get_variants_for_variant_ids(self.families, variant_ids, user=self.user)
        mock_get_variants_for_ids.assert_called_with(mock.ANY, '37', {
            '2-103343353-GAGA-G': ('2', 103343353, 'GAGA', 'G'),
            '1-248367227-TC-T': ('1', 248367227, 'TC', 'T'),
            'MT-10195-C-A': ('M', 10195, 'C', 'A'),
            'prefix-938_DEL': None,
        }, self.user, user_email=None)
        self.assertSetEqual(set(mock_get_variants_for_ids.call_args.args[0]), set(self.search_samples))

        get_variants_for_variant_ids(
            self.families, variant_ids, user=self.user, dataset_type=Sample.DATASET_TYPE_VARIANT_CALLS)
        mock_get_variants_for_ids.assert_called_with(mock.ANY, '37', {
            '2-103343353-GAGA-G': ('2', 103343353, 'GAGA', 'G'),
            '1-248367227-TC-T': ('1', 248367227, 'TC', 'T'),
            'MT-10195-C-A': ('M', 10195, 'C', 'A'),
        }, self.user, user_email=None)
        skipped_samples = ['S000145_hg00731', 'S000146_hg00732', 'S000148_hg00733']
        expected_samples = {s for s in self.search_samples if s.guid not in skipped_samples}
        self.assertSetEqual(set(mock_get_variants_for_ids.call_args.args[0]), expected_samples)

        get_variants_for_variant_ids(
            self.families, variant_ids[:3], user=self.user, dataset_type=Sample.DATASET_TYPE_VARIANT_CALLS)
        mock_get_variants_for_ids.assert_called_with(mock.ANY, '37', {
            '2-103343353-GAGA-G': ('2', 103343353, 'GAGA', 'G'),
            '1-248367227-TC-T': ('1', 248367227, 'TC', 'T'),
        }, self.user, user_email=None)
        skipped_samples.append('S000149_hg00733')
        expected_samples = {s for s in self.search_samples if s.guid not in skipped_samples}
        self.assertSetEqual(set(mock_get_variants_for_ids.call_args.args[0]), expected_samples)

    @mock.patch('seqr.utils.search.utils.MAX_NO_LOCATION_COMP_HET_FAMILIES', 1)
    def _test_invalid_search_params(self, search_func):
        with self.assertRaises(InvalidSearchException) as cm:
            query_variants(self.results_model, user=self.user, page=200)
        self.assertEqual(str(cm.exception), 'Unable to load more than 10000 variants (20000 requested)')

        self.search_model.search['locus'] = {'rawVariantItems': 'chr2-A-C'}
        with self.assertRaises(InvalidSearchException) as cm:
            search_func(self.results_model, user=self.user)
        self.assertEqual(str(cm.exception), 'Invalid variants: chr2-A-C')

        self.search_model.search['locus']['rawVariantItems'] = 'rs9876,chr2-1234-A-C'
        with self.assertRaises(InvalidSearchException) as cm:
            search_func(self.results_model, user=self.user)
        self.assertEqual(str(cm.exception), 'Invalid variant notation: found both variant IDs and rsIDs')

        self.search_model.search['locus']['rawItems'] = 'chr27:1234-5678,2:40-400000000, ENSG00012345'
        with self.assertRaises(InvalidSearchException) as cm:
            search_func(self.results_model, user=self.user)
        self.assertEqual(str(cm.exception), 'Invalid genes/intervals: chr27:1234-5678, chr2:40-400000000, ENSG00012345')

        build_specific_genes = 'DDX11L1, OR4F29, ENSG00000223972, ENSG00000256186'
        self.search_model.search['locus']['rawItems'] = build_specific_genes
        with self.assertRaises(InvalidSearchException) as cm:
            search_func(self.results_model, user=self.user)
        self.assertEqual(str(cm.exception), 'Invalid genes/intervals: DDX11L1, ENSG00000223972')

        self.search_model.search['exclude'] = self.search_model.search['locus']
        with self.assertRaises(InvalidSearchException) as cm:
            search_func(self.results_model, user=self.user)
        self.assertEqual(str(cm.exception), 'Cannot specify both Location and Excluded Genes/Intervals')

        self.search_model.search['locus'] = {}
        with self.assertRaises(InvalidSearchException) as cm:
            search_func(self.results_model, user=self.user)
        self.assertEqual(str(cm.exception), 'Invalid genes/intervals: DDX11L1, ENSG00000223972')

        self.search_model.search['pathogenicity'] = {'clinvar': ['pathogenic', 'vus']}
        self.search_model.search['exclude'] = {'clinvar': ['benign', 'vus']}
        with self.assertRaises(InvalidSearchException) as cm:
            search_func(self.results_model, user=self.user)
        self.assertEqual(str(cm.exception), 'ClinVar pathogenicity vus is both included and excluded')

        self.search_model.search['exclude'] = {}
        self.search_model.search['inheritance'] = {'mode': 'recessive'}
        with self.assertRaises(InvalidSearchException) as cm:
            query_variants(self.results_model)
        self.assertEqual(str(cm.exception), 'Annotations must be specified to search for compound heterozygous variants')

        self.search_model.search['annotations'] = {'frameshift': ['frameshift_variant']}
        with self.assertRaises(InvalidSearchException) as cm:
            query_variants(self.results_model)
        self.assertEqual(
            str(cm.exception),
            'Location must be specified to search for compound heterozygous variants across many families')

        self.results_model.families.set([family for family in self.families if family.guid == 'F000005_5'])
        with self.assertRaises(InvalidSearchException) as cm:
            query_variants(self.results_model)
        self.assertEqual(
            str(cm.exception),
            'Inheritance based search is disabled in families with no data loaded for affected individuals',
        )

        self.results_model.families.set([family for family in self.families if family.guid == 'F000003_3'])
        self.search_model.search['annotations'] = {'structural': ['DEL']}
        self.search_model.search['pathogenicity'] = {}
        with self.assertRaises(InvalidSearchException) as cm:
            query_variants(self.results_model)
        self.assertEqual(str(cm.exception), 'Unable to search against dataset type "SV"')

        self.search_model.search['annotations_secondary'] = {'frameshift': ['frameshift_variant']}
        with self.assertRaises(InvalidSearchException) as cm:
            query_variants(self.results_model)
        self.assertEqual(
            str(cm.exception),
            'Unable to search for comp-het pairs with dataset type "SV". This may be because inheritance based search is disabled in families with no loaded affected individuals',
        )

        self.search_model.search['inheritance']['filter'] = {'affected': {'I000007_na20870': 'N'}}
        with self.assertRaises(InvalidSearchException) as cm:
            query_variants(self.results_model)
        self.assertEqual(
            str(cm.exception),
            'Inheritance based search is disabled in families with no data loaded for affected individuals',
        )

        self.search_model.search['inheritance']['mode'] = None
        with self.assertRaises(InvalidSearchException) as cm:
            query_variants(self.results_model, user=self.user)
        self.assertEqual(str(cm.exception), 'Inheritance must be specified if custom affected status is set')

        self.search_model.search['inheritance']['filter'] = {'genotype': {'I000004_hg00731': 'ref_ref'}}
        with self.assertRaises(InvalidSearchException) as cm:
            query_variants(self.results_model)
        self.assertEqual(str(cm.exception), 'Invalid custom inheritance')

        self.results_model.families.set(Family.objects.filter(family_id='no_individuals'))
        with self.assertRaises(InvalidSearchException) as cm:
            query_variants(self.results_model, user=self.user)
        self.assertEqual(str(cm.exception), 'No search data found for families no_individuals')

        self.results_model.families.set(Family.objects.all())
        self.search_model.search['annotations'] = None
        with self.assertRaises(InvalidSearchException) as cm:
            query_variants(self.results_model, user=self.user)
        self.assertEqual(
            str(cm.exception),
            'Searching across multiple genome builds is not supported. Remove projects with differing genome builds from search: 37 - 1kg project nåme with uniçøde, Test Reprocessed Project; 38 - Non-Analyst Project',
        )

        self.results_model.families.set(Family.objects.filter(guid='F000014_14'))
        self.search_model.search['locus']['rawItems'] = build_specific_genes
        with self.assertRaises(InvalidSearchException) as cm:
            search_func(self.results_model, user=self.user)
        self.assertEqual(str(cm.exception), 'Invalid genes/intervals: OR4F29, ENSG00000256186')

    def test_invalid_search_query_variants(self):
        with self.assertRaises(InvalidSearchException) as se:
            query_variants(self.results_model, sort='prioritized_gene', num_results=2)
        self.assertEqual(str(se.exception), 'Phenotype sort is only supported for single-family search.')

        self.set_cache({'total_results': 20000})
        with self.assertRaises(InvalidSearchException) as cm:
            query_variants(self.results_model, page=1, num_results=2, load_all=True)
        self.assertEqual(str(cm.exception), 'Unable to export more than 1000 variants (20000 requested)')

        self._test_invalid_search_params(query_variants)

    def _test_expected_search_call(self, mock_get_variants, results_cache, search_fields=None, has_gene_search=False,
                                   rs_ids=None, variant_ids=None, parsed_variant_ids=None, inheritance_mode='de_novo',
                                   dataset_type=None, secondary_dataset_type=None, omitted_sample_guids=None,
                                   exclude_locations=False, exclude=None, annotations=None, annotations_secondary=None, **kwargs):
        expected_search = {
            'inheritance_mode': inheritance_mode,
            'inheritance_filter': {},
            'parsed_locus': mock.ANY,
            'skipped_samples': mock.ANY,
            'dataset_type': mock.ANY,
            'secondary_dataset_type': secondary_dataset_type,
        }
        expected_search.update({field: self.search_model.search[field] for field in search_fields or []})
        if exclude:
            expected_search['exclude'] = exclude
        if annotations is not None:
            expected_search['annotations'] = annotations
        if annotations_secondary is not None:
            expected_search['annotations_secondary'] = annotations_secondary

        mock_get_variants.assert_called_with(mock.ANY, expected_search, self.user, results_cache, '37', **kwargs)
        self._assert_expected_search_samples(mock_get_variants, omitted_sample_guids, has_gene_search and not exclude_locations)

        gene_ids = intervals = None
        has_included_gene_search = has_gene_search and not exclude_locations
        if has_gene_search:
            gene_ids = ['ENSG00000186092', 'ENSG00000227232']
            intervals = [['2', 1234, 5678], ['7', 1, 11100], ['1', 14404, 29570], ['1', 65419, 71585]]
        self._assert_expected_search_locus(
            mock_get_variants.call_args.args[1], dataset_type='MITO_missing' if has_included_gene_search else dataset_type,
            gene_ids=gene_ids, intervals=intervals, rs_ids=rs_ids, variant_ids=variant_ids,
            parsed_variant_ids=parsed_variant_ids, exclude_locations=exclude_locations,
        )

    def _assert_expected_search_samples(self, mock_get_variants, omitted_sample_guids, has_gene_search):
        searched_samples = self.affected_search_samples
        non_affected_search_samples = self.non_affected_search_samples
        if omitted_sample_guids:
            searched_samples = searched_samples.exclude(guid__in=omitted_sample_guids)
            non_affected_search_samples = non_affected_search_samples.exclude(guid__in=omitted_sample_guids)
        if has_gene_search:
            searched_samples = searched_samples.exclude(guid__in=MITO_SAMPLES)
        self.assertSetEqual(set(mock_get_variants.call_args.args[0]), set(searched_samples))
        self.assertSetEqual(set(mock_get_variants.call_args.args[1]['skipped_samples']), set(non_affected_search_samples))


    def _assert_expected_search_locus(self, search_body, dataset_type, **parsed_locus):
        self.maxDiff = None
        self.assertDictEqual(search_body['parsed_locus'], parsed_locus)
        self.assertEqual(search_body['dataset_type'], dataset_type)


    def test_query_variants(self, mock_get_variants):
        def _mock_get_variants(families, search, user, previous_search_results, genome_version, **kwargs):
            previous_search_results['all_results'] = PARSED_VARIANTS
            previous_search_results['total_results'] = 5
            return PARSED_VARIANTS
        mock_get_variants.side_effect = _mock_get_variants

        variants, total = query_variants(self.results_model, user=self.user)
        self.assertListEqual(variants, PARSED_VARIANTS)
        self.assertEqual(total, 5)
        results_cache = {'all_results': PARSED_VARIANTS, 'total_results': 5}
        self.assert_cached_results(results_cache)
        self._test_expected_search_call(
            mock_get_variants, results_cache, sort='xpos', page=1, num_results=100, skip_genotype_filter=False,
        )

        query_variants(
            self.results_model, user=self.user, sort='cadd', skip_genotype_filter=True, page=3, num_results=10,
        )
        self._test_expected_search_call(
            mock_get_variants, results_cache, sort='cadd', page=3, num_results=10, skip_genotype_filter=True,
        )

        query_variants(self.results_model, user=self.user, load_all=True)
        self._test_expected_search_call(
            mock_get_variants, results_cache, sort='xpos', page=1, num_results=1000, skip_genotype_filter=False,
        )

        with mock.patch('seqr.utils.search.utils.MAX_EXPORT_VARIANTS', 4):
            with self.assertRaises(InvalidSearchException) as cm:
                query_variants(self.results_model, user=self.user, load_all=True)
        self.assertEqual(str(cm.exception), 'Unable to export more than 4 variants (5 requested)')
        self._test_expected_search_call(
            mock_get_variants, results_cache, sort='xpos', page=1, num_results=4, skip_genotype_filter=False,
        )

        self.set_cache({'total_results': 22})
        query_variants(self.results_model, user=self.user, load_all=True)
        self._test_expected_search_call(
            mock_get_variants, results_cache, sort='xpos', page=1, num_results=22, skip_genotype_filter=False,
        )

        self.search_model.search['locus'] = {'rawVariantItems': '1-248367227-TC-T,2-103343353-GAGA-G'}
        query_variants(self.results_model, user=self.user)
        self._test_expected_search_call(
            mock_get_variants, results_cache, sort='xpos', page=1, num_results=2, skip_genotype_filter=False,
            rs_ids=[],  variant_ids=['1-248367227-TC-T', '2-103343353-GAGA-G'],
            parsed_variant_ids=[('1', 248367227, 'TC', 'T'), ('2', 103343353, 'GAGA', 'G')], dataset_type='SNV_INDEL',
            omitted_sample_guids=['S000145_hg00731', 'S000146_hg00732', 'S000148_hg00733', 'S000149_hg00733'],
        )

        self.search_model.search['locus']['rawVariantItems'] = 'rs9876'
        query_variants(self.results_model, user=self.user)
        self._test_expected_search_call(
            mock_get_variants, results_cache, sort='xpos', page=1, num_results=100, skip_genotype_filter=False,
            rs_ids=['rs9876'], variant_ids=[], parsed_variant_ids=[], omitted_sample_guids=SV_SAMPLES, dataset_type='SNV_INDEL',
        )

        self.search_model.search['locus']['rawItems'] = 'WASH7P, chr2:1234-5678, chr7:100-10100%10, ENSG00000186092'
        query_variants(self.results_model, user=self.user)
        self._test_expected_search_call(
            mock_get_variants, results_cache, sort='xpos', page=1, num_results=100, skip_genotype_filter=False,
            has_gene_search=True,
        )

        locus = self.search_model.search.pop('locus')
        self.search_model.search['exclude'] = {'clinvar': ['benign'], 'rawItems': locus['rawItems']}
        query_variants(self.results_model, user=self.user)
        self._test_expected_search_call(
            mock_get_variants, results_cache, sort='xpos', page=1, num_results=100, skip_genotype_filter=False,
            has_gene_search=True, exclude_locations=True, exclude={'clinvar': ['benign']},
        )

        del self.search_model.search['exclude']['rawItems']
        self.search_model.search.update({'pathogenicity': {'clinvar': ['pathogenic', 'likely_pathogenic']},
                                         'annotations': {'frameshift': [], 'structural': []}})
        query_variants(self.results_model, user=self.user)
        self._test_expected_search_call(
            mock_get_variants, results_cache, sort='xpos', page=1, num_results=100, skip_genotype_filter=False,
            search_fields=['exclude', 'pathogenicity'], annotations={}, dataset_type='SNV_INDEL', omitted_sample_guids=SV_SAMPLES,
        )

        self.search_model.search = {
            'inheritance': {'mode': 'recessive'}, 'annotations': {'frameshift': ['frameshift_variant']},
        }
        query_variants(self.results_model, user=self.user)
        self._test_expected_search_call(
            mock_get_variants, results_cache, sort='xpos', page=1, num_results=100, skip_genotype_filter=False,
            inheritance_mode='recessive', dataset_type='SNV_INDEL', secondary_dataset_type=None,
            search_fields=['annotations'], omitted_sample_guids=['S000145_hg00731', 'S000146_hg00732', 'S000148_hg00733'],
        )

        self.search_model.search['annotations_secondary'] = {'structural_consequence': ['LOF']}
        query_variants(self.results_model, user=self.user)
        self._test_expected_search_call(
            mock_get_variants, results_cache, sort='xpos', page=1, num_results=100, skip_genotype_filter=False,
            inheritance_mode='recessive', dataset_type='SNV_INDEL', secondary_dataset_type='SV',
            search_fields=['annotations', 'annotations_secondary']
        )

        screen_annotations = {'SCREEN': ['dELS', 'DNase-only']}
        self.search_model.search['annotations_secondary'].update({'SCREEN': ['dELS', 'DNase-only']})
        query_variants(self.results_model, user=self.user)
        self._test_expected_search_call(
            mock_get_variants, results_cache, sort='xpos', page=1, num_results=100, skip_genotype_filter=False,
            inheritance_mode='recessive', dataset_type='SNV_INDEL', secondary_dataset_type='ALL',
            search_fields=['annotations', 'annotations_secondary']
        )

        self.search_model.search['annotations_secondary']['structural_consequence'] = []
        query_variants(self.results_model, user=self.user)
        self._test_expected_search_call(
            mock_get_variants, results_cache, sort='xpos', page=1, num_results=100, skip_genotype_filter=False,
            inheritance_mode='recessive', dataset_type='SNV_INDEL', secondary_dataset_type='SNV_INDEL',
            search_fields=['annotations'], annotations_secondary=screen_annotations,
            omitted_sample_guids=['S000145_hg00731', 'S000146_hg00732', 'S000148_hg00733'],
        )

    def test_cached_query_variants(self):
        self.set_cache({'total_results': 4, 'all_results': self.CACHED_VARIANTS})
        variants, total = query_variants(self.results_model, user=self.user)
        self._assert_expected_cached_variants(variants, 4)
        self.assertEqual(total, 4)

        variants, total = query_variants(self.results_model, user=self.user, num_results=2)
        self._assert_expected_cached_variants(variants, 2)
        self.assertEqual(total, 4)

    def _assert_expected_cached_variants(self, variants, num_results):
        self.assertListEqual(variants, self.CACHED_VARIANTS[:num_results])

    def test_invalid_search_get_variant_query_gene_counts(self):
        self._test_invalid_search_params(get_variant_query_gene_counts)

    def test_get_variant_query_gene_counts(self, mock_get_variants):
        def _mock_get_variants(families, search, user, previous_search_results, genome_version, **kwargs):
            previous_search_results['all_results'] = self.GENE_AGG_ALL_RESULTS
            return None
        def _mock_get_gene_counts(families, search, user, previous_search_results, genome_version, **kwargs):
            previous_search_results['gene_aggs'] = GENE_COUNTS
            return GENE_COUNTS

        mock_get_variants.side_effect = _mock_get_variants if hasattr(self, 'GENE_AGG_ALL_RESULTS') else _mock_get_gene_counts

        gene_counts = get_variant_query_gene_counts(self.results_model, self.user)
        self.assertDictEqual(gene_counts, GENE_COUNTS)
        results_cache = {'all_results': self.GENE_AGG_ALL_RESULTS} if hasattr(self, 'GENE_AGG_ALL_RESULTS') else  {'gene_aggs': gene_counts}
        self.assert_cached_results(results_cache)
        self._test_expected_search_call(
            mock_get_variants, results_cache, sort=None, num_results=100, gene_agg=True,
        )

    def test_cached_get_variant_query_gene_counts(self):
        cached_gene_counts = {
            'ENSG00000135953': {'total': 5, 'families': {'F000003_3': 2, 'F000002_2': 1, 'F000011_11': 4}},
            'ENSG00000228198': {'total': 5, 'families': {'F000003_3': 4, 'F000002_2': 1, 'F000011_11': 4}}
        }
        self.set_cache({'total_results': 5, 'gene_aggs': cached_gene_counts})
        gene_counts = get_variant_query_gene_counts(self.results_model, self.user)
        self.assertDictEqual(gene_counts, cached_gene_counts)


@mock.patch('clickhouse_search.search.CLICKHOUSE_SERVICE_HOSTNAME', '')
@mock.patch('seqr.utils.search.elasticsearch.es_utils.ELASTICSEARCH_SERVICE_HOSTNAME', 'testhost')
class ElasticsearchSearchUtilsTests(TestCase, SearchUtilsTests):
    databases = '__all__'
    fixtures = ['users', '1kg_project', 'reference_data']

    def setUp(self):
        self.set_up()

    def _assert_expected_search_locus(self, search_body, dataset_type, gene_ids=None, intervals=None, **kwargs):
        genes = None
        if gene_ids:
            genes = {
                gene_id: mock.ANY for gene_id in gene_ids
            }
            intervals = [
                {'chrom': '2', 'start': 1234, 'end': 5678, 'offset': None},
                {'chrom': '7', 'start': 100, 'end': 10100, 'offset': 0.1},
            ]

        dataset_type = None if dataset_type == 'MITO_missing' else dataset_type
        super()._assert_expected_search_locus(
            search_body, dataset_type, genes=genes, intervals=intervals, **kwargs,
        )

        if gene_ids:
            parsed_genes = search_body['parsed_locus']['genes']
            for gene in parsed_genes.values():
                self.assertSetEqual(set(gene.keys()), GENE_FIELDS)
            self.assertEqual(parsed_genes['ENSG00000227232']['geneSymbol'], 'WASH7P')
            self.assertEqual(parsed_genes['ENSG00000186092']['geneSymbol'], 'OR4F5')

    def _assert_expected_search_samples(self, mock_get_variants, omitted_sample_guids, has_gene_search):
        return super()._assert_expected_search_samples(mock_get_variants, omitted_sample_guids, False)

    def test_variant_lookup(self, *args, **kwargs):
        with self.assertRaises(InvalidSearchException) as cm:
            super().test_variant_lookup(mock.MagicMock())
        self.assertEqual(str(cm.exception), 'Lookup is disabled')

    def test_sv_variant_lookup(self, *args, **kwargs):
        with self.assertRaises(InvalidSearchException) as cm:
            super().test_sv_variant_lookup(mock.MagicMock(), mock.MagicMock())
        self.assertEqual(str(cm.exception), 'Lookup is disabled')

    @mock.patch('seqr.utils.search.utils.get_es_variants_for_variant_ids')
    def test_get_single_variant(self, mock_get_variants_for_ids):
        super(ElasticsearchSearchUtilsTests, self).test_get_single_variant(mock_get_variants_for_ids)

    @mock.patch('seqr.utils.search.utils.get_es_variants_for_variant_ids')
    def test_get_variants_for_variant_ids(self, mock_get_variants_for_ids):
        super(ElasticsearchSearchUtilsTests, self).test_get_variants_for_variant_ids(mock_get_variants_for_ids)

    @mock.patch('seqr.utils.search.utils.get_es_variants')
    def test_query_variants(self, mock_get_variants):
        super(ElasticsearchSearchUtilsTests, self).test_query_variants(mock_get_variants)

    def test_cached_query_variants(self):
        super(ElasticsearchSearchUtilsTests, self).test_cached_query_variants()

        self.set_cache({
            'grouped_results': [
                {'null': [PARSED_VARIANTS[0]]}, {'ENSG00000228198': PARSED_COMPOUND_HET_VARIANTS_MULTI_PROJECT},
                {'null': [PARSED_VARIANTS[1]]}
            ],
            'total_results': 3,
        })

        variants, total = query_variants(self.results_model, user=self.user)
        self.assertListEqual(variants, [PARSED_VARIANTS[0]] + [PARSED_COMPOUND_HET_VARIANTS_MULTI_PROJECT] + [PARSED_VARIANTS[1]])
        self.assertEqual(total, 3)

        variants, total = query_variants(self.results_model, user=self.user, num_results=2)
        self.assertListEqual(variants, [PARSED_VARIANTS[0]] + [PARSED_COMPOUND_HET_VARIANTS_MULTI_PROJECT])
        self.assertEqual(total, 3)

    @mock.patch('seqr.utils.search.utils.get_es_variants')
    def test_get_variant_query_gene_counts(self, mock_get_variants):
        super(ElasticsearchSearchUtilsTests, self).test_get_variant_query_gene_counts(mock_get_variants)

    def test_cached_get_variant_query_gene_counts(self):
        super(ElasticsearchSearchUtilsTests, self).test_cached_get_variant_query_gene_counts()

        self.set_cache({'all_results': PARSED_COMPOUND_HET_VARIANTS_MULTI_PROJECT, 'total_results': 2})
        gene_counts = get_variant_query_gene_counts(self.results_model, self.user)
        self.assertDictEqual(gene_counts, {
            'ENSG00000135953': {'total': 1, 'families': {'F000003_3': 1, 'F000011_11': 1}},
            'ENSG00000228198': {'total': 1, 'families': {'F000003_3': 1, 'F000011_11': 1}},
        })

        self.set_cache({
            'grouped_results': [
                {'null': [PARSED_VARIANTS[0]]}, {'ENSG00000228198': PARSED_COMPOUND_HET_VARIANTS_MULTI_PROJECT},
                {'null': [PARSED_VARIANTS[1]]}
            ],
            'loaded_variant_counts': {
                'test_index_second': {'loaded': 1, 'total': 1},
                'test_index_second_compound_het': {'total': 0, 'loaded': 0},
                'test_index': {'loaded': 1, 'total': 1},
                'test_index_compound_het': {'total': 2, 'loaded': 2},
            },
            'total_results': 4,
        })
        gene_counts = get_variant_query_gene_counts(self.results_model, self.user)
        self.assertDictEqual(gene_counts, {
            'ENSG00000135953': {'total': 2, 'families': {'F000003_3': 2, 'F000002_2': 1}},
            'ENSG00000228198': {'total': 2, 'families': {'F000003_3': 2, 'F000011_11': 2}}
        })


@mock.patch('clickhouse_search.search.CLICKHOUSE_SERVICE_HOSTNAME', '')
class HailSearchUtilsTests(TestCase, SearchUtilsTests):
    databases = '__all__'
    fixtures = ['users', '1kg_project', 'reference_data']

    def setUp(self):
        self.set_up()

    def _assert_expected_search_locus(self, *args, gene_ids=None, exclude_locations=None, parsed_variant_ids=None, variant_ids=None, **kwargs):
        super()._assert_expected_search_locus(
            *args, gene_ids=None if exclude_locations else gene_ids, variant_ids=parsed_variant_ids,
            exclude_intervals=exclude_locations, **kwargs,
        )

    @mock.patch('seqr.utils.search.utils.hail_variant_lookup')
    def test_variant_lookup(self, mock_variant_lookup):
        super(HailSearchUtilsTests, self).test_variant_lookup(mock_variant_lookup)

    @mock.patch('seqr.utils.search.utils.get_hail_variants')
    @mock.patch('seqr.utils.search.utils.hail_variant_lookup')
    def test_sv_variant_lookup(self, mock_sv_variant_lookup, mock_get_variants):
        super(HailSearchUtilsTests, self).test_sv_variant_lookup(mock_sv_variant_lookup, mock_get_variants)

    @mock.patch('seqr.utils.search.utils.get_hail_variants_for_variant_ids')
    def test_get_single_variant(self, mock_call):
        super(HailSearchUtilsTests, self).test_get_single_variant(mock_call)

    @mock.patch('seqr.utils.search.utils.get_hail_variants_for_variant_ids')
    def test_get_variants_for_variant_ids(self, mock_call):
        super(HailSearchUtilsTests, self).test_get_variants_for_variant_ids(mock_call)

    @mock.patch('seqr.utils.search.utils.get_hail_variants')
    def test_query_variants(self, mock_call):
        super(HailSearchUtilsTests, self).test_query_variants(mock_call)

    @mock.patch('seqr.utils.search.utils.get_hail_variants')
    def test_get_variant_query_gene_counts(self, mock_call):
        super(HailSearchUtilsTests, self).test_get_variant_query_gene_counts(mock_call)

    def test_cached_get_variant_query_gene_counts(self):
        super(HailSearchUtilsTests, self).test_cached_get_variant_query_gene_counts()

        self.set_cache({'all_results': [PARSED_COMPOUND_HET_VARIANTS_MULTI_PROJECT] + [SV_VARIANT1], 'total_results': 2})
        gene_counts = get_variant_query_gene_counts(self.results_model, self.user)
        self.assertDictEqual(gene_counts, {
            'ENSG00000135953': {'total': 2, 'families': {'F000003_3': 2, 'F000011_11': 2}},
            'ENSG00000228198': {'total': 2, 'families': {'F000003_3': 2, 'F000011_11': 2}},
            'ENSG00000171621': {'total': 1, 'families': {'F000011_11': 1}},
        })


@mock.patch('clickhouse_search.search.CLICKHOUSE_SERVICE_HOSTNAME', 'testhost')
class ClickhouseSearchUtilsTests(TestCase, SearchUtilsTests):
    databases = '__all__'
    fixtures = ['users', '1kg_project', 'reference_data', 'clickhouse_transcripts']

    PARSED_CACHED_VARIANTS = [VARIANT1, VARIANT2, VARIANT3, VARIANT4]
    CACHED_VARIANTS = [format_cached_variant(v) for v in PARSED_CACHED_VARIANTS]
    GENE_AGG_ALL_RESULTS = CACHED_VARIANTS + [format_cached_variant(PROJECT_2_VARIANT2)]

    def setUp(self):
        self.set_up()

    def _assert_expected_cached_variants(self, variants, num_results):
        self.assertListEqual(
            json.loads(json.dumps(variants, cls=DjangoJSONEncoderWithSets)),
            self.PARSED_CACHED_VARIANTS[:num_results],
        )

    def _assert_expected_search_locus(self, *args, gene_ids=None, intervals=None, exclude_locations=None, parsed_variant_ids=None, variant_ids=None, **kwargs):
        gene_ids = None if exclude_locations else gene_ids
        gene_intervals = None
        if gene_ids:
            gene_intervals = intervals[2:]
            intervals = intervals[:2]
        super()._assert_expected_search_locus(
            *args, gene_ids=gene_ids, gene_intervals=gene_intervals, intervals=intervals,
            variant_ids=parsed_variant_ids, exclude_intervals=exclude_locations, **kwargs,
        )

    @mock.patch('seqr.utils.search.utils.get_clickhouse_variants')
    def test_get_single_variant(self, mock_call):
        with self.assertRaises(NotImplementedError):
            super().test_get_single_variant(mock_call)

    @mock.patch('seqr.utils.search.utils.get_clickhouse_variants')
    def test_get_variants_for_variant_ids(self, mock_call):
        with self.assertRaises(NotImplementedError):
            super().test_get_variants_for_variant_ids(mock_call)

    @mock.patch('seqr.utils.search.utils.get_clickhouse_variants')
    def test_query_variants(self, mock_call):
        super().test_query_variants(mock_call)

    def test_cached_query_variants(self):
        Project.objects.filter(id=1).update(genome_version='38')
        super().test_cached_query_variants()

        cache_key_prefix = f'search_results__{self.results_model.guid}'
        self.mock_redis.get.side_effect = [None, json.dumps({'total_results': 4, 'all_results': self.CACHED_VARIANTS})]
        self.mock_redis.keys.return_value = [f'{cache_key_prefix}__xpos', f'{cache_key_prefix}__gnomad']

        variants, total = query_variants(self.results_model, user=self.user, sort='cadd')
        self.assertEqual(total, 4)
        self.assertListEqual(
            json.loads(json.dumps(variants, cls=DjangoJSONEncoderWithSets)),
            [VARIANT4, VARIANT2, VARIANT1, VARIANT3]
        )
        self.mock_redis.get.assert_has_calls([
            mock.call(f'{cache_key_prefix}__cadd'),
            mock.call(f'{cache_key_prefix}__xpos'),
        ])
        self.mock_redis.keys.assert_called_with(pattern=f'{cache_key_prefix}__*')
        self.assert_cached_results(
            {'all_results': [format_cached_variant(v) for v in [VARIANT4, VARIANT2, VARIANT1, VARIANT3]], 'total_results': 4},
            sort='cadd',
        )

    @mock.patch('seqr.utils.search.utils.get_clickhouse_variants')
    def test_get_variant_query_gene_counts(self, mock_call):
        super().test_get_variant_query_gene_counts(mock_call)

<<<<<<< HEAD
=======
    def test_cached_get_variant_query_gene_counts(self):
        super().test_cached_get_variant_query_gene_counts()

        self.set_cache({'all_results': self.CACHED_VARIANTS + [SV_VARIANT1], 'total_results': 5})
        gene_counts = get_variant_query_gene_counts(self.results_model, self.user)
        self.assertDictEqual(gene_counts, {
            'ENSG00000097046': {'total': 2, 'families': {'F000002_2': 2}},
            'ENSG00000177000': {'total': 2, 'families': {'F000002_2': 2}},
            'ENSG00000277258': {'total': 1, 'families': {'F000002_2': 1}},
            'ENSG00000171621': {'total': 1, 'families': {'F000011_11': 1}},
        })

>>>>>>> 0be55e99
    @mock.patch('seqr.utils.search.utils.clickhouse_variant_lookup')
    def test_variant_lookup(self, mock_call):
        super().test_variant_lookup(mock_call)

    @mock.patch('seqr.utils.search.utils.get_clickhouse_variants')
    @mock.patch('seqr.utils.search.utils.clickhouse_variant_lookup')
    def test_sv_variant_lookup(self, mock_sv_variant_lookup, mock_get_variants):
        super().test_sv_variant_lookup(mock_sv_variant_lookup, mock_get_variants)<|MERGE_RESOLUTION|>--- conflicted
+++ resolved
@@ -736,8 +736,6 @@
     def test_get_variant_query_gene_counts(self, mock_call):
         super().test_get_variant_query_gene_counts(mock_call)
 
-<<<<<<< HEAD
-=======
     def test_cached_get_variant_query_gene_counts(self):
         super().test_cached_get_variant_query_gene_counts()
 
@@ -750,7 +748,6 @@
             'ENSG00000171621': {'total': 1, 'families': {'F000011_11': 1}},
         })
 
->>>>>>> 0be55e99
     @mock.patch('seqr.utils.search.utils.clickhouse_variant_lookup')
     def test_variant_lookup(self, mock_call):
         super().test_variant_lookup(mock_call)
