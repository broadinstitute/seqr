--- conflicted
+++ resolved
@@ -10,11 +10,7 @@
 from seqr.utils.search.elasticsearch.es_utils import validate_es_index_metadata_and_get_samples
 from seqr.views.utils.airtable_utils import AirtableSession, ANVIL_REQUEST_TRACKING_TABLE
 from seqr.views.utils.dataset_utils import match_and_update_search_samples, load_mapping_file
-<<<<<<< HEAD
-=======
 from seqr.views.utils.export_utils import write_multiple_files_to_gs
-from seqr.views.utils.permissions_utils import is_internal_anvil_project, project_has_anvil
->>>>>>> 44d39380
 from settings import SEQR_SLACK_DATA_ALERTS_NOTIFICATION_CHANNEL, BASE_URL, ANVIL_UI_URL, \
     SEQR_SLACK_ANVIL_DATA_LOADING_CHANNEL
 
@@ -118,25 +114,7 @@
             record_or_filters={'Status': ['Loading', 'Loading Requested']},
             record_and_filters={'AnVIL Project URL': url},
             update={'Status': 'Available in Seqr'},
-<<<<<<< HEAD
         )
-=======
-        )
-        workspace_name = f'{project.workspace_namespace}/{project.workspace_name}'
-        reload_summary = f' and {num_samples - num_new_samples} re-loaded samples' if num_samples > num_new_samples else ''
-        email = '\n'.join([
-            f'We are following up on the request to load data from AnVIL on {project.created_date.date().strftime("%B %d, %Y")}.',
-            f'We have loaded {sample_summary}{reload_summary} from the AnVIL workspace <a href={ANVIL_UI_URL}#workspaces/{workspace_name}>{workspace_name}</a> to the corresponding seqr project {project_link}.',
-            'Let us know if you have any questions.',
-        ])
-
-    send_project_notification(
-        project,
-        notification=f'Loaded {sample_summary}',
-        email=email,
-        subject='New data available in seqr',
-    )
-    return is_internal
 
 
 def prepare_data_loading_request(projects: list[Project], sample_type: str, dataset_type: str, data_path: str, user: User,
@@ -193,5 +171,4 @@
 
 
 def _get_gs_pedigree_path(genome_version: str, sample_type: str, dataset_type: str):
-    return f'{SEQR_V3_PEDIGREE_GS_PATH}/{GENOME_VERSION_LOOKUP[genome_version]}/{dataset_type}/pedigrees/{sample_type}/'
->>>>>>> 44d39380
+    return f'{SEQR_V3_PEDIGREE_GS_PATH}/{GENOME_VERSION_LOOKUP[genome_version]}/{dataset_type}/pedigrees/{sample_type}/'