--- conflicted
+++ resolved
@@ -1,19 +1,10 @@
+from seqr.models import Sample
 from seqr.utils.search.elasticsearch.es_utils import validate_index_metadata_and_get_samples
-
-<<<<<<< HEAD
-from seqr.models import Sample
-from seqr.utils.search.constants import VCF_FILE_EXTENSIONS
-from seqr.utils.search.utils import get_es_client, get_index_metadata
 from seqr.views.utils.dataset_utils import match_and_update_search_samples, load_mapping_file
 
 
-SAMPLE_FIELDS_LIST = ['samples', 'samples_num_alt_1']
-#  support .bgz instead of requiring .vcf.bgz due to issues with DSP delivery of large callsets
-DATASET_FILE_EXTENSIONS = VCF_FILE_EXTENSIONS[:-1] + ('.bgz', '.bed', '.mt')
-
-
 def add_new_search_samples(request_json, project, user, summary_template=False, expected_families=None):
-    required_fields = ['elasticsearchIndex', 'datasetType']
+    required_fields = ['elasticsearchIndex', 'datasetType']  # TODO
     if any(field not in request_json for field in required_fields):
         raise ValueError(f'request must contain fields: {", ".join(required_fields)}')
 
@@ -28,7 +19,7 @@
     sample_id_to_individual_id_mapping = load_mapping_file(
         request_json['mappingFilePath'], user) if request_json.get('mappingFilePath') else {}
 
-    sample_ids, sample_type = _validate_index_metadata_and_get_samples(
+    sample_ids, sample_type = validate_index_metadata_and_get_samples(
         elasticsearch_index, project=project, dataset_type=dataset_type, genome_version=genome_version)
     if not sample_ids:
         raise ValueError('No samples found in the index. Make sure the specified caller type is correct')
@@ -67,66 +58,4 @@
             dataset_type='' if dataset_type == Sample.DATASET_TYPE_VARIANT_CALLS else f' {dataset_type}',
         )
 
-    return num_samples, inactivated_sample_guids, updated_family_guids, updated_samples, summary_message
-
-
-def _validate_index_metadata_and_get_samples(elasticsearch_index, **kwargs):
-    es_client = get_es_client()
-
-    all_index_metadata = get_index_metadata(elasticsearch_index, es_client, include_fields=True)
-    if elasticsearch_index in all_index_metadata:
-        index_metadata = all_index_metadata.get(elasticsearch_index)
-        _validate_index_metadata(index_metadata, elasticsearch_index, **kwargs)
-        sample_field = _get_samples_field(index_metadata)
-        sample_type = index_metadata['sampleType']
-    else:
-        # Aliases return the mapping for all indices in the alias
-        metadatas = list(all_index_metadata.values())
-        sample_field = _get_samples_field(metadatas[0])
-        sample_type = metadatas[0]['sampleType']
-        for metadata in metadatas[1:]:
-            _validate_index_metadata(metadata, elasticsearch_index, **kwargs)
-            if sample_field != _get_samples_field(metadata):
-                raise ValueError('Found mismatched sample fields for indices in alias')
-            if sample_type != metadata['sampleType']:
-                raise ValueError('Found mismatched sample types for indices in alias')
-
-    s = elasticsearch_dsl.Search(using=es_client, index=elasticsearch_index)
-    s = s.params(size=0)
-    s.aggs.bucket('sample_ids', elasticsearch_dsl.A('terms', field=sample_field, size=10000))
-    response = s.execute()
-    return [agg['key'] for agg in response.aggregations.sample_ids.buckets], sample_type
-
-
-def _get_samples_field(index_metadata):
-    return next((field for field in SAMPLE_FIELDS_LIST if field in index_metadata['fields'].keys()))
-
-
-def _validate_index_metadata(index_metadata, elasticsearch_index, project=None, genome_version=None,
-                            dataset_type=Sample.DATASET_TYPE_VARIANT_CALLS):
-    metadata_fields = ['genomeVersion', 'sampleType', 'sourceFilePath']
-    if any(field not in (index_metadata or {}) for field in metadata_fields):
-        raise ValueError("Index metadata must contain fields: {}".format(', '.join(metadata_fields)))
-
-    sample_type = index_metadata['sampleType']
-    if sample_type not in {choice[0] for choice in Sample.SAMPLE_TYPE_CHOICES}:
-        raise ValueError("Sample type not supported: {}".format(sample_type))
-
-    if index_metadata['genomeVersion'] != (genome_version or project.genome_version):
-        raise ValueError('Index "{0}" has genome version {1} but this project uses version {2}'.format(
-            elasticsearch_index, index_metadata['genomeVersion'], project.genome_version
-        ))
-
-    dataset_path = index_metadata['sourceFilePath']
-    if not dataset_path.endswith(DATASET_FILE_EXTENSIONS):
-        raise ValueError("Variant call dataset path must end with {}".format(' or '.join(DATASET_FILE_EXTENSIONS)))
-
-    if index_metadata.get('datasetType', Sample.DATASET_TYPE_VARIANT_CALLS) != dataset_type:
-        raise ValueError('Index "{0}" has dataset type {1} but expects {2}'.format(
-            elasticsearch_index, index_metadata.get('datasetType', Sample.DATASET_TYPE_VARIANT_CALLS), dataset_type
-        ))
-=======
-
-def get_valid_search_samples(data_source, **kwargs):
-    return validate_index_metadata_and_get_samples(data_source, **kwargs)
->>>>>>> 2b6b4910
+    return num_samples, inactivated_sample_guids, updated_family_guids, updated_samples, summary_message