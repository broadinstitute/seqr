--- conflicted
+++ resolved
@@ -2,11 +2,7 @@
 from django.contrib.auth.models import User
 from django.db.models import F
 
-<<<<<<< HEAD
 from reference_data.models import GENOME_VERSION_LOOKUP
-=======
-from reference_data.models import GENOME_VERSION_GRCh38, GENOME_VERSION_LOOKUP
->>>>>>> 7f3f7883
 from seqr.models import Sample, Individual, Project
 from seqr.utils.communication_utils import send_project_notification, safe_post_to_slack
 from seqr.utils.logging_utils import SeqrLogger
@@ -14,23 +10,13 @@
 from seqr.utils.search.elasticsearch.es_utils import validate_es_index_metadata_and_get_samples
 from seqr.views.utils.airtable_utils import AirtableSession, ANVIL_REQUEST_TRACKING_TABLE
 from seqr.views.utils.dataset_utils import match_and_update_search_samples, load_mapping_file
-<<<<<<< HEAD
 from seqr.views.utils.export_utils import write_multiple_files
-=======
-from seqr.views.utils.export_utils import write_multiple_files_to_gs
->>>>>>> 7f3f7883
 from seqr.views.utils.permissions_utils import is_internal_anvil_project, project_has_anvil
 from settings import SEQR_SLACK_DATA_ALERTS_NOTIFICATION_CHANNEL, BASE_URL, ANVIL_UI_URL, \
     SEQR_SLACK_ANVIL_DATA_LOADING_CHANNEL
 
 logger = SeqrLogger(__name__)
 
-<<<<<<< HEAD
-=======
-
-SEQR_V3_PEDIGREE_GS_PATH = 'gs://seqr-loading-temp/v3.1'
-
->>>>>>> 7f3f7883
 
 def _hail_backend_error(*args, **kwargs):
     raise ValueError('Adding samples is disabled for the hail backend')
@@ -116,35 +102,20 @@
     return is_internal
 
 
-<<<<<<< HEAD
 def prepare_data_loading_request(projects: list[Project], sample_type: str, dataset_type: str, genome_version: str,
                                  data_path: str, user: User, pedigree_dir: str, individual_ids: list[str] = None,
                                  raise_pedigree_error: bool = False):
-    variables = {
-        'projects_to_run': sorted([p.guid for p in projects]),
-        'callset_path': data_path,
-=======
-def prepare_data_loading_request(projects: list[Project], sample_type: str, dataset_type: str, data_path: str, user: User,
-                                 genome_version: str = GENOME_VERSION_GRCh38, is_internal: bool = False,
-                                 individual_ids: list[str] = None):
     project_guids = sorted([p.guid for p in projects])
     variables = {
         'projects_to_run': project_guids,
         'callset_path': data_path,
-        'sample_source': 'Broad_Internal' if is_internal else 'AnVIL',
->>>>>>> 7f3f7883
         'sample_type': sample_type,
         'dataset_type': _dag_dataset_type(sample_type, dataset_type),
         'reference_genome': GENOME_VERSION_LOOKUP[genome_version],
     }
-<<<<<<< HEAD
     file_path = _get_pedigree_path(pedigree_dir, genome_version, sample_type, dataset_type)
     _upload_data_loading_files(projects, user, file_path, individual_ids, raise_pedigree_error)
     return variables, file_path
-=======
-    upload_info = _upload_data_loading_files(projects, user, genome_version, sample_type, dataset_type, individual_ids)
-    return variables, upload_info
->>>>>>> 7f3f7883
 
 
 def _dag_dataset_type(sample_type: str, dataset_type: str):
@@ -152,16 +123,11 @@
         else dataset_type
 
 
-<<<<<<< HEAD
 def _get_pedigree_path(pedigree_dir: str, genome_version: str, sample_type: str, dataset_type: str):
     return f'{pedigree_dir}/{GENOME_VERSION_LOOKUP[genome_version]}/{dataset_type}/pedigrees/{sample_type}'
 
 
 def _upload_data_loading_files(projects: list[Project], user: User, file_path: str, individual_ids: list[str], raise_error: bool):
-=======
-def _upload_data_loading_files(projects: list[Project], user: User, genome_version: str, sample_type: str, dataset_type: str,
-                               individual_ids: list[str]):
->>>>>>> 7f3f7883
     file_annotations = OrderedDict({
         'Project_GUID': F('family__project__guid'), 'Family_GUID': F('family__guid'),
         'Family_ID': F('family__family_id'),
@@ -177,7 +143,6 @@
     for row in data:
         data_by_project[row.pop('project')].append(row)
 
-<<<<<<< HEAD
     header = list(file_annotations.keys())
     files = [(f'{project_guid}_pedigree', header, rows) for project_guid, rows in data_by_project.items()]
 
@@ -188,23 +153,4 @@
             project: rows for project, _, rows in files
         })
         if raise_error:
-            raise e
-=======
-    info = []
-    header = list(file_annotations.keys())
-    files = [(f'{project_guid}_pedigree', header, rows) for project_guid, rows in data_by_project.items()]
-    gs_path = _get_gs_pedigree_path(genome_version, sample_type, dataset_type)
-    try:
-        write_multiple_files_to_gs(files, gs_path, user, file_format='tsv')
-    except Exception as e:
-        logger.error(f'Uploading Pedigrees to Google Storage failed. Errors: {e}', user, detail={
-            project: rows for project, _, rows in files
-        })
-    info.append(f'Pedigree files have been uploaded to {gs_path}')
-
-    return info
-
-
-def _get_gs_pedigree_path(genome_version: str, sample_type: str, dataset_type: str):
-    return f'{SEQR_V3_PEDIGREE_GS_PATH}/{GENOME_VERSION_LOOKUP[genome_version]}/{dataset_type}/pedigrees/{sample_type}/'
->>>>>>> 7f3f7883
+            raise e