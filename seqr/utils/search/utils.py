from collections import defaultdict
from datetime import timedelta

from seqr.models import Sample, Individual, Project
from seqr.utils.redis_utils import safe_redis_get_json, safe_redis_set_json
from seqr.utils.search.constants import XPOS_SORT_KEY, PRIORITIZED_GENE_SORT, RECESSIVE, COMPOUND_HET, \
    MAX_NO_LOCATION_COMP_HET_FAMILIES
from seqr.utils.search.elasticsearch.constants import MAX_VARIANTS
from seqr.utils.search.elasticsearch.es_utils import ping_elasticsearch, delete_es_index, get_elasticsearch_status, \
    get_es_variants, get_es_variants_for_variant_ids, process_es_previously_loaded_results, process_es_previously_loaded_gene_aggs, \
    es_backend_enabled, ES_EXCEPTION_ERROR_MAP, ES_EXCEPTION_MESSAGE_MAP, ES_ERROR_LOG_EXCEPTIONS
from seqr.utils.gene_utils import parse_locus_list_items
from seqr.utils.xpos_utils import get_xpos


class InvalidSearchException(Exception):
    pass


SEARCH_EXCEPTION_ERROR_MAP = {
    InvalidSearchException: 400,
}
SEARCH_EXCEPTION_ERROR_MAP.update(ES_EXCEPTION_ERROR_MAP)

SEARCH_EXCEPTION_MESSAGE_MAP = {}
SEARCH_EXCEPTION_MESSAGE_MAP.update(ES_EXCEPTION_MESSAGE_MAP)

ERROR_LOG_EXCEPTIONS = set()
ERROR_LOG_EXCEPTIONS.update(ES_ERROR_LOG_EXCEPTIONS)


def _no_backend_error(*args, **kwargs):
    raise InvalidSearchException('Elasticsearch backend is disabled')


def backend_specific_call(es_func, other_func=_no_backend_error):
    if es_backend_enabled():
        return es_func
    else:
        return other_func


def ping_search_backend():
    backend_specific_call(ping_elasticsearch)()


def get_search_backend_status():
    return backend_specific_call(get_elasticsearch_status)()


def _get_filtered_search_samples(search_filter, active_only=True):
    samples = Sample.objects.filter(elasticsearch_index__isnull=False, **search_filter)
    if active_only:
        samples = samples.filter(is_active=True)
    return samples


def get_search_samples(projects, active_only=True):
    return _get_filtered_search_samples({'individual__family__project__in': projects}, active_only=active_only)


def _get_families_search_data(families):
    samples = _get_filtered_search_samples({'individual__family__in': families})
    if len(samples) < 1:
        raise InvalidSearchException('No search data found for families {}'.format(
            ', '.join([f.family_id for f in families])))

    projects = Project.objects.filter(family__individual__sample__in=samples).values_list('genome_version', 'name')
    project_versions = defaultdict(set)
    for genome_version, project_name in projects:
        project_versions[genome_version].add(project_name)

    if len(project_versions) > 1:
        summary = '; '.join(
            [f"{build} - {', '.join(sorted(projects))}" for build, projects in project_versions.items()])
        raise InvalidSearchException(
            f'Searching across multiple genome builds is not supported. Remove projects with differing genome builds from search: {summary}')

    return samples, next(iter(project_versions.keys()))


def delete_search_backend_data(data_id):
    active_samples = Sample.objects.filter(is_active=True, elasticsearch_index=data_id)
    if active_samples:
        projects = set(active_samples.values_list('individual__family__project__name', flat=True))
        raise InvalidSearchException(f'"{data_id}" is still used by: {", ".join(projects)}')

    return backend_specific_call(delete_es_index)(data_id)


def get_single_variant(families, variant_id, return_all_queried_families=False, user=None):
    variants = backend_specific_call(get_es_variants_for_variant_ids)(
        *_get_families_search_data(families), [variant_id], user, return_all_queried_families=return_all_queried_families,
    )
    if not variants:
        raise InvalidSearchException('Variant {} not found'.format(variant_id))
    return variants[0]


def get_variants_for_variant_ids(families, variant_ids, dataset_type=None, user=None):
    return backend_specific_call(get_es_variants_for_variant_ids)(
        *_get_families_search_data(families), variant_ids, user, dataset_type=dataset_type,
    )


def _get_search_cache_key(search_model, sort=None):
    return 'search_results__{}__{}'.format(search_model.guid, sort or XPOS_SORT_KEY)


def _get_cached_search_results(search_model, sort=None):
    return safe_redis_get_json(_get_search_cache_key(search_model, sort=sort)) or {}


def query_variants(search_model, sort=XPOS_SORT_KEY, skip_genotype_filter=False, load_all=False, user=None, page=1, num_results=100):
    previous_search_results = _get_cached_search_results(search_model, sort=sort)
    total_results = previous_search_results.get('total_results')

    if load_all:
        num_results = total_results or MAX_VARIANTS
    start_index = (page - 1) * num_results
    end_index = page * num_results
    if total_results is not None:
        end_index = min(end_index, total_results)

    loaded_results = previous_search_results.get('all_results') or []
    if len(loaded_results) >= end_index:
        return loaded_results[start_index:end_index], total_results

    previously_loaded_results = backend_specific_call(
        process_es_previously_loaded_results,
        lambda *args: None,  # Other backends need no additional parsing
    )(previous_search_results, start_index, end_index)
    if previously_loaded_results is not None:
        return previously_loaded_results, total_results

    if end_index > MAX_VARIANTS:
        raise InvalidSearchException(f'Unable to load more than {MAX_VARIANTS} variants ({end_index} requested)')

    return _query_variants(
        search_model, user, previous_search_results, sort=sort, page=page, num_results=num_results,
        skip_genotype_filter=skip_genotype_filter)


def _query_variants(search_model, user, previous_search_results, sort=None, num_results=100, **kwargs):
    search = search_model.variant_search.search

    rs_ids = None
    variant_ids = None
    parsed_variant_ids = None
    genes, intervals, invalid_items = parse_locus_list_items(search.get('locus', {}))
    if invalid_items:
        raise InvalidSearchException('Invalid genes/intervals: {}'.format(', '.join(invalid_items)))
    if not (genes or intervals):
        rs_ids, variant_ids, parsed_variant_ids, invalid_items = _parse_variant_items(search.get('locus', {}))
        if invalid_items:
            raise InvalidSearchException('Invalid variants: {}'.format(', '.join(invalid_items)))
        if rs_ids and variant_ids:
            raise InvalidSearchException('Invalid variant notation: found both variant IDs and rsIDs')

    if variant_ids:
        num_results = len(variant_ids)

    parsed_search = {
        'parsedLocus': {
            'genes': genes, 'intervals': intervals, 'rs_ids': rs_ids, 'variant_ids': variant_ids,
            'parsed_variant_ids': parsed_variant_ids,
        },
    }
    parsed_search.update(search)

    families = search_model.families.all()
    _validate_sort(sort, families)
    samples, genome_version = _get_families_search_data(families)

    if parsed_search.get('inheritance'):
        samples = _parse_inheritance(parsed_search, samples, previous_search_results)

    variant_results = backend_specific_call(get_es_variants)(
        samples, parsed_search, user, previous_search_results, genome_version,
        sort=sort, num_results=num_results, **kwargs,
    )

    cache_key = _get_search_cache_key(search_model, sort=sort)
    safe_redis_set_json(cache_key, previous_search_results, expire=timedelta(weeks=2))

    return variant_results, previous_search_results.get('total_results')


def get_variant_query_gene_counts(search_model, user):
    previous_search_results = _get_cached_search_results(search_model)
    if previous_search_results.get('gene_aggs'):
        return previous_search_results['gene_aggs']

    if len(previous_search_results.get('all_results', [])) == previous_search_results.get('total_results'):
        return _get_gene_aggs_for_cached_variants(previous_search_results)

    previously_loaded_results = backend_specific_call(
        process_es_previously_loaded_gene_aggs,
        lambda *args: None,  # Other backends need no additional parsing
    )(previous_search_results)
    if previously_loaded_results is not None:
        return previously_loaded_results

    gene_counts, _ = _query_variants(search_model, user, previous_search_results, gene_agg=True)
    return gene_counts


def _get_gene_aggs_for_cached_variants(previous_search_results):
    gene_aggs = defaultdict(lambda: {'total': 0, 'families': defaultdict(int)})
    for var in previous_search_results['all_results']:
        gene_id = next((
            gene_id for gene_id, transcripts in var['transcripts'].items()
            if any(t['transcriptId'] == var['mainTranscriptId'] for t in transcripts)
        ), None) if var['mainTranscriptId'] else None
        if gene_id:
            gene_aggs[gene_id]['total'] += 1
            for family_guid in var['familyGuids']:
                gene_aggs[gene_id]['families'][family_guid] += 1
    return gene_aggs


def _parse_variant_items(search_json):
    raw_items = search_json.get('rawVariantItems')
    if not raw_items:
        return None, None, None, None

    invalid_items = []
    variant_ids = []
    parsed_variant_ids = []
    rs_ids = []
    for item in raw_items.replace(',', ' ').split():
        if item.startswith('rs'):
            rs_ids.append(item)
        else:
            try:
                variant_id = item.lstrip('chr')
                chrom, pos, ref, alt = variant_id.split('-')
                pos = int(pos)
                get_xpos(chrom, pos)
                variant_ids.append(variant_id)
                parsed_variant_ids.append((chrom, pos, ref, alt))
            except (KeyError, ValueError):
                invalid_items.append(item)

    return rs_ids, variant_ids, parsed_variant_ids, invalid_items


def _validate_sort(sort, families):
    if sort == PRIORITIZED_GENE_SORT and len(families) > 1:
        raise InvalidSearchException('Phenotype sort is only supported for single-family search.')


def _parse_inheritance(search, samples, previous_search_results):
    inheritance = search.pop('inheritance')
    inheritance_mode = inheritance.get('mode')
    inheritance_filter = inheritance.get('filter') or {}

    if inheritance_filter.get('genotype'):
        inheritance_mode = None

    search.update({'inheritance_mode': inheritance_mode, 'inheritance_filter': inheritance_filter})
    if not (inheritance_mode or inheritance_filter):
<<<<<<< HEAD
        return samples

    if not inheritance_mode and inheritance_filter and list(inheritance_filter.keys()) == ['affected']:
=======
        return

    if not inheritance_mode and list(inheritance_filter.keys()) == ['affected']:
>>>>>>> 7dd8ed92
        raise InvalidSearchException('Inheritance must be specified if custom affected status is set')

    family_ids = set()
    affected_family_ids = set()
    individual_affected_status = inheritance_filter.get('affected') or {}
    for sample in samples.select_related('individual'):
        family_id = sample.individual.family_id
        family_ids.add(family_id)
        affected_status = individual_affected_status.get(sample.individual.guid) or sample.individual.affected
        if affected_status == Individual.AFFECTED_STATUS_AFFECTED:
            affected_family_ids.add(family_id)

    if not affected_family_ids:
        raise InvalidSearchException(
            'Inheritance based search is disabled in families with no data loaded for affected individuals')

    if affected_family_ids != family_ids:
        search.update(backend_specific_call(
            lambda: {'skipped_samples': samples.exclude(individual__family_id__in=affected_family_ids)},
            lambda: {},
        )())
        samples = samples.filter(individual__family_id__in=affected_family_ids)
        family_ids = affected_family_ids


    has_comp_het_search = inheritance_mode in {RECESSIVE, COMPOUND_HET} and not previous_search_results.get('grouped_results')
    if has_comp_het_search:
        if not search.get('annotations'):
            raise InvalidSearchException('Annotations must be specified to search for compound heterozygous variants')

        has_location_filter = bool(search['parsedLocus']['genes'] or search['parsedLocus']['intervals'])
        if not has_location_filter and len(family_ids) > MAX_NO_LOCATION_COMP_HET_FAMILIES:
            raise InvalidSearchException(
<<<<<<< HEAD
                'Location must be specified to search for compound heterozygous variants across many families')

    return samples
=======
                'Location must be specified to search for compound heterozygous variants across many families')
>>>>>>> 7dd8ed92
<|MERGE_RESOLUTION|>--- conflicted
+++ resolved
@@ -260,15 +260,9 @@
 
     search.update({'inheritance_mode': inheritance_mode, 'inheritance_filter': inheritance_filter})
     if not (inheritance_mode or inheritance_filter):
-<<<<<<< HEAD
         return samples
 
-    if not inheritance_mode and inheritance_filter and list(inheritance_filter.keys()) == ['affected']:
-=======
-        return
-
     if not inheritance_mode and list(inheritance_filter.keys()) == ['affected']:
->>>>>>> 7dd8ed92
         raise InvalidSearchException('Inheritance must be specified if custom affected status is set')
 
     family_ids = set()
@@ -302,10 +296,6 @@
         has_location_filter = bool(search['parsedLocus']['genes'] or search['parsedLocus']['intervals'])
         if not has_location_filter and len(family_ids) > MAX_NO_LOCATION_COMP_HET_FAMILIES:
             raise InvalidSearchException(
-<<<<<<< HEAD
                 'Location must be specified to search for compound heterozygous variants across many families')
 
-    return samples
-=======
-                'Location must be specified to search for compound heterozygous variants across many families')
->>>>>>> 7dd8ed92
+    return samples