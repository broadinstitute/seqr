from collections import defaultdict
from django.db.models import F

import requests
from reference_data.models import Omim, GeneConstraint, GENOME_VERSION_LOOKUP
from seqr.models import Individual, Sample, PhenotypePrioritization
from seqr.utils.search.constants import RECESSIVE, COMPOUND_HET, MAX_NO_LOCATION_COMP_HET_FAMILIES
from seqr.utils.search.utils import InvalidSearchException
from seqr.utils.search.elasticsearch.es_search import EsSearch
from seqr.views.utils.orm_to_json_utils import get_json_for_queryset


def _get_sample_data(families):
    sample_data = Sample.objects.filter(is_active=True, individual__family__in=families).values(
        'sample_id', 'dataset_type', 'sample_type',
        individual_guid=F('individual__guid'),
        family_guid=F('individual__family__guid'),
        project_guid=F('individual__family__project__guid'),
        affected=F('individual__affected'),
        sex=F('individual__sex'),
        project_name=F('individual__family__project__name'),
        project_genome_version=F('individual__family__project__genome_version'),
    )

    sample_data_by_data_type = defaultdict(list)
    genome_version_projects = defaultdict(set)
    for s in sample_data:
        dataset_type = s.pop('dataset_type')
        sample_type = s.pop('sample_type')
        data_type_key = f'{dataset_type}_{sample_type}' if dataset_type == Sample.DATASET_TYPE_SV_CALLS else dataset_type
        sample_data_by_data_type[data_type_key].append(s)
        genome_version_projects[GENOME_VERSION_LOOKUP[s.pop('project_genome_version')]].add(s.pop('project_name'))

    return sample_data_by_data_type, genome_version_projects


def _get_sort_metadata(sort, families):
    sort_metadata = None
    if sort == 'in_omim':
        sort_metadata = Omim.objects.filter(phenotype_mim_number__isnull=False).values_list('gene__gene_id',                                                                                      flat=True)
    elif sort == 'constraint':
        sort_metadata = {
            agg['gene__gene_id']: agg['mis_z_rank'] + agg['pLI_rank'] for agg in
            GeneConstraint.objects.values('gene__gene_id', 'mis_z_rank', 'pLI_rank')
        }
    elif sort == 'prioritized_gene':
        if len(families) != 1:
            raise InvalidSearchException('Phenotype sort is only supported for single-family search.')
        sort_metadata = {
            agg['gene_id']: agg['min_rank'] for agg in PhenotypePrioritization.objects.filter(
                individual__family=list(families)[0], rank__lte=100,
            ).values('gene_id').annotate(min_rank=Min('rank'))
        }
    return sort_metadata


def _parse_location_search(search, families):
    locus = search.pop('locus', None) or {}
    parsed_locus = search.pop('parsedLocus')

    variant_ids = [EsSearch.parse_variant_id(variant_id) for variant_id in (parsed_locus.get('variant_ids') or [])]

    genes = parsed_locus.get('genes') or {}
    intervals = parsed_locus.get('intervals')
    parsed_intervals = None
    if genes or intervals:
        gene_coords = [
            {field: gene[f'{field}{search["genome_version"].title()}'] for field in ['chrom', 'start', 'end']}
            for gene in genes.values()
        ]
        parsed_intervals = ['{chrom}:{start}-{end}'.format(**interval) for interval in intervals or []] + [
            '{chrom}:{start}-{end}'.format(**gene) for gene in gene_coords]

    exclude_locations = locus.get('excludeLocations')
    has_location_search = bool(parsed_intervals) and not exclude_locations
    if not has_location_search:
        if len(families) > 1 and len({f.project_id for f in families}) > 1:
            raise InvalidSearchException('Location must be specified to search across multiple projects')

    search.update({
        'intervals': parsed_intervals,
        'exclude_intervals': exclude_locations,
        'gene_ids': None if exclude_locations else list(genes.keys()),
        'variant_ids': variant_ids,
        'rs_ids': parsed_locus.get('rs_ids'),
    })


def _parse_inheritance_search(search, families):
    inheritance = search.pop('inheritance', None) or {}
    inheritance_mode = inheritance.get('mode')
    inheritance_filter = inheritance.get('filter') or {}

    if inheritance_filter.get('genotype'):
        inheritance_mode = None

    has_comp_het_search = inheritance_mode in {RECESSIVE, COMPOUND_HET}
    if has_comp_het_search:
        has_location_search = bool(search['intervals']) and not search['exclude_intervals']
        if len(families) > MAX_NO_LOCATION_COMP_HET_FAMILIES and not has_location_search:
            raise InvalidSearchException(
                'Location must be specified to search for compound heterozygous variants across many families')
        if not search.get('annotations'):
            raise InvalidSearchException('Annotations must be specified to search for compound heterozygous variants')

    if not inheritance_mode and inheritance_filter and list(inheritance_filter.keys()) == ['affected']:
        raise InvalidSearchException('Inheritance must be specified if custom affected status is set')

    if inheritance_filter.get('affected'):
        for samples in search['sample_data'].values():
            for s in samples:
                s['affected'] = inheritance_filter['affected'].get(s['individual_guid']) or s['affected']

    if inheritance_mode or inheritance_filter:
        has_affected = any(
            any(s['affected'] == Individual.AFFECTED_STATUS_AFFECTED for s in samples)
            for samples in search['sample_data'].values())
        if not has_affected:
            raise InvalidSearchException(
                'Inheritance based search is disabled in families with no data loaded for affected individuals')

    search.update({'inheritance_mode': inheritance_mode, 'inheritance_filter': inheritance_filter})

<<<<<<< HEAD

def _search(search, previous_search_results, page=1, num_results=100):
    end_offset = num_results * page
    search['num_results'] = end_offset
    try:
        hail_results, total_results = search_hail_backend(search)
    except Exception as e:
        # TODO use raise_for_response
        raise InvalidSearchException(str(e))
    previous_search_results['total_results'] = total_results
    previous_search_results['all_results'] = hail_results
    return hail_results[end_offset - num_results:end_offset]
=======
        self._return_all_queried_families = return_all_queried_families # In production: need to implement for reloading saved variants
        self.previous_search_results = previous_search_results or {}

    def _get_sort_metadata(self, sort):
        sort_metadata = None
        if sort == 'in_omim':
            sort_metadata = Omim.objects.filter(phenotype_mim_number__isnull=False).values_list('gene__gene_id',                                                                                      flat=True)
        elif sort == 'constraint':
            sort_metadata = {
                agg['gene__gene_id']: agg['mis_z_rank'] + agg['pLI_rank'] for agg in
                GeneConstraint.objects.values('gene__gene_id', 'mis_z_rank', 'pLI_rank')
            }
        elif sort == 'prioritized_gene':
            if len(self._families) != 1:
                raise InvalidSearchException('Phenotype sort is only supported for single-family search.')
            sort_metadata = {
                agg['gene_id']: agg['min_rank'] for agg in PhenotypePrioritization.objects.filter(
                    individual__family=list(self._families)[0], rank__lte=100,
                ).values('gene_id').annotate(min_rank=Min('rank'))
            }
        return sort_metadata

    @classmethod
    def process_previous_results(cls, *args, **kwargs):
        return EsSearch.process_previous_results(*args, **kwargs)

    def filter_variants(self, inheritance=None, genes=None, intervals=None, variant_ids=None, locus=None,
                        annotations=None, **kwargs):
        parsed_intervals = None
        if variant_ids:
            variant_ids = [EsSearch.parse_variant_id(variant_id) for variant_id in variant_ids]

        genes = genes or {}
        exclude_locations = (locus or {}).get('excludeLocations')
        if genes or intervals:
            gene_coords = [
                {field: gene[f'{field}{self._genome_version.title()}'] for field in ['chrom', 'start', 'end']}
                for gene in genes.values()
            ]
            parsed_intervals = ['{chrom}:{start}-{end}'.format(**interval) for interval in intervals or []] + [
                '{chrom}:{start}-{end}'.format(**gene) for gene in gene_coords]

        has_location_search = bool(parsed_intervals) and not exclude_locations
        if not has_location_search:
            project_ids = {f.project_id for f in self._families}
            if len(project_ids) > 1:
                raise InvalidSearchException('Location must be specified to search across multiple projects')

        inheritance_mode = (inheritance or {}).get('mode')
        inheritance_filter = (inheritance or {}).get('filter') or {}
        if inheritance_filter.get('genotype'):
            inheritance_mode = None
        has_comp_het_search = inheritance_mode in {RECESSIVE, COMPOUND_HET}
        if has_comp_het_search:
            if len(self._families) > MAX_NO_LOCATION_COMP_HET_FAMILIES and not has_location_search:
                raise InvalidSearchException(
                    'Location must be specified to search for compound heterozygous variants across many families')
            if not annotations:
                raise InvalidSearchException('Annotations must be specified to search for compound heterozygous variants')
        if not inheritance_mode and inheritance_filter and list(inheritance_filter.keys()) == ['affected']:
            raise InvalidSearchException('Inheritance must be specified if custom affected status is set')
        if inheritance_filter.get('affected'):
            for samples in self._sample_data_by_data_type.values():
                for s in samples:
                    s['affected'] = inheritance_filter['affected'].get(s['individual_guid']) or s['affected']
        if inheritance_mode or inheritance_filter:
            has_affected = any(any(s['affected'] == Individual.AFFECTED_STATUS_AFFECTED for s in samples) for samples in self._sample_data_by_data_type.values())
            if not has_affected:
                raise InvalidSearchException(
                    'Inheritance based search is disabled in families with no data loaded for affected individuals')

        self._search_body.update(dict(
            intervals=parsed_intervals, exclude_intervals=exclude_locations,
            gene_ids=None if exclude_locations else list(genes.keys()), variant_ids=variant_ids,
            inheritance_mode=inheritance_mode, inheritance_filter=inheritance_filter, annotations=annotations,
            **kwargs,
        ))

    def filter_by_variant_ids(self, variant_ids):
        self.filter_variants(variant_ids=variant_ids)

    def search(self, page=1, num_results=100):
        end_offset = num_results * page
        self._search_body['num_results'] = end_offset

        response = requests.post('http://hail-search:5000/search', json=self._search_body)
        response.raise_for_status()
        response_json = response.json()

        self.previous_search_results['total_results'] = response_json['total']
        self.previous_search_results['all_results'] = response_json['results']
        return response_json['results'][end_offset - num_results:end_offset]
>>>>>>> c3b02543


def get_hail_variants(families, search, user, previous_search_results, sort=None, page=None, num_results=None,
                      gene_agg=False, skip_genotype_filter=False):
    if gene_agg:
        raise NotImplementedError
    if skip_genotype_filter:
        raise NotImplementedError

    sample_data, genome_version_projects = _get_sample_data(families)

    if len(genome_version_projects) > 1:
        project_builds = '; '.join(
            f'{build} [{", ".join(projects)}]' for build, projects in genome_version_projects.items())
        raise InvalidSearchException(
            f'Search is only enabled on a single genome build, requested the following project builds: {project_builds}')
    genome_version = list(genome_version_projects.keys())[0]

    search_body = {
        'requester_email': user.email,
        'sample_data': sample_data,
        'genome_version': genome_version,
        'sort': sort,
        'sort_metadata': _get_sort_metadata(sort, families),
    }
    search_body.update(search)
    search_body.update({  # TODO do not reformat
        'frequencies': search_body.pop('freqs', None),
        'quality_filter': search_body.pop('qualityFilter', None),
        'custom_query': search_body.pop('customQuery', None),
    })

    _parse_location_search(search_body, families)
    _parse_inheritance_search(search_body, families)

    return _search(search, previous_search_results, page=page, num_results=num_results)<|MERGE_RESOLUTION|>--- conflicted
+++ resolved
@@ -121,113 +121,18 @@
 
     search.update({'inheritance_mode': inheritance_mode, 'inheritance_filter': inheritance_filter})
 
-<<<<<<< HEAD
 
 def _search(search, previous_search_results, page=1, num_results=100):
     end_offset = num_results * page
     search['num_results'] = end_offset
-    try:
-        hail_results, total_results = search_hail_backend(search)
-    except Exception as e:
-        # TODO use raise_for_response
-        raise InvalidSearchException(str(e))
-    previous_search_results['total_results'] = total_results
-    previous_search_results['all_results'] = hail_results
-    return hail_results[end_offset - num_results:end_offset]
-=======
-        self._return_all_queried_families = return_all_queried_families # In production: need to implement for reloading saved variants
-        self.previous_search_results = previous_search_results or {}
 
-    def _get_sort_metadata(self, sort):
-        sort_metadata = None
-        if sort == 'in_omim':
-            sort_metadata = Omim.objects.filter(phenotype_mim_number__isnull=False).values_list('gene__gene_id',                                                                                      flat=True)
-        elif sort == 'constraint':
-            sort_metadata = {
-                agg['gene__gene_id']: agg['mis_z_rank'] + agg['pLI_rank'] for agg in
-                GeneConstraint.objects.values('gene__gene_id', 'mis_z_rank', 'pLI_rank')
-            }
-        elif sort == 'prioritized_gene':
-            if len(self._families) != 1:
-                raise InvalidSearchException('Phenotype sort is only supported for single-family search.')
-            sort_metadata = {
-                agg['gene_id']: agg['min_rank'] for agg in PhenotypePrioritization.objects.filter(
-                    individual__family=list(self._families)[0], rank__lte=100,
-                ).values('gene_id').annotate(min_rank=Min('rank'))
-            }
-        return sort_metadata
+    response = requests.post('http://hail-search:5000/search', json=self._search_body)
+    response.raise_for_status()
+    response_json = response.json()
 
-    @classmethod
-    def process_previous_results(cls, *args, **kwargs):
-        return EsSearch.process_previous_results(*args, **kwargs)
-
-    def filter_variants(self, inheritance=None, genes=None, intervals=None, variant_ids=None, locus=None,
-                        annotations=None, **kwargs):
-        parsed_intervals = None
-        if variant_ids:
-            variant_ids = [EsSearch.parse_variant_id(variant_id) for variant_id in variant_ids]
-
-        genes = genes or {}
-        exclude_locations = (locus or {}).get('excludeLocations')
-        if genes or intervals:
-            gene_coords = [
-                {field: gene[f'{field}{self._genome_version.title()}'] for field in ['chrom', 'start', 'end']}
-                for gene in genes.values()
-            ]
-            parsed_intervals = ['{chrom}:{start}-{end}'.format(**interval) for interval in intervals or []] + [
-                '{chrom}:{start}-{end}'.format(**gene) for gene in gene_coords]
-
-        has_location_search = bool(parsed_intervals) and not exclude_locations
-        if not has_location_search:
-            project_ids = {f.project_id for f in self._families}
-            if len(project_ids) > 1:
-                raise InvalidSearchException('Location must be specified to search across multiple projects')
-
-        inheritance_mode = (inheritance or {}).get('mode')
-        inheritance_filter = (inheritance or {}).get('filter') or {}
-        if inheritance_filter.get('genotype'):
-            inheritance_mode = None
-        has_comp_het_search = inheritance_mode in {RECESSIVE, COMPOUND_HET}
-        if has_comp_het_search:
-            if len(self._families) > MAX_NO_LOCATION_COMP_HET_FAMILIES and not has_location_search:
-                raise InvalidSearchException(
-                    'Location must be specified to search for compound heterozygous variants across many families')
-            if not annotations:
-                raise InvalidSearchException('Annotations must be specified to search for compound heterozygous variants')
-        if not inheritance_mode and inheritance_filter and list(inheritance_filter.keys()) == ['affected']:
-            raise InvalidSearchException('Inheritance must be specified if custom affected status is set')
-        if inheritance_filter.get('affected'):
-            for samples in self._sample_data_by_data_type.values():
-                for s in samples:
-                    s['affected'] = inheritance_filter['affected'].get(s['individual_guid']) or s['affected']
-        if inheritance_mode or inheritance_filter:
-            has_affected = any(any(s['affected'] == Individual.AFFECTED_STATUS_AFFECTED for s in samples) for samples in self._sample_data_by_data_type.values())
-            if not has_affected:
-                raise InvalidSearchException(
-                    'Inheritance based search is disabled in families with no data loaded for affected individuals')
-
-        self._search_body.update(dict(
-            intervals=parsed_intervals, exclude_intervals=exclude_locations,
-            gene_ids=None if exclude_locations else list(genes.keys()), variant_ids=variant_ids,
-            inheritance_mode=inheritance_mode, inheritance_filter=inheritance_filter, annotations=annotations,
-            **kwargs,
-        ))
-
-    def filter_by_variant_ids(self, variant_ids):
-        self.filter_variants(variant_ids=variant_ids)
-
-    def search(self, page=1, num_results=100):
-        end_offset = num_results * page
-        self._search_body['num_results'] = end_offset
-
-        response = requests.post('http://hail-search:5000/search', json=self._search_body)
-        response.raise_for_status()
-        response_json = response.json()
-
-        self.previous_search_results['total_results'] = response_json['total']
-        self.previous_search_results['all_results'] = response_json['results']
-        return response_json['results'][end_offset - num_results:end_offset]
->>>>>>> c3b02543
+    previous_search_results['total_results'] = response_json['total']
+    previous_search_results['all_results'] = response_json['results']
+    return response_json['results'][end_offset - num_results:end_offset]
 
 
 def get_hail_variants(families, search, user, previous_search_results, sort=None, page=None, num_results=None,
