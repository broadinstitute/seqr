--- conflicted
+++ resolved
@@ -196,11 +196,7 @@
 
     def filter_variants(self, inheritance_mode=None, inheritance_filter=None, genes=None, intervals=None, rs_ids=None, variant_ids=None, locus=None,
                         frequencies=None, pathogenicity=None, in_silico=None, annotations=None, annotations_secondary=None,
-<<<<<<< HEAD
-                        quality_filter=None, custom_query=None, skip_genotype_filter=False, **kwargs):
-=======
                         quality_filter=None, custom_query=None, skip_genotype_filter=False, dataset_type=None, secondary_dataset_type=None, **kwargs):
->>>>>>> 38fbf1a0
 
         self._filter_custom(custom_query)
 
