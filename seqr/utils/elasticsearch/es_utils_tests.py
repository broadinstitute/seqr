from copy import deepcopy
import mock
import jmespath
import json
import re
from collections import defaultdict
from datetime import timedelta
from django.test import TestCase
from elasticsearch.exceptions import ConnectionTimeout, TransportError
from sys import maxsize
from urllib3.exceptions import ReadTimeoutError

from seqr.models import Family, Sample, VariantSearch, VariantSearchResults
from seqr.utils.elasticsearch.utils import get_es_variants_for_variant_tuples, get_single_es_variant, get_es_variants, \
    get_es_variant_gene_counts, get_es_variants_for_variant_ids, InvalidIndexException, InvalidSearchException
from seqr.utils.elasticsearch.es_search import EsSearch, _get_family_affected_status, _liftover_grch38_to_grch37
from seqr.views.utils.test_utils import urllib3_responses, PARSED_VARIANTS, PARSED_SV_VARIANT, PARSED_SV_WGS_VARIANT,\
    PARSED_MITO_VARIANT, TRANSCRIPT_2

INDEX_NAME = 'test_index'
SECOND_INDEX_NAME = 'test_index_second'
NO_LIFT_38_INDEX_NAME = 'test_index_no_lift'
SV_INDEX_NAME = 'test_index_sv'
SV_WGS_INDEX_NAME = 'test_index_sv_wgs'
MITO_WGS_INDEX_NAME = 'test_index_mito_wgs'
INDEX_ALIAS = '377e97bd791cf92a78296bc184e0976a'
ALIAS_MAP = {INDEX_ALIAS: ','.join([INDEX_NAME, SECOND_INDEX_NAME, SV_INDEX_NAME, MITO_WGS_INDEX_NAME])}
SUB_INDICES = ['sub_index_1', 'sub_index_2']
SECOND_SUB_INDICES = ['sub_index_a', 'sub_index_b']

ES_VARIANTS = [
    {
        '_source': {
          'gnomad_exomes_Hemi': None,
          'originalAltAlleles': [
            '1-248367227-TC-T'
          ],
          'hgmd_accession': None,
          'g1k_AF': None,
          'gnomad_genomes_Hom': 0,
          'cadd_PHRED': '25.9',
          'exac_AC_Hemi': None,
          'g1k_AC': None,
          'topmed_AN': 125568,
          'g1k_AN': None,
          'topmed_AF': 0.00016724,
          'dbnsfp_MutationTaster_pred': None,
          'ref': 'TC',
          'exac_AC_Hom': 0,
          'topmed_AC': 21,
          'dbnsfp_REVEL_score': None,
          'primate_ai_score': None,
          'variantId': '1-248367227-TC-T',
          'sortedTranscriptConsequences': [
            {
              'amino_acids': 'LL/L',
              'biotype': 'nonsense_mediated_decay',
              'lof': None,
              'lof_flags': None,
              'major_consequence_rank': 10,
              'codons': 'ctTCTc/ctc',
              'gene_symbol': 'MFSD9',
              'domains': [
                'Transmembrane_helices:TMhelix',
                'Gene3D:1',
              ],
              'canonical': None,
              'transcript_rank': 1,
              'cdna_end': 143,
              'lof_filter': None,
              'hgvs': 'ENSP00000413641.1:p.Leu48del',
              'hgvsc': 'ENST00000428085.1:c.141_143delTCT',
              'cdna_start': 141,
              'transcript_id': 'ENST00000428085',
              'protein_id': 'ENSP00000413641',
              'category': 'missense',
              'gene_id': 'ENSG00000135953',
              'hgvsp': 'ENSP00000413641.1:p.Leu48del',
              'major_consequence': 'frameshift_variant',
              'consequence_terms': [
                'frameshift_variant',
                'inframe_deletion',
                'NMD_transcript_variant'
              ]
            },
            {
              'amino_acids': 'P/X',
              'biotype': 'protein_coding',
              'lof': None,
              'lof_flags': None,
              'major_consequence_rank': 4,
              'codons': 'Ccc/cc',
              'gene_symbol': 'OR2M3',
              'domains': [
                  'Transmembrane_helices:TMhelix',
                  'Prints_domain:PR00237',
              ],
              'canonical': 1,
              'transcript_rank': 0,
              'cdna_end': 897,
              'lof_filter': None,
              'hgvs': 'ENSP00000389625.1:p.Leu288SerfsTer10',
              'hgvsc': 'ENST00000456743.1:c.862delC',
              'cdna_start': 897,
              'transcript_id': 'ENST00000456743',
              'protein_id': 'ENSP00000389625',
              'category': 'lof',
              'gene_id': 'ENSG00000228198',
              'hgvsp': 'ENSP00000389625.1:p.Leu288SerfsTer10',
              'major_consequence': 'frameshift_variant',
              'consequence_terms': [
                  'frameshift_variant'
              ]
            }
          ],
          'hgmd_class': None,
          'AC': 2,
          'exac_AN_Adj': 121308,
          'mpc_MPC': None,
          'AF': 0.063,
          'alt': 'T',
          'clinvar_clinical_significance': 'Pathogenic/Likely_pathogenic',
          'rsid': None,
          'dbnsfp_DANN_score': None,
          'AN': 32,
          'gnomad_genomes_AF_POPMAX_OR_GLOBAL': 0.0004590314436538903,
          'gnomad_genomes_FAF_AF': 0.000437,
          'exac_AF': 0.00006589,
          'dbnsfp_GERP_RS': None,
          'dbnsfp_SIFT_pred': None,
          'exac_AC_Adj': 8,
          'g1k_POPMAX_AF': None,
          'topmed_Hom': 0,
          'gnomad_genomes_AN': 30946,
          'dbnsfp_MetaSVM_pred': None,
          'dbnsfp_Polyphen2_HVAR_pred': None,
          'clinvar_allele_id': None,
          'gnomad_exomes_Hom': 0,
          'gnomad_exomes_AF_POPMAX_OR_GLOBAL': 0.0009151523074911753,
          'gnomad_genomes_Hemi': None,
          'xpos': 1248367227,
          'start': 248367227,
          'filters': [],
          'dbnsfp_phastCons100way_vertebrate': None,
          'gnomad_exomes_AN': 245930,
          'contig': '1',
          'clinvar_gold_stars': None,
          'eigen_Eigen_phred': None,
          'exac_AF_POPMAX': 0.0006726888333653661,
          'gnomad_exomes_AC': 16,
          'dbnsfp_FATHMM_pred': None,
          'gnomad_exomes_AF': 0.00006505916317651364,
          'gnomad_genomes_AF': 0.00012925741614425127,
          'gnomad_genomes_AC': 4,
          'genotypes': [
            {
              'num_alt': 2,
              'ab': 1,
              'dp': 74,
              'gq': 99,
              'sample_id': 'NA20870',
            },
            {
              'num_alt': 0,
              'ab': 0,
              'dp': 88,
              'gq': 99,
              'sample_id': 'HG00731',
            },
            {
                'num_alt': 1,
                'ab': 0.631,
                'dp': 50,
                'gq': 99,
                'sample_id': 'NA20885',
            },
          ],
          'samples_num_alt_1': ['NA20885'],
          'samples_num_alt_2': ['NA20870'],
        },
        'matched_queries': {INDEX_NAME: ['F000003_3'], SECOND_INDEX_NAME: ['F000011_11']},
      },
    {
        '_source': {
          'gnomad_exomes_Hemi': None,
          'originalAltAlleles': [
            '2-103343353-GAGA-G'
          ],
          'hgmd_accession': None,
          'g1k_AF': None,
          'gnomad_genomes_Hom': None,
          'cadd_PHRED': None,
          'exac_AC_Hemi': None,
          'g1k_AC': None,
          'topmed_AN': None,
          'g1k_AN': None,
          'topmed_AF': None,
          'dbnsfp_MutationTaster_pred': None,
          'ref': 'GAGA',
          'exac_AC_Hom': 0,
          'topmed_AC': None,
          'dbnsfp_REVEL_score': None,
          'primate_ai_score': 1,
          'variantId': '2-103343353-GAGA-G',
          'sortedTranscriptConsequences': [
              {
                  'amino_acids': 'LL/L',
                  'biotype': 'protein_coding',
                  'lof': None,
                  'lof_flags': None,
                  'major_consequence_rank': 10,
                  'codons': 'ctTCTc/ctc',
                  'gene_symbol': 'MFSD9',
                  'domains': [
                      'Transmembrane_helices:TMhelix',
                      'PROSITE_profiles:PS50850',
                  ],
                  'canonical': 1,
                  'transcript_rank': 0,
                  'cdna_end': 421,
                  'lof_filter': None,
                  'hgvs': 'ENSP00000258436.5:p.Leu126del',
                  'hgvsc': 'ENST00000258436.5:c.375_377delTCT',
                  'cdna_start': 419,
                  'transcript_id': 'ENST00000258436',
                  'protein_id': 'ENSP00000258436',
                  'category': 'missense',
                  'gene_id': 'ENSG00000135953',
                  'hgvsp': 'ENSP00000258436.5:p.Leu126del',
                  'major_consequence': 'inframe_deletion',
                  'consequence_terms': [
                      'inframe_deletion'
                  ]
              },
              {
                  'amino_acids': 'P/X',
                  'biotype': 'protein_coding',
                  'lof': None,
                  'lof_flags': None,
                  'major_consequence_rank': 4,
                  'codons': 'Ccc/cc',
                  'gene_symbol': 'OR2M3',
                  'domains': [
                      'Transmembrane_helices:TMhelix',
                      'Prints_domain:PR00237',
                  ],
                  'canonical': 1,
                  'transcript_rank': 0,
                  'cdna_end': 897,
                  'lof_filter': None,
                  'hgvs': 'ENSP00000389625.1:p.Leu288SerfsTer10',
                  'hgvsc': 'ENST00000456743.1:c.862delC',
                  'cdna_start': 897,
                  'transcript_id': 'ENST00000456743',
                  'protein_id': 'ENSP00000389625',
                  'category': 'lof',
                  'gene_id': 'ENSG00000228198',
                  'hgvsp': 'ENSP00000389625.1:p.Leu288SerfsTer10',
                  'major_consequence': 'frameshift_variant',
                  'consequence_terms': [
                      'frameshift_variant'
                  ]
              }
          ],
          'hgmd_class': None,
          'AC': 1,
          'exac_AN_Adj': 121336,
          'mpc_MPC': None,
          'AF': 0.031,
          'alt': 'G',
          'clinvar_clinical_significance': None,
          'rsid': None,
          'dbnsfp_DANN_score': None,
          'AN': 32,
          'gnomad_genomes_AF_POPMAX_OR_GLOBAL': None,
          'gnomad_genomes_FAF_AF': None,
          'exac_AF': 0.00004942,
          'dbnsfp_GERP_RS': None,
          'dbnsfp_SIFT_pred': None,
          'exac_AC_Adj': 6,
          'g1k_POPMAX_AF': None,
          'topmed_Hom': None,
          'gnomad_genomes_AN': None,
          'dbnsfp_MetaSVM_pred': None,
          'dbnsfp_Polyphen2_HVAR_pred': None,
          'clinvar_allele_id': None,
          'gnomad_exomes_Hom': 0,
          'gnomad_exomes_AF_POPMAX_OR_GLOBAL': 0.00016269686320447742,
          'gnomad_genomes_Hemi': None,
          'xpos': 2103343353,
          'start': 103343353,
          'filters': [],
          'dbnsfp_phastCons100way_vertebrate': None,
          'gnomad_exomes_AN': 245714,
          'contig': '2',
          'clinvar_gold_stars': None,
          'eigen_Eigen_phred': None,
          'exac_AF_POPMAX': 0.000242306760358614,
          'gnomad_exomes_AC': 6,
          'dbnsfp_FATHMM_pred': None,
          'gnomad_exomes_AF': 0.000024418633044922146,
          'gnomad_genomes_AF': None,
          'gnomad_genomes_AC': None,
          'genotypes': [
            {
                'num_alt': 1,
                'ab': 0.70212764,
                'dp': 50,
                'gq': 46,
                'sample_id': 'NA20870',
            },
            {
                'num_alt': 1,
                'ab': 0.631,
                'dp': 50,
                'gq': 99,
                'sample_id': 'NA20885',
            },
            {
                'num_alt': 2,
                'ab': 0,
                'dp': 67,
                'gq': 99,
                'sample_id': 'HG00731',
            },
            {
                'num_alt': 1,
                'ab': 0,
                'dp': 42,
                'gq': 96,
                'sample_id': 'HG00732',
            },
            {
                'num_alt': 0,
                'ab': 0,
                'dp': 42,
                'gq': 96,
                'sample_id': 'HG00733',
            }
          ],
          'samples_num_alt_1': ['NA20870', 'HG00733', 'NA20885'],
          'samples_num_alt_2': ['HG00732'],
        },
        'matched_queries': {INDEX_NAME: ['F000003_3', 'F000002_2'], SECOND_INDEX_NAME: ['F000011_11']},
      },
]
BUILD_38_NO_LIFTOVER_ES_VARIANT = deepcopy(ES_VARIANTS[1])
BUILD_38_NO_LIFTOVER_ES_VARIANT['_source'].update({
    'start': 103343363,
    'xpos': 2103343363,
    'variantId': '2-103343363-GAGA-G'
})
BUILD_38_ES_VARIANT = deepcopy(BUILD_38_NO_LIFTOVER_ES_VARIANT)
BUILD_38_ES_VARIANT['_source']['rg37_locus'] = {'contig': '2', 'position': 103343353}

ES_SV_VARIANT = {
    '_source': {
      'genotypes': [
        {
          'qs': 33,
          'cn': 1,
          'defragged': False,
          'sample_id': 'HG00731',
          'num_exon': 2,
          'start': 49045487,
          'end': 49045899,
          'geneIds': ['ENSG00000228198'],
          'prev_call': False,
          'prev_overlap': False,
          'new_call': True,
        },
        {
          'qs': 80,
          'cn': 2,
          'defragged': False,
          'sample_id': 'HG00733',
          'num_exon': 1,
          'start': 49045987,
          'end': 49045890,
          'geneIds': ['ENSG00000228198', 'ENSG00000135953'],
          'prev_call': False,
          'prev_overlap': True,
          'new_call': False,
        }
      ],
      'xpos': 1049045387,
      'end': 49045898,
      'start': 49045387,
      'xstart': 1049045587,
      'num_exon': 1,
      'pos': 49045487,
      'StrVCTVRE_score': 0.374,
      'svType': 'INS',
      'xstop': 9049045898,
      'variantId': 'prefix_19107_DEL',
      'samples': ['HG00731'],
      'sc': 7,
      'contig': '1',
      'bothsides_support': True,
      'sortedTranscriptConsequences': [
        {
          'gene_id': 'ENSG00000228198'
        },
        {
          'gene_id': 'ENSG00000135953'
        },
        {
          'gene_id': 'ENSG00000037183'
        },
      ],
      'geneIds': ['ENSG00000228198'],
      'sf': 0.000693825,
      'sn': 10088
    },
    'matched_queries': {SV_INDEX_NAME: ['F000002_2']},
  }

ES_SV_WGS_VARIANT = {
    '_source': {
      'genotypes': [
        {
          'gq': 33,
          'sample_id': 'NA21234',
          'num_alt': 1,
        }
      ],
      'xpos': 2049045387,
      'end': 49045898,
      'start': 49045387,
      'xstart': 2049045387,
      'pos': 49045387,
      'svType': 'CPX',
      'xstop': 20012345678,
      'variantId': 'prefix_19107_CPX',
      'algorithms': ['wham', 'manta'],
      'sc': 7,
      'contig': '2',
      'rg37_locus': {'contig': '2', 'position': 49272526},
      'rg37_locus_end': {'contig': '20', 'position': 12326326},
      'sortedTranscriptConsequences': [
        {
          'gene_symbol': 'OR4F5',
          'major_consequence': 'DUP_PARTIAL',
          'gene_id': 'ENSG00000228198'
        }
      ],
      'cpx_intervals': [{'type': 'DUP', 'chrom': '2', 'start': 1000, 'end': 3000},
                        {'type': 'INV', 'chrom': '20', 'start': 11000, 'end': 13000}],
      'sv_type_detail': 'dupINV',
      'gnomad_svs_ID': 'gnomAD-SV_v2.1_BND_1_1',
      'gnomad_svs_AF': 0.00679,
      'geneIds': ['ENSG00000228198'],
      'sf': 0.000693825,
      'sn': 10088
    },
    'matched_queries': {SV_WGS_INDEX_NAME: ['F000014_14']},
  }

ES_MITO_WGS_VARIANT = {
    "_source" : {
      "genotypes" : [
        {
          "num_alt": 2,
          "gq": 60.0,
          "hl": 1.0,
          "mito_cn": 319.03225806451616,
          "contamination": 0.0,
          "dp": 5139.0,
          "sample_id": "HG00733"
        },
      ],
      "samples_gq_60_to_65" : [
        "HG00733"
      ],
      "samples_num_alt_2" : [ "HG00733" ],
      "AC" : 0,
      "AC_het" : 1,
      "AF" : 0.0,
      "AF_het" : 3.968253968253968E-4,
      "alt" : "A",
      "AN" : 2520,
      "clinvar_allele_id" : None,
      "clinvar_clinical_significance" : ['Likely_pathogenic'],
      "clinvar_gold_stars" : None,
      "codingGeneIds" : [
        "ENSG00000198840"
      ],
      "common_low_heteroplasmy" : False,
      "contig" : "M",
      "dbnsfp_SIFT_pred" : "D",
      "dbnsfp_MutationTaster_pred" : "N",
      "dbnsfp_FATHMM_pred" : "T",
      "dbnsfp_GERP_RS" : "5.07",
      "dbnsfp_phastCons100way_vertebrate" : "0.958000",
      "docId" : "M-10195-C-A",
      "domains" : [
        "ENSP_mappings:5xtc",
        "ENSP_mappings:5xtd",
        "Gene3D:1",
        "PANTHER:PTHR11058",
        "Pfam:PF00507"
      ],
      "end" : 10195,
      "filters" : [ ],
      "geneIds" : [
        "ENSG00000198840"
      ],
      "gnomad_mito_AN": 56421,
      "gnomad_mito_AC": 1368,
      "gnomad_mito_AC_het": 3,
      "gnomad_mito_AF": 0.024246292,
      "gnomad_mito_AF_het": 5.317169E-5,
      "gnomad_mito_max_hl": 1.0,
      "hap_defining_variant" : False,
      "helix_AF": 0.0033268193,
      "helix_AF_het": 4.081987E-5,
      "helix_max_hl": 0.90441,
      "high_constraint_region" : True,
      "HmtVar_score" : 0.71,
      "mainTranscript_biotype" : "protein_coding",
      "mainTranscript_canonical" : 1,
      "mainTranscript_category" : "missense",
      "mainTranscript_cdna_start" : 137,
      "mainTranscript_cdna_end" : 137,
      "mainTranscript_codons" : "cCc/cAc",
      "mainTranscript_gene_id" : "ENSG00000198840",
      "mainTranscript_gene_symbol" : "MT-ND3",
      "mainTranscript_hgvs" : "p.Pro46His",
      "mainTranscript_hgvsc" : "ENST00000361227.2:c.137C>A",
      "mainTranscript_major_consequence" : "missense_variant",
      "mainTranscript_major_consequence_rank" : 11,
      "mainTranscript_transcript_id" : "ENST00000361227",
      "mainTranscript_amino_acids" : "P/H",
      "mainTranscript_domains" : "Gene3D:1,ENSP_mappings:5xtc,PANTHER:PTHR11058,ENSP_mappings:5xtd,Pfam:PF00507",
      "mainTranscript_hgvsp" : "ENSP00000355206.2:p.Pro46His",
      "mainTranscript_polyphen_prediction" : "probably_damaging",
      "mainTranscript_protein_id" : "ENSP00000355206",
      "mainTranscript_sift_prediction" : "deleterious_low_confidence",
      "APOGEE_score" : 0.42,
      "pos" : 10195,
      "ref" : "C",
      "rg37_locus" : {
        "contig" : "MT",
        "position" : 10195
      },
      "rsid" : None,
      "sortedTranscriptConsequences" : [
        {
          "biotype" : "protein_coding",
          "canonical" : 1,
          "cdna_start" : 137,
          "cdna_end" : 137,
          "codons" : "cCc/cAc",
          "gene_id" : "ENSG00000198840",
          "gene_symbol" : "MT-ND3",
          "hgvsc" : "ENST00000361227.2:c.137C>A",
          "hgvsp" : "ENSP00000355206.2:p.Pro46His",
          "transcript_id" : "ENST00000361227",
          "amino_acids" : "P/H",
          "polyphen_prediction" : "probably_damaging",
          "protein_id" : "ENSP00000355206",
          "protein_start" : 46,
          "sift_prediction" : "deleterious_low_confidence",
          "consequence_terms" : [
            "missense_variant"
          ],
          "domains" : [
            "Gene3D:1",
            "ENSP_mappings:5xtc",
            "ENSP_mappings:5xtd",
            "Pfam:PF00507",
            "PANTHER:PTHR11058",
            "PANTHER:PTHR11058"
          ],
          "major_consequence" : "missense_variant",
          "category" : "missense",
          "hgvs" : "p.Pro46His",
          "major_consequence_rank" : 11,
          "transcript_rank" : 0
        }
      ],
      "start" : 10195,
      "transcriptConsequenceTerms" : [
        "missense_variant"
      ],
      "transcriptIds" : [
        "ENST00000361227"
      ],
      "variantId" : "M-10195-C-A",
      "xpos" : 25000010195,
      "xstart" : 25000010195,
      "xstop" : 25000010195
    },
    'matched_queries': {MITO_WGS_INDEX_NAME: ['F000014_14']},
}

OR2M3_COMPOUND_HET_ES_VARIANTS = deepcopy(ES_VARIANTS)
transcripts = OR2M3_COMPOUND_HET_ES_VARIANTS[1]['_source']['sortedTranscriptConsequences']
transcripts[0]['major_consequence'] = 'frameshift_variant'
OR2M3_COMPOUND_HET_ES_VARIANTS[1]['_source']['sortedTranscriptConsequences'] = [transcripts[1], transcripts[0]]
OR2M3_COMPOUND_HET_ES_VARIANTS[0]['_source']['rg37_locus'] = {'contig': '1', 'position': 248367217}
OR2M3_COMPOUND_HET_ES_VARIANTS[1]['_source']['rg37_locus'] = {'contig': '2', 'position': 103343343}
MFSD9_COMPOUND_HET_ES_VARIANTS = deepcopy(OR2M3_COMPOUND_HET_ES_VARIANTS)
for var in MFSD9_COMPOUND_HET_ES_VARIANTS:
    var['_source']['variantId'] = '{}-het'.format(var['_source']['variantId'])
EXTRA_FAMILY_ES_VARIANTS = deepcopy(ES_VARIANTS) + [deepcopy(ES_VARIANTS[0])]
EXTRA_FAMILY_ES_VARIANTS[2]['matched_queries'][INDEX_NAME] = ['F000005_5']
MISSING_SAMPLE_ES_VARIANTS = deepcopy(ES_VARIANTS)
MISSING_SAMPLE_ES_VARIANTS[1]['_source']['samples_num_alt_1'] = []

ES_SV_COMP_HET_VARIANT = deepcopy(ES_SV_VARIANT)
ES_SV_COMP_HET_VARIANT['_source']['xpos'] = 2101343374
ES_SV_COMP_HET_VARIANT['_source']['start'] = 101343374
ES_SV_COMP_HET_VARIANT['_source']['xstop'] = 1104943628
ES_SV_COMP_HET_VARIANT['_source']['end'] = 104943628
ES_SV_COMP_HET_VARIANT['_source']['num_exon'] = 2
ES_SV_COMP_HET_VARIANT['_source']['variantId'] = 'prefix_191011_DEL'
ES_SV_COMP_HET_VARIANT['_source']['svType'] = 'DEL'
for gen in ES_SV_COMP_HET_VARIANT['_source']['genotypes']:
    gen.update({'start': None, 'end': None, 'num_exon': None})
    gen.pop('geneIds')

COMPOUND_HET_INDEX_VARIANTS = {
    INDEX_NAME: {
        'ENSG00000135953': EXTRA_FAMILY_ES_VARIANTS,
        'ENSG00000228198': EXTRA_FAMILY_ES_VARIANTS,
        'ENSG00000228199': EXTRA_FAMILY_ES_VARIANTS,
    },
    SECOND_INDEX_NAME: {
        'ENSG00000135953': MFSD9_COMPOUND_HET_ES_VARIANTS, 'ENSG00000228198': OR2M3_COMPOUND_HET_ES_VARIANTS,
    },
    '{},{}'.format(INDEX_NAME, SECOND_INDEX_NAME): {'ENSG00000135953': MISSING_SAMPLE_ES_VARIANTS},
    SV_INDEX_NAME: {'ENSG00000228198': [ES_SV_VARIANT], 'ENSG00000135953': []},
    '{},{}'.format(INDEX_NAME, SV_INDEX_NAME): {'ENSG00000228198': [ES_SV_VARIANT, ES_SV_COMP_HET_VARIANT, ES_VARIANTS[1]], 'ENSG00000135953': []},
}

INDEX_ES_VARIANTS = {
    INDEX_NAME: ES_VARIANTS,
    SECOND_INDEX_NAME: [BUILD_38_ES_VARIANT],
    SV_INDEX_NAME: [ES_SV_VARIANT],
    SV_WGS_INDEX_NAME: [ES_SV_WGS_VARIANT],
    NO_LIFT_38_INDEX_NAME: [BUILD_38_NO_LIFTOVER_ES_VARIANT],
    MITO_WGS_INDEX_NAME: [ES_MITO_WGS_VARIANT],
}
INDEX_ES_VARIANTS.update({k: ES_VARIANTS for k in SUB_INDICES + SECOND_SUB_INDICES})

PARSED_ANY_AFFECTED_VARIANTS = deepcopy(PARSED_VARIANTS)
PARSED_ANY_AFFECTED_VARIANTS[1]['familyGuids'] = ['F000003_3']
PARSED_ANY_AFFECTED_VARIANTS[1]['genotypes'] = {'I000007_na20870': PARSED_ANY_AFFECTED_VARIANTS[1]['genotypes']['I000007_na20870']}

PARSED_COMPOUND_HET_VARIANTS = deepcopy(PARSED_VARIANTS)
PARSED_COMPOUND_HET_VARIANTS[0]['_sort'] = [1248367327]
PARSED_COMPOUND_HET_VARIANTS[1]['_sort'] = [2103343453]
PARSED_COMPOUND_HET_VARIANTS[1]['familyGuids'] = ['F000003_3']

PARSED_SV_COMPOUND_HET_VARIANTS = [deepcopy(PARSED_SV_VARIANT), deepcopy(PARSED_COMPOUND_HET_VARIANTS[1])]
PARSED_SV_COMPOUND_HET_VARIANTS[0].update({
    '_sort': [2101343474],
    'xpos': 2101343374,
    'pos': 101343374,
    'end': 104943628,
    'variantId': 'prefix_191011_DEL',
    'svType': 'DEL',
})
del PARSED_SV_COMPOUND_HET_VARIANTS[0]['svSourceDetail']
PARSED_SV_COMPOUND_HET_VARIANTS[0]['transcripts']['ENSG00000037183'] = [{'geneId': 'ENSG00000037183'}]
for gen in PARSED_SV_COMPOUND_HET_VARIANTS[0]['genotypes'].values():
    gen.update({'start': None, 'end': None, 'numExon': None, 'geneIds': None})
PARSED_SV_COMPOUND_HET_VARIANTS[1]['familyGuids'] = ['F000002_2']

PARSED_COMPOUND_HET_VARIANTS_MULTI_PROJECT = deepcopy(PARSED_COMPOUND_HET_VARIANTS)
for variant in PARSED_COMPOUND_HET_VARIANTS_MULTI_PROJECT:
    variant['familyGuids'].append('F000011_11')
    variant['genotypes'].update({
        'I000015_na20885': {
            'ab': 0.631, 'ad': None, 'gq': 99, 'sampleId': 'NA20885', 'numAlt': 1, 'dp': 50, 'pl': None,
            'sampleType': 'WES',
        },
    })
PARSED_COMPOUND_HET_VARIANTS_MULTI_PROJECT[1]['transcripts']['ENSG00000135953'][0]['majorConsequence'] = 'frameshift_variant'
PARSED_COMPOUND_HET_VARIANTS_MULTI_PROJECT[1]['mainTranscriptId'] = TRANSCRIPT_2['transcriptId']

PARSED_COMPOUND_HET_VARIANTS_PROJECT_2 = deepcopy(PARSED_COMPOUND_HET_VARIANTS_MULTI_PROJECT)
for variant in PARSED_COMPOUND_HET_VARIANTS_PROJECT_2:
    variant.update({
        'variantId': '{}-het'.format(variant['variantId']),
        'familyGuids': ['F000011_11'],
        'genotypes': {
            'I000015_na20885': variant['genotypes']['I000015_na20885'],
        },
        'genomeVersion': '38',
        'liftedOverGenomeVersion': '37',
        'liftedOverPos': variant['pos'] - 10,
        'liftedOverChrom': variant['chrom'],
        'selectedMainTranscriptId': None,
    })

PARSED_COMPOUND_HET_VARIANTS_MULTI_GENOME_VERSION = deepcopy(PARSED_COMPOUND_HET_VARIANTS_MULTI_PROJECT)
for variant in PARSED_COMPOUND_HET_VARIANTS_MULTI_GENOME_VERSION:
    variant.update({
        'genomeVersion': '38',
        'liftedOverGenomeVersion': '37',
        'liftedOverPos': variant['pos'] - 10,
        'liftedOverChrom': variant['chrom'],
        'selectedMainTranscriptId': None,
    })

PARSED_NO_CONSEQUENCE_FILTER_VARIANTS = deepcopy(PARSED_VARIANTS)
PARSED_NO_CONSEQUENCE_FILTER_VARIANTS[1]['selectedMainTranscriptId'] = None

PARSED_NO_SORT_VARIANTS = deepcopy(PARSED_NO_CONSEQUENCE_FILTER_VARIANTS)
for var in PARSED_NO_SORT_VARIANTS:
    del var['_sort']

PARSED_CADD_VARIANTS = deepcopy(PARSED_NO_CONSEQUENCE_FILTER_VARIANTS)
PARSED_CADD_VARIANTS[0]['_sort'][0] = -25.9
PARSED_CADD_VARIANTS[1]['_sort'][0] = maxsize


PARSED_MULTI_INDEX_VARIANT = deepcopy(PARSED_VARIANTS[1])
PARSED_MULTI_INDEX_VARIANT['familyGuids'].append('F000011_11')
PARSED_MULTI_INDEX_VARIANT['genotypes']['I000015_na20885'] = {
    'ab': 0.631, 'ad': None, 'gq': 99, 'sampleId': 'NA20885', 'numAlt': 1, 'dp': 50, 'pl': None, 'sampleType': 'WES',
}

PARSED_MULTI_GENOME_VERSION_VARIANT = deepcopy(PARSED_MULTI_INDEX_VARIANT)
PARSED_MULTI_GENOME_VERSION_VARIANT.update({
    'genomeVersion': '38',
    'liftedOverGenomeVersion': '37',
    'liftedOverPos': PARSED_MULTI_INDEX_VARIANT['pos'],
    'liftedOverChrom': PARSED_MULTI_INDEX_VARIANT['chrom'],
    'pos': PARSED_MULTI_INDEX_VARIANT['pos'] + 10,
    'xpos': PARSED_MULTI_INDEX_VARIANT['xpos'] + 10,
    'variantId': PARSED_MULTI_INDEX_VARIANT['variantId'].replace(
        str(PARSED_MULTI_INDEX_VARIANT['pos']), str(PARSED_MULTI_INDEX_VARIANT['pos'] + 10)
    ),
    '_sort': [PARSED_MULTI_INDEX_VARIANT['_sort'][0] + 10],
})

PARSED_MULTI_SAMPLE_MULTI_GENOME_VERSION_VARIANT = deepcopy(PARSED_MULTI_GENOME_VERSION_VARIANT)
for guid, genotype in PARSED_MULTI_SAMPLE_MULTI_GENOME_VERSION_VARIANT['genotypes'].items():
    PARSED_MULTI_SAMPLE_MULTI_GENOME_VERSION_VARIANT['genotypes'][guid] = dict(otherSample=genotype, **genotype)

PARSED_MULTI_SAMPLE_VARIANT = deepcopy(PARSED_VARIANTS[1])
for guid, genotype in PARSED_MULTI_SAMPLE_VARIANT['genotypes'].items():
    PARSED_MULTI_SAMPLE_VARIANT['genotypes'][guid] = dict(otherSample=genotype, **genotype)

PARSED_MULTI_SAMPLE_VARIANT_0 = deepcopy(PARSED_VARIANTS[0])
for guid, genotype in PARSED_MULTI_SAMPLE_VARIANT_0['genotypes'].items():
    PARSED_MULTI_SAMPLE_VARIANT_0['genotypes'][guid] = dict(otherSample=genotype, **genotype)


PARSED_ANY_AFFECTED_MULTI_GENOME_VERSION_VARIANT = deepcopy(PARSED_MULTI_GENOME_VERSION_VARIANT)
PARSED_ANY_AFFECTED_MULTI_GENOME_VERSION_VARIANT.update({
    'familyGuids': ['F000003_3', 'F000011_11'],
    'genotypes': {
        ind_guid: PARSED_MULTI_GENOME_VERSION_VARIANT['genotypes'][ind_guid]
        for ind_guid in ['I000007_na20870', 'I000015_na20885']
    },
})
MAPPING_FIELDS = [
    'start',
    'end',
    'rsid',
    'originalAltAlleles',
    'filters',
    'xpos',
    'alt',
    'ref',
    'contig',
    'variantId',
    'dbnsfp_MutationTaster_pred',
    'dbnsfp_phastCons100way_vertebrate',
    'dbnsfp_MetaSVM_pred',
    'mpc_MPC',
    'dbnsfp_DANN_score',
    'eigen_Eigen_phred',
    'dbnsfp_REVEL_score',
    'dbnsfp_GERP_RS',
    'splice_ai_delta_score',
    'splice_ai_splice_consequence',
    'dbnsfp_FATHMM_pred',
    'primate_ai_score',
    'dbnsfp_SIFT_pred',
    'dbnsfp_Polyphen2_HVAR_pred',
    'cadd_PHRED',
    'sortedTranscriptConsequences',
    'genotypes',
    'samples_no_call',
    'samples_num_alt_1',
    'samples_num_alt_2',
    'clinvar_clinical_significance',
    'clinvar_allele_id',
    'clinvar_variation_id',
    'clinvar_gold_stars',
    'hgmd_accession',
    'hgmd_class',
    'AC',
    'AF',
    'AN',
    'g1k_AC',
    'g1k_Hom',
    'g1k_Hemi',
    'g1k_POPMAX_AF',
    'g1k_AF',
    'g1k_AN',
    'g1k_Het',
    'g1k_ID',
    'gnomad_genomes_AC',
    'gnomad_genomes_Hom',
    'gnomad_genomes_Hemi',
    'gnomad_genomes_AF',
    'gnomad_genomes_AF_POPMAX_OR_GLOBAL',
    'gnomad_genomes_AN',
    'gnomad_genomes_Het',
    'gnomad_genomes_ID',
    'gnomad_exomes_AC',
    'gnomad_exomes_Hom',
    'gnomad_exomes_Hemi',
    'gnomad_exomes_AF',
    'gnomad_exomes_AF_POPMAX_OR_GLOBAL',
    'gnomad_exomes_AN',
    'gnomad_exomes_Het',
    'gnomad_exomes_ID',
    'exac_AC_Adj',
    'exac_AC_Hom',
    'exac_AC_Hemi',
    'exac_AF_POPMAX',
    'exac_AF',
    'exac_AN_Adj',
    'exac_Het',
    'exac_ID',
    'topmed_AC',
    'topmed_Hom',
    'topmed_Hemi',
    'topmed_Het',
    'topmed_AF',
    'topmed_AN',
    'topmed_ID',
    'gnomad_genomes_FAF_AF',
    'rg37_locus',
    'rg37_locus_end',
    'xstop',
    'bothsides_support',
]
SV_MAPPING_FIELDS = [
    'start',
    'end',
    'xpos',
    'contig',
    'variantId',
    'sortedTranscriptConsequences',
    'genotypes',
    'samples',
    'samples_cn_0',
    'samples_cn_1',
    'samples_cn_2',
    'samples_cn_3',
    'samples_cn_gte_4',
    'sf',
    'sc',
    'sn',
    'num_exon',
    'svType',
    'StrVCTVRE_score',
    'sv_type_detail',
    'cpx_intervals',
    'gnomad_svs_AC',
    'gnomad_svs_Hom',
    'gnomad_svs_Hemi',
    'gnomad_svs_AF',
    'gnomad_svs_AN',
    'gnomad_svs_filter_AF',
    'gnomad_svs_Het',
    'gnomad_svs_ID',
    'bothsides_support',
]
POPULATIONS = ['callset', 'exac', 'g1k', 'gnomad_exomes', 'gnomad_genomes', 'gnomad_svs', 'sv_callset', 'topmed']
MITO_POPULATIONS = ['gnomad_mito', 'helix']
FREQUENCIES = ['AC', 'AF', 'AN', 'filter_AF', 'Hemi', 'Het', 'Hom', 'ID']
MITO_FREQUENCIES = ['AC_het', 'AF_het', 'max_hl']
MITO_CROSS_MAPPING_FIELDS = {f'{dataset}_{freq_type}' for dataset in POPULATIONS for freq_type in MITO_FREQUENCIES}
MITO_MAPPING_FIELDS = {f'{dataset}_{freq_type}' for dataset in MITO_POPULATIONS for freq_type in FREQUENCIES + MITO_FREQUENCIES}
MITO_MAPPING_FIELDS.update({'APOGEE_score', 'common_low_heteroplasmy', 'high_constraint_region', 'mitotip_trna_prediction',
                      'mitomap_pathogenic', 'HmtVar_score', 'hap_defining_variant'})
SOURCE_FIELDS = {
    'callset_Hom', 'callset_Hemi', 'callset_Het', 'callset_ID', 'sv_callset_Hemi',
    'sv_callset_Hom', 'sv_callset_Het', 'sv_callset_ID', 'algorithms',
}
SOURCE_FIELDS.update(MAPPING_FIELDS)
SOURCE_FIELDS.update(SV_MAPPING_FIELDS)
SOURCE_FIELDS.update(MITO_CROSS_MAPPING_FIELDS)
SOURCE_FIELDS.update(MITO_MAPPING_FIELDS)
SOURCE_FIELDS -= {
    'samples_no_call', 'samples_cn_0', 'samples_cn_1', 'samples_cn_2', 'samples_cn_3', 'samples_cn_gte_4', 'topmed_Het',
    'gnomad_genomes_FAF_AF',
}

FIELD_TYPE_MAP = {
    'cadd_PHRED': {'type': 'keyword'},
    'primate_ai_score': {'type': 'float'},
    'rg37_locus': {'properties': {'contig': {'type': 'keyword'}, 'position': {'type': 'integer'}}},
    'rg37_locus_end': {'properties': {'contig': {'type': 'keyword'}, 'position': {'type': 'integer'}}}
}
MAPPING_PROPERTIES = {field: FIELD_TYPE_MAP.get(field, {'type': 'keyword'}) for field in MAPPING_FIELDS}

CORE_INDEX_METADATA = {
    INDEX_NAME: {
        '_meta': {'genomeVersion': '37'},
        'properties': MAPPING_PROPERTIES,
    },
    SECOND_INDEX_NAME: {
        '_meta': {'genomeVersion': '38', 'datasetType': 'VARIANTS'},
        'properties': MAPPING_PROPERTIES,
    },
    SV_INDEX_NAME: {
        '_meta': {'genomeVersion': '37', 'datasetType': 'SV'},
        'properties': {field: {'type': 'keyword'} for field in SV_MAPPING_FIELDS},
    },
    MITO_WGS_INDEX_NAME: {
        '_meta': {'genomeVersion': '38', 'datasetType': 'MITO'},
        'properties': {field: {'type': 'keyword'} for field in MITO_MAPPING_FIELDS},
    },
}
INDEX_METADATA = deepcopy(CORE_INDEX_METADATA)
INDEX_METADATA[NO_LIFT_38_INDEX_NAME] = INDEX_METADATA[SECOND_INDEX_NAME]
INDEX_METADATA[SV_WGS_INDEX_NAME] = INDEX_METADATA[SV_INDEX_NAME]

ALL_INHERITANCE_QUERY = {
    'bool': {
        'should': [
            {'bool': {
                'must': [
                    {'bool': {'should': [
                        {'terms': {'samples_num_alt_1': ['HG00731', 'HG00732', 'HG00733']}},
                        {'terms': {'samples_num_alt_2': ['HG00731', 'HG00732', 'HG00733']}},
                        {'terms': {'samples': ['HG00731', 'HG00732', 'HG00733']}},
                    ]}}
                ],
                '_name': 'F000002_2'
            }},
            {'bool': {
                'must': [
                    {'bool': {'should': [
                        {'terms': {'samples_num_alt_1': ['NA20870']}},
                        {'terms': {'samples_num_alt_2': ['NA20870']}},
                        {'terms': {'samples': ['NA20870']}},
                    ]}}
                ],
                '_name': 'F000003_3'
            }},
            {'bool': {
                'must': [
                    {'bool': {'should': [
                        {'terms': {'samples_num_alt_1': ['NA20874']}},
                        {'terms': {'samples_num_alt_2': ['NA20874']}},
                        {'terms': {'samples': ['NA20874']}},
                    ]}}
                ],
                '_name': 'F000005_5'
            }}
        ]
    }
}

COMPOUND_HET_INHERITANCE_QUERY = {
    'bool': {
        'should': [
            {'bool': {
                '_name': 'F000002_2',
                'must': [
                    {'bool': {
                        'must_not': [
                            {'term': {'samples_no_call': 'HG00732'}},
                            {'term': {'samples_num_alt_2': 'HG00732'}},
                            {'term': {'samples_no_call': 'HG00733'}},
                            {'term': {'samples_num_alt_2': 'HG00733'}}
                        ],
                        'must': [{'term': {'samples_num_alt_1': 'HG00731'}}]
                    }},
                    {'bool': {'must_not': [
                        {'term': {'samples_gq_0_to_5': 'HG00731'}},
                        {'term': {'samples_gq_5_to_10': 'HG00731'}},
                        {'term': {'samples_gq_0_to_5': 'HG00732'}},
                        {'term': {'samples_gq_5_to_10': 'HG00732'}},
                        {'term': {'samples_gq_0_to_5': 'HG00733'}},
                        {'term': {'samples_gq_5_to_10': 'HG00733'}},
                    ]}},
                ]
            }},
            {'bool': {
                '_name': 'F000003_3',
                'must': [
                    {'term': {'samples_num_alt_1': 'NA20870'}},
                    {'bool': {'must_not': [
                        {'term': {'samples_gq_0_to_5': 'NA20870'}},
                        {'term': {'samples_gq_5_to_10': 'NA20870'}}
                    ]}}
                ]
            }},
        ]
    }
}

RECESSIVE_INHERITANCE_QUERY = {
    'bool': {
        'should': [
            {'bool': {
                '_name': 'F000002_2',
                'must': [
                    {'bool': {
                        'should': [
                            {'bool': {
                                'must_not': [
                                    {'term': {'samples_no_call': 'HG00732'}},
                                    {'term': {'samples_num_alt_2': 'HG00732'}},
                                    {'term': {'samples_no_call': 'HG00733'}},
                                    {'term': {'samples_num_alt_2': 'HG00733'}}
                                ],
                                'must': [{'term': {'samples_num_alt_2': 'HG00731'}}]
                            }},
                            {'bool': {
                                'must_not': [
                                    {'term': {'samples_no_call': 'HG00732'}},
                                    {'term': {'samples_num_alt_1': 'HG00732'}},
                                    {'term': {'samples_num_alt_2': 'HG00732'}},
                                    {'term': {'samples_no_call': 'HG00733'}},
                                    {'term': {'samples_num_alt_2': 'HG00733'}}
                                ],
                                'must': [{'match': {'contig': 'X'}}, {'term': {'samples_num_alt_2': 'HG00731'}}]
                            }}
                        ]
                    }},
                    {'bool': {'must_not': [
                        {'term': {'samples_gq_0_to_5': 'HG00731'}},
                        {'term': {'samples_gq_5_to_10': 'HG00731'}},
                        {'term': {'samples_gq_0_to_5': 'HG00732'}},
                        {'term': {'samples_gq_5_to_10': 'HG00732'}},
                        {'term': {'samples_gq_0_to_5': 'HG00733'}},
                        {'term': {'samples_gq_5_to_10': 'HG00733'}},
                    ]}},
                ]
            }},
            {'bool': {
                '_name': 'F000003_3',
                'must': [
                    {'bool': {
                        'should': [
                            {'bool': {'must': [
                                {'match': {'contig': 'X'}},
                                {'term': {'samples_num_alt_2': 'NA20870'}}
                            ]}},
                            {'term': {'samples_num_alt_2': 'NA20870'}},
                        ]
                    }},
                    {'bool': {'must_not': [
                        {'term': {'samples_gq_0_to_5': 'NA20870'}},
                        {'term': {'samples_gq_5_to_10': 'NA20870'}}
                    ]}}
                ]
            }},
        ]
    }
}

ANNOTATION_QUERY = {'terms': {'transcriptConsequenceTerms': ['frameshift_variant']}}

REDIS_CACHE = {}
def _set_cache(k, v):
    REDIS_CACHE[k] = v
MOCK_REDIS = mock.MagicMock()
MOCK_REDIS.get.side_effect = REDIS_CACHE.get
MOCK_REDIS.set.side_effect =_set_cache

def mock_hits(hits, increment_sort=False, include_matched_queries=True, sort=None, index=INDEX_NAME):
    parsed_hits = deepcopy(hits)
    for hit in parsed_hits:
        hit.update({
            '_index': index,
            '_id': hit['_source']['variantId'],
            '_type': 'structural_variant' if SV_INDEX_NAME in index or SV_WGS_INDEX_NAME in index else 'variant',
        })
        matched_queries = hit.pop('matched_queries')
        if include_matched_queries:
            hit['matched_queries'] = []
            for subindex in index.split(','):
                if subindex in matched_queries:
                    hit['_index'] = subindex
                    hit['matched_queries'] += matched_queries[subindex]

        if sort or increment_sort:
            sort_key = sort[0] if sort else 'xpos'
            if isinstance(sort_key, dict):
                if '_script' in sort_key:
                    sort_key = sort_key['_script']['script']['params'].get('field', 'xpos')
                else:
                    sort_key = next(iter(sort_key.keys()))
            sort_value = jmespath.search(sort_key, hit['_source'])
            if sort_value is None:
                sort_value = 'Infinity'
            if increment_sort:
                sort_value += 100
            hit['_sort'] = [sort_value]
    return parsed_hits


def create_mock_response(search, index=INDEX_NAME):
    index = ALIAS_MAP.get(index, index)
    indices = index.split(',')
    include_matched_queries = False
    variant_id_filters = None
    if 'query' in search:
        for search_filter in search['query']['bool']['filter']:
            if not variant_id_filters:
                variant_id_filters = search_filter.get('terms', {}).get('variantId')
            possible_inheritance_filters = search_filter.get('bool', {}).get('should', []) + [search_filter]
            if any('_name' in possible_filter.get('bool', {}) for possible_filter in possible_inheritance_filters):
                include_matched_queries = True
                break

    response_dict = {
        'took': 1,
        'hits': {'total': {'value': 5}, 'hits': []}
    }
    for index_name in sorted(indices):
        index_hits = mock_hits(
            INDEX_ES_VARIANTS[index_name], include_matched_queries=include_matched_queries, sort=search.get('sort'),
            index=index_name)
        if variant_id_filters:
            index_hits = [hit for hit in index_hits if hit['_id'] in variant_id_filters]
        response_dict['hits']['hits'] += index_hits

    if search.get('aggs'):
        index_vars = COMPOUND_HET_INDEX_VARIANTS.get(index, {})
        buckets = [{'key': gene_id, 'doc_count': 3} for gene_id in ['ENSG00000135953', 'ENSG00000228198']]
        if search['aggs']['genes']['aggs'].get('vars_by_gene'):
            for bucket in buckets:
                bucket['vars_by_gene'] = {
                    'hits': {
                        'hits': mock_hits(index_vars.get(bucket['key'], ES_VARIANTS), increment_sort=True, index=index)
                    }}
        else:
            for bucket in buckets:
                doc_count = 0
                for sample_field in ['samples', 'samples_num_alt_1', 'samples_num_alt_2']:
                    gene_samples = defaultdict(int)
                    for var in index_vars.get(bucket['key'], ES_VARIANTS):
                        for sample in var['_source'].get(sample_field, []):
                            gene_samples[sample] += 1
                    bucket[sample_field] = {'buckets': [{'key': k, 'doc_count': v} for k, v in gene_samples.items()]}
                    doc_count += sum(gene_samples.values())
                bucket['doc_count'] = doc_count

        response_dict['aggregations'] = {'genes': {'buckets': buckets}}

    return response_dict

def get_indices_from_url(url):
    return url.split('/')[1]

def get_metadata_callback(request):
    indices = get_indices_from_url(request.url).split(',')
    response = {index: {'mappings': INDEX_METADATA[index]} for index in indices}
    return 200, {}, json.dumps(response)

def get_search_callback(request):
    body = json.loads(request.body)
    response = create_mock_response(body, get_indices_from_url(request.url))
    return 200, {}, json.dumps(response)

def parse_msearch_body(body):
    return [json.loads(row) for row in body.decode().split('\n') if row]

def get_msearch_callback(request):
    body = parse_msearch_body(request.body)
    response = {
        'responses': [
            create_mock_response(exec_search, index=','.join(body[i-1]['index']))
            for i, exec_search in enumerate(body) if not exec_search.get('index')]
    }
    return 200, {}, json.dumps(response)

def setup_search_responses():
    urllib3_responses.add_callback(
        urllib3_responses.POST, '/_msearch', callback=get_msearch_callback,
        content_type='application/json', match_querystring=True)
    urllib3_responses.add_callback(
        urllib3_responses.POST, re.compile('^/[,\w]+/_search$'), callback=get_search_callback,
        content_type='application/json', match_querystring=True)

def setup_responses():
    urllib3_responses.add_callback(
        urllib3_responses.GET, re.compile('^/[,\w]+/_mapping$'), callback=get_metadata_callback,
        content_type='application/json', match_querystring=True)
    setup_search_responses()


@mock.patch('seqr.utils.redis_utils.redis.StrictRedis', lambda **kwargs: MOCK_REDIS)
class EsUtilsTest(TestCase):
    databases = '__all__'
    fixtures = ['users', '1kg_project', 'reference_data']

    def setUp(self):
        Sample.objects.filter(sample_id='NA19678').update(is_active=False)
        self.families = Family.objects.filter(guid__in=['F000003_3', 'F000002_2', 'F000005_5'])

    def assertExecutedSearch(self, filters=None, start_index=0, size=2, index=INDEX_NAME, **kwargs):
        executed_search = urllib3_responses.call_request_json()
        searched_indices = get_indices_from_url(urllib3_responses.calls[-1].request.url)
        self.assertListEqual(sorted(searched_indices.split(',')), sorted(index.split(',')))
        self.assertSameSearch(
            executed_search,
            dict(filters=filters, start_index=start_index, size=size, **kwargs)
        )

    def assertExecutedSearches(self, searches):
        executed_search = parse_msearch_body(urllib3_responses.calls[-1].request.body)
        self.assertEqual(len(executed_search), len(searches) * 2)
        for i, expected_search in enumerate(searches):
            self.assertDictEqual(executed_search[i * 2], {'index': expected_search.get('index', INDEX_NAME).split(',')})
            self.assertSameSearch(executed_search[(i * 2) + 1], expected_search)

    def assertSameSearch(self, executed_search, expected_search_params):
        expected_search = {
            'from': expected_search_params['start_index'],
            'size': expected_search_params['size']
        }

        if expected_search_params['filters']:
            expected_search['query'] = {
                'bool': {
                    'filter': expected_search_params['filters']
                }
            }

        if not expected_search_params.get('unsorted'):
            expected_search['sort'] = expected_search_params.get('sort') or ['xpos', 'variantId']

        if expected_search_params.get('gene_aggs'):
            expected_search['aggs'] = {
                'genes': {'terms': {'field': 'geneIds', 'min_doc_count': 2, 'size': 1001}, 'aggs': {
                    'vars_by_gene': {
                        'top_hits': {'sort': expected_search['sort'], '_source': mock.ANY, 'size': 100}
                    }
                }}}
        elif expected_search_params.get('gene_count_aggs'):
            expected_search['aggs'] = {'genes': {
                'terms': {'field': 'mainTranscript_gene_id', 'size': 1001},
                'aggs': expected_search_params['gene_count_aggs']
            }}
            del expected_search['sort']
        else:
            expected_search['_source'] = mock.ANY

        self.assertDictEqual(executed_search, expected_search)

        if not expected_search_params.get('gene_count_aggs'):
            source = executed_search['aggs']['genes']['aggs']['vars_by_gene']['top_hits']['_source'] \
                if expected_search_params.get('gene_aggs')  else executed_search['_source']
            self.assertSetEqual(SOURCE_FIELDS, set(source))

    def assertCachedResults(self, results_model, expected_results, sort='xpos'):
        cache_key = 'search_results__{}__{}'.format(results_model.guid, sort)
        self.assertDictEqual(json.loads(REDIS_CACHE.get(cache_key)), expected_results)
        MOCK_REDIS.expire.assert_called_with(cache_key, timedelta(weeks=2))

    @urllib3_responses.activate
    def test_get_es_variants_for_variant_tuples(self):
        setup_responses()

        variants = get_es_variants_for_variant_tuples(
            self.families,
            [(2103343353, 'GAGA', 'G'), (1248367227, 'TC', 'T'), (25138367346, 'A', 'C')]
        )

        self.assertEqual(len(variants), 2)
        self.assertDictEqual(variants[0], PARSED_NO_SORT_VARIANTS[0])
        self.assertDictEqual(variants[1], PARSED_NO_SORT_VARIANTS[1])

        self.assertExecutedSearch(
            filters=[{'terms': {'variantId': ['2-103343353-GAGA-G', '1-248367227-TC-T', 'MT-138367346-A-C']}}], size=3,
            unsorted=True,
        )

    @urllib3_responses.activate
    def test_get_es_variants_for_variant_ids(self):
        setup_responses()
        get_es_variants_for_variant_ids(self.families, ['2-103343353-GAGA-G', '1-248367227-TC-T', 'prefix-938_DEL'])
        self.assertExecutedSearch(
            filters=[{'terms': {'variantId': ['2-103343353-GAGA-G', '1-248367227-TC-T', 'prefix-938_DEL']}}],
            size=9, index=','.join([INDEX_NAME, MITO_WGS_INDEX_NAME, SV_INDEX_NAME]), unsorted=True,
        )

    @urllib3_responses.activate
    def test_get_single_es_variant(self):
        setup_responses()
        variant = get_single_es_variant(self.families, '2-103343353-GAGA-G')
        self.assertDictEqual(variant, PARSED_NO_SORT_VARIANTS[1])
        self.assertExecutedSearch(
            filters=[{'terms': {'variantId': ['2-103343353-GAGA-G']}}],
            size=3, index=','.join([INDEX_NAME, MITO_WGS_INDEX_NAME, SV_INDEX_NAME]), unsorted=True,
        )

        variant = get_single_es_variant(self.families, '1-248367227-TC-T', return_all_queried_families=True)
        all_family_variant = deepcopy(PARSED_NO_SORT_VARIANTS[0])
        all_family_variant['familyGuids'] = ['F000002_2', 'F000003_3', 'F000005_5']
        all_family_variant['genotypes']['I000004_hg00731'] = {
            'ab': 0, 'ad': None, 'gq': 99, 'sampleId': 'HG00731', 'numAlt': 0, 'dp': 88, 'pl': None, 'sampleType': 'WES',
        }
        self.assertDictEqual(variant, all_family_variant)
        self.assertExecutedSearch(
            filters=[{'terms': {'variantId': ['1-248367227-TC-T']}}],
            size=3, index=','.join([INDEX_NAME, MITO_WGS_INDEX_NAME, SV_INDEX_NAME]), unsorted=True,
        )

        with self.assertRaises(InvalidSearchException) as cm:
            get_single_es_variant(self.families, '10-10334333-A-G')
        self.assertEqual(str(cm.exception), 'Variant 10-10334333-A-G not found')

    @mock.patch('seqr.utils.elasticsearch.es_search.MAX_NO_LOCATION_COMP_HET_FAMILIES', 1)
    @mock.patch('seqr.utils.elasticsearch.es_search.MAX_COMPOUND_HET_GENES', 1)
    @mock.patch('seqr.utils.elasticsearch.es_gene_agg_search.MAX_COMPOUND_HET_GENES', 1)
    @mock.patch('seqr.utils.elasticsearch.es_search.logger')
    @urllib3_responses.activate
    def test_invalid_get_es_variants(self, mock_logger):
        setup_responses()
        search_model = VariantSearch.objects.create(search={})
        results_model = VariantSearchResults.objects.create(variant_search=search_model)
        results_model.families.set(Family.objects.filter(family_id='no_individuals'))

        with self.assertRaises(InvalidSearchException) as cm:
            get_es_variants(results_model)
        self.assertEqual(str(cm.exception), 'No es index found for families no_individuals')

        search_model.search = {'inheritance': {'mode': 'recessive'}, 'locus': {'rawItems': 'DDX11L1'}}
        search_model.save()
        results_model.families.set([family for family in self.families if family.guid == 'F000005_5'])
        with self.assertRaises(InvalidSearchException) as cm:
            get_es_variants(results_model)
        self.assertEqual(
            str(cm.exception), 'Inheritance based search is disabled in families with no data loaded for affected individuals',
        )

        search_model.search['inheritance']['filter'] = {'affected': {'I000007_na20870': 'N'}}
        search_model.save()
        results_model.families.set([family for family in self.families if family.guid == 'F000003_3'])
        with self.assertRaises(InvalidSearchException) as cm:
            get_es_variants(results_model)
        self.assertEqual(
            str(cm.exception),
            'Inheritance based search is disabled in families with no data loaded for affected individuals',
        )

        search_model.search['inheritance']['filter'] = {'genotype': {'I000004_hg00731': 'ref_ref'}}
        search_model.save()
        with self.assertRaises(InvalidSearchException) as cm:
            get_es_variants(results_model)
        self.assertEqual(str(cm.exception), 'Invalid custom inheritance')

        search_model.search['inheritance']['filter'] = {}
        search_model.search['annotations'] = {'structural': ['DEL']}
        search_model.save()
        with self.assertRaises(InvalidSearchException) as cm:
            get_es_variants(results_model)
        error = 'Unable to search against dataset type "SV". This may be because inheritance based search is disabled in families with no loaded affected individuals'
        self.assertEqual(str(cm.exception), error)

        results_model.families.set(self.families)
        with self.assertRaises(InvalidSearchException) as cm:
            get_es_variants(results_model, page=200)
        self.assertEqual(str(cm.exception), 'Unable to load more than 10000 variants (20000 requested)')

        search_model.search = {'inheritance': {'mode': 'compound_het'}}
        search_model.save()
        with self.assertRaises(InvalidSearchException) as cm:
            get_es_variants(results_model)
        self.assertEqual(
            str(cm.exception),
            'Annotations must be specified to search for compound heterozygous variants')

        search_model.search['annotations'] = {'frameshift': ['frameshift_variant']}
        search_model.save()
        with self.assertRaises(InvalidSearchException) as cm:
            get_es_variants(results_model)
        self.assertEqual(
            str(cm.exception),
            'Location must be specified to search for compound heterozygous variants across many families')

        search_model.search['locus'] = {'rawVariantItems': 'chr2-A-C'}
        with self.assertRaises(InvalidSearchException) as cm:
            get_es_variants(results_model, sort='cadd', num_results=2)
        self.assertEqual(str(cm.exception), 'Invalid variants: chr2-A-C')

        search_model.search['locus']['rawVariantItems'] = 'rs9876,chr2-1234-A-C'
        with self.assertRaises(InvalidSearchException) as cm:
            get_es_variants(results_model, sort='cadd', num_results=2)
        self.assertEqual(str(cm.exception), 'Invalid variant notation: found both variant IDs and rsIDs')

        search_model.search['locus']['rawItems'] = 'chr27:1234-5678,2:40-400000000, ENSG00012345'
        with self.assertRaises(InvalidSearchException) as cm:
            get_es_variants(results_model, sort='cadd', num_results=2)
        self.assertEqual(str(cm.exception), 'Invalid genes/intervals: chr27:1234-5678, chr2:40-400000000, ENSG00012345')

        search_model.search['locus']['rawItems'] = 'DDX11L1'
        search_model.save()
        with self.assertRaises(InvalidSearchException) as cm:
            get_es_variants(results_model)
        self.assertEqual(
            str(cm.exception),
            'This search returned too many compound heterozygous variants. Please add stricter filters')

        with self.assertRaises(InvalidSearchException) as cm:
            get_es_variant_gene_counts(results_model, None)
        self.assertEqual(str(cm.exception), 'This search returned too many genes')

        search_model.search = {'qualityFilter': {'min_gq': 7}}
        search_model.save()
        with self.assertRaises(Exception) as cm:
            get_es_variants(results_model)
        self.assertEqual(str(cm.exception), 'Invalid gq filter 7')

        search_model.search = {}
        search_model.save()
        urllib3_responses.reset()
        urllib3_responses.add(
            urllib3_responses.POST, '/_msearch', body=ReadTimeoutError('', '', 'timeout'))
        urllib3_responses.add_json('/_tasks?actions=*search&group_by=parents', {'tasks': {
            123: {'running_time_in_nanos': 10},
            456: {'running_time_in_nanos': 10 ** 12},
        }})
        with self.assertRaises(ConnectionTimeout):
            get_es_variants(results_model)
        self.assertListEqual(
            [call.request.url for call in urllib3_responses.calls],
            ['/_msearch', '/_tasks?actions=%2Asearch&group_by=parents'])
        mock_logger.error.assert_called_with('ES Query Timeout: Found 1 long running searches', None, detail=[
            {'task': {'running_time_in_nanos': 10 ** 12}, 'parent_task_id': '456'},
        ])

        urllib3_responses.reset()
        urllib3_responses.add_json('/_msearch', {'responses': [
            {'error': {'type': 'search_phase_execution_exception', 'root_cause': [{'type': 'too_many_clauses'}]}}
        ]}, method=urllib3_responses.POST)

        with self.assertRaises(TransportError) as cm:
            get_es_variants(results_model)
        self.assertDictEqual(
            cm.exception.info,
            {'type': 'search_phase_execution_exception', 'root_cause': [{'type': 'too_many_clauses'}]})

        _set_cache(f'index_metadata__{INDEX_NAME},{MITO_WGS_INDEX_NAME},{SV_INDEX_NAME}', None)
        urllib3_responses.add(
            urllib3_responses.GET, f'/{INDEX_NAME},{MITO_WGS_INDEX_NAME},{SV_INDEX_NAME}/_mapping', body=Exception('Connection error'))
        with self.assertRaises(InvalidIndexException) as cm:
            get_es_variants(results_model)
        self.assertEqual(str(cm.exception), 'test_index,test_index_mito_wgs,test_index_sv - Error accessing index: Connection error')

        urllib3_responses.replace_json(f'/{INDEX_NAME},{MITO_WGS_INDEX_NAME},{SV_INDEX_NAME}/_mapping', {})
        with self.assertRaises(InvalidIndexException) as cm:
            get_es_variants(results_model)
        self.assertEqual(str(cm.exception), 'Could not find expected indices: test_index_sv, test_index_mito_wgs, test_index')

    @mock.patch('seqr.utils.elasticsearch.utils.MAX_VARIANTS')
    @urllib3_responses.activate
    def test_get_es_variants(self, mock_max_variants):
        setup_responses()
        search_model = VariantSearch.objects.create(search={'annotations': {'frameshift': ['frameshift_variant']}})
        results_model = VariantSearchResults.objects.create(variant_search=search_model)
        results_model.families.set(self.families)

        variants, total_results = get_es_variants(results_model, num_results=2)
        self.assertEqual(len(variants), 2)
        self.assertDictEqual(variants[0], PARSED_VARIANTS[0])
        self.assertDictEqual(variants[1], PARSED_VARIANTS[1])
        self.assertEqual(total_results, 5)

        self.assertCachedResults(results_model, {'all_results': variants, 'total_results': 5})
        self.assertTrue('index_metadata__{},{}'.format(INDEX_NAME, SV_INDEX_NAME) in REDIS_CACHE)

        self.assertExecutedSearch(filters=[ANNOTATION_QUERY, ALL_INHERITANCE_QUERY])

        # does not save non-consecutive pages
        variants, total_results = get_es_variants(results_model, page=3, num_results=2)
        self.assertEqual(total_results, 5)
        self.assertCachedResults(results_model, {'all_results': variants, 'total_results': 5})
        self.assertExecutedSearch(filters=[ANNOTATION_QUERY, ALL_INHERITANCE_QUERY], start_index=4, size=2)

        # test pagination
        variants, total_results = get_es_variants(results_model, page=2, num_results=2)
        self.assertEqual(len(variants), 2)
        self.assertEqual(total_results, 5)
        self.assertCachedResults(results_model, {'all_results': PARSED_VARIANTS + PARSED_VARIANTS, 'total_results': 5})
        self.assertExecutedSearch(filters=[ANNOTATION_QUERY, ALL_INHERITANCE_QUERY], start_index=2, size=2)

        # test does not re-fetch page
        urllib3_responses.reset()
        variants, total_results = get_es_variants(results_model, page=1, num_results=3)
        self.assertEqual(len(variants), 3)
        self.assertListEqual(variants, PARSED_VARIANTS + PARSED_VARIANTS[:1])
        self.assertEqual(total_results, 5)

        # test load_all
        setup_responses()
        mock_max_variants.__int__.return_value = 5
        with self.assertRaises(InvalidSearchException) as cm:
            get_es_variants(results_model, page=1, num_results=2, load_all=True)
        self.assertEqual(str(cm.exception), 'Too many variants to load. Please refine your search and try again')

        mock_max_variants.__int__.return_value = 100
        variants, _ = get_es_variants(results_model, page=1, num_results=2, load_all=True)
        self.assertExecutedSearch(filters=[ANNOTATION_QUERY, ALL_INHERITANCE_QUERY], start_index=4, size=1)
        self.assertEqual(len(variants), 5)
        self.assertListEqual(variants, PARSED_VARIANTS + PARSED_VARIANTS + PARSED_VARIANTS[:1])

        # test does not re-fetch once all loaded
        urllib3_responses.reset()
        mock_max_variants.__int__.return_value = 1
        variants, _ = get_es_variants(results_model, page=1, num_results=2, load_all=True)
        self.assertEqual(len(variants), 5)
        self.assertListEqual(variants, PARSED_VARIANTS + PARSED_VARIANTS + PARSED_VARIANTS[:1])

    @urllib3_responses.activate
    def test_filtered_get_es_variants(self):
        setup_responses()
        search_model = VariantSearch.objects.create(search={
            'pathogenicity': {
                'clinvar': ['pathogenic', 'likely_pathogenic', 'vus_or_conflicting'],
                'hgmd': ['disease_causing', 'likely_disease_causing'],
            },
            'annotations': {
                'in_frame': ['inframe_insertion', 'inframe_deletion'],
                'other': ['5_prime_UTR_variant', 'intergenic_variant'],
                'splice_ai': '0.8',
            },
            'freqs': {
                'callset': {'af': 0.1},
                'exac': {'ac': 2, 'af': None},
                'g1k': {'ac': None, 'af': 0.001},
                'gnomad_exomes': {'af': 0.01, 'ac': 3, 'hh': 3},
                'gnomad_genomes': {'af': 0.01, 'hh': 3},
                'topmed': {'ac': 2, 'af': None},
            },
            'qualityFilter': {'min_ab': 10, 'min_gq': 15, 'vcf_filter': 'pass'},
            'in_silico': {'cadd': '11.5', 'sift': 'D'},
            'inheritance': {'mode': 'de_novo'},
            'customQuery': {'term': {'customFlag': 'flagVal'}},
            'locus': {'rawItems': 'DDX11L1, chr2:1234-5678, chr7:100-10100%10', 'excludeLocations': True},
        })

        results_model = VariantSearchResults.objects.create(variant_search=search_model)
        results_model.families.set(self.families)
        variants, total_results = get_es_variants(results_model, sort='cadd', num_results=2)

        self.assertListEqual(variants, PARSED_CADD_VARIANTS)
        self.assertEqual(total_results, 5)

        self.assertExecutedSearch(filters=[
            {'term': {'customFlag': 'flagVal'}},
            {
                'bool': {
                    'must_not': [
                        {'range': {'xpos': {'gte': 2000001234, 'lte': 2000005678}}},
                        {'range': {'xstop': {'gte': 2000001234, 'lte': 2000005678}}},
                        {'bool': {'must': [
                            {'range': {'xpos': {'lte': 2000001234}}},
                            {'range': {'xstop': {'gte': 2000005678}}}]}},
                        {'terms': {'geneIds': ['ENSG00000223972']}},
                        {'bool': {'must': [
                            {'range': {'xpos': {'gte': 7000000001, 'lte': 7000001100}}},
                            {'range': {'xstop': {'gte': 7000009100, 'lte': 7000011100}}}]}},
                    ]
                }
            },
            {'bool': {'should': [
                {'bool': {
                    'minimum_should_match': 1,
                    'should': [
                        {'bool': {'must_not': [{'exists': {'field': 'AF'}}]}},
                        {'range': {'AF': {'lte': 0.1}}}
                    ],
                    'must': [
                        {'bool': {
                            'minimum_should_match': 1,
                            'should': [
                                {'bool': {'must_not': [{'exists': {'field': 'exac_AC_Adj'}}]}},
                                {'range': {'exac_AC_Adj': {'lte': 2}}}
                            ]}
                        },
                        {'bool': {
                            'minimum_should_match': 1,
                            'should': [
                                {'bool': {'must_not': [{'exists': {'field': 'g1k_POPMAX_AF'}}]}},
                                {'range': {'g1k_POPMAX_AF': {'lte': 0.001}}}
                            ]
                        }},
                        {'bool': {
                            'minimum_should_match': 1,
                            'should': [
                                {'bool': {'must_not': [{'exists': {'field': 'gnomad_exomes_AF_POPMAX_OR_GLOBAL'}}]}},
                                {'range': {'gnomad_exomes_AF_POPMAX_OR_GLOBAL': {'lte': 0.01}}}
                            ]
                        }},
                        {'bool': {
                            'minimum_should_match': 1,
                            'should': [
                                {'bool': {'must_not': [{'exists': {'field': 'gnomad_exomes_Hom'}}]}},
                                {'range': {'gnomad_exomes_Hom': {'lte': 3}}}
                            ]
                        }},
                        {'bool': {
                            'minimum_should_match': 1,
                            'should': [
                                {'bool': {'must_not': [{'exists': {'field': 'gnomad_exomes_Hemi'}}]}},
                                {'range': {'gnomad_exomes_Hemi': {'lte': 3}}}
                            ]
                        }},
                        {'bool': {
                            'minimum_should_match': 1,
                            'should': [
                                {'bool': {'must_not': [{'exists': {'field': 'gnomad_genomes_AF_POPMAX_OR_GLOBAL'}}]}},
                                {'range': {'gnomad_genomes_AF_POPMAX_OR_GLOBAL': {'lte': 0.01}}}
                            ]
                        }},
                        {'bool': {
                            'minimum_should_match': 1,
                            'should': [
                                {'bool': {'must_not': [{'exists': {'field': 'gnomad_genomes_Hom'}}]}},
                                {'range': {'gnomad_genomes_Hom': {'lte': 3}}}
                            ]
                        }},
                        {'bool': {
                            'minimum_should_match': 1,
                            'should': [
                                {'bool': {'must_not': [{'exists': {'field': 'gnomad_genomes_Hemi'}}]}},
                                {'range': {'gnomad_genomes_Hemi': {'lte': 3}}}
                            ]}
                        },
                        {'bool': {
                            'minimum_should_match': 1,
                            'should': [
                                {'bool': {'must_not': [{'exists': {'field': 'topmed_AC'}}]}},
                                {'range': {'topmed_AC': {'lte': 2}}}
                            ]}
                        }
                    ]
                }},
                {'bool': {
                    'minimum_should_match': 1,
                    'should': [
                        {'bool': {'must_not': [{'exists': {'field': 'AF'}}]}},
                        {'range': {'AF': {'lte': 0.1}}}
                    ],
                    'must': [
                        {'bool': {
                            'minimum_should_match': 1,
                            'should': [
                                {'bool': {'must_not': [{'exists': {'field': 'g1k_POPMAX_AF'}}]}},
                                {'range': {'g1k_POPMAX_AF': {'lte': 0.05}}}
                            ]
                        }},
                        {'bool': {
                            'minimum_should_match': 1,
                            'should': [
                                {'bool': {'must_not': [{'exists': {'field': 'gnomad_exomes_AF_POPMAX_OR_GLOBAL'}}]}},
                                {'range': {'gnomad_exomes_AF_POPMAX_OR_GLOBAL': {'lte': 0.05}}}
                            ]
                        }},
                        {'bool': {
                            'minimum_should_match': 1,
                            'should': [
                                {'bool': {'must_not': [{'exists': {'field': 'gnomad_genomes_AF_POPMAX_OR_GLOBAL'}}]}},
                                {'range': {'gnomad_genomes_AF_POPMAX_OR_GLOBAL': {'lte': 0.05}}}
                            ]
                        }},
                        {'terms': {
                            'clinvar_clinical_significance': [
                                'Likely_pathogenic', 'Pathogenic', 'Pathogenic/Likely_pathogenic',
                            ]
                        }}
                    ]
                }},

            ]}},
            {'bool': {'should': [
                {'bool': {'must_not': [{'exists': {'field': 'cadd_PHRED'}}]}},
                {'range': {'cadd_PHRED': {'gte': 11.5}}},
                {'bool': {'must_not': [{'exists': {'field': 'dbnsfp_SIFT_pred'}}]}},
                {'prefix': {'dbnsfp_SIFT_pred': 'D'}},
            ]}},
            {'bool': {'must_not': [{'exists': {'field': 'filters'}}]}},
            {'bool': {
                    'should': [
                        {'bool': {'must_not': [{'exists': {'field': 'transcriptConsequenceTerms'}}]}},
                        {'terms': {
                            'transcriptConsequenceTerms': [
                                '5_prime_UTR_variant',
                                'inframe_deletion',
                                'inframe_insertion',
                                'intergenic_variant',
                            ]
                        }},
                        {'terms': {
                            'clinvar_clinical_significance': [
                                'Conflicting_interpretations_of_pathogenicity', 'Likely_pathogenic', 'Pathogenic',
                                'Pathogenic/Likely_pathogenic', 'Uncertain_significance', 'not_provided', 'other',
                            ]
                        }},
                        {'terms': {'hgmd_class': ['DM', 'DM?']}},
                        {'range': {'splice_ai_delta_score': {'gte': 0.8}}},
                    ]
                }
            },
            {'bool': {
                'should': [
                    {'bool': {
                        '_name': 'F000002_2',
                        'must': [
                            {'bool': {
                                'minimum_should_match': 1,
                                'must_not': [
                                    {'term': {'samples_no_call': 'HG00732'}},
                                    {'term': {'samples_num_alt_1': 'HG00732'}},
                                    {'term': {'samples_num_alt_2': 'HG00732'}},
                                    {'term': {'samples_no_call': 'HG00733'}},
                                    {'term': {'samples_num_alt_1': 'HG00733'}},
                                    {'term': {'samples_num_alt_2': 'HG00733'}}
                                ],
                                'should': [
                                    {'term': {'samples_num_alt_1': 'HG00731'}},
                                    {'term': {'samples_num_alt_2': 'HG00731'}}
                                ]
                            }},
                            {'bool': {
                                'minimum_should_match': 1,
                                'should': [
                                    {'bool': {
                                        'must_not': [
                                            {'term': {'samples_ab_0_to_5': 'HG00731'}},
                                            {'term': {'samples_ab_5_to_10': 'HG00731'}},
                                        ]
                                    }},
                                    {'bool': {'must_not': [{'term': {'samples_num_alt_1': 'HG00731'}}]}}
                                ],
                                'must_not': [
                                    {'term': {'samples_gq_0_to_5': 'HG00731'}},
                                    {'term': {'samples_gq_5_to_10': 'HG00731'}},
                                    {'term': {'samples_gq_10_to_15': 'HG00731'}},
                                    {'term': {'samples_gq_0_to_5': 'HG00732'}},
                                    {'term': {'samples_gq_5_to_10': 'HG00732'}},
                                    {'term': {'samples_gq_10_to_15': 'HG00732'}},
                                    {'term': {'samples_gq_0_to_5': 'HG00733'}},
                                    {'term': {'samples_gq_5_to_10': 'HG00733'}},
                                    {'term': {'samples_gq_10_to_15': 'HG00733'}},
                                ],
                                'must': [
                                    {'bool': {
                                        'minimum_should_match': 1,
                                        'should': [
                                            {'bool': {
                                                'must_not': [
                                                    {'term': {'samples_ab_0_to_5': 'HG00732'}},
                                                    {'term': {'samples_ab_5_to_10': 'HG00732'}},
                                                ]
                                            }},
                                            {'bool': {'must_not': [{'term': {'samples_num_alt_1': 'HG00732'}}]}}
                                        ]
                                    }},
                                    {'bool': {
                                        'minimum_should_match': 1,
                                        'should': [
                                            {'bool': {
                                                'must_not': [
                                                    {'term': {'samples_ab_0_to_5': 'HG00733'}},
                                                    {'term': {'samples_ab_5_to_10': 'HG00733'}},
                                                ]
                                            }},
                                            {'bool': {'must_not': [{'term': {'samples_num_alt_1': 'HG00733'}}]}}
                                        ]
                                    }},
                                ]
                            }}
                        ],
                        '_name': 'F000002_2'
                    }},
                    {'bool': {
                        'must': [
                            {'bool': {'should': [
                                {'term': {'samples_num_alt_1': 'NA20870'}},
                                {'term': {'samples_num_alt_2': 'NA20870'}}
                            ]}},
                            {'bool': {
                                'minimum_should_match': 1,
                                'should': [
                                    {'bool': {
                                        'must_not': [
                                            {'term': {'samples_ab_0_to_5': 'NA20870'}},
                                            {'term': {'samples_ab_5_to_10': 'NA20870'}},
                                        ]
                                    }},
                                    {'bool': {'must_not': [{'term': {'samples_num_alt_1': 'NA20870'}}]}}
                                ],
                                'must_not': [
                                    {'term': {'samples_gq_0_to_5': 'NA20870'}},
                                    {'term': {'samples_gq_5_to_10': 'NA20870'}},
                                    {'term': {'samples_gq_10_to_15': 'NA20870'}},
                                ]
                            }}
                        ],
                        '_name': 'F000003_3'
                    }},
                ]
            }}
        ], sort=[{'cadd_PHRED': {'order': 'desc', 'unmapped_type': 'keyword'}}, 'xpos', 'variantId'])

        # Test sort does not error on pagination
        get_es_variants(results_model, sort='cadd', num_results=2, page=2)

    @urllib3_responses.activate
    def test_sv_get_es_variants(self):
        setup_responses()
        search_model = VariantSearch.objects.create(search={
            'annotations': {'new_structural_variants': ['NEW']},
            'freqs': {'sv_callset': {'af': 0.1}},
            'qualityFilter': {'min_qs': 20},
            'inheritance': {'mode': 'de_novo'},
        })
        results_model = VariantSearchResults.objects.create(variant_search=search_model)
        results_model.families.set(self.families)

        variants, _ = get_es_variants(results_model, num_results=2)

        self.assertListEqual(variants, [PARSED_SV_VARIANT])
        self.assertExecutedSearch(filters=[
            {'bool': {
                'should': [
                    {'bool': {'must_not': [{'exists': {'field': 'sf'}}]}},
                    {'range': {'sf': {'lte': 0.1}}}
                ]
            }},
            {'bool': {
                'must': [
                    {'bool': {
                        'must_not': [{'term': {'samples': 'HG00732'}}, {'term': {'samples': 'HG00733'}}],
                        'must': [{'term': {'samples': 'HG00731'}}],
                    }},
                    {'bool': {
                        'must_not': [
                            {'term': {'samples_qs_0_to_10': 'HG00731'}},
                            {'term': {'samples_qs_10_to_20': 'HG00731'}},
                            {'term': {'samples_qs_0_to_10': 'HG00732'}},
                            {'term': {'samples_qs_10_to_20': 'HG00732'}},
                            {'term': {'samples_qs_0_to_10': 'HG00733'}},
                            {'term': {'samples_qs_10_to_20': 'HG00733'}},
                        ],
                        'must': [{'terms': {'samples_new_call': ['HG00731', 'HG00732', 'HG00733']}}],
                    }},
                ],
                '_name': 'F000002_2'
            }}
        ], index=SV_INDEX_NAME)

    @urllib3_responses.activate
    def test_sv_wgs_get_es_variants(self):
        self.families = Family.objects.filter(guid='F000014_14')
        setup_responses()
        search_model = VariantSearch.objects.create(search={
            'annotations': {'structural': ['DUP', 'CPX']},
            'qualityFilter': {'min_gq_sv': 20},
            'inheritance': {'mode': 'de_novo'},
            'locus': {'rawVariantItems': 'rs9876'},
        })
        results_model = VariantSearchResults.objects.create(variant_search=search_model)
        results_model.families.set(self.families)

        variants, _ = get_es_variants(results_model, num_results=2)
        self.assertListEqual(variants, [PARSED_SV_WGS_VARIANT])

        self.assertExecutedSearch(filters=[
            {'terms': {'rsid': ['rs9876']}},
            {'terms': {'transcriptConsequenceTerms': ['CPX', 'DUP']}},
            {'bool': {
                'must': [{'term': {'samples': 'NA21234'}},
                    {'bool': {
                        'must_not': [
                            {'term': {'samples_gq_sv_0_to_10': 'NA21234'}},
                            {'term': {'samples_gq_sv_10_to_20': 'NA21234'}},
                        ],
                    }}
                ],
                '_name': 'F000014_14'
            }}
        ], index=SV_WGS_INDEX_NAME)

    @urllib3_responses.activate
    def test_multi_dataset_get_es_variants(self):
        setup_responses()

        search_model = VariantSearch.objects.create(search={'pathogenicity': {
            'clinvar': ['pathogenic'],
        }})
        results_model = VariantSearchResults.objects.create(variant_search=search_model)
        results_model.families.set(self.families)

        variants, _ = get_es_variants(results_model, num_results=5)
<<<<<<< HEAD
        self.assertListEqual(variants, [PARSED_SV_VARIANT] + PARSED_VARIANTS + [PARSED_MITO_VARIANT])
=======
        self.assertListEqual(variants, [PARSED_SV_VARIANT] + PARSED_NO_CONSEQUENCE_FILTER_VARIANTS)
>>>>>>> d3678390
        path_filter = {'terms': {
            'clinvar_clinical_significance': [
                'Pathogenic', 'Pathogenic/Likely_pathogenic'
            ]
        }}
        self.assertExecutedSearches([
            dict(filters=[path_filter], start_index=0, size=5, index=SV_INDEX_NAME),
            dict(filters=[path_filter], start_index=0, size=5, index=MITO_WGS_INDEX_NAME),
            dict(filters=[path_filter, ALL_INHERITANCE_QUERY], start_index=0, size=5, index=INDEX_NAME),
        ])

    @urllib3_responses.activate
    def test_compound_het_get_es_variants(self):
        setup_responses()
        search_model = VariantSearch.objects.create(search={
            'qualityFilter': {'min_gq': 10},
            'annotations': {'frameshift': ['frameshift_variant']},
            'inheritance': {'mode': 'compound_het'},
        })
        results_model = VariantSearchResults.objects.create(variant_search=search_model)
        results_model.families.set(self.families)

        variants, total_results = get_es_variants(results_model, num_results=2)
        self.assertEqual(len(variants), 1)
        self.assertListEqual(variants, [PARSED_COMPOUND_HET_VARIANTS])
        self.assertEqual(total_results, 1)

        self.assertCachedResults(results_model, {
            'grouped_results': [{'ENSG00000228198': PARSED_COMPOUND_HET_VARIANTS}],
            'total_results': 1,
        })

        self.assertExecutedSearch(
            filters=[ANNOTATION_QUERY, COMPOUND_HET_INHERITANCE_QUERY],
            gene_aggs=True,
            start_index=0,
            size=1
        )

        # test pagination does not fetch
        urllib3_responses.reset()
        get_es_variants(results_model, page=2, num_results=2)

    @urllib3_responses.activate
    def test_compound_het_get_es_variants_secondary_annotation(self):
        setup_responses()
        search_model = VariantSearch.objects.create(search={
            'qualityFilter': {'min_gq': 10},
            'annotations': {'frameshift': ['frameshift_variant'], 'splice_ai': '0.5'},
            'inheritance': {'mode': 'compound_het'},
            'annotations_secondary': {'other': ['intron']},
            'pathogenicity': {'clinvar': ['pathogenic'], 'hgmd': ['disease_causing']},
        })
        results_model = VariantSearchResults.objects.create(variant_search=search_model)
        results_model.families.set(self.families)

        variants, total_results = get_es_variants(results_model, num_results=2)
        self.assertEqual(len(variants), 1)
        self.assertListEqual(variants, [PARSED_COMPOUND_HET_VARIANTS])
        self.assertEqual(total_results, 1)

        self.assertCachedResults(results_model, {
            'grouped_results': [{'ENSG00000228198': PARSED_COMPOUND_HET_VARIANTS}],
            'total_results': 1,
        })

        annotation_query = {'bool': {'should': [
            {'terms': {'clinvar_clinical_significance': ['Pathogenic', 'Pathogenic/Likely_pathogenic']}},
            {'terms': {'hgmd_class': ['DM']}},
            {'range': {'splice_ai_delta_score': {'gte': 0.5}}},
            {'terms': {'transcriptConsequenceTerms': ['frameshift_variant', 'intron']}},
        ]}}

        self.assertExecutedSearch(
            filters=[annotation_query, COMPOUND_HET_INHERITANCE_QUERY],
            gene_aggs=True,
            start_index=0,
            size=1
        )

        # test pagination does not fetch
        urllib3_responses.reset()
        get_es_variants(results_model, page=2, num_results=2)

        # variants require both primary and secondary annotations
        setup_responses()
        del search_model.search['pathogenicity']
        del search_model.search['annotations']['splice_ai']
        search_model.save()
        _set_cache('search_results__{}__xpos'.format(results_model.guid), None)

        variants, total_results = get_es_variants(results_model, num_results=2)
        self.assertIsNone(variants)
        self.assertEqual(total_results, 0)

        annotation_query = {'terms': {'transcriptConsequenceTerms': ['frameshift_variant', 'intron']}}

        self.assertExecutedSearch(
            filters=[annotation_query, COMPOUND_HET_INHERITANCE_QUERY],
            gene_aggs=True,
            start_index=0,
            size=1
        )

    @urllib3_responses.activate
    def test_recessive_get_es_variants(self):
        setup_responses()
        search_model = VariantSearch.objects.create(search={
            'annotations': {'frameshift': ['frameshift_variant']},
            'qualityFilter': {'min_gq': 10, 'vcf_filter': 'pass'},
            'inheritance': {'mode': 'recessive'},
        })
        results_model = VariantSearchResults.objects.create(variant_search=search_model)
        results_model.families.set(self.families)

        variants, total_results = get_es_variants(results_model, num_results=2)
        self.assertEqual(len(variants), 2)
        self.assertDictEqual(variants[0], PARSED_VARIANTS[0])
        self.assertDictEqual(variants[1][0], PARSED_COMPOUND_HET_VARIANTS[0])
        self.assertDictEqual(variants[1][1], PARSED_COMPOUND_HET_VARIANTS[1])
        self.assertEqual(total_results, 6)

        self.assertCachedResults(results_model, {
            'compound_het_results': [],
            'variant_results': [PARSED_VARIANTS[1]],
            'grouped_results': [{'null': [PARSED_VARIANTS[0]]}, {'ENSG00000228198': PARSED_COMPOUND_HET_VARIANTS}],
            'duplicate_doc_count': 0,
            'loaded_variant_counts': {'test_index_compound_het': {'total': 1, 'loaded': 1}, INDEX_NAME: {'loaded': 2, 'total': 5}},
            'total_results': 6,
        })

        pass_filter_query = {'bool': {'must_not': [{'exists': {'field': 'filters'}}]}}

        self.assertExecutedSearches([
            dict(
                filters=[pass_filter_query, ANNOTATION_QUERY, COMPOUND_HET_INHERITANCE_QUERY],
                gene_aggs=True,
                start_index=0,
                size=1
            ),
            dict(
                filters=[pass_filter_query, ANNOTATION_QUERY, RECESSIVE_INHERITANCE_QUERY], start_index=0, size=2,
            ),
        ])

        # test pagination

        variants, total_results = get_es_variants(results_model, page=3, num_results=2)
        self.assertEqual(len(variants), 2)
        self.assertDictEqual(variants[0], PARSED_VARIANTS[0])
        self.assertDictEqual(variants[1], PARSED_MULTI_SAMPLE_VARIANT)
        self.assertEqual(total_results, 5)

        self.assertCachedResults(results_model, {
            'compound_het_results': [],
            'variant_results': [],
            'grouped_results': [
                {'null': [PARSED_VARIANTS[0]]}, {'ENSG00000228198': PARSED_COMPOUND_HET_VARIANTS},
                {'null': [PARSED_VARIANTS[0]]}, {'null': [PARSED_MULTI_SAMPLE_VARIANT]}],
            'duplicate_doc_count': 1,
            'loaded_variant_counts': {'test_index_compound_het': {'total': 1, 'loaded': 1}, INDEX_NAME: {'loaded': 4, 'total': 5}},
            'total_results': 5,
        })

        self.assertExecutedSearches([dict(filters=[pass_filter_query, ANNOTATION_QUERY, RECESSIVE_INHERITANCE_QUERY], start_index=2, size=4)])

        urllib3_responses.reset()
        get_es_variants(results_model, page=2, num_results=2)

    @urllib3_responses.activate
    def test_multi_datatype_recessive_get_es_variants(self):
        setup_responses()
        search_model = VariantSearch.objects.create(search={
            'inheritance': {'mode': 'recessive'},
            'annotations': {'frameshift': ['frameshift_variant'], 'structural': ['DEL']}
        })
        results_model = VariantSearchResults.objects.create(variant_search=search_model)
        results_model.families.set(self.families)

        variants, _ = get_es_variants(results_model, num_results=10)
        self.assertEqual(len(variants), 4)
        self.assertDictEqual(variants[0], PARSED_SV_VARIANT)
        self.assertDictEqual(variants[1], PARSED_VARIANTS[0])
        self.assertDictEqual(variants[2][0], PARSED_SV_COMPOUND_HET_VARIANTS[0])
        self.assertDictEqual(variants[2][1], PARSED_SV_COMPOUND_HET_VARIANTS[1])
        self.assertDictEqual(variants[3], PARSED_VARIANTS[1])

        annotations_q = {'terms': {'transcriptConsequenceTerms': ['DEL', 'frameshift_variant']}}
        self.assertExecutedSearches([
            dict(
                filters=[
                    annotations_q,
                    {'bool': {
                        '_name': 'F000002_2',
                        'must': [{
                            'bool': {
                                'should': [
                                    {'bool': {
                                        'minimum_should_match': 1,
                                        'should': [
                                            {'term': {'samples_cn_0': 'HG00731'}},
                                            {'term': {'samples_cn_2': 'HG00731'}},
                                            {'term': {'samples_cn_gte_4': 'HG00731'}},
                                        ],
                                        'must_not': [
                                            {'term': {'samples_cn_0': 'HG00732'}},
                                            {'term': {'samples_cn_gte_4': 'HG00732'}},
                                            {'term': {'samples_cn_0': 'HG00733'}},
                                            {'term': {'samples_cn_gte_4': 'HG00733'}},
                                        ]
                                    }},
                                    {'bool': {
                                        'minimum_should_match': 1,
                                        'should': [
                                            {'term': {'samples_cn_0': 'HG00731'}},
                                            {'term': {'samples_cn_2': 'HG00731'}},
                                            {'term': {'samples_cn_gte_4': 'HG00731'}},
                                        ],
                                        'must_not': [
                                            {'term': {'samples': 'HG00732'}},
                                            {'term': {'samples_cn_0': 'HG00733'}},
                                            {'term': {'samples_cn_gte_4': 'HG00733'}},
                                        ],
                                        'must': [{'match': {'contig': 'X'}}],
                                    }}
                                ]
                            }
                        }]
                    }}
                ], start_index=0, size=10, index=SV_INDEX_NAME,
            ),
            dict(
                filters=[
                    annotations_q,
                    {'bool': {
                    '_name': 'F000002_2',
                    'must': [
                        {'bool': {
                            'should': [
                                {'bool': {
                                    'minimum_should_match': 1,
                                    'must_not': [
                                        {'term': {'samples_no_call': 'HG00732'}},
                                        {'term': {'samples_num_alt_2': 'HG00732'}},
                                        {'term': {'samples_no_call': 'HG00733'}},
                                        {'term': {'samples_num_alt_2': 'HG00733'}}
                                    ],
                                    'should': [
                                        {'term': {'samples_num_alt_1': 'HG00731'}},
                                        {'term': {'samples_num_alt_2': 'HG00731'}},
                                    ]

                                }},
                                {'term': {'samples': 'HG00731'}},
                            ]
                        }},
                    ]
                    }},
                 ],
                gene_aggs=True,
                start_index=0,
                size=1,
                index=','.join([INDEX_NAME, SV_INDEX_NAME]),
            ),
            dict(
                filters=[
                    annotations_q,
                    {'bool': {'_name': 'F000003_3', 'must': [{'term': {'samples_num_alt_1': 'NA20870'}}]}},
                ],
                gene_aggs=True,
                start_index=0,
                size=1
            ),
            dict(
                filters=[
                    annotations_q,
                    {
                        'bool': {
                            'should': [
                                {'bool': {
                                    '_name': 'F000002_2',
                                    'must': [
                                        {'bool': {
                                            'should': [
                                                {'bool': {
                                                    'must_not': [
                                                        {'term': {'samples_no_call': 'HG00732'}},
                                                        {'term': {'samples_num_alt_2': 'HG00732'}},
                                                        {'term': {'samples_no_call': 'HG00733'}},
                                                        {'term': {'samples_num_alt_2': 'HG00733'}}
                                                    ],
                                                    'must': [{'term': {'samples_num_alt_2': 'HG00731'}}]
                                                }},
                                                {'bool': {
                                                    'must_not': [
                                                        {'term': {'samples_no_call': 'HG00732'}},
                                                        {'term': {'samples_num_alt_1': 'HG00732'}},
                                                        {'term': {'samples_num_alt_2': 'HG00732'}},
                                                        {'term': {'samples_no_call': 'HG00733'}},
                                                        {'term': {'samples_num_alt_2': 'HG00733'}}
                                                    ],
                                                    'must': [
                                                        {'match': {'contig': 'X'}},
                                                        {'term': {'samples_num_alt_2': 'HG00731'}}
                                                    ]
                                                }}
                                            ]
                                        }},
                                    ]
                                }},
                                {'bool': {
                                    '_name': 'F000003_3',
                                    'must': [
                                        {'bool': {
                                            'should': [
                                                {'bool': {'must': [
                                                    {'match': {'contig': 'X'}},
                                                    {'term': {'samples_num_alt_2': 'NA20870'}}
                                                ]}},
                                                {'term': {'samples_num_alt_2': 'NA20870'}},
                                            ]
                                        }}
                                    ]
                                }},
                            ]
                        }
                    }
                ], start_index=0, size=10,
            ),
        ])

    @urllib3_responses.activate
    def test_multi_datatype_secondary_annotations_recessive_get_es_variants(self):
        setup_responses()
        search_model = VariantSearch.objects.create(search={
            'annotations': {'structural': ['gCNV_DEL']},
            'annotations_secondary': {'frameshift': ['frameshift_variant']},
            'inheritance': {'mode': 'recessive'},
        })
        results_model = VariantSearchResults.objects.create(variant_search=search_model)
        results_model.families.set(self.families)

        get_es_variants(results_model, num_results=10)

        annotation_secondary_query = {'terms': {'transcriptConsequenceTerms': ['frameshift_variant', 'gCNV_DEL']}}

        self.assertExecutedSearches([
            dict(
                filters=[
                    {'terms': {'transcriptConsequenceTerms': ['gCNV_DEL']}},
                    {'bool': {
                        '_name': 'F000002_2',
                        'must': [{
                            'bool': {
                                'should': [
                                    {'bool': {
                                        'minimum_should_match': 1,
                                        'should': [
                                            {'term': {'samples_cn_0': 'HG00731'}},
                                            {'term': {'samples_cn_2': 'HG00731'}},
                                            {'term': {'samples_cn_gte_4': 'HG00731'}},
                                        ],
                                        'must_not': [
                                            {'term': {'samples_cn_0': 'HG00732'}},
                                            {'term': {'samples_cn_gte_4': 'HG00732'}},
                                            {'term': {'samples_cn_0': 'HG00733'}},
                                            {'term': {'samples_cn_gte_4': 'HG00733'}},
                                        ]
                                    }},
                                    {'bool': {
                                        'minimum_should_match': 1,
                                        'should': [
                                            {'term': {'samples_cn_0': 'HG00731'}},
                                            {'term': {'samples_cn_2': 'HG00731'}},
                                            {'term': {'samples_cn_gte_4': 'HG00731'}},
                                        ],
                                        'must_not': [
                                            {'term': {'samples': 'HG00732'}},
                                            {'term': {'samples_cn_0': 'HG00733'}},
                                            {'term': {'samples_cn_gte_4': 'HG00733'}},
                                        ],
                                        'must': [{'match': {'contig': 'X'}}],
                                    }}
                                ]
                            }
                        }]
                    }}
                ], start_index=0, size=10, index=SV_INDEX_NAME,
            ),
            dict(
                filters=[annotation_secondary_query, {'bool': {
                    '_name': 'F000002_2',
                    'must': [
                        {'bool': {
                            'should': [
                                {'bool': {
                                    'minimum_should_match': 1,
                                    'must_not': [
                                        {'term': {'samples_no_call': 'HG00732'}},
                                        {'term': {'samples_num_alt_2': 'HG00732'}},
                                        {'term': {'samples_no_call': 'HG00733'}},
                                        {'term': {'samples_num_alt_2': 'HG00733'}}
                                    ],
                                    'should': [
                                        {'term': {'samples_num_alt_1': 'HG00731'}},
                                        {'term': {'samples_num_alt_2': 'HG00731'}},
                                    ]
                                }},
                                {'term': {'samples': 'HG00731'}},
                            ]
                        }},
                    ]
                    }},
                 ],
                gene_aggs=True,
                start_index=0,
                size=1,
                index=','.join([INDEX_NAME, SV_INDEX_NAME]),
            ),
            dict(
                filters=[
                    annotation_secondary_query,
                    {'bool': {'_name': 'F000003_3', 'must': [{'term': {'samples_num_alt_1': 'NA20870'}}]}},
                ],
                gene_aggs=True,
                start_index=0,
                size=1
            ),
        ])

    @urllib3_responses.activate
    def test_all_samples_all_inheritance_get_es_variants(self):
        setup_responses()
        search_model = VariantSearch.objects.create(search={
            'annotations': {'frameshift': ['frameshift_variant']}
        })
        results_model = VariantSearchResults.objects.create(variant_search=search_model)
        results_model.families.set(Family.objects.filter(project__guid='R0001_1kg'))

        variants, total_results = get_es_variants(results_model, num_results=2)
        self.assertListEqual(variants, PARSED_VARIANTS)
        self.assertEqual(total_results, 5)

        self.assertExecutedSearch(filters=[ANNOTATION_QUERY])

    @urllib3_responses.activate
    def test_all_samples_any_affected_get_es_variants(self):
        setup_responses()
        search_model = VariantSearch.objects.create(search={
            'annotations': {'frameshift': ['frameshift_variant']}, 'inheritance': {'mode': 'any_affected'},
        })
        results_model = VariantSearchResults.objects.create(variant_search=search_model)
        results_model.families.set(Family.objects.filter(project__guid='R0001_1kg'))

        variants, total_results = get_es_variants(results_model, num_results=2)
        self.assertListEqual(variants, PARSED_ANY_AFFECTED_VARIANTS)
        self.assertEqual(total_results, 5)

        self.assertExecutedSearch(filters=[
            ANNOTATION_QUERY,
            {'bool': {
                'should': [
                    {'terms': {'samples_num_alt_1': ['HG00731', 'NA19675', 'NA20870']}},
                    {'terms': {'samples_num_alt_2': ['HG00731', 'NA19675', 'NA20870']}},
                    {'terms': {'samples': ['HG00731', 'NA19675', 'NA20870']}},
                ]
            }}
        ])

    @mock.patch('seqr.utils.elasticsearch.es_search.MAX_SEARCH_CLAUSES', 1)
    @urllib3_responses.activate
    def test_many_family_inheitance_get_es_variants(self):
        setup_responses()
        search_model = VariantSearch.objects.create(search={
            'annotations': {'frameshift': ['frameshift_variant']}, 'inheritance': {'mode': 'recessive'},
        })
        results_model = VariantSearchResults.objects.create(variant_search=search_model)
        results_model.families.set(self.families)

        variants, total_results = get_es_variants(results_model, num_results=2)

        self.assertEqual(len(variants), 2)
        self.assertEqual(total_results, 9)
        self.assertDictEqual(variants[0], PARSED_MULTI_SAMPLE_VARIANT_0)
        self.assertListEqual(variants[1], PARSED_COMPOUND_HET_VARIANTS)

        self.assertCachedResults(results_model, {
            'compound_het_results': [],
            'variant_results': [PARSED_MULTI_SAMPLE_VARIANT],
            'grouped_results': [{'null': [PARSED_MULTI_SAMPLE_VARIANT_0]}, {'ENSG00000228198': PARSED_COMPOUND_HET_VARIANTS}],
            'duplicate_doc_count': 3,
            'loaded_variant_counts': {'test_index_compound_het': {'total': 2, 'loaded': 2},
                                      INDEX_NAME: {'loaded': 4, 'total': 10}},
            'total_results': 9,
        })

        self.assertExecutedSearches([
            dict(
                filters=[
                    ANNOTATION_QUERY,
                    {
                        'bool': {
                            '_name': 'F000002_2',
                            'must': [
                                {'bool': {
                                    'must_not': [
                                        {'term': {'samples_no_call': 'HG00732'}},
                                        {'term': {'samples_num_alt_2': 'HG00732'}},
                                        {'term': {'samples_no_call': 'HG00733'}},
                                        {'term': {'samples_num_alt_2': 'HG00733'}}
                                    ],
                                    'must': [{'term': {'samples_num_alt_1': 'HG00731'}}]
                                }},
                            ]
                        },
                    },
                ],
                gene_aggs=True,
                start_index=0,
                size=1
            ),
            dict(
                filters=[
                    ANNOTATION_QUERY,
                    {
                        'bool': {
                            '_name': 'F000003_3',
                            'must': [{'term': {'samples_num_alt_1': 'NA20870'}}],
                        },
                    },
                ],
                gene_aggs=True,
                start_index=0,
                size=1
            ),
            dict(
                filters=[
                    ANNOTATION_QUERY,
                    {
                        'bool': {
                            '_name': 'F000002_2',
                            'must': [
                                {'bool': {
                                    'should': [
                                        {'bool': {
                                            'must_not': [
                                                {'term': {'samples_no_call': 'HG00732'}},
                                                {'term': {'samples_num_alt_2': 'HG00732'}},
                                                {'term': {'samples_no_call': 'HG00733'}},
                                                {'term': {'samples_num_alt_2': 'HG00733'}}
                                            ],
                                            'must': [{'term': {'samples_num_alt_2': 'HG00731'}}]
                                        }},
                                        {'bool': {
                                            'must_not': [
                                                {'term': {'samples_no_call': 'HG00732'}},
                                                {'term': {'samples_num_alt_1': 'HG00732'}},
                                                {'term': {'samples_num_alt_2': 'HG00732'}},
                                                {'term': {'samples_no_call': 'HG00733'}},
                                                {'term': {'samples_num_alt_2': 'HG00733'}}
                                            ],
                                            'must': [{'match': {'contig': 'X'}},
                                                     {'term': {'samples_num_alt_2': 'HG00731'}}]
                                        }}
                                    ]
                                }},
                            ]
                        }
                    },
                ],
                start_index=0,
                size=2,
            ),
            dict(
                filters=[
                    ANNOTATION_QUERY,
                    {
                        'bool': {
                            '_name': 'F000003_3',
                            'must': [
                                {'bool': {
                                    'should': [
                                        {'bool': {'must': [
                                            {'match': {'contig': 'X'}},
                                            {'term': {'samples_num_alt_2': 'NA20870'}}
                                        ]}},
                                        {'term': {'samples_num_alt_2': 'NA20870'}},
                                    ]
                                }},
                            ]
                        }
                    },
                ],
                start_index=0,
                size=2,
            ),
        ])

    @urllib3_responses.activate
    def test_multi_project_get_es_variants(self):
        setup_responses()
        search_model = VariantSearch.objects.create(search={
            'annotations': {'frameshift': ['frameshift_variant']},
            'qualityFilter': {'min_gq': 10},
            'inheritance': {'mode': 'recessive'},
        })
        results_model = VariantSearchResults.objects.create(variant_search=search_model)
        results_model.families.set(Family.objects.filter(guid__in=['F000011_11', 'F000003_3', 'F000002_2']))

        variants, total_results = get_es_variants(results_model, num_results=2)
        self.assertEqual(len(variants), 2)
        self.assertDictEqual(variants[0], PARSED_VARIANTS[0])
        self.assertDictEqual(variants[1][0], PARSED_COMPOUND_HET_VARIANTS_PROJECT_2[0])
        self.assertDictEqual(variants[1][1], PARSED_COMPOUND_HET_VARIANTS_PROJECT_2[1])
        self.assertEqual(total_results, 11)

        self.assertCachedResults(results_model, {
            'compound_het_results': [{'ENSG00000228198': PARSED_COMPOUND_HET_VARIANTS_MULTI_GENOME_VERSION}],
            'variant_results': [PARSED_MULTI_GENOME_VERSION_VARIANT],
            'grouped_results': [{'null': [PARSED_VARIANTS[0]]}, {'ENSG00000135953': PARSED_COMPOUND_HET_VARIANTS_PROJECT_2}],
            'duplicate_doc_count': 2,
            'loaded_variant_counts': {
                SECOND_INDEX_NAME: {'loaded': 1, 'total': 5},
                '{}_compound_het'.format(SECOND_INDEX_NAME): {'total': 2, 'loaded': 2},
                INDEX_NAME: {'loaded': 2, 'total': 5},
                '{}_compound_het'.format(INDEX_NAME): {'total': 1, 'loaded': 1},
            },
            'total_results': 11,
        })
        self.assertTrue('index_metadata__{}'.format(INDEX_NAME) in REDIS_CACHE)
        self.assertTrue('index_metadata__{}'.format(SECOND_INDEX_NAME) in REDIS_CACHE)

        project_2_search = dict(
            filters=[
                ANNOTATION_QUERY,
                {'bool': {
                    'must': [
                        {'bool': {'should': [
                            {'bool': {'must': [
                                {'match': {'contig': 'X'}},
                                {'term': {'samples_num_alt_2': 'NA20885'}}
                            ]}},
                            {'term': {'samples_num_alt_2': 'NA20885'}},
                        ]}},
                        {'bool': {
                            'must_not': [
                                {'term': {'samples_gq_0_to_5': 'NA20885'}},
                                {'term': {'samples_gq_5_to_10': 'NA20885'}},
                            ]
                        }}
                    ],
                    '_name': 'F000011_11'
                }}
            ], start_index=0, size=2, index=SECOND_INDEX_NAME)
        project_1_search = dict(
            filters=[
                ANNOTATION_QUERY,
                RECESSIVE_INHERITANCE_QUERY,
            ], start_index=0, size=2, index=INDEX_NAME)
        self.assertExecutedSearches([
            dict(
                filters=[
                    ANNOTATION_QUERY,
                    {'bool': {
                        '_name': 'F000011_11',
                        'must': [
                            {'term': {'samples_num_alt_1': 'NA20885'}},
                            {'bool': {'must_not': [
                                {'term': {'samples_gq_0_to_5': 'NA20885'}},
                                {'term': {'samples_gq_5_to_10': 'NA20885'}}
                            ]}}
                        ]
                    }}
                ],
                gene_aggs=True, start_index=0, size=1, index=SECOND_INDEX_NAME,
            ),
            project_2_search,
            dict(
                filters=[ANNOTATION_QUERY, COMPOUND_HET_INHERITANCE_QUERY],
                gene_aggs=True, start_index=0, size=1, index=INDEX_NAME,
            ),
            project_1_search,
        ])

        # test pagination
        variants, total_results = get_es_variants(results_model, num_results=2, page=2)
        self.assertEqual(len(variants), 2)
        self.assertListEqual(variants, [PARSED_VARIANTS[0], PARSED_COMPOUND_HET_VARIANTS_MULTI_GENOME_VERSION])
        self.assertEqual(total_results, 9)

        cache_results = {
            'compound_het_results': [],
            'variant_results': [PARSED_MULTI_SAMPLE_MULTI_GENOME_VERSION_VARIANT],
            'grouped_results': [
                {'null': [PARSED_VARIANTS[0]]},
                {'ENSG00000135953': PARSED_COMPOUND_HET_VARIANTS_PROJECT_2},
                {'null': [PARSED_VARIANTS[0]]},
                {'ENSG00000228198': PARSED_COMPOUND_HET_VARIANTS_MULTI_GENOME_VERSION}
            ],
            'duplicate_doc_count': 4,
            'loaded_variant_counts': {
                SECOND_INDEX_NAME: {'loaded': 2, 'total': 5},
                '{}_compound_het'.format(SECOND_INDEX_NAME): {'total': 2, 'loaded': 2},
                INDEX_NAME: {'loaded': 4, 'total': 5},
                '{}_compound_het'.format(INDEX_NAME): {'total': 1, 'loaded': 1},
            },
            'total_results': 9,
        }
        self.assertCachedResults(results_model, cache_results)

        project_2_search['start_index'] = 1
        project_2_search['size'] = 3
        project_1_search['start_index'] = 2
        self.assertExecutedSearches([project_2_search, project_1_search])

        # If one project is fully loaded, only query the second project
        cache_results['loaded_variant_counts'][INDEX_NAME]['total'] = 4
        _set_cache('search_results__{}__xpos'.format(results_model.guid), json.dumps(cache_results))
        get_es_variants(results_model, num_results=2, page=3)
        project_2_search['start_index'] = 2
        project_2_search['size'] = 4
        self.assertExecutedSearches([project_2_search])

    @urllib3_responses.activate
    def test_multi_project_all_samples_all_inheritance_get_es_variants(self):
        setup_responses()
        search_model = VariantSearch.objects.create(search={
            'annotations': {'frameshift': ['frameshift_variant']},
        })
        results_model = VariantSearchResults.objects.create(variant_search=search_model)
        results_model.families.set(Family.objects.filter(project__id__in=[1, 3]))

        variants, total_results = get_es_variants(results_model, num_results=2)
        expected_variants = [PARSED_VARIANTS[0], PARSED_MULTI_GENOME_VERSION_VARIANT]
        self.assertListEqual(variants, expected_variants)
        self.assertEqual(total_results, 4)

        self.assertCachedResults(results_model, {
            'all_results': expected_variants,
            'duplicate_doc_count': 1,
            'total_results': 4,
        })

        self.assertExecutedSearch(
            index='{},{}'.format(INDEX_NAME, SECOND_INDEX_NAME),
            filters=[ANNOTATION_QUERY],
            size=4,
        )

        # test pagination
        variants, total_results = get_es_variants(results_model, num_results=2, page=2)
        expected_variants = [PARSED_VARIANTS[0], PARSED_MULTI_GENOME_VERSION_VARIANT]
        self.assertListEqual(variants, expected_variants)
        self.assertEqual(total_results, 3)

        self.assertCachedResults(results_model, {
            'all_results': expected_variants + expected_variants,
            'duplicate_doc_count': 2,
            'total_results': 3,
        })

        self.assertExecutedSearch(
            index='{},{}'.format(INDEX_NAME, SECOND_INDEX_NAME),
            filters=[ANNOTATION_QUERY],
            size=5,
            start_index=3,
        )

        # test skipping page fetches all consecutively
        _set_cache('search_results__{}__xpos'.format(results_model.guid), None)
        get_es_variants(results_model, num_results=2, page=2)
        self.assertExecutedSearch(
            index='{},{}'.format(INDEX_NAME, SECOND_INDEX_NAME),
            filters=[ANNOTATION_QUERY],
            size=8,
        )

    @urllib3_responses.activate
    def test_multi_project_all_samples_any_affected_get_es_variants(self):
        setup_responses()
        search_model = VariantSearch.objects.create(search={
            'annotations': {'frameshift': ['frameshift_variant']}, 'inheritance': {'mode': 'any_affected'},
        },
        )
        results_model = VariantSearchResults.objects.create(variant_search=search_model)
        results_model.families.set(Family.objects.filter(project__id__in=[1, 3]))

        variants, total_results = get_es_variants(results_model, num_results=2)
        expected_variants = [PARSED_VARIANTS[0], PARSED_ANY_AFFECTED_MULTI_GENOME_VERSION_VARIANT]
        self.assertListEqual(variants, expected_variants)
        self.assertEqual(total_results, 9)

        self.assertExecutedSearches([
            dict(
                filters=[
                    ANNOTATION_QUERY,
                    {'bool': {
                        'should': [
                            {'terms': {'samples_num_alt_1': ['NA20885']}},
                            {'terms': {'samples_num_alt_2': ['NA20885']}},
                            {'terms': {'samples': ['NA20885']}},
                        ]
                    }}
                ], start_index=0, size=2, index=SECOND_INDEX_NAME),
            dict(
                filters=[
                    ANNOTATION_QUERY,
                    {'bool': {
                        'should': [
                            {'terms': {'samples_num_alt_1': ['HG00731', 'NA19675', 'NA20870']}},
                            {'terms': {'samples_num_alt_2': ['HG00731', 'NA19675', 'NA20870']}},
                            {'terms': {'samples': ['HG00731', 'NA19675', 'NA20870']}},
                        ]
                    }},
                ], start_index=0, size=2, index=INDEX_NAME)
        ])

    @urllib3_responses.activate
    def test_skip_genotype_filter(self):
        setup_responses()
        search_model = VariantSearch.objects.create(search={
            'annotations': {'frameshift': ['frameshift_variant']},
            'locus': {'rawItems': 'ENSG00000223972'},
        })
        results_model = VariantSearchResults.objects.create(variant_search=search_model)
        results_model.families.set(Family.objects.filter(project__id__in=[1, 3]))

        get_es_variants(results_model, num_results=2, skip_genotype_filter=True)
        self.assertExecutedSearch(
            index='{},{}'.format(INDEX_NAME, SECOND_INDEX_NAME),
            filters=[{'terms': {'geneIds': ['ENSG00000223972']}}, ANNOTATION_QUERY],
            size=4,
        )

        # test with inheritance override
        search_model.search['inheritance'] = {'mode': 'any_affected'}
        search_model.save()
        _set_cache('search_results__{}__xpos'.format(results_model.guid), None)
        get_es_variants(results_model, num_results=2, skip_genotype_filter=True)
        self.assertExecutedSearches([
            dict(
                filters=[
                    {'terms': {'geneIds': ['ENSG00000223972']}},
                    ANNOTATION_QUERY,
                    {'bool': {
                        'should': [
                            {'terms': {'samples_num_alt_1': ['NA20885']}},
                            {'terms': {'samples_num_alt_2': ['NA20885']}},
                            {'terms': {'samples': ['NA20885']}},
                        ]
                    }}
                ], start_index=0, size=2, index=SECOND_INDEX_NAME),
            dict(
                filters=[
                    {'terms': {'geneIds': ['ENSG00000223972']}},
                    ANNOTATION_QUERY,
                    {'bool': {
                        'should': [
                            {'terms': {'samples_num_alt_1': ['HG00731', 'NA19675', 'NA20870']}},
                            {'terms': {'samples_num_alt_2': ['HG00731', 'NA19675', 'NA20870']}},
                            {'terms': {'samples': ['HG00731', 'NA19675', 'NA20870']}},
                        ]
                    }},
                ], start_index=0, size=2, index=INDEX_NAME)
        ])

    @mock.patch('seqr.utils.elasticsearch.es_search.LIFTOVER_GRCH38_TO_GRCH37', None)
    @mock.patch('seqr.utils.elasticsearch.es_search.LiftOver')
    @urllib3_responses.activate
    def test_get_lifted_grch38_variants(self, mock_liftover):
        setup_responses()
        search_model = VariantSearch.objects.create(search={
            'annotations': {'frameshift': ['frameshift_variant']},
        })
        results_model = VariantSearchResults.objects.create(variant_search=search_model)
        results_model.families.set(Family.objects.filter(guid__in=['F000011_11']))

        expected_grch38_variant = deepcopy(PARSED_MULTI_GENOME_VERSION_VARIANT)
        expected_grch38_variant['familyGuids'] = ['F000011_11']
        expected_grch38_variant['genotypes'] = {
            'I000015_na20885': PARSED_MULTI_GENOME_VERSION_VARIANT['genotypes']['I000015_na20885'],
        }

        # Test using rg37_locus from pipeline
        variants, _ = get_es_variants(results_model, num_results=2)
        self.assertEqual(len(variants), 1)
        self.assertListEqual(variants, [expected_grch38_variant])
        mock_liftover.assert_not_called()

        # Test using python liftover
        _set_cache('search_results__{}__xpos'.format(results_model.guid), None)
        Sample.objects.filter(elasticsearch_index=SECOND_INDEX_NAME).update(elasticsearch_index=NO_LIFT_38_INDEX_NAME)

        mock_liftover.side_effect = Exception()
        expected_no_lift_grch38_variant = deepcopy(expected_grch38_variant)
        expected_no_lift_grch38_variant.update({
            'liftedOverGenomeVersion': None,
            'liftedOverChrom': None,
            'liftedOverPos': None,
        })
        variants, _ = get_es_variants(results_model, num_results=2)
        self.assertEqual(len(variants), 1)
        self.assertListEqual(variants, [expected_no_lift_grch38_variant])
        self.assertIsNone(_liftover_grch38_to_grch37())
        mock_liftover.assert_called_with('hg38', 'hg19')

        _set_cache('search_results__{}__xpos'.format(results_model.guid), None)
        mock_liftover.side_effect = None
        mock_liftover.return_value.convert_coordinate.side_effect = lambda chrom, pos: [[chrom, pos - 10]]
        variants, _ = get_es_variants(results_model, num_results=2)
        self.assertEqual(len(variants), 1)
        self.assertListEqual(variants, [expected_grch38_variant])
        self.assertIsNotNone(_liftover_grch38_to_grch37())
        mock_liftover.assert_called_with('hg38', 'hg19')

    @mock.patch('seqr.utils.elasticsearch.es_search.LIFTOVER_GRCH38_TO_GRCH37', None)
    @mock.patch('seqr.utils.elasticsearch.es_search.LIFTOVER_GRCH37_TO_GRCH38', None)
    @mock.patch('seqr.utils.elasticsearch.es_search.MAX_VARIANTS', 3)
    @mock.patch('seqr.utils.elasticsearch.es_search.LiftOver')
    @urllib3_responses.activate
    def test_multi_project_get_variants_by_id(self, mock_liftover):
        setup_responses()
        search_model = VariantSearch.objects.create(search={
            'annotations': {'frameshift': ['frameshift_variant']},
            'locus': {'rawVariantItems': '2-103343363-GAGA-G', 'genomeVersion': '38'},
        })
        results_model = VariantSearchResults.objects.create(variant_search=search_model)
        results_model.families.set(Family.objects.filter(project__id__in=[1, 3]))

        # Test liftover variant to hg37 when liftover fails
        mock_liftover.side_effect = Exception()
        get_es_variants(results_model, num_results=2)
        self.assertExecutedSearch(
            index='{},{}'.format(INDEX_NAME, SECOND_INDEX_NAME),
            filters=[
                {'terms': {'variantId': ['2-103343363-GAGA-G']}},
                ANNOTATION_QUERY,
            ],
            size=2,
        )

        # Test liftover variant to hg37
        mock_liftover.side_effect = None
        mock_liftover.return_value.convert_coordinate.side_effect = lambda chrom, pos: [[chrom, pos - 10]]
        _set_cache('search_results__{}__xpos'.format(results_model.guid), None)
        variants, _ = get_es_variants(results_model, num_results=2)
        self.assertEqual(len(variants), 1)
        self.assertDictEqual(variants[0], PARSED_MULTI_GENOME_VERSION_VARIANT)

        self.assertCachedResults(results_model, {
            'all_results': [PARSED_MULTI_GENOME_VERSION_VARIANT],
            'duplicate_doc_count': 1,
            'total_results': 4,
        })
        self.assertExecutedSearch(
            index='{},{}'.format(INDEX_NAME, SECOND_INDEX_NAME),
            filters=[
                {'terms': {'variantId': ['2-103343363-GAGA-G', '2-103343353-GAGA-G']}},
                ANNOTATION_QUERY,
            ],
            size=3,
        )
        mock_liftover.assert_called_with('hg38', 'hg19')

        # Test liftover variant to hg38 when liftover fails
        search_model.search['locus']['genomeVersion'] = '37'
        search_model.save()
        mock_liftover.side_effect = Exception()
        _set_cache('search_results__{}__xpos'.format(results_model.guid), None)
        get_es_variants(results_model, num_results=2)
        self.assertExecutedSearch(
            index='{},{}'.format(INDEX_NAME, SECOND_INDEX_NAME),
            filters=[
                {'terms': {'variantId': ['2-103343363-GAGA-G']}},
                ANNOTATION_QUERY,
            ],
            size=2,
        )

        # Test liftover variant to hg38
        mock_liftover.side_effect = None
        mock_liftover.return_value.convert_coordinate.side_effect = lambda chrom, pos: [[chrom, pos + 10]]
        _set_cache('search_results__{}__xpos'.format(results_model.guid), None)
        get_es_variants(results_model, num_results=2)
        self.assertExecutedSearch(
            index='{},{}'.format(INDEX_NAME, SECOND_INDEX_NAME),
            filters=[
                {'terms': {'variantId': ['2-103343363-GAGA-G', '2-103343373-GAGA-G']}},
                ANNOTATION_QUERY,
            ],
            size=3,
        )
        mock_liftover.assert_called_with('hg19', 'hg38')

    @mock.patch('seqr.utils.elasticsearch.es_search.MAX_INDEX_NAME_LENGTH', 30)
    @urllib3_responses.activate
    def test_get_es_variants_create_index_alias(self):
        search_model = VariantSearch.objects.create(search={})
        results_model = VariantSearchResults.objects.create(variant_search=search_model)
        results_model.families.set(Family.objects.filter(project__id__in=[1, 3]))

        setup_search_responses()
        urllib3_responses.add_json(
            '/{}/_mapping'.format(INDEX_ALIAS), {k: {'mappings': v} for k, v in CORE_INDEX_METADATA.items()})
        urllib3_responses.add_json('/_aliases', {'success': True}, method=urllib3_responses.POST)

        get_es_variants(results_model, num_results=2)

        self.assertExecutedSearch(index=INDEX_ALIAS, size=8)
        self.assertDictEqual(urllib3_responses.call_request_json(index=0), {
            'actions': [{'add': {'indices': [INDEX_NAME, MITO_WGS_INDEX_NAME, SECOND_INDEX_NAME, SV_INDEX_NAME], 'alias': INDEX_ALIAS}}]})

    @urllib3_responses.activate
    def test_get_es_variants_search_index_alias(self):
        search_model = VariantSearch.objects.create(search={
            'annotations': {'frameshift': ['frameshift_variant']},
            'inheritance': {'mode': 'de_novo'},
        })
        results_model = VariantSearchResults.objects.create(variant_search=search_model)
        results_model.families.set(Family.objects.filter(guid__in=['F000011_11']))

        setup_search_responses()
        urllib3_responses.add_json('/{}/_mapping'.format(SECOND_INDEX_NAME), {
            k: {'mappings': INDEX_METADATA[SECOND_INDEX_NAME]} for k in SUB_INDICES})

        get_es_variants(results_model, num_results=2)

        expected_search = {
            'start_index': 0, 'size': 2, 'filters': [ANNOTATION_QUERY, {
                'bool': {'must': [
                    {'bool': {'should': [
                        {'term': {'samples_num_alt_1': 'NA20885'}},
                        {'term': {'samples_num_alt_2': 'NA20885'}},
                    ]}}
                ],
                '_name': 'F000011_11'
            }}]
        }
        self.assertExecutedSearches([
            dict(index=SUB_INDICES[1], **expected_search),
            dict(index=SUB_INDICES[0], **expected_search),
        ])
        _set_cache('index_metadata__{}'.format(SECOND_INDEX_NAME), None)

    @urllib3_responses.activate
    def test_get_es_variants_search_multiple_index_alias(self):
        search_model = VariantSearch.objects.create(search={
            'annotations': {'frameshift': ['frameshift_variant']},
            'inheritance': {'mode': 'de_novo'},
        })
        results_model = VariantSearchResults.objects.create(variant_search=search_model)
        results_model.families.set(Family.objects.filter(guid__in=['F000003_3', 'F000011_11']))

        setup_search_responses()
        mappings = {k: {'mappings': INDEX_METADATA[INDEX_NAME]} for k in SUB_INDICES}
        mappings.update({k: {'mappings': INDEX_METADATA[SECOND_INDEX_NAME]} for k in SECOND_SUB_INDICES})
        urllib3_responses.add_json('/{},{}/_mapping'.format(INDEX_NAME, SECOND_INDEX_NAME), mappings)
        aliases = {k: {'aliases': {INDEX_NAME: {}}} for k in SUB_INDICES}
        aliases.update({k: {'aliases': {SECOND_INDEX_NAME: {}, INDEX_ALIAS: {}}} for k in SECOND_SUB_INDICES})
        urllib3_responses.add_json('/{},{}/_alias'.format(INDEX_NAME, SECOND_INDEX_NAME), aliases)

        get_es_variants(results_model, num_results=2)

        second_alias_expected_search = {
            'start_index': 0, 'size': 2, 'filters': [ANNOTATION_QUERY, {
                'bool': {'must': [
                    {'bool': {'should': [
                        {'term': {'samples_num_alt_1': 'NA20885'}},
                        {'term': {'samples_num_alt_2': 'NA20885'}},
                    ]}}
                ],
                    '_name': 'F000011_11'
                }}]
        }
        first_alias_expected_search = {
            'start_index': 0, 'size': 2, 'filters': [ANNOTATION_QUERY, {
                'bool': {'must': [
                    {'bool': {'should': [
                        {'term': {'samples_num_alt_1': 'NA20870'}},
                        {'term': {'samples_num_alt_2': 'NA20870'}},
                    ]}}
                ],
                    '_name': 'F000003_3'
                }}]
        }
        self.assertExecutedSearches([
            dict(index=SECOND_SUB_INDICES[1], **second_alias_expected_search),
            dict(index=SECOND_SUB_INDICES[0], **second_alias_expected_search),
            dict(index=SUB_INDICES[1], **first_alias_expected_search),
            dict(index=SUB_INDICES[0], **first_alias_expected_search),
        ])
        _set_cache('index_metadata__{},{}'.format(INDEX_NAME, SECOND_INDEX_NAME), None)

    @urllib3_responses.activate
    def test_get_es_variant_gene_counts(self):
        setup_responses()
        search_model = VariantSearch.objects.create(search={
            'annotations': {'frameshift': ['frameshift_variant']},
            'qualityFilter': {'min_gq': 10},
            'inheritance': {'mode': 'recessive'},
        })
        results_model = VariantSearchResults.objects.create(variant_search=search_model)
        results_model.families.set(Family.objects.filter(guid__in=['F000003_3', 'F000002_2', 'F000005_5']))

        initial_cached_results = {
            'compound_het_results': [{'ENSG00000240361': PARSED_COMPOUND_HET_VARIANTS}],
            'variant_results': [PARSED_VARIANTS[1]],
            'grouped_results': [{'null': [PARSED_VARIANTS[0]]}, {'ENSG00000228198': PARSED_COMPOUND_HET_VARIANTS}],
            'duplicate_doc_count': 0,
            'loaded_variant_counts': {'test_index_compound_het': {'total': 2, 'loaded': 2}, INDEX_NAME: {'loaded': 2, 'total': 5}},
            'total_results': 7,
        }
        _set_cache('search_results__{}__xpos'.format(results_model.guid), json.dumps(initial_cached_results))

        #  Test gene counts
        gene_counts = get_es_variant_gene_counts(results_model, None)
        self.assertDictEqual(gene_counts, {
            'ENSG00000135953': {'total': 3, 'families': {'F000003_3': 2, 'F000002_2': 1, 'F000005_5': 1}},
            'ENSG00000228198': {'total': 5, 'families': {'F000003_3': 4, 'F000002_2': 1, 'F000005_5': 1}},
            'ENSG00000240361': {'total': 2, 'families': {'F000003_3': 2}},
        })

        self.assertExecutedSearch(
            filters=[ANNOTATION_QUERY, RECESSIVE_INHERITANCE_QUERY],
            size=1, index=INDEX_NAME, gene_count_aggs={'vars_by_gene': {'top_hits': {'_source': 'none', 'size': 100}}})

        expected_cached_results = {'gene_aggs': gene_counts}
        expected_cached_results.update(initial_cached_results)
        self.assertCachedResults(results_model, expected_cached_results)

    @urllib3_responses.activate
    def test_multi_project_get_es_variant_gene_counts(self):
        setup_responses()
        search_model = VariantSearch.objects.create(search={
            'annotations': {'frameshift': ['frameshift_variant']},
            'qualityFilter': {'min_gq': 10},
            'inheritance': {'mode': 'recessive'},
        })
        results_model = VariantSearchResults.objects.create(variant_search=search_model)
        results_model.families.set(Family.objects.filter(guid__in=['F000011_11', 'F000003_3', 'F000002_2', 'F000005_5']))

        initial_cached_results = {
            'compound_het_results': [{'ENSG00000228198': PARSED_COMPOUND_HET_VARIANTS_MULTI_PROJECT}],
            'variant_results': [PARSED_MULTI_INDEX_VARIANT],
            'grouped_results': [{'null': [PARSED_VARIANTS[0]]}, {'ENSG00000135953': PARSED_COMPOUND_HET_VARIANTS_PROJECT_2}],
            'duplicate_doc_count': 3,
            'loaded_variant_counts': {
                SECOND_INDEX_NAME: {'loaded': 1, 'total': 5},
                '{}_compound_het'.format(SECOND_INDEX_NAME): {'total': 4, 'loaded': 4},
                INDEX_NAME: {'loaded': 2, 'total': 5},
                '{}_compound_het'.format(INDEX_NAME): {'total': 2, 'loaded': 2},
            },
            'total_results': 13,
        }
        _set_cache('search_results__{}__xpos'.format(results_model.guid), json.dumps(initial_cached_results))

        #  Test gene counts
        gene_counts = get_es_variant_gene_counts(results_model, None)
        self.assertDictEqual(gene_counts, {
            'ENSG00000135953': {'total': 6, 'families': {'F000003_3': 2, 'F000002_2': 1, 'F000005_5': 1, 'F000011_11': 4}},
            'ENSG00000228198': {'total': 4, 'families': {'F000003_3': 4, 'F000002_2': 1, 'F000005_5': 1, 'F000011_11': 4}}
        })

        expected_search = dict(size=1, start_index=0, gene_count_aggs={'vars_by_gene': {'top_hits': {'_source': 'none', 'size': 100}}})
        self.assertExecutedSearches([
            dict(filters=[
                ANNOTATION_QUERY,
                {'bool': {
                    'must': [
                        {'bool': {'should': [
                            {'bool': {'must': [
                                {'match': {'contig': 'X'}},
                                {'term': {'samples_num_alt_2': 'NA20885'}}
                            ]}},
                            {'term': {'samples_num_alt_2': 'NA20885'}},
                        ]}},
                        {'bool': {
                            'must_not': [
                                {'term': {'samples_gq_0_to_5': 'NA20885'}},
                                {'term': {'samples_gq_5_to_10': 'NA20885'}},
                            ]
                        }}
                    ],
                    '_name': 'F000011_11'
                }}
            ], index=SECOND_INDEX_NAME, **expected_search),
            dict(filters=[ANNOTATION_QUERY, RECESSIVE_INHERITANCE_QUERY], index=INDEX_NAME, **expected_search),
        ])

        expected_cached_results = {'gene_aggs': gene_counts}
        expected_cached_results.update(initial_cached_results)
        self.assertCachedResults(results_model, expected_cached_results)

    @urllib3_responses.activate
    def test_multi_project_all_samples_all_inheritance_get_es_variant_gene_counts(self):
        setup_responses()
        search_model = VariantSearch.objects.create(search={
            'annotations': {'frameshift': ['frameshift_variant']},
        })
        results_model = VariantSearchResults.objects.create(variant_search=search_model)
        results_model.families.set(Family.objects.filter(project__id__in=[1, 3]))
        _set_cache('search_results__{}__xpos'.format(results_model.guid), json.dumps({'total_results': 5}))
        gene_counts = get_es_variant_gene_counts(results_model, None)

        self.assertDictEqual(gene_counts, {
            'ENSG00000135953': {'total': 3, 'families': {'F000003_3': 1, 'F000002_2': 1, 'F000011_11': 1}},
            'ENSG00000228198': {'total': 6, 'families': {'F000003_3': 2, 'F000002_2': 2, 'F000011_11': 2}}
        })

        self.assertExecutedSearch(
            index='{},{}'.format(INDEX_NAME, SECOND_INDEX_NAME),
            filters=[ANNOTATION_QUERY],
            size=1,
            gene_count_aggs={
                'samples': {'terms': {'field': 'samples', 'size': 10000}},
                'samples_num_alt_1': {'terms': {'field': 'samples_num_alt_1', 'size': 10000}},
                'samples_num_alt_2': {'terms': {'field': 'samples_num_alt_2', 'size': 10000}}
            }
        )

        self.assertCachedResults(results_model, {'gene_aggs': gene_counts, 'total_results': 5})

    @urllib3_responses.activate
    def test_all_samples_any_affected_get_es_variant_gene_counts(self):
        setup_responses()
        search_model = VariantSearch.objects.create(search={
            'annotations': {'frameshift': ['frameshift_variant']}, 'inheritance': {'mode': 'any_affected'},
        })
        results_model = VariantSearchResults.objects.create(variant_search=search_model)
        results_model.families.set(Family.objects.filter(project__guid='R0001_1kg'))
        gene_counts = get_es_variant_gene_counts(results_model, None)

        self.assertDictEqual(gene_counts, {
            'ENSG00000135953': {'total': 5, 'families': {'F000003_3': 3, 'F000002_2': 2}},
            'ENSG00000228198': {'total': 5, 'families': {'F000003_3': 3, 'F000002_2': 2}}
        })

        self.assertExecutedSearch(
            filters=[
                ANNOTATION_QUERY,
                {'bool': {
                    'should': [
                        {'terms': {'samples_num_alt_1': ['HG00731', 'NA19675', 'NA20870']}},
                        {'terms': {'samples_num_alt_2': ['HG00731', 'NA19675', 'NA20870']}},
                        {'terms': {'samples': ['HG00731', 'NA19675', 'NA20870']}},
                    ]
                }}
            ],
            size=1,
            gene_count_aggs={
                'samples': {'terms': {'field': 'samples', 'size': 10000}},
                'samples_num_alt_1': {'terms': {'field': 'samples_num_alt_1', 'size': 10000}},
                'samples_num_alt_2': {'terms': {'field': 'samples_num_alt_2', 'size': 10000}}
            }
        )

        self.assertCachedResults(results_model, {'gene_aggs': gene_counts})

    def test_cached_get_es_variant_gene_counts(self):
        search_model = VariantSearch.objects.create(search={})
        results_model = VariantSearchResults.objects.create(variant_search=search_model)
        cache_key = 'search_results__{}__xpos'.format(results_model.guid)

        cached_gene_counts = {
            'ENSG00000135953': {'total': 5, 'families': {'F000003_3': 2, 'F000002_2': 1, 'F000011_11': 4}},
            'ENSG00000228198': {'total': 5, 'families': {'F000003_3': 4, 'F000002_2': 1, 'F000011_11': 4}}
        }
        _set_cache(cache_key, json.dumps({'total_results': 5, 'gene_aggs': cached_gene_counts}))
        gene_counts = get_es_variant_gene_counts(results_model, None)
        self.assertDictEqual(gene_counts, cached_gene_counts)

        _set_cache(cache_key, json.dumps({'all_results': PARSED_COMPOUND_HET_VARIANTS_MULTI_PROJECT, 'total_results': 2}))
        gene_counts = get_es_variant_gene_counts(results_model, None)
        self.assertDictEqual(gene_counts, {
            'ENSG00000135953': {'total': 1, 'families': {'F000003_3': 1, 'F000011_11': 1}},
            'ENSG00000228198': {'total': 1, 'families': {'F000003_3': 1, 'F000011_11': 1}}
        })

        _set_cache(cache_key, json.dumps({
            'grouped_results': [
                {'null': [PARSED_VARIANTS[0]]}, {'ENSG00000228198': PARSED_COMPOUND_HET_VARIANTS_MULTI_PROJECT}, {'null': [PARSED_MULTI_INDEX_VARIANT]}
            ],
            'loaded_variant_counts': {
                SECOND_INDEX_NAME: {'loaded': 1, 'total': 1},
                '{}_compound_het'.format(SECOND_INDEX_NAME): {'total': 0, 'loaded': 0},
                INDEX_NAME: {'loaded': 1, 'total': 1},
                '{}_compound_het'.format(INDEX_NAME): {'total': 2, 'loaded': 2},
            },
            'total_results': 4,
        }))
        gene_counts = get_es_variant_gene_counts(results_model, None)
        self.assertDictEqual(gene_counts, {
            'ENSG00000135953': {'total': 2, 'families': {'F000003_3': 2, 'F000002_2': 1, 'F000011_11': 1}},
            'ENSG00000228198': {'total': 2, 'families': {'F000003_3': 2, 'F000011_11': 2}}
        })

    def test_get_family_affected_status(self):
        samples_by_id = {
            sample_id: Sample.objects.get(sample_id=sample_id, dataset_type=Sample.DATASET_TYPE_VARIANT_CALLS)
            for sample_id in ['HG00731', 'HG00732', 'HG00733']
        }
        custom_affected = {'I000004_hg00731': 'N', 'I000005_hg00732': 'A'}
        custom_multi_affected = {'I000005_hg00732': 'A'}

        self.assertDictEqual(_get_family_affected_status(samples_by_id, {}), {
            'I000004_hg00731': 'A', 'I000005_hg00732': 'N', 'I000006_hg00733': 'N'})

        custom_affected_status = _get_family_affected_status(samples_by_id, {'affected': custom_affected})
        self.assertDictEqual(custom_affected_status, {
            'I000004_hg00731': 'N', 'I000005_hg00732': 'A', 'I000006_hg00733': 'N'})

        custom_affected_status = _get_family_affected_status(samples_by_id, {'affected': custom_multi_affected})
        self.assertDictEqual(custom_affected_status, {
            'I000004_hg00731': 'A', 'I000005_hg00732': 'A', 'I000006_hg00733': 'N'})

    @urllib3_responses.activate
    def test_sort(self):
        setup_responses()
        search_model = VariantSearch.objects.create(search={
            'annotations': {'frameshift': ['frameshift_variant']},
        })
        results_model = VariantSearchResults.objects.create(variant_search=search_model)
        results_model.families.set(Family.objects.filter(project__guid='R0001_1kg'))

        variants, _ = get_es_variants(results_model, sort='primate_ai', num_results=2)
        self.assertExecutedSearch(filters=[ANNOTATION_QUERY], sort=[
            {'primate_ai_score': {'order': 'desc', 'unmapped_type': 'double', 'numeric_type': 'double'}}, 'xpos', 'variantId'])
        self.assertEqual(variants[0]['_sort'][0], maxsize)
        self.assertEqual(variants[1]['_sort'][0], -1)

        variants, _ = get_es_variants(results_model, sort='gnomad', num_results=2)
        self.assertExecutedSearch(filters=[ANNOTATION_QUERY], sort=[
            {
                '_script': {
                    'type': 'number',
                    'script': {
                        'params': {'field': 'gnomad_genomes_AF'},
                        'source': mock.ANY,
                    }
                }
            }, 'xpos', 'variantId'])
        self.assertEqual(variants[0]['_sort'][0], 0.00012925741614425127)
        self.assertEqual(variants[1]['_sort'][0], maxsize)

        variants, _ = get_es_variants(results_model, sort='in_omim', num_results=2)
        self.assertExecutedSearch(filters=[ANNOTATION_QUERY], sort=[
            {
                '_script': {
                    'type': 'number',
                    'script': {
                        'params': {
                            'omim_gene_ids': ['ENSG00000223972', 'ENSG00000243485', 'ENSG00000268020']
                        },
                        'source': mock.ANY,
                    }
                }
            }, {
                '_script': {
                    'type': 'number',
                    'script': {
                        'params': {
                            'omim_gene_ids': ['ENSG00000223972', 'ENSG00000243485', 'ENSG00000268020']
                        },
                        'source': mock.ANY,
                    }
                }
            }, 'xpos', 'variantId'])

    @urllib3_responses.activate
    def test_deduplicate_variants(self):
        setup_responses()
        no_second_project_duplicate = deepcopy(PARSED_MULTI_SAMPLE_MULTI_GENOME_VERSION_VARIANT)
        no_second_project_duplicate['genotypes']['I000015_na20885'].pop('otherSample')

        self.assertListEqual(EsSearch._deduplicate_multi_genome_variant_results(
            deepcopy([PARSED_VARIANTS[1],  PARSED_VARIANTS[1], PARSED_MULTI_GENOME_VERSION_VARIANT])
        ), [no_second_project_duplicate])

        self.assertListEqual(EsSearch._deduplicate_multi_genome_variant_results(
            deepcopy([PARSED_MULTI_GENOME_VERSION_VARIANT, PARSED_MULTI_GENOME_VERSION_VARIANT, PARSED_VARIANTS[1]])
        ), [PARSED_MULTI_SAMPLE_MULTI_GENOME_VERSION_VARIANT])

    @urllib3_responses.activate
    def test_genotype_inheritance_filter(self):
        setup_responses()
        custom_affected = {'I000004_hg00731': 'N', 'I000005_hg00732': 'A'}
        custom_multi_affected = {'I000005_hg00732': 'A'}

        search_model = VariantSearch.objects.create(search={})
        results_model = VariantSearchResults.objects.create(variant_search=search_model)
        results_model.families.set(Family.objects.filter(guid='F000002_2'))
        cache_key = 'search_results__{}__xpos'.format(results_model.guid)

        def _execute_inheritance_search(
                mode=None, inheritance_filter=None, expected_filter=None, expected_comp_het_filter=None,
                dataset_type=Sample.DATASET_TYPE_VARIANT_CALLS, **kwargs):
            _set_cache(cache_key, None)
            annotations = {'frameshift': ['frameshift_variant']} if dataset_type == Sample.DATASET_TYPE_VARIANT_CALLS \
                else {'structural': ['DEL', 'gCNV_DEL']}
            search_model.search = {
                'inheritance': {'mode': mode, 'filter': inheritance_filter},
                'annotations': annotations,
            }
            search_model.save()
            get_es_variants(results_model, num_results=2)

            index = INDEX_NAME if dataset_type == Sample.DATASET_TYPE_VARIANT_CALLS else SV_INDEX_NAME
            annotation_query = {'terms': {'transcriptConsequenceTerms': next(iter(annotations.values()))}}
            if expected_comp_het_filter:
                self.assertExecutedSearches([
                    dict(gene_aggs=True, start_index=0, size=1, index=index, filters=[
                        annotation_query, {'bool': {'_name': 'F000002_2', 'must': [expected_comp_het_filter]}}
                    ]),
                    dict(start_index=0, size=2, index=index, filters=[
                        annotation_query,  {'bool': {'_name': 'F000002_2', 'must': [expected_filter]}}])
                ])
            else:
                self.assertExecutedSearch(index=index, filters=[
                    annotation_query, {'bool': {'_name': 'F000002_2', 'must': [expected_filter]}}], **kwargs)

        # custom genotype
        _execute_inheritance_search(
            inheritance_filter={'genotype': {'I000004_hg00731': 'ref_ref', 'I000005_hg00732': 'ref_alt'}},
            expected_filter={
                'bool': {
                    'must_not': [
                        {'term': {'samples_no_call': 'HG00731'}},
                        {'term': {'samples_num_alt_1': 'HG00731'}},
                        {'term': {'samples_num_alt_2': 'HG00731'}},
                    ],
                    'must': [
                        {'term': {'samples_num_alt_1': 'HG00732'}}
                    ]
                }
            })

        # de novo
        _execute_inheritance_search(mode='de_novo', expected_filter={
            'bool': {
                'minimum_should_match': 1,
                'must_not': [
                    {'term': {'samples_no_call': 'HG00732'}},
                    {'term': {'samples_num_alt_1': 'HG00732'}},
                    {'term': {'samples_num_alt_2': 'HG00732'}},
                    {'term': {'samples_no_call': 'HG00733'}},
                    {'term': {'samples_num_alt_1': 'HG00733'}},
                    {'term': {'samples_num_alt_2': 'HG00733'}}
                ],
                'should': [
                    {'term': {'samples_num_alt_1': 'HG00731'}},
                    {'term': {'samples_num_alt_2': 'HG00731'}}
                ]
            }
        })

        _execute_inheritance_search(mode='de_novo', dataset_type='SV', expected_filter={'bool': {
                'must_not': [{'term': {'samples': 'HG00732'}}, {'term': {'samples': 'HG00733'}}],
                'must': [{'term': {'samples': 'HG00731'}}],
            }
        })

        _execute_inheritance_search(mode='de_novo', inheritance_filter={'affected': custom_affected}, expected_filter={
            'bool': {
                'minimum_should_match': 1,
                'must_not': [
                    {'term': {'samples_no_call': 'HG00731'}},
                    {'term': {'samples_num_alt_1': 'HG00731'}},
                    {'term': {'samples_num_alt_2': 'HG00731'}},
                    {'term': {'samples_no_call': 'HG00733'}},
                    {'term': {'samples_num_alt_1': 'HG00733'}},
                    {'term': {'samples_num_alt_2': 'HG00733'}}
                ],
                'should': [
                    {'term': {'samples_num_alt_1': 'HG00732'}},
                    {'term': {'samples_num_alt_2': 'HG00732'}}
                ]
            }
        })

        _execute_inheritance_search(
            mode='de_novo', inheritance_filter={'affected': custom_multi_affected}, expected_filter={'bool': {
                'minimum_should_match': 1,
                'must_not': [
                    {'term': {'samples_no_call': 'HG00733'}},
                    {'term': {'samples_num_alt_1': 'HG00733'}},
                    {'term': {'samples_num_alt_2': 'HG00733'}}
                ],
                'should': [
                    {'term': {'samples_num_alt_1': 'HG00731'}},
                    {'term': {'samples_num_alt_2': 'HG00731'}}
                ],
                'must': [{
                    'bool': {
                        'minimum_should_match': 1,
                        'should': [
                            {'term': {'samples_num_alt_1': 'HG00732'}},
                            {'term': {'samples_num_alt_2': 'HG00732'}}
                    ]}
                }]
            }
        })

        recessive_filter = {
            'bool': {
                'must_not': [
                    {'term': {'samples_no_call': 'HG00732'}},
                    {'term': {'samples_num_alt_2': 'HG00732'}},
                    {'term': {'samples_no_call': 'HG00733'}},
                    {'term': {'samples_num_alt_2': 'HG00733'}}
                ],
                'must': [
                    {'term': {'samples_num_alt_2': 'HG00731'}}
                ]
            }
        }
        sv_recessive_filter = {
            'bool': {
                'minimum_should_match': 1,
                'should': [
                    {'term': {'samples_cn_0': 'HG00731'}},
                    {'term': {'samples_cn_2': 'HG00731'}},
                    {'term': {'samples_cn_gte_4': 'HG00731'}},
                ],
                'must_not': [
                    {'term': {'samples_cn_0': 'HG00732'}},
                    {'term': {'samples_cn_gte_4': 'HG00732'}},
                    {'term': {'samples_cn_0': 'HG00733'}},
                    {'term': {'samples_cn_gte_4': 'HG00733'}},
                ]
            }
        }
        custom_affected_recessive_filter = {
            'bool': {
                'must_not': [
                    {'term': {'samples_no_call': 'HG00731'}},
                    {'term': {'samples_num_alt_2': 'HG00731'}},
                    {'term': {'samples_no_call': 'HG00733'}},
                    {'term': {'samples_num_alt_2': 'HG00733'}}
                ],
                'must': [
                    {'term': {'samples_num_alt_2': 'HG00732'}}
                ]
            }
        }

        # homozygous recessive
        _execute_inheritance_search(mode='homozygous_recessive', expected_filter=recessive_filter)

        _execute_inheritance_search(mode='homozygous_recessive', dataset_type='SV', expected_filter=sv_recessive_filter)

        _execute_inheritance_search(
            mode='homozygous_recessive', inheritance_filter={'affected': custom_affected},
            expected_filter=custom_affected_recessive_filter)

        # compound het
        com_het_filter = {
            'bool': {
                'must_not': [
                    {'term': {'samples_no_call': 'HG00732'}},
                    {'term': {'samples_num_alt_2': 'HG00732'}},
                    {'term': {'samples_no_call': 'HG00733'}},
                    {'term': {'samples_num_alt_2': 'HG00733'}}
                ],
                'must': [
                    {'term': {'samples_num_alt_1': 'HG00731'}},
                ]
            }
        }

        sv_com_het_filter = {'term': {'samples': 'HG00731'}}

        custom_affected_comp_het_filter = {
            'bool': {
                'must_not': [
                    {'term': {'samples_no_call': 'HG00731'}},
                    {'term': {'samples_num_alt_2': 'HG00731'}},
                    {'term': {'samples_no_call': 'HG00733'}},
                    {'term': {'samples_num_alt_2': 'HG00733'}}
                ],
                'must': [
                    {'term': {'samples_num_alt_1': 'HG00732'}},
                ]
            }
        }

        _execute_inheritance_search(mode='compound_het', expected_filter=com_het_filter, gene_aggs=True, size=1)
        _execute_inheritance_search(
            mode='compound_het', dataset_type='SV', gene_aggs=True, size=1, expected_filter=sv_com_het_filter)
        _execute_inheritance_search(
            mode='compound_het', inheritance_filter={'affected': custom_affected},
            expected_filter=custom_affected_comp_het_filter, gene_aggs=True, size=1)

        # x-linked recessive
        x_linked_filter = {
            'bool': {
                'must_not': [
                    {'term': {'samples_no_call': 'HG00732'}},
                    {'term': {'samples_num_alt_1': 'HG00732'}},
                    {'term': {'samples_num_alt_2': 'HG00732'}},
                    {'term': {'samples_no_call': 'HG00733'}},
                    {'term': {'samples_num_alt_2': 'HG00733'}}
                ],
                'must': [
                    {'match': {'contig': 'X'}},
                    {'term': {'samples_num_alt_2': 'HG00731'}},
                ]
            }
        }

        sv_x_linked_filter = {
            'bool': {
                'minimum_should_match': 1,
                'should': [
                    {'term': {'samples_cn_0': 'HG00731'}},
                    {'term': {'samples_cn_2': 'HG00731'}},
                    {'term': {'samples_cn_gte_4': 'HG00731'}},
                ],
                'must_not': [
                    {'term': {'samples': 'HG00732'}},
                    {'term': {'samples_cn_0': 'HG00733'}},
                    {'term': {'samples_cn_gte_4': 'HG00733'}},
                ],
                'must': [{'match': {'contig': 'X'}}],
            }
        }

        custom_affected_x_linked_filter = {
            'bool': {
                'must_not': [
                    {'term': {'samples_no_call': 'HG00731'}},
                    {'term': {'samples_num_alt_2': 'HG00731'}},
                    {'term': {'samples_no_call': 'HG00733'}},
                    {'term': {'samples_num_alt_2': 'HG00733'}}
                ],
                'must': [
                    {'match': {'contig': 'X'}},
                    {'term': {'samples_num_alt_2': 'HG00732'}},
                ]
            }
        }

        _execute_inheritance_search(mode='x_linked_recessive', expected_filter=x_linked_filter)

        _execute_inheritance_search(mode='x_linked_recessive', dataset_type='SV', expected_filter=sv_x_linked_filter)

        _execute_inheritance_search(
            mode='x_linked_recessive', inheritance_filter={'affected': custom_affected},
            expected_filter=custom_affected_x_linked_filter)

        # recessive
        _execute_inheritance_search(mode='recessive', expected_comp_het_filter=com_het_filter, expected_filter={
            'bool': {'should': [recessive_filter, x_linked_filter]}
        })

        _execute_inheritance_search(
            mode='recessive', dataset_type='SV', expected_comp_het_filter=sv_com_het_filter, expected_filter={
                'bool': {'should': [sv_recessive_filter, sv_x_linked_filter]}})

        _execute_inheritance_search(
            mode='recessive', inheritance_filter={'affected': custom_affected},
            expected_comp_het_filter=custom_affected_comp_het_filter, expected_filter={
                'bool': {'should': [custom_affected_recessive_filter, custom_affected_x_linked_filter]}})

        # any affected
        _execute_inheritance_search(mode='any_affected', expected_filter={
            'bool': {
                'should': [
                    {'terms': {'samples_num_alt_1': ['HG00731']}},
                    {'terms': {'samples_num_alt_2': ['HG00731']}},
                    {'terms': {'samples': ['HG00731']}},
                ]
            }
        })

        _execute_inheritance_search(
            mode='any_affected', inheritance_filter={'affected': custom_multi_affected}, expected_filter={'bool': {
                'should': [
                    {'terms': {'samples_num_alt_1': ['HG00731', 'HG00732']}},
                    {'terms': {'samples_num_alt_2': ['HG00731', 'HG00732']}},
                    {'terms': {'samples': ['HG00731', 'HG00732']}},
                ]
            }
        })

        # Affected specified with no other inheritance
        with self.assertRaises(InvalidSearchException) as cm:
            _execute_inheritance_search(inheritance_filter={'affected': custom_affected})
        self.assertEqual(str(cm.exception), 'Inheritance must be specified if custom affected status is set')<|MERGE_RESOLUTION|>--- conflicted
+++ resolved
@@ -1902,11 +1902,7 @@
         results_model.families.set(self.families)
 
         variants, _ = get_es_variants(results_model, num_results=5)
-<<<<<<< HEAD
-        self.assertListEqual(variants, [PARSED_SV_VARIANT] + PARSED_VARIANTS + [PARSED_MITO_VARIANT])
-=======
-        self.assertListEqual(variants, [PARSED_SV_VARIANT] + PARSED_NO_CONSEQUENCE_FILTER_VARIANTS)
->>>>>>> d3678390
+        self.assertListEqual(variants, [PARSED_SV_VARIANT] + PARSED_NO_CONSEQUENCE_FILTER_VARIANTS + [PARSED_MITO_VARIANT])
         path_filter = {'terms': {
             'clinvar_clinical_significance': [
                 'Pathogenic', 'Pathogenic/Likely_pathogenic'
