--- conflicted
+++ resolved
@@ -18,15 +18,14 @@
     pass
 
 
-<<<<<<< HEAD
-def get_es_client(timeout=60):
-    kwargs = {
+def get_es_client(timeout=60, **kwargs):
+    client_kwargs = {
         'hosts': [{'host': ELASTICSEARCH_SERVICE_HOSTNAME, 'port': ELASTICSEARCH_SERVICE_PORT}],
         'timeout': timeout,
     }
     if ELASTICSEARCH_CREDENTIALS:
-        kwargs['http_auth'] = ELASTICSEARCH_CREDENTIALS
-    return elasticsearch.Elasticsearch(**kwargs)
+        client_kwargs['http_auth'] = ELASTICSEARCH_CREDENTIALS
+    return elasticsearch.Elasticsearch(**client_kwargs, **kwargs)
 
 
 def get_index_metadata(index_name, client, include_fields=False, use_cache=True):
@@ -35,18 +34,6 @@
         cached_metadata = safe_redis_get_json(cache_key)
         if cached_metadata:
             return cached_metadata
-=======
-def get_es_client(timeout=60, **kwargs):
-    return elasticsearch.Elasticsearch(
-        hosts=[{'host': ELASTICSEARCH_SERVICE_HOSTNAME, 'port': ELASTICSEARCH_SERVICE_PORT}], timeout=timeout, **kwargs)
-
-
-def get_index_metadata(index_name, client, include_fields=False):
-    cache_key = 'index_metadata__{}'.format(index_name)
-    cached_metadata = safe_redis_get_json(cache_key)
-    if cached_metadata:
-        return cached_metadata
->>>>>>> 0b02b5d4
 
     try:
         mappings = client.indices.get_mapping(index=index_name)
