import responses
from django.core.management import call_command
import mock
import json

from seqr.models import Family, VariantTagType, VariantTag, Sample
from seqr.views.utils.test_utils import AirflowTestCase, AuthenticationTestCase


class TransferFamiliesTest(object):

    def _test_command(self, additional_family, logs):
        call_command(
            'transfer_families_to_different_project', '--from-project=R0001_1kg', '--to-project=R0003_test', additional_family, '2',
        )

        self.assert_json_logs(user=None, expected=[
            *logs,
            ('Updating "Excluded" tags', None),
            ('Updating families', None),
            ('Done.', None),
        ])

        family = Family.objects.get(family_id='2')
        self.assertEqual(family.project.guid, 'R0003_test')
        self.assertEqual(family.individual_set.count(), 3)

        old_tag_type = VariantTagType.objects.get(name='Excluded', project__guid='R0001_1kg')
        new_tag_type = VariantTagType.objects.get(name='Excluded', project__guid='R0003_test')
        self.assertNotEqual(old_tag_type, new_tag_type)
        self.assertEqual(old_tag_type.color, new_tag_type.color)
        self.assertEqual(old_tag_type.category, new_tag_type.category)
        self.assertEqual(VariantTag.objects.filter(variant_tag_type=old_tag_type).count(), 0)
        new_tags = VariantTag.objects.filter(variant_tag_type=new_tag_type)
        self.assertEqual(len(new_tags), 1)
        self.assertEqual(new_tags[0].saved_variants.first().family, family)

        return family


class TransferFamiliesLocalTest(TransferFamiliesTest, AuthenticationTestCase):
    fixtures = ['users', '1kg_project']


    def test_es_command(self):
        self._test_command(
            additional_family='12', logs=[('Found 1 out of 2 families. No match for: 12.', None)]
        )


class TransferFamiliesAirflowTest(TransferFamiliesTest, AirflowTestCase):
    fixtures = ['users', '1kg_project']
    PROJECT_GUID = 'R0001_1kg'  # from-project
    DAG_NAME = 'DELETE_FAMILIES'

    def setUp(self):
        super().setUp()
        self.set_up_one_dag(dataset_type='SNV_INDEL')
        self.set_up_one_dag(dataset_type='SV', status=400)

    def set_up_one_dag(self, **kwargs):
        dataset_type = kwargs.pop('dataset_type', 'MITO')
        super().set_up_one_dag(dataset_type=dataset_type, **kwargs)

    def _get_dag_variables(self, dataset_type):
        return {
            'projects_to_run': [self.PROJECT_GUID],
            'family_guids': ['F000002_2'],
            'reference_genome': 'GRCh37',
            'dataset_type': dataset_type
        }

    def _add_update_check_dag_responses(self, status=200, **kwargs):
        # get variables
        responses.add(responses.GET, f'{self.MOCK_AIRFLOW_URL}/api/v1/variables/{self.DAG_NAME}', json={
            'key': self.DAG_NAME,
            'value': '{}'
        }, status=status)
        # get variables again if the response of the previous request didn't include the updated variables
        responses.add(responses.GET, f'{self.MOCK_AIRFLOW_URL}/api/v1/variables/{self.DAG_NAME}', json={
            'key': self.DAG_NAME,
            'value': json.dumps(self._get_dag_variables(**kwargs))
        }, status=status)

    def assert_airflow_delete_families_calls(self):
        self._assert_call_counts(13)
        call_count_per_dag = 5
<<<<<<< HEAD
        offset = 0
        for dataset_type in ['MITO', 'SNV_INDEL']:
            self._assert_airflow_calls(self._get_dag_variables(dataset_type), call_count_per_dag, offset)
            offset += call_count_per_dag

        self._assert_update_variables_airflow_calls(self._get_dag_variables('SV'), offset)
=======
        for i, dataset_type in enumerate(['MITO', 'SNV_INDEL', 'SV']):
            offset = i * call_count_per_dag
            self.assert_airflow_calls(self._get_dag_variables(dataset_type), call_count_per_dag, offset)
>>>>>>> b26bdb4a

    def _assert_update_check_airflow_calls(self, call_count, offset, update_check_path):
        variables_update_check_path = f'{self.MOCK_AIRFLOW_URL}/api/v1/variables/{self.DAG_NAME}'
        super()._assert_update_check_airflow_calls(call_count, offset, variables_update_check_path)

    @responses.activate
    @mock.patch('seqr.utils.search.elasticsearch.es_utils.ELASTICSEARCH_SERVICE_HOSTNAME', '')
    def test_hail_backend_command(self):
        searchable_family = self._test_command(additional_family='4', logs=[
            ('Found 2 out of 2 families.', None),
            ('Disabled search for 7 samples in the following 1 families: 2', None),
            ('Successfully triggered DELETE_FAMILIES DAG for 1 MITO families', None),
            ('Successfully triggered DELETE_FAMILIES DAG for 1 SNV_INDEL families', None),
            ('400 Client Error: Bad Request for url: http://testairflowserver/api/v1/variables/DELETE_FAMILIES', {
                'severity': 'ERROR',
                '@type': 'type.googleapis.com/google.devtools.clouderrorreporting.v1beta1.ReportedErrorEvent',
            })
        ])

        samples = Sample.objects.filter(individual__family=searchable_family)
        self.assertEqual(samples.count(), 7)
        self.assertEqual(samples.filter(is_active=True).count(), 0)

        family = Family.objects.get(family_id='4')
        self.assertEqual(family.project.guid, 'R0003_test')
        self.assertEqual(family.individual_set.count(), 1)

        self.assert_airflow_delete_families_calls()<|MERGE_RESOLUTION|>--- conflicted
+++ resolved
@@ -85,18 +85,12 @@
     def assert_airflow_delete_families_calls(self):
         self._assert_call_counts(13)
         call_count_per_dag = 5
-<<<<<<< HEAD
         offset = 0
         for dataset_type in ['MITO', 'SNV_INDEL']:
-            self._assert_airflow_calls(self._get_dag_variables(dataset_type), call_count_per_dag, offset)
+            self.assert_airflow_calls(self._get_dag_variables(dataset_type), call_count_per_dag, offset)
             offset += call_count_per_dag
 
         self._assert_update_variables_airflow_calls(self._get_dag_variables('SV'), offset)
-=======
-        for i, dataset_type in enumerate(['MITO', 'SNV_INDEL', 'SV']):
-            offset = i * call_count_per_dag
-            self.assert_airflow_calls(self._get_dag_variables(dataset_type), call_count_per_dag, offset)
->>>>>>> b26bdb4a
 
     def _assert_update_check_airflow_calls(self, call_count, offset, update_check_path):
         variables_update_check_path = f'{self.MOCK_AIRFLOW_URL}/api/v1/variables/{self.DAG_NAME}'
