--- conflicted
+++ resolved
@@ -16,22 +16,13 @@
             file_path='gs://missing-bucket/missing_file',
         )
 
-<<<<<<< HEAD
     @mock.patch('seqr.management.commands.check_bam_cram_paths.does_file_exist')
+    @mock.patch('seqr.utils.communication_utils.safe_post_to_slack')
     @mock.patch('seqr.management.commands.check_bam_cram_paths.logger')
-    def test_command_with_project(self, mock_logger, mock_does_file_exist):
+    def test_command_with_project(self, mock_logger, mock_safe_post_to_slack, mock_does_file_exist):
         mock_does_file_exist.return_value = False
         call_command('check_bam_cram_paths', '1kg project n\u00e5me with uni\u00e7\u00f8de')
-        self._check_results(1, mock_logger, mock_does_file_exist)
-=======
-    @mock.patch('hail.hadoop_is_file')
-    @mock.patch('seqr.utils.communication_utils.safe_post_to_slack')
-    @mock.patch('seqr.management.commands.check_bam_cram_paths.logger')
-    def test_command_with_project(self, mock_logger, mock_safe_post_to_slack, mock_hadoop_is_file):
-        mock_hadoop_is_file.return_value = False
-        call_command('check_bam_cram_paths', '1kg project n\u00e5me with uni\u00e7\u00f8de')
-        self._check_results(1, mock_logger, mock_safe_post_to_slack, mock_hadoop_is_file)
->>>>>>> 1b4ea88c
+        self._check_results(1, mock_logger, mock_safe_post_to_slack, mock_does_file_exist)
 
     @mock.patch('seqr.management.commands.check_bam_cram_paths.does_file_exist')
     @mock.patch('seqr.management.commands.check_bam_cram_paths.logger')
@@ -47,48 +38,27 @@
         ]
         mock_logger.info.assert_has_calls(calls)
 
-<<<<<<< HEAD
     @mock.patch('seqr.management.commands.check_bam_cram_paths.does_file_exist')
+    @mock.patch('seqr.utils.communication_utils.safe_post_to_slack')
     @mock.patch('seqr.management.commands.check_bam_cram_paths.logger')
-    def test_command(self, mock_logger, mock_does_file_exist):
+    def test_command(self, mock_logger, mock_safe_post_to_slack, mock_does_file_exist):
         mock_does_file_exist.return_value = False
         call_command('check_bam_cram_paths')
-        self._check_results(1, mock_logger, mock_does_file_exist)
+        self._check_results(1, mock_logger, mock_safe_post_to_slack, mock_does_file_exist)
 
     @mock.patch('seqr.management.commands.check_bam_cram_paths.does_file_exist')
+    @mock.patch('seqr.utils.communication_utils.safe_post_to_slack')
     @mock.patch('seqr.management.commands.check_bam_cram_paths.logger')
-    def test_dry_run_arg(self, mock_logger, mock_does_file_exist):
+    def test_dry_run_arg(self, mock_logger, mock_safe_post_to_slack, mock_does_file_exist):
         mock_does_file_exist.return_value = False
         call_command('check_bam_cram_paths', '--dry-run')
-        self._check_results(0, mock_logger, mock_does_file_exist)
+        self._check_results(0, mock_logger, mock_safe_post_to_slack, mock_does_file_exist)
 
-    def _check_results(self, num_paths_deleted, mock_logger, mock_does_file_exist):
+    def _check_results(self, num_paths_deleted, mock_logger, mock_safe_post_to_slack, mock_does_file_exist):
         self.assertEqual(IgvSample.objects.filter(file_path='').count(), num_paths_deleted)
         self.assertEqual(IgvSample.objects.count(), 2)
 
         mock_does_file_exist.assert_called_with("gs://missing-bucket/missing_file")
-=======
-    @mock.patch('hail.hadoop_is_file')
-    @mock.patch('seqr.utils.communication_utils.safe_post_to_slack')
-    @mock.patch('seqr.management.commands.check_bam_cram_paths.logger')
-    def test_command(self, mock_logger, mock_safe_post_to_slack, mock_hadoop_is_file):
-        mock_hadoop_is_file.return_value = False
-        call_command('check_bam_cram_paths')
-        self._check_results(1, mock_logger, mock_safe_post_to_slack, mock_hadoop_is_file)
-
-    @mock.patch('hail.hadoop_is_file')
-    @mock.patch('seqr.utils.communication_utils.safe_post_to_slack')
-    @mock.patch('seqr.management.commands.check_bam_cram_paths.logger')
-    def test_dry_run_arg(self, mock_logger, mock_safe_post_to_slack, mock_hadoop_is_file):
-        mock_hadoop_is_file.return_value = False
-        call_command('check_bam_cram_paths', '--dry-run')
-        self._check_results(0, mock_logger, mock_safe_post_to_slack, mock_hadoop_is_file)
-
-    def _check_results(self, num_paths_deleted, mock_logger, mock_safe_post_to_slack, mock_hadoop_is_file):
-        self.assertEqual(IgvSample.objects.filter(file_path='').count(), num_paths_deleted)
-        self.assertEqual(IgvSample.objects.count(), 2)
-        mock_hadoop_is_file.assert_called_with("gs://missing-bucket/missing_file")
->>>>>>> 1b4ea88c
 
         calls = [
             mock.call('Individual: NA19675_1  file not found: gs://missing-bucket/missing_file'),
