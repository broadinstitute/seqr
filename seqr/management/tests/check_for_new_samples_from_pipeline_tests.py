from collections import defaultdict
from datetime import datetime
from django.core.management import call_command
from django.core.management.base import CommandError
import json
import mock
import responses

from seqr.views.utils.test_utils import AnvilAuthenticationTestCase, AuthenticationTestCase
from seqr.models import Project, Family, Individual, Sample, SavedVariant

SEQR_URL = 'https://seqr.broadinstitute.org/'
PROJECT_GUID = 'R0003_test'
EXTERNAL_PROJECT_GUID = 'R0004_non_analyst_project'
MOCK_HAIL_HOST = 'test-hail-host'
MOCK_HAIL_ORIGIN = f'http://{MOCK_HAIL_HOST}'

GUID_ID = 54321
GCNV_GUID_ID = 12345
NEW_SAMPLE_GUID_P3 = f'S00000{GUID_ID}_na20888'
NEW_SAMPLE_GUID_P4 = f'S00000{GUID_ID}_na21234'
REPLACED_SAMPLE_GUID = f'S00000{GUID_ID}_na20885'
EXISTING_INACTIVE_SAMPLE_GUID = 'S000154_na20889'
ACTIVE_SAMPLE_GUID = f'S00000{GUID_ID}_na20889'
EXISTING_WGS_SAMPLE_GUID = 'S000144_na20888'
EXISTING_SV_SAMPLE_GUID = 'S000147_na21234'
SAMPLE_GUIDS = [ACTIVE_SAMPLE_GUID, REPLACED_SAMPLE_GUID, NEW_SAMPLE_GUID_P3, NEW_SAMPLE_GUID_P4]
GCNV_SAMPLE_GUID = f'S00000{GCNV_GUID_ID}_na20889'
GCNV_SAMPLE_GUIDS = [f'S00000{GCNV_GUID_ID}_na20872', GCNV_SAMPLE_GUID]

namespace_path = 'ext-data/anvil-non-analyst-project 1000 Genomes Demo'
anvil_link = f'<a href=https://anvil.terra.bio/#workspaces/{namespace_path}>{namespace_path}</a>'
seqr_link = f'<a href=https://seqr.broadinstitute.org/project/{EXTERNAL_PROJECT_GUID}/project_page>Non-Analyst Project</a>'
ANVIL_TEXT_EMAIL = f"""Dear seqr user,

We are following up on the request to load data from AnVIL on March 12, 2017.
We have loaded 1 new WES samples from the AnVIL workspace {namespace_path} to the corresponding seqr project Non-Analyst Project.
Let us know if you have any questions.

All the best,
The seqr team"""
ANVIL_HTML_EMAIL = f'Dear seqr user,<br /><br />' \
                   f'We are following up on the request to load data from AnVIL on March 12, 2017.<br />' \
                   f'We have loaded 1 new WES samples from the AnVIL workspace {anvil_link} to the corresponding seqr project {seqr_link}.' \
                   f'<br />Let us know if you have any questions.<br /><br />All the best,<br />The seqr team'
TEXT_EMAIL_TEMPLATE = """Dear seqr user,

This is to notify you that data for {} new WES samples has been loaded in seqr project {}

All the best,
The seqr team"""
HTML_EMAIL_TEMAPLTE = 'Dear seqr user,<br /><br />' \
                      'This is to notify you that data for {} new WES samples has been loaded in seqr project ' \
                      '<a href=https://seqr.broadinstitute.org/project/{}/project_page>{}</a>' \
                      '<br /><br />All the best,<br />The seqr team'

PDO_QUERY_FIELDS = '&'.join([f'fields[]={field}' for field in [
    'PDO', 'PDOStatus', 'SeqrLoadingDate', 'GATKShortReadCallsetPath', 'SeqrProjectURL', 'TerraProjectURL',
    'SequencingProduct', 'PDOName', 'SequencingSubmissionDate', 'SequencingCompletionDate', 'CallsetRequestedDate',
    'CallsetCompletionDate', 'Project', 'Metrics Checked', 'gCNV_SV_CallsetPath', 'DRAGENShortReadCallsetPath',
]])
AIRTABLE_SAMPLE_RECORDS = {
  'records': [
    {
      'id': 'rec2B6OGmQpAkQW3s',
      'fields': {
        'CollaboratorSampleID': 'NA19675_1',
        'PDOID': ['rec2B67GmXpAkQW8z', 'recW24C2CJW5lT64K'],
        'SeqrProject': ['https://test-seqr.org/project/R0002_empty/project_page', 'https://test-seqr.org/project/R0003_test/project_page'],
        'PDOStatus': ['Historic', 'Methods (Loading)'],
      },
    },
    {
      'id': 'recfMYDEZpPtzAIeV',
      'fields': {
        'CollaboratorSampleID': 'NA19678',
        'PDOID': ['recW24C2CJW5lT64K'],
        'SeqrProject': ['https://test-seqr.org/project/R0003_test/project_page'],
        'PDOStatus': ['Methods (Loading)'],
      },
    },
    {
      'id': 'rec2B67GmXpAkQW8z',
      'fields': {
        'CollaboratorSampleID': 'NA19679',
        'PDOID': ['rec2Nkg10N1KssPc3'],
        'SeqrProject': ['https://test-seqr.org/project/R0003_test/project_page'],
        'PDOStatus': ['Methods (Loading)'],
      },
    },
    {
      'id': 'rec2Nkg10N1KssPc3',
      'fields': {
        'SeqrCollaboratorSampleID': 'HG00731',
        'CollaboratorSampleID': 'VCGS_FAM203_621_D2',
        'PDOID': ['recW24C2CJW5lT64K'],
        'SeqrProject': ['https://test-seqr.org/project/R0003_test/project_page'],
        'PDOStatus': ['Methods (Loading)'],
      },
    },
    {
      'id': 'recrbZh9Hn1UFtMi2',
      'fields': {
        'SeqrCollaboratorSampleID': 'NA20888',
        'CollaboratorSampleID': 'NA20888_D1',
        'PDOID': ['recW24C2CJW5lT64K'],
        'SeqrProject': ['https://test-seqr.org/project/R0003_test/project_page'],
        'PDOStatus': ['Methods (Loading)'],
      },
    },
    {
      'id': 'rec2Nkg1fKssJc7',
      'fields': {
        'CollaboratorSampleID': 'NA20889',
        'PDOID': ['rec0RWBVfDVbtlBSL'],
        'SeqrProject': ['https://test-seqr.org/project/R0003_test/project_page'],
        'PDOStatus': ['Methods (Loading)'],
      },
    },
    {
      'id': 'rec2gRFoDBeHJc7',
      'fields': {
        'CollaboratorSampleID': 'NA20887',
        'PDOID': ['rec0RWBVfDVbtlBSL', 'rec2Nkg1fKgsJc7'],
        'SeqrProject': ['https://test-seqr.org/project/R0002_empty/project_page', 'https://test-seqr.org/project/R0003_test/project_page'],
        'PDOStatus': ['Methods (Loading)', 'Historic'],
      },
    },
]}
AIRTABLE_PDO_RECORDS = {
  'records': [
    {
      'id': 'recW24C2CJW5lT64K',
      'fields': {
        'PDO': 'PDO-1234',
        'SeqrProjectURL': 'https://test-seqr.org/project/R0003_test/project_page',
        'PDOStatus': 'Methods (Loading)',
        'PDOName': 'RGP_WGS_12',
      }
    },
  ]
}

LOCAL_RUN_PATHS = [
    '/seqr/seqr-hail-search-data/GRCh38/SNV_INDEL/runs/manual__2025-01-13/_ERRORS_REPORTED',
    '/seqr/seqr-hail-search-data/GRCh38/SNV_INDEL/runs/manual__2025-01-13/validation_errors.json',
    '/seqr/seqr-hail-search-data/GRCh38/SNV_INDEL/runs/manual__2025-01-14/validation_errors.json',
    '/seqr/seqr-hail-search-data/GRCh38/SNV_INDEL/runs/auto__2023-08-09/_SUCCESS',
    '/seqr/seqr-hail-search-data/GRCh37/SNV_INDEL/runs/manual__2023-11-02/_SUCCESS',
    '/seqr/seqr-hail-search-data/GRCh38/MITO/runs/auto__2024-08-12/_SUCCESS',
    '/seqr/seqr-hail-search-data/GRCh38/GCNV/runs/auto__2024-09-14/_SUCCESS',
    '/seqr/seqr-hail-search-data/GRCh38/SNV_INDEL/runs/manual__2025-01-24/validation_errors.json',
]
RUN_PATHS = [
    b'gs://seqr-hail-search-data/v3.1/GRCh38/SNV_INDEL/runs/manual__2025-01-13/',
    b'gs://seqr-hail-search-data/v3.1/GRCh38/SNV_INDEL/runs/manual__2025-01-13/_ERRORS_REPORTED',
    b'gs://seqr-hail-search-data/v3.1/GRCh38/SNV_INDEL/runs/manual__2025-01-13/validation_errors.json',
    b'gs://seqr-hail-search-data/v3.1/GRCh38/SNV_INDEL/runs/manual__2025-01-14/',
    b'gs://seqr-hail-search-data/v3.1/GRCh38/SNV_INDEL/runs/manual__2025-01-14/validation_errors.json',
    b'gs://seqr-hail-search-data/v3.1/GRCh38/SNV_INDEL/runs/auto__2023-08-09/',
    b'gs://seqr-hail-search-data/v3.1/GRCh38/SNV_INDEL/runs/auto__2023-08-09/_SUCCESS',
    b'gs://seqr-hail-search-data/v3.1/GRCh37/SNV_INDEL/runs/manual__2023-11-02/',
    b'gs://seqr-hail-search-data/v3.1/GRCh37/SNV_INDEL/runs/manual__2023-11-02/_SUCCESS',
    b'gs://seqr-hail-search-data/v3.1/GRCh38/MITO/runs/auto__2024-08-12/',
    b'gs://seqr-hail-search-data/v3.1/GRCh38/MITO/runs/auto__2024-08-12/_SUCCESS',
    b'gs://seqr-hail-search-data/v3.1/GRCh38/GCNV/runs/auto__2024-09-14/',
    b'gs://seqr-hail-search-data/v3.1/GRCh38/GCNV/runs/auto__2024-09-14/_SUCCESS',
    b'gs://seqr-hail-search-data/v3.1/GRCh38/GCNV/runs/auto__2024-09-14/README.txt',
    b'gs://seqr-hail-search-data/v3.1/GRCh38/SNV_INDEL/runs/manual__2025-01-24/',
    b'gs://seqr-hail-search-data/v3.1/GRCh38/SNV_INDEL/runs/manual__2025-01-24/validation_errors.json',
]
OPENED_RUN_JSON_FILES = [{
    'callsets': ['1kg.vcf.gz', 'new_samples.vcf.gz'],
    'sample_type': 'WES',
    'family_samples': {
        'F000011_11': ['NA20885'],
        'F000012_12': ['NA20888', 'NA20889'],
        'F000014_14': ['NA21234'],
    },
    'failed_family_samples': {
        'relatedness_check': {
            'F000001_1': {'reasons': [
                'Sample NA19679 has expected relation "parent" to NA19675 but has coefficients [0.0, 0.8505002045292791, 0.14949979547072176, 0.5747498977353613]',
                'Sample NA19678 has expected relation "sibling" to NA19675 but has coefficients [0.17424888135104177, 0.6041745754450025, 0.22157654320395614, 0.5236638309264574]',
            ]},
        },
        'sex_check': {
            'F000001_1': {'reasons': ['Sample NA19679 has pedigree sex F but imputed sex M']},
            'F000014_14': {'reasons': ['Sample NA21987 has pedigree sex M but imputed sex F']},
        },
        'missing_samples': {
            'F000002_2': {'reasons': ["Missing samples: {'HG00732', 'HG00733'}"]},
            'F000003_3': {'reasons': ["Missing samples: {'NA20870'}"]},
        },
    },
    'relatedness_check_file_path': 'gs://seqr-loading-temp/v3.1/GRCh38/SNV_INDEL/relatedness_check/test_callset_hash.tsv',
}, {
    'callsets': ['invalid_family.vcf'],
    'sample_type': 'WGS',
    'family_samples': {'F0000123_ABC': ['NA22882', 'NA20885']},
}, {
    'callsets': ['invalid_sample.vcf'],
    'sample_type': 'WGS',
    'family_samples': {'F000003_3': ['NA22882', 'NA20885']},
}, {
    'callsets': ['gcnv.bed.gz'],
    'sample_type': 'WES',
    'family_samples': {'F000004_4': ['NA20872'], 'F000012_12': ['NA20889']},
}, {
    'project_guids': ['R0004_non_analyst_project'],
    'error_messages': ['Missing the following expected contigs:chr17'],
}, {
    'error': 'An unhandled error occurred during VCF ingestion',
}]

def mock_opened_file(index):
    m = mock.MagicMock()
    m.stdout = [json.dumps(OPENED_RUN_JSON_FILES[index]).encode()]
    return m


@mock.patch('seqr.utils.file_utils.os.path.isfile', lambda *args: True)
@mock.patch('seqr.utils.search.hail_search_utils.HAIL_BACKEND_SERVICE_HOSTNAME', MOCK_HAIL_HOST)
@mock.patch('seqr.views.utils.airtable_utils.AIRTABLE_URL', 'http://testairtable')
@mock.patch('seqr.utils.communication_utils.BASE_URL', SEQR_URL)
@mock.patch('seqr.utils.search.add_data_utils.BASE_URL', SEQR_URL)
@mock.patch('seqr.utils.search.add_data_utils.SEQR_SLACK_ANVIL_DATA_LOADING_CHANNEL', 'anvil-data-loading')
@mock.patch('seqr.utils.search.add_data_utils.SEQR_SLACK_DATA_ALERTS_NOTIFICATION_CHANNEL', 'seqr-data-loading')
class CheckNewSamplesTest(object):

    def set_up(self):
        patcher = mock.patch('seqr.utils.communication_utils._post_to_slack')
        self.mock_send_slack = patcher.start()
        self.addCleanup(patcher.stop)
        patcher = mock.patch('seqr.views.utils.export_utils.open')
        self.mock_written_files = defaultdict(mock.MagicMock)
        mock_open_write_file = patcher.start()
        mock_open_write_file.side_effect = lambda file_name, *args: self.mock_written_files[file_name]
        self.addCleanup(patcher.stop)
        patcher = mock.patch('seqr.views.utils.variant_utils.redis.StrictRedis')
        self.mock_redis = patcher.start()
        self.mock_redis.return_value.keys.side_effect = lambda pattern: [pattern]
        self.addCleanup(patcher.stop)
        patcher = mock.patch('seqr.models.random.randint')
        mock_rand_int = patcher.start()
        mock_rand_int.side_effect = [GUID_ID, GUID_ID, GUID_ID, GUID_ID, GCNV_GUID_ID, GCNV_GUID_ID]
        self.addCleanup(patcher.stop)
        patcher = mock.patch('seqr.management.commands.check_for_new_samples_from_pipeline.HAIL_SEARCH_DATA_DIR')
        mock_data_dir = patcher.start()
        mock_data_dir.__str__.return_value = self.MOCK_DATA_DIR
        self.addCleanup(patcher.stop)

    def _test_call(self, error_logs, reload_annotations_logs=None, run_loading_logs=None, reload_calls=None):
<<<<<<< HEAD
        self.mock_subprocess.reset_mock()
        self.mock_subprocess.side_effect = [self.mock_ls_process] + [
            mock_opened_file(i) for i in range(len(OPENED_RUN_JSON_FILES) - 1)
        ] + [self.mock_mv_process, mock_opened_file(-1), self.mock_mv_process]

        call_command('check_for_new_samples_from_pipeline')

        self.mock_subprocess.assert_has_calls([mock.call(command, stdout=-1, stderr=stderr, shell=True) for (command, stderr) in [
            ('gsutil ls gs://seqr-hail-search-data/v3.1/*/*/runs/*/*', -1),
            ('gsutil cat gs://seqr-hail-search-data/v3.1/GRCh38/SNV_INDEL/runs/auto__2023-08-09/metadata.json', -2),
            ('gsutil cat gs://seqr-hail-search-data/v3.1/GRCh37/SNV_INDEL/runs/manual__2023-11-02/metadata.json', -2),
            ('gsutil cat gs://seqr-hail-search-data/v3.1/GRCh38/MITO/runs/auto__2024-08-12/metadata.json', -2),
            ('gsutil cat gs://seqr-hail-search-data/v3.1/GRCh38/GCNV/runs/auto__2024-09-14/metadata.json', -2),
            ('gsutil cat gs://seqr-hail-search-data/v3.1/GRCh38/SNV_INDEL/runs/manual__2025-01-14/validation_errors.json', -2),
            ('gsutil mv /mock/tmp/* gs://seqr-hail-search-data/v3.1/GRCh38/SNV_INDEL/runs/manual__2025-01-14/', -2),
            ('gsutil cat gs://seqr-hail-search-data/v3.1/GRCh38/SNV_INDEL/runs/manual__2025-01-24/validation_errors.json', -2),
            ('gsutil mv /mock/tmp/* gs://seqr-hail-search-data/v3.1/GRCh38/SNV_INDEL/runs/manual__2025-01-24/', -2),
        ]])

        loading_logs = []
=======
        self._set_loading_files()
        self.reset_logs()

        call_command('check_for_new_samples_from_pipeline')

        self._assert_expected_loading_file_calls()

        logs = self.LIST_FILE_LOGS[:1] + [('Loading new samples from 4 run(s)', None)]
>>>>>>> e0a7a7bf
        for data_type, version in [
            ('GRCh38/SNV_INDEL', 'auto__2023-08-09'), ('GRCh37/SNV_INDEL', 'manual__2023-11-02'),
            ('GRCh38/MITO', 'auto__2024-08-12'), ('GRCh38/SV', 'auto__2024-09-14'),
        ]:
            logs.append((f'Loading new samples from {data_type}: {version}', None))
            logs += self._additional_loading_logs(data_type, version)
            if (run_loading_logs or {}).get(data_type):
                logs += run_loading_logs[data_type]
            if (error_logs or {}).get(version):
                logs.append((
                    f'Error loading {version}: {error_logs[version]}',
                    {'severity': 'ERROR', '@type': 'type.googleapis.com/google.devtools.clouderrorreporting.v1beta1.ReportedErrorEvent'},
                ))
        logs.append(('Reset 2 cached results', None))
        logs += [(log, None) for log in reload_annotations_logs or []]
        logs.append(('DONE', None))
        self.assert_json_logs(user=None, expected=logs)

        self.mock_redis.return_value.delete.assert_called_with('search_results__*', 'variant_lookup_results__*')

        # Test reload saved variants
        if not reload_calls:
            self.assertEqual(len(responses.calls), 0)
            return

        num_airtable_calls = self._assert_expected_airtable_calls()
        self.assertEqual(len(responses.calls), len(reload_calls) + 2 + num_airtable_calls)
        for i, call in enumerate(reload_calls or []):
            resp = responses.calls[i+num_airtable_calls]
            self.assertEqual(resp.request.url, f'{MOCK_HAIL_ORIGIN}:5000/search')
            self.assertEqual(resp.request.headers.get('From'), 'manage_command')
            self.assertDictEqual(json.loads(resp.request.body), call)

        for i, variant_id in enumerate([['1', 1562437, 'G', 'CA'], ['1', 46859832, 'G', 'A']]):
            multi_lookup_request = responses.calls[num_airtable_calls+len(reload_calls)+i].request
            self.assertEqual(multi_lookup_request.url, f'{MOCK_HAIL_ORIGIN}:5000/multi_lookup')
            self.assertEqual(multi_lookup_request.headers.get('From'), 'manage_command')
            self.assertDictEqual(json.loads(multi_lookup_request.body), {
                'genome_version': 'GRCh38',
                'data_type': 'SNV_INDEL',
                'variant_ids': [variant_id],
            })

    def _additional_loading_logs(self, data_type, version):
        return []

    @mock.patch('seqr.management.commands.check_for_new_samples_from_pipeline.MAX_LOOKUP_VARIANTS', 1)
    @mock.patch('seqr.views.utils.airtable_utils.BASE_URL', 'https://test-seqr.org/')
    @mock.patch('seqr.views.utils.airtable_utils.MAX_UPDATE_RECORDS', 2)
    @mock.patch('seqr.views.utils.export_utils.TemporaryDirectory')
    @mock.patch('seqr.utils.communication_utils.EmailMultiAlternatives')
    @responses.activate
    def test_command(self, mock_email, mock_temp_dir):
        responses.add(responses.POST, f'{MOCK_HAIL_ORIGIN}:5000/search', status=200, json={
            'results': [{'variantId': '1-248367227-TC-T', 'familyGuids': ['F000014_14'], 'updated_field': 'updated_value'}],
            'total': 1,
        })
        responses.add(responses.POST, f'{MOCK_HAIL_ORIGIN}:5000/multi_lookup', status=200, json={
            'results': [{'variantId': '1-46859832-G-A', 'updated_new_field': 'updated_value', 'rsid': 'rs123'}],
        })
        responses.add(responses.POST, f'{MOCK_HAIL_ORIGIN}:5000/search', status=200, json={
            'results': [{'variantId': '1-248367227-TC-T', 'familyGuids': ['F000014_14'], 'updated_field': 'updated_value'}],
            'total': 1,
        })
        responses.add(responses.POST, f'{MOCK_HAIL_ORIGIN}:5000/search', status=400)

        # Test errors
        self._set_empty_loading_files()
        with self.assertRaises(CommandError) as ce:
            call_command('check_for_new_samples_from_pipeline', '--genome_version=GRCh37', '--dataset_type=MITO')
        self.assertEqual(str(ce.exception), 'No successful runs found for genome_version=GRCh37, dataset_type=MITO')
        self._assert_has_expected_empty_list_file_calls()

        self.reset_logs()
        call_command('check_for_new_samples_from_pipeline')
        self.assert_json_logs(user=None, expected=self.LIST_FILE_LOGS + [('No loaded data available', None)])
        mock_email.assert_not_called()
        self.mock_send_slack.assert_not_called()

        error_logs = {
            'auto__2023-08-09': 'Data has genome version GRCh38 but the following projects have conflicting versions: R0003_test (GRCh37)',
            'manual__2023-11-02': 'Invalid families in run metadata GRCh37/SNV_INDEL: manual__2023-11-02 - F0000123_ABC',
            'auto__2024-08-12': 'Data has genome version GRCh38 but the following projects have conflicting versions: R0001_1kg (GRCh37)',
            'auto__2024-09-14': 'Data has genome version GRCh38 but the following projects have conflicting versions: R0001_1kg (GRCh37), R0003_test (GRCh37)',
        }
        mock_temp_dir.return_value.__enter__.return_value = '/mock/tmp'
        self._test_call(error_logs=error_logs)
        self.assertEqual(Sample.objects.filter(guid__in=SAMPLE_GUIDS + GCNV_SAMPLE_GUIDS).count(), 0)

        # Update fixture data to allow testing edge cases
        Project.objects.filter(id__in=[1, 3]).update(genome_version=38)
        svs = SavedVariant.objects.filter(guid__in=['SV0000002_1248367227_r0390_100', 'SV0000006_1248367227_r0003_tes', 'SV0000007_prefix_19107_DEL_r00'])
        for sv in svs:
            sv.saved_variant_json['genomeVersion'] = '38'
            sv.save()

        # Test success
        self.mock_send_slack.reset_mock()
        search_body = {
            'genome_version': 'GRCh38', 'num_results': 1, 'variant_ids': [['1', 248367227, 'TC', 'T']], 'variant_keys': [],
        }
        self._test_call(reload_calls=[
            {**search_body, 'sample_data': {'SNV_INDEL': [
                {'individual_guid': 'I000016_na20888', 'family_guid': 'F000012_12', 'project_guid': 'R0003_test', 'affected': 'A', 'sample_id': 'NA20888', 'sample_type': 'WES'},
                {'individual_guid': 'I000017_na20889', 'family_guid': 'F000012_12', 'project_guid': 'R0003_test', 'affected': 'A', 'sample_id': 'NA20889', 'sample_type': 'WES'},
            ]}},
            {**search_body, 'sample_data': {'SNV_INDEL': [
                {'individual_guid': 'I000018_na21234', 'family_guid': 'F000014_14', 'project_guid': 'R0004_non_analyst_project', 'affected': 'A', 'sample_id': 'NA21234', 'sample_type': 'WES'},
            ]}},
            {'genome_version': 'GRCh38', 'num_results': 1, 'variant_ids': [], 'variant_keys': ['prefix_19107_DEL'], 'sample_data': {'SV_WES': [
                {'individual_guid': 'I000017_na20889', 'family_guid': 'F000012_12', 'project_guid': 'R0003_test', 'affected': 'A', 'sample_id': 'NA20889', 'sample_type': 'WES'},
            ]}},
        ], reload_annotations_logs=[
            'Reloading shared annotations for 3 SNV_INDEL GRCh38 saved variants (3 unique)', 'Fetched 1 additional variants in chromosome 1', 'Fetched 1 additional variants in chromosome 1', 'Updated 2 SNV_INDEL GRCh38 saved variants',
            'No additional SV_WES GRCh38 saved variants to update',
        ], run_loading_logs={
            'GRCh38/SNV_INDEL': [
                ('Loading 4 WES SNV_INDEL samples in 2 projects', None),
                ('create 4 Samples', {'dbUpdate': mock.ANY}),
                ('update 4 Samples', {'dbUpdate': mock.ANY}),
                ('update 1 Samples', {'dbUpdate': mock.ANY}),
                ('update 2 Familys', {'dbUpdate': mock.ANY}),
            ] + self.AIRTABLE_LOGS + [
                ('update 3 Familys', {'dbUpdate': mock.ANY}),
                ('Reloading saved variants in 2 projects', None),
                ('Updated 0 variants in 1 families for project Test Reprocessed Project', None),
                ('update SavedVariant SV0000006_1248367227_r0004_non', {'dbUpdate': mock.ANY}),
                ('Updated 1 variants in 1 families for project Non-Analyst Project', None),
                ('Reload Summary: ', None),
                ('  Non-Analyst Project: Updated 1 variants', None),
            ],
            'GRCh38/MITO': [('Loading 2 WGS MITO samples in 1 projects', None)],
            'GRCh38/SV': [
                ('Loading 2 WES SV samples in 2 projects', None),
                ('create 2 Samples', {'dbUpdate': mock.ANY}),
                ('update 2 Samples', {'dbUpdate': mock.ANY}),
                ('update 1 Familys', {'dbUpdate': mock.ANY}),
                ('Reloading saved variants in 2 projects', None),
                (mock.ANY, {'severity': 'ERROR', '@type': 'type.googleapis.com/google.devtools.clouderrorreporting.v1beta1.ReportedErrorEvent'}),
                ('Error reloading variants in Test Reprocessed Project: Bad Request', {'severity': 'ERROR', '@type': 'type.googleapis.com/google.devtools.clouderrorreporting.v1beta1.ReportedErrorEvent'}),
                ('Reload Summary: ', None),
                ('Skipped the following 1 project with no saved variants: 1kg project nåme with uniçøde', None),
                ('1 failed projects', None),
                ('  Test Reprocessed Project: Bad Request', None),
            ],
        }, error_logs={
            'manual__2023-11-02': 'Invalid families in run metadata GRCh37/SNV_INDEL: manual__2023-11-02 - F0000123_ABC',
            'auto__2024-08-12': 'Matches not found for sample ids: NA20885, NA22882',
        })

        # Tests Sample models created/updated
        updated_sample_models = Sample.objects.filter(guid__in=SAMPLE_GUIDS+GCNV_SAMPLE_GUIDS)
        self.assertEqual(len(updated_sample_models), len(SAMPLE_GUIDS+GCNV_SAMPLE_GUIDS))
        self.assertSetEqual({'WES'}, set(updated_sample_models.values_list('sample_type', flat=True)))
        self.assertSetEqual({True}, set(updated_sample_models.values_list('is_active', flat=True)))
        self.assertSetEqual(
            {datetime.now().strftime('%Y-%m-%d')},
            {date.strftime('%Y-%m-%d') for date in updated_sample_models.values_list('loaded_date', flat=True)}
        )
        snv_indel_samples = updated_sample_models.filter(guid__in=SAMPLE_GUIDS)
        self.assertEqual(len(snv_indel_samples), len(SAMPLE_GUIDS))
        self.assertSetEqual({'SNV_INDEL'}, set(snv_indel_samples.values_list('dataset_type', flat=True)))
        self.assertSetEqual({'1kg.vcf.gz;new_samples.vcf.gz'}, set(snv_indel_samples.values_list('elasticsearch_index', flat=True)))
        self.assertSetEqual({'auto__2023-08-09'}, set(snv_indel_samples.values_list('data_source', flat=True)))
        gcnv_samples = updated_sample_models.filter(guid__in=GCNV_SAMPLE_GUIDS)
        self.assertEqual(len(gcnv_samples), len(GCNV_SAMPLE_GUIDS))
        self.assertSetEqual({'SV'}, set(gcnv_samples.values_list('dataset_type', flat=True)))
        self.assertSetEqual({'gcnv.bed.gz'}, set(gcnv_samples.values_list('elasticsearch_index', flat=True)))
        self.assertSetEqual({'auto__2024-09-14'}, set(gcnv_samples.values_list('data_source', flat=True)))

        old_data_sample_guid = 'S000143_na20885'
        self.assertFalse(Sample.objects.get(guid=old_data_sample_guid).is_active)

        # Previously loaded WGS data should be unchanged by loading WES data
        self.assertEqual(
            Sample.objects.get(guid=EXISTING_WGS_SAMPLE_GUID).last_modified_date.strftime('%Y-%m-%d'), '2017-03-13')

        # Previously loaded SV data should be unchanged by loading SNV_INDEL data
        sv_sample = Sample.objects.get(guid=EXISTING_SV_SAMPLE_GUID)
        self.assertEqual(sv_sample.last_modified_date.strftime('%Y-%m-%d'), '2018-03-13')
        self.assertTrue(sv_sample.is_active)

        # Test Individual models properly associated with Samples
        self.assertSetEqual(
            set(Individual.objects.get(guid='I000015_na20885').sample_set.values_list('guid', flat=True)),
            {REPLACED_SAMPLE_GUID, old_data_sample_guid}
        )
        self.assertSetEqual(
            set(Individual.objects.get(guid='I000016_na20888').sample_set.values_list('guid', flat=True)),
            {EXISTING_WGS_SAMPLE_GUID, NEW_SAMPLE_GUID_P3}
        )
        self.assertSetEqual(
            set(Individual.objects.get(guid='I000017_na20889').sample_set.values_list('guid', flat=True)),
            {EXISTING_INACTIVE_SAMPLE_GUID, ACTIVE_SAMPLE_GUID, GCNV_SAMPLE_GUID}
        )
        self.assertSetEqual(
            set(Individual.objects.get(guid='I000018_na21234').sample_set.values_list('guid', flat=True)),
            {EXISTING_SV_SAMPLE_GUID, NEW_SAMPLE_GUID_P4}
        )

        # Test Family models updated
        self.assertListEqual(list(Family.objects.filter(
            guid__in=['F000011_11', 'F000012_12']
        ).values('analysis_status', 'analysis_status_last_modified_date')), [
            {'analysis_status': 'I', 'analysis_status_last_modified_date': None},
            {'analysis_status': 'I', 'analysis_status_last_modified_date': None},
        ])
        self.assertSetEqual(
            set(Family.objects.filter(guid__in=['F000001_1', 'F000002_2', 'F000003_3']).values_list('analysis_status', flat=True)),
            {'F'},
        )
        self.assertEqual(Family.objects.get(guid='F000014_14').analysis_status, 'Rncc')

        # Test SavedVariant model updated
        updated_variants = SavedVariant.objects.filter(saved_variant_json__updated_field='updated_value')
        self.assertEqual(len(updated_variants), 2)
        self.assertSetEqual(
            {v.guid for v in updated_variants},
            {'SV0000006_1248367227_r0004_non', 'SV0000002_1248367227_r0390_100'}
        )
        reloaded_variant = next(v for v in updated_variants if v.guid == 'SV0000006_1248367227_r0004_non')
        annotation_updated_variant = next(v for v in updated_variants if v.guid == 'SV0000002_1248367227_r0390_100')
        self.assertEqual(len(reloaded_variant.saved_variant_json), 3)
        self.assertListEqual(reloaded_variant.saved_variant_json['familyGuids'], ['F000014_14'])
        self.assertEqual(len(annotation_updated_variant.saved_variant_json), 19)
        self.assertListEqual(annotation_updated_variant.saved_variant_json['familyGuids'], ['F000001_1'])

        annotation_updated_json = SavedVariant.objects.get(guid='SV0059956_11560662_f019313_1').saved_variant_json
        self.assertEqual(len(annotation_updated_json), 18)
        self.assertEqual(annotation_updated_json['updated_new_field'], 'updated_value')
        self.assertEqual(annotation_updated_json['rsid'], 'rs123')
        self.assertEqual(annotation_updated_json['mainTranscriptId'], 'ENST00000505820')
        self.assertEqual(len(annotation_updated_json['genotypes']), 3)

        # Test notifications
        self.assertEqual(self.mock_send_slack.call_count, 7 + len(self.ADDITIONAL_SLACK_CALLS))
        self.mock_send_slack.assert_has_calls([
            mock.call(
                'seqr-data-loading',
                f'2 new WES samples are loaded in <{SEQR_URL}project/{PROJECT_GUID}/project_page|Test Reprocessed Project>\n```NA20888, NA20889```',
            ),
            ] + self.ADDITIONAL_SLACK_CALLS + [
            mock.call(
                'seqr_loading_notifications',
                """Encountered the following errors loading 1kg project nåme with uniçøde:

The following 1 families failed relatedness check:
- 1: Sample NA19679 has expected relation "parent" to NA19675 but has coefficients [0.0, 0.8505002045292791, 0.14949979547072176, 0.5747498977353613]; Sample NA19678 has expected relation "sibling" to NA19675 but has coefficients [0.17424888135104177, 0.6041745754450025, 0.22157654320395614, 0.5236638309264574]\n\nRelatedness check results: https://storage.cloud.google.com/seqr-loading-temp/v3.1/GRCh38/SNV_INDEL/relatedness_check/test_callset_hash.tsv

The following 1 families failed sex check:
- 1: Sample NA19679 has pedigree sex F but imputed sex M

The following 2 families failed missing samples:
- 2: Missing samples: {'HG00732', 'HG00733'}
- 3: Missing samples: {'NA20870'}""",
            ),
            mock.call(
                'seqr_loading_notifications',
                """Encountered the following errors loading Non-Analyst Project:

The following 1 families failed sex check:
- 14: Sample NA21987 has pedigree sex M but imputed sex F""",
            ),
            mock.call(
                'seqr-data-loading',
                f'1 new WES SV samples are loaded in <{SEQR_URL}project/R0001_1kg/project_page|1kg project nåme with uniçøde>\n```NA20872```',
            ), mock.call(
                'seqr-data-loading',
                f'1 new WES SV samples are loaded in <{SEQR_URL}project/{PROJECT_GUID}/project_page|Test Reprocessed Project>\n```NA20889```',
            ),
            mock.call('seqr_loading_notifications',
                      f"""Callset Validation Failed
<<<<<<< HEAD
*Projects:* ['{EXTERNAL_PROJECT_GUID}']
*Reference Genome:* GRCh38
*Dataset Type:* SNV_INDEL
*Run ID:* manual__2025-01-14
*Validation Errors:* ['Missing the following expected contigs:chr17']
See more at https://storage.cloud.google.com/seqr-hail-search-data/v3.1/GRCh38/SNV_INDEL/runs/manual__2025-01-14/validation_errors.json"""
        ), mock.call('seqr_loading_notifications',
                      f"""Callset Validation Failed
*Projects:* MISSING FROM ERROR REPORT
*Reference Genome:* GRCh38
*Dataset Type:* SNV_INDEL
*Run ID:* manual__2025-01-24
*Validation Errors:* {{"error": "An unhandled error occurred during VCF ingestion"}}
See more at https://storage.cloud.google.com/seqr-hail-search-data/v3.1/GRCh38/SNV_INDEL/runs/manual__2025-01-24/validation_errors.json"""
=======
Projects: ['{PROJECT_GUID}']
Reference Genome: GRCh38
Dataset Type: SNV_INDEL
Run ID: manual__2025-01-14
Validation Errors: ['Missing the following expected contigs:chr17']{self.SLACK_VALIDATION_TEMPLATE.format('manual__2025-01-14')}"""
        ), mock.call('seqr_loading_notifications',
                      f"""Callset Validation Failed
Projects: MISSING FROM ERROR REPORT
Reference Genome: GRCh38
Dataset Type: SNV_INDEL
Run ID: manual__2025-01-24
Validation Errors: {{"error": "An unhandled error occurred during VCF ingestion"}}{self.SLACK_VALIDATION_TEMPLATE.format('manual__2025-01-24')}"""
>>>>>>> e0a7a7bf
        ),
        ])

        self.assertEqual(mock_email.call_count, 4)
        mock_email.assert_has_calls([
            mock.call(body=TEXT_EMAIL_TEMPLATE.format(2, 'Test Reprocessed Project'), subject='New data available in seqr', to=['test_user_manager@test.com']),
            mock.call().attach_alternative(HTML_EMAIL_TEMAPLTE.format(2, PROJECT_GUID, 'Test Reprocessed Project'), 'text/html'),
            mock.call().send(),
            mock.call(body=self.PROJECT_EMAIL_TEXT, subject='New data available in seqr', to=['test_user_collaborator@test.com']),
            mock.call().attach_alternative(self.PROJECT_EMAIL_HTML, 'text/html'),
            mock.call().send(),
        ])
        self.assertDictEqual(mock_email.return_value.esp_extra, {'MessageStream': 'seqr-notifications'})
        self.assertDictEqual(mock_email.return_value.merge_data, {})

        self.assertEqual(self.manager_user.notifications.count(), 5)
        self.assertEqual(
            str(self.manager_user.notifications.first()), 'Test Reprocessed Project Loaded 1 new WES SV samples 0 minutes ago')
        self.assertEqual(self.collaborator_user.notifications.count(), 2)
        self.assertEqual(
            str(self.collaborator_user.notifications.first()), 'Non-Analyst Project Loaded 1 new WES samples 0 minutes ago')

        # Test reloading has no effect
        self._set_reloading_loading_files()
        self.reset_logs()
        mock_email.reset_mock()
        self.mock_send_slack.reset_mock()
        self.mock_redis.reset_mock()
        sample_last_modified = Sample.objects.filter(
            last_modified_date__isnull=False).values_list('last_modified_date', flat=True).order_by('-last_modified_date')[0]

        call_command('check_for_new_samples_from_pipeline')
        self.assert_json_logs(user=None, expected=self.LIST_FILE_LOGS[:1] + [('Data already loaded for all 2 runs', None)])
        mock_email.assert_not_called()
        self.mock_send_slack.assert_not_called()
        self.assertFalse(Sample.objects.filter(last_modified_date__gt=sample_last_modified).exists())
        self.mock_redis.return_value.delete.assert_not_called()

class LocalCheckNewSamplesTest(AuthenticationTestCase, CheckNewSamplesTest):
    fixtures = ['users', '1kg_project']

    ES_HOSTNAME = ''

    MOCK_DATA_DIR = '/seqr/seqr-hail-search-data'
    PROJECT_EMAIL_TEXT = TEXT_EMAIL_TEMPLATE.format(1, 'Non-Analyst Project')
    PROJECT_EMAIL_HTML = HTML_EMAIL_TEMAPLTE.format(1, EXTERNAL_PROJECT_GUID, 'Non-Analyst Project')

    LIST_FILE_LOGS = []
    AIRTABLE_LOGS = []
    ADDITIONAL_SLACK_CALLS = [
        mock.call(
            'seqr-data-loading',
            f'1 new WES samples are loaded in <{SEQR_URL}project/{EXTERNAL_PROJECT_GUID}/project_page|Non-Analyst Project>\n```NA21234```',
        ),
    ]
    SLACK_VALIDATION_TEMPLATE = ''

    def setUp(self):
        patcher = mock.patch('seqr.views.utils.export_utils.os.makedirs')
        self.mock_mkdir = patcher.start()
        self.addCleanup(patcher.stop)
        patcher = mock.patch('seqr.utils.file_utils.glob.glob')
        self.mock_glob = patcher.start()
        self.addCleanup(patcher.stop)
        patcher = mock.patch('seqr.utils.file_utils.open')
        self.mock_open = patcher.start()
        self.addCleanup(patcher.stop)
        self.set_up()
        super().setUp()

    def _set_empty_loading_files(self):
        self.mock_glob.return_value = []

    def _assert_has_expected_empty_list_file_calls(self):
        self.mock_glob.assert_called_with('/seqr/seqr-hail-search-data/GRCh37/MITO/runs/*/*', recursive=False)

    def _set_reloading_loading_files(self):
        self.mock_glob.return_value = [LOCAL_RUN_PATHS[3], LOCAL_RUN_PATHS[6]]

    def _set_loading_files(self):
        self.mock_glob.return_value = LOCAL_RUN_PATHS
        self.mock_open.return_value.__enter__.return_value.__iter__.side_effect = [
            iter([json.dumps(OPENED_RUN_JSON_FILES[i])]) for i in range(len(LOCAL_RUN_PATHS[2:]))
        ]
        self.mock_mkdir.reset_mock()

    def _assert_expected_loading_file_calls(self):
        self.mock_glob.assert_called_with('/seqr/seqr-hail-search-data/*/*/runs/*/*', recursive=False)
        self.mock_open.assert_has_calls([
            mock.call(LOCAL_RUN_PATHS[2], 'r'),
            *[mock.call(path.replace('_SUCCESS', 'metadata.json'), 'r') for path in LOCAL_RUN_PATHS[3:]]
        ], any_order=True)
        self.assertEqual(self.mock_mkdir.call_count, 2)
        self.assertEqual(list(self.mock_written_files.keys()), [
            file.replace('validation_errors.json', '_ERRORS_REPORTED')
            for file in [LOCAL_RUN_PATHS[2], LOCAL_RUN_PATHS[7]]
        ])

    def _assert_expected_airtable_calls(self):
        return 0

class AirtableCheckNewSamplesTest(AnvilAuthenticationTestCase, CheckNewSamplesTest):
    fixtures = ['users', '1kg_project']

    airtable_samples_url = 'http://testairtable/app3Y97xtbbaOopVR/Samples'
    airtable_pdo_url = 'http://testairtable/app3Y97xtbbaOopVR/PDO'

    MOCK_DATA_DIR = 'gs://seqr-hail-search-data/v3.1'
    PROJECT_EMAIL_TEXT = ANVIL_TEXT_EMAIL
    PROJECT_EMAIL_HTML = ANVIL_HTML_EMAIL

    LIST_FILE_LOGS = [
        ('==> gsutil ls gs://seqr-hail-search-data/v3.1/*/*/runs/*/*', None),
        ('One or more URLs matched no objects', None),
    ]
    AIRTABLE_LOGS = [
        ('Fetching Samples records 0-2 from airtable', None),
        ('Fetched 7 Samples records from airtable', None),
        (f'Airtable patch "PDO" error: 400 Client Error: Bad Request for url: {airtable_pdo_url}', {
            'severity': 'ERROR',
            '@type': 'type.googleapis.com/google.devtools.clouderrorreporting.v1beta1.ReportedErrorEvent',
            'detail': {'record_ids': ['rec0RWBVfDVbtlBSL', 'recW24C2CJW5lT64K'], 'update': {'PDOStatus': 'Available in seqr'}},
        }),
        ('Fetching PDO records 0-1 from airtable', None),
        ('Fetched 1 PDO records from airtable', None),
        ('Fetching AnVIL Seqr Loading Requests Tracking records 0-2 from airtable', None),
        ('Fetched 2 AnVIL Seqr Loading Requests Tracking records from airtable', None),
    ]
    ADDITIONAL_SLACK_CALLS = [
        mock.call(
            'anvil-data-loading',
            f'1 new WES samples are loaded in <{SEQR_URL}project/{EXTERNAL_PROJECT_GUID}/project_page|Non-Analyst Project>',
        ),
        mock.call(
            'seqr_loading_notifications',
            f'''Unable to identify Airtable "AnVIL Seqr Loading Requests Tracking" record to update

Record lookup criteria:
```
or_filters: {{"Status": ["Loading", "Loading Requested"]}}
and_filters: {{"AnVIL Project URL": "{SEQR_URL}project/{EXTERNAL_PROJECT_GUID}/project_page"}}
```

Desired update:
```
{{"Status": "Available in Seqr"}}
```''',
        ),
    ]
    SLACK_VALIDATION_TEMPLATE = '\nSee more at https://storage.cloud.google.com/seqr-hail-search-data/v3.1/GRCh38/SNV_INDEL/runs/{}/validation_errors.json'

    def setUp(self):
        patcher = mock.patch('seqr.utils.file_utils.subprocess.Popen')
        self.mock_subprocess = patcher.start()
        self.addCleanup(patcher.stop)
        self.mock_ls_process = mock.MagicMock()
        self.mock_ls_process.communicate.return_value = b'\n'.join(RUN_PATHS), b''
        self.mock_mv_process = mock.MagicMock()
        self.mock_mv_process.wait.return_value = 0
        self.set_up()
        super().setUp()

    def test_command(self, *args, **kwargs):
        responses.add(
            responses.GET,
            "http://testairtable/appUelDNM3BnWaR7M/AnVIL%20Seqr%20Loading%20Requests%20Tracking?fields[]=Status&pageSize=2&filterByFormula=AND({AnVIL Project URL}='https://seqr.broadinstitute.org/project/R0004_non_analyst_project/project_page',OR(Status='Loading',Status='Loading Requested'))",
            json={'records': [{'id': 'rec12345', 'fields': {}}, {'id': 'rec67890', 'fields': {}}]})
        responses.add(
            responses.GET,
            f"{self.airtable_samples_url}?fields[]=CollaboratorSampleID&fields[]=SeqrCollaboratorSampleID&fields[]=PDOStatus&fields[]=SeqrProject&fields[]=PDOID&pageSize=100&filterByFormula=AND(SEARCH('https://test-seqr.org/project/R0003_test/project_page',ARRAYJOIN({{SeqrProject}},';')),OR(SEARCH('Methods (Loading)',ARRAYJOIN(PDOStatus,';')),SEARCH('On hold for phenotips, but ready to load',ARRAYJOIN(PDOStatus,';'))))",
            json=AIRTABLE_SAMPLE_RECORDS)
        responses.add(
            responses.GET,
            f"{self.airtable_pdo_url}?{PDO_QUERY_FIELDS}&pageSize=100&filterByFormula=OR(RECORD_ID()='recW24C2CJW5lT64K')",
            json=AIRTABLE_PDO_RECORDS)
        responses.add(responses.PATCH, self.airtable_samples_url, json=AIRTABLE_SAMPLE_RECORDS)
        responses.add(responses.PATCH, self.airtable_pdo_url, status=400)
        responses.add_callback(responses.POST, self.airtable_pdo_url, callback=lambda request: (200, {}, json.dumps({
            'records': [{'id': f'rec{i}ABC123', **r} for i, r in enumerate(json.loads(request.body)['records'])]
        })))
        super().test_command(*args, **kwargs)

    def _set_empty_loading_files(self):
        self.mock_subprocess.return_value.communicate.return_value = b'', b'One or more URLs matched no objects'

    def _assert_has_expected_empty_list_file_calls(self):
        self.mock_subprocess.assert_called_with(
            'gsutil ls gs://seqr-hail-search-data/v3.1/GRCh37/MITO/runs/*/*', stdout=-1, stderr=-1, shell=True
        )

    def _set_reloading_loading_files(self):
        self.mock_ls_process.communicate.return_value = b'\n'.join([RUN_PATHS[6], RUN_PATHS[12]]), b''
        self.mock_subprocess.side_effect = [self.mock_ls_process]

    def _set_loading_files(self):
        self.mock_subprocess.reset_mock()
        self.mock_subprocess.side_effect = [self.mock_ls_process] + [
            mock_opened_file(i) for i in range(len(OPENED_RUN_JSON_FILES))
        ] + [self.mock_mv_process, self.mock_mv_process]

    def _assert_expected_loading_file_calls(self):
        self.mock_subprocess.assert_has_calls(
            [mock.call(command, stdout=-1, stderr=stderr, shell=True) for (command, stderr) in [
                ('gsutil ls gs://seqr-hail-search-data/v3.1/*/*/runs/*/*', -1),
                ('gsutil cat gs://seqr-hail-search-data/v3.1/GRCh38/SNV_INDEL/runs/auto__2023-08-09/metadata.json', -2),
                ('gsutil cat gs://seqr-hail-search-data/v3.1/GRCh37/SNV_INDEL/runs/manual__2023-11-02/metadata.json', -2),
                ('gsutil cat gs://seqr-hail-search-data/v3.1/GRCh38/MITO/runs/auto__2024-08-12/metadata.json', -2),
                ('gsutil cat gs://seqr-hail-search-data/v3.1/GRCh38/GCNV/runs/auto__2024-09-14/metadata.json', -2),
                ('gsutil cat gs://seqr-hail-search-data/v3.1/GRCh38/SNV_INDEL/runs/manual__2025-01-14/validation_errors.json', -2),
                ('gsutil cat gs://seqr-hail-search-data/v3.1/GRCh38/SNV_INDEL/runs/manual__2025-01-24/validation_errors.json', -2),
                ('gsutil mv /mock/tmp/* gs://seqr-hail-search-data/v3.1/GRCh38/SNV_INDEL/runs/manual__2025-01-14/', -2),
                ('gsutil mv /mock/tmp/* gs://seqr-hail-search-data/v3.1/GRCh38/SNV_INDEL/runs/manual__2025-01-24/', -2),
            ]])

    def _additional_loading_logs(self, data_type, version):
        return [(f'==> gsutil cat gs://seqr-hail-search-data/v3.1/{data_type.replace("SV", "GCNV")}/runs/{version}/metadata.json', None)]

    def _assert_expected_airtable_calls(self):
        # Test airtable PDO updates
        update_pdos_request = responses.calls[1].request
        self.assertEqual(update_pdos_request.url, self.airtable_pdo_url)
        self.assertEqual(update_pdos_request.method, 'PATCH')
        self.assertDictEqual(json.loads(update_pdos_request.body), {'records': [
            {'id': 'rec0RWBVfDVbtlBSL', 'fields': {'PDOStatus': 'Available in seqr'}},
            {'id': 'recW24C2CJW5lT64K', 'fields': {'PDOStatus': 'Available in seqr'}},
        ]})
        create_pdos_request = responses.calls[3].request
        self.assertEqual(create_pdos_request.url, self.airtable_pdo_url)
        self.assertEqual(create_pdos_request.method, 'POST')
        self.assertDictEqual(json.loads(create_pdos_request.body), {'records': [{'fields': {
            'PDO': 'PDO-1234_sr',
            'SeqrProjectURL': 'https://test-seqr.org/project/R0003_test/project_page',
            'PDOStatus': 'Methods (Loading)',
            'PDOName': 'RGP_WGS_12',
        }}]})
        update_samples_request = responses.calls[4].request
        self.assertEqual(update_samples_request.url, self.airtable_samples_url)
        self.assertEqual(update_samples_request.method, 'PATCH')
        self.assertDictEqual(json.loads(update_samples_request.body), {'records': [
            {'id': 'rec2B6OGmQpAkQW3s', 'fields': {'PDOID': ['rec0ABC123']}},
            {'id': 'rec2Nkg10N1KssPc3', 'fields': {'PDOID': ['rec0ABC123']}},
        ]})
        update_samples_request_2 = responses.calls[5].request
        self.assertEqual(update_samples_request_2.url, self.airtable_samples_url)
        self.assertEqual(update_samples_request_2.method, 'PATCH')
        self.assertDictEqual(json.loads(update_samples_request_2.body), {'records': [
            {'id': 'recfMYDEZpPtzAIeV', 'fields': {'PDOID': ['rec0ABC123']}},
        ]})
        return 7<|MERGE_RESOLUTION|>--- conflicted
+++ resolved
@@ -251,28 +251,6 @@
         self.addCleanup(patcher.stop)
 
     def _test_call(self, error_logs, reload_annotations_logs=None, run_loading_logs=None, reload_calls=None):
-<<<<<<< HEAD
-        self.mock_subprocess.reset_mock()
-        self.mock_subprocess.side_effect = [self.mock_ls_process] + [
-            mock_opened_file(i) for i in range(len(OPENED_RUN_JSON_FILES) - 1)
-        ] + [self.mock_mv_process, mock_opened_file(-1), self.mock_mv_process]
-
-        call_command('check_for_new_samples_from_pipeline')
-
-        self.mock_subprocess.assert_has_calls([mock.call(command, stdout=-1, stderr=stderr, shell=True) for (command, stderr) in [
-            ('gsutil ls gs://seqr-hail-search-data/v3.1/*/*/runs/*/*', -1),
-            ('gsutil cat gs://seqr-hail-search-data/v3.1/GRCh38/SNV_INDEL/runs/auto__2023-08-09/metadata.json', -2),
-            ('gsutil cat gs://seqr-hail-search-data/v3.1/GRCh37/SNV_INDEL/runs/manual__2023-11-02/metadata.json', -2),
-            ('gsutil cat gs://seqr-hail-search-data/v3.1/GRCh38/MITO/runs/auto__2024-08-12/metadata.json', -2),
-            ('gsutil cat gs://seqr-hail-search-data/v3.1/GRCh38/GCNV/runs/auto__2024-09-14/metadata.json', -2),
-            ('gsutil cat gs://seqr-hail-search-data/v3.1/GRCh38/SNV_INDEL/runs/manual__2025-01-14/validation_errors.json', -2),
-            ('gsutil mv /mock/tmp/* gs://seqr-hail-search-data/v3.1/GRCh38/SNV_INDEL/runs/manual__2025-01-14/', -2),
-            ('gsutil cat gs://seqr-hail-search-data/v3.1/GRCh38/SNV_INDEL/runs/manual__2025-01-24/validation_errors.json', -2),
-            ('gsutil mv /mock/tmp/* gs://seqr-hail-search-data/v3.1/GRCh38/SNV_INDEL/runs/manual__2025-01-24/', -2),
-        ]])
-
-        loading_logs = []
-=======
         self._set_loading_files()
         self.reset_logs()
 
@@ -281,7 +259,6 @@
         self._assert_expected_loading_file_calls()
 
         logs = self.LIST_FILE_LOGS[:1] + [('Loading new samples from 4 run(s)', None)]
->>>>>>> e0a7a7bf
         for data_type, version in [
             ('GRCh38/SNV_INDEL', 'auto__2023-08-09'), ('GRCh37/SNV_INDEL', 'manual__2023-11-02'),
             ('GRCh38/MITO', 'auto__2024-08-12'), ('GRCh38/SV', 'auto__2024-09-14'),
@@ -554,35 +531,18 @@
             ),
             mock.call('seqr_loading_notifications',
                       f"""Callset Validation Failed
-<<<<<<< HEAD
 *Projects:* ['{EXTERNAL_PROJECT_GUID}']
 *Reference Genome:* GRCh38
 *Dataset Type:* SNV_INDEL
 *Run ID:* manual__2025-01-14
-*Validation Errors:* ['Missing the following expected contigs:chr17']
-See more at https://storage.cloud.google.com/seqr-hail-search-data/v3.1/GRCh38/SNV_INDEL/runs/manual__2025-01-14/validation_errors.json"""
+*Validation Errors:* ['Missing the following expected contigs:chr17']{self.SLACK_VALIDATION_TEMPLATE.format('manual__2025-01-14')}"""
         ), mock.call('seqr_loading_notifications',
                       f"""Callset Validation Failed
 *Projects:* MISSING FROM ERROR REPORT
 *Reference Genome:* GRCh38
 *Dataset Type:* SNV_INDEL
 *Run ID:* manual__2025-01-24
-*Validation Errors:* {{"error": "An unhandled error occurred during VCF ingestion"}}
-See more at https://storage.cloud.google.com/seqr-hail-search-data/v3.1/GRCh38/SNV_INDEL/runs/manual__2025-01-24/validation_errors.json"""
-=======
-Projects: ['{PROJECT_GUID}']
-Reference Genome: GRCh38
-Dataset Type: SNV_INDEL
-Run ID: manual__2025-01-14
-Validation Errors: ['Missing the following expected contigs:chr17']{self.SLACK_VALIDATION_TEMPLATE.format('manual__2025-01-14')}"""
-        ), mock.call('seqr_loading_notifications',
-                      f"""Callset Validation Failed
-Projects: MISSING FROM ERROR REPORT
-Reference Genome: GRCh38
-Dataset Type: SNV_INDEL
-Run ID: manual__2025-01-24
-Validation Errors: {{"error": "An unhandled error occurred during VCF ingestion"}}{self.SLACK_VALIDATION_TEMPLATE.format('manual__2025-01-24')}"""
->>>>>>> e0a7a7bf
+*Validation Errors:* {{"error": "An unhandled error occurred during VCF ingestion"}}{self.SLACK_VALIDATION_TEMPLATE.format('manual__2025-01-24')}"""
         ),
         ])
 
@@ -780,8 +740,8 @@
     def _set_loading_files(self):
         self.mock_subprocess.reset_mock()
         self.mock_subprocess.side_effect = [self.mock_ls_process] + [
-            mock_opened_file(i) for i in range(len(OPENED_RUN_JSON_FILES))
-        ] + [self.mock_mv_process, self.mock_mv_process]
+            mock_opened_file(i) for i in range(len(OPENED_RUN_JSON_FILES) - 1)
+        ] + [self.mock_mv_process, mock_opened_file(-1), self.mock_mv_process]
 
     def _assert_expected_loading_file_calls(self):
         self.mock_subprocess.assert_has_calls(
@@ -792,8 +752,8 @@
                 ('gsutil cat gs://seqr-hail-search-data/v3.1/GRCh38/MITO/runs/auto__2024-08-12/metadata.json', -2),
                 ('gsutil cat gs://seqr-hail-search-data/v3.1/GRCh38/GCNV/runs/auto__2024-09-14/metadata.json', -2),
                 ('gsutil cat gs://seqr-hail-search-data/v3.1/GRCh38/SNV_INDEL/runs/manual__2025-01-14/validation_errors.json', -2),
+                ('gsutil mv /mock/tmp/* gs://seqr-hail-search-data/v3.1/GRCh38/SNV_INDEL/runs/manual__2025-01-14/', -2),
                 ('gsutil cat gs://seqr-hail-search-data/v3.1/GRCh38/SNV_INDEL/runs/manual__2025-01-24/validation_errors.json', -2),
-                ('gsutil mv /mock/tmp/* gs://seqr-hail-search-data/v3.1/GRCh38/SNV_INDEL/runs/manual__2025-01-14/', -2),
                 ('gsutil mv /mock/tmp/* gs://seqr-hail-search-data/v3.1/GRCh38/SNV_INDEL/runs/manual__2025-01-24/', -2),
             ]])
 
