from datetime import datetime
from django.core.management import call_command
from django.core.management.base import CommandError
import json
import mock
import responses

from seqr.views.utils.test_utils import AnvilAuthenticationTestCase
from seqr.models import Project, Family, Individual, Sample, SavedVariant

SEQR_URL = 'https://seqr.broadinstitute.org/'
PROJECT_GUID = 'R0003_test'
EXTERNAL_PROJECT_GUID = 'R0004_non_analyst_project'
MOCK_HAIL_HOST = 'http://test-hail-host'

GUID_ID = 54321
NEW_SAMPLE_GUID_P3 = f'S{GUID_ID}_NA20888'
NEW_SAMPLE_GUID_P4 = f'S{GUID_ID}_NA21234'
REPLACED_SAMPLE_GUID = f'S{GUID_ID}_NA20885'
EXISTING_SAMPLE_GUID = 'S000154_na20889'
EXISTING_WGS_SAMPLE_GUID = 'S000144_na20888'
EXISTING_SV_SAMPLE_GUID = 'S000147_na21234'

namespace_path = 'ext-data/anvil-non-analyst-project 1000 Genomes Demo'
anvil_link = f'<a href=https://anvil.terra.bio/#workspaces/{namespace_path}>{namespace_path}</a>'
seqr_link = f'<a href=https://seqr.broadinstitute.org/project/{EXTERNAL_PROJECT_GUID}/project_page>Non-Analyst Project</a>'
ANVIL_TEXT_EMAIL = f"""Dear seqr user,

We are following up on the request to load data from AnVIL on March 12, 2017.
We have loaded 1 new WES samples from the AnVIL workspace {namespace_path} to the corresponding seqr project Non-Analyst Project.
Let us know if you have any questions.

<<<<<<< HEAD
# class CheckNewSamplesTest(AnvilAuthenticationTestCase):
#     fixtures = ['users', '1kg_project']

#     @mock.patch('seqr.views.utils.variant_utils.redis.StrictRedis')
#     @mock.patch('seqr.views.utils.airtable_utils.logger')
#     @mock.patch('seqr.views.utils.variant_utils.logger')
#     @mock.patch('seqr.utils.file_utils.subprocess.Popen')
#     @mock.patch('seqr.utils.search.add_data_utils.safe_post_to_slack')
#     @mock.patch('seqr.utils.search.add_data_utils.send_html_email')
#     @mock.patch('seqr.management.commands.check_for_new_samples_from_pipeline.logger')
#     @mock.patch('seqr.views.utils.dataset_utils.random.randint', lambda *args: GUID_ID)
#     @mock.patch('seqr.views.utils.airtable_utils.AIRTABLE_URL', 'http://testairtable')
#     @mock.patch('seqr.utils.search.add_data_utils.BASE_URL', SEQR_URL)
#     @mock.patch('seqr.utils.search.add_data_utils.SEQR_SLACK_ANVIL_DATA_LOADING_CHANNEL', 'anvil-data-loading')
#     @mock.patch('seqr.utils.search.add_data_utils.SEQR_SLACK_DATA_ALERTS_NOTIFICATION_CHANNEL', 'seqr-data-loading')
#     @responses.activate
#     def test_command(self, mock_logger, mock_send_email, mock_send_slack, mock_subprocess, mock_utils_logger, mock_airtable_utils, mock_redis):
#         mock_redis.return_value.keys.side_effect = lambda pattern: [pattern]
#         responses.add(
#             responses.GET,
#             "http://testairtable/appUelDNM3BnWaR7M/AnVIL%20Seqr%20Loading%20Requests%20Tracking?fields[]=Status&pageSize=2&filterByFormula=AND({AnVIL Project URL}='https://seqr.broadinstitute.org/project/R0004_non_analyst_project/project_page',OR(Status='Loading',Status='Loading Requested'))",
#             json={'records': [{'id': 'rec12345', 'fields': {}}, {'id': 'rec67890', 'fields': {}}]})

#         # Test errors
#         with self.assertRaises(CommandError) as ce:
#             call_command('check_for_new_samples_from_pipeline')
#         self.assertEqual(str(ce.exception), 'Error: the following arguments are required: path, version')

#         with self.assertRaises(CommandError) as ce:
#             call_command('check_for_new_samples_from_pipeline', 'GRCh38/SNV_INDEL', 'auto__2023-08-08')
#         self.assertEqual(str(ce.exception), 'Run failed for GRCh38/SNV_INDEL: auto__2023-08-08, unable to load data')

#         metadata = {
#             'callsets': ['1kg.vcf.gz'],
#             'sample_type': 'WES',
#             'families': {
#                 'F0000123_ABC': ['NA22882', 'NA20885'],
#                 'F000012_12': ['NA20888', 'NA20889'],
#                 'F000014_14': ['NA21234'],
#             },
#         }
#         mock_subprocess.return_value.wait.return_value = 1
#         mock_subprocess.return_value.stdout = [json.dumps(metadata).encode()]

#         with self.assertRaises(CommandError) as ce:
#             call_command('check_for_new_samples_from_pipeline', 'GRCh38/SNV_INDEL', 'auto__2023-08-08', '--allow-failed')
#         self.assertEqual(
#             str(ce.exception), 'Invalid families in run metadata GRCh38/SNV_INDEL: auto__2023-08-08 - F0000123_ABC')
#         mock_logger.warning.assert_called_with('Loading for failed run GRCh38/SNV_INDEL: auto__2023-08-08')

#         metadata['families']['F000011_11'] = metadata['families'].pop('F0000123_ABC')
#         mock_subprocess.return_value.stdout = [json.dumps(metadata).encode()]
#         mock_subprocess.return_value.wait.return_value = 0
#         with self.assertRaises(CommandError) as ce:
#             call_command('check_for_new_samples_from_pipeline', 'GRCh38/SNV_INDEL', 'auto__2023-08-08')
#         self.assertEqual(
#             str(ce.exception),
#             'Data has genome version GRCh38 but the following projects have conflicting versions: R0003_test (GRCh37)')

#         project = Project.objects.get(guid=PROJECT_GUID)
#         project.genome_version = 38
#         project.save()

#         with self.assertRaises(ValueError) as ce:
#             call_command('check_for_new_samples_from_pipeline', 'GRCh38/SNV_INDEL', 'auto__2023-08-08')
#         self.assertEqual(str(ce.exception), 'Matches not found for sample ids: NA22882')

#         metadata['families']['F000011_11'] = metadata['families']['F000011_11'][1:]
#         mock_subprocess.return_value.stdout = [json.dumps(metadata).encode()]

#         # Test success
#         mock_logger.reset_mock()
#         mock_subprocess.reset_mock()
#         call_command('check_for_new_samples_from_pipeline', 'GRCh38/SNV_INDEL', 'auto__2023-08-08')

#         mock_subprocess.assert_has_calls([mock.call(command, stdout=-1, stderr=-2, shell=True) for command in [
#             'gsutil ls gs://seqr-hail-search-data/v03/GRCh38/SNV_INDEL/runs/auto__2023-08-08/_SUCCESS',
#             'gsutil cat gs://seqr-hail-search-data/v03/GRCh38/SNV_INDEL/runs/auto__2023-08-08/metadata.json',
#         ]], any_order=True)

#         mock_logger.info.assert_has_calls([
#             mock.call(f'Loading new samples from GRCh38/SNV_INDEL: auto__2023-08-08'),
#             mock.call('Loading 4 WES SNV_INDEL samples in 2 projects'),
#             mock.call('DONE'),
#         ])
#         mock_logger.warining.assert_not_called()

#         mock_redis.return_value.delete.assert_called_with('search_results__*')
#         mock_utils_logger.info.assert_called_with('Reset 1 cached results')

#         # Tests Sample models created/updated
#         updated_sample_models = Sample.objects.filter(guid__in={
#             EXISTING_SAMPLE_GUID, REPLACED_SAMPLE_GUID, NEW_SAMPLE_GUID_P3, NEW_SAMPLE_GUID_P4})
#         self.assertEqual(len(updated_sample_models), 4)
#         self.assertSetEqual({'WES'}, set(updated_sample_models.values_list('sample_type', flat=True)))
#         self.assertSetEqual({'SNV_INDEL'}, set(updated_sample_models.values_list('dataset_type', flat=True)))
#         self.assertSetEqual({True}, set(updated_sample_models.values_list('is_active', flat=True)))
#         self.assertSetEqual({'1kg.vcf.gz'}, set(updated_sample_models.values_list('elasticsearch_index', flat=True)))
#         self.assertSetEqual({'auto__2023-08-08'}, set(updated_sample_models.values_list('data_source', flat=True)))
#         self.assertSetEqual(
#             {datetime.now().strftime('%Y-%m-%d')},
#             {date.strftime('%Y-%m-%d') for date in updated_sample_models.values_list('loaded_date', flat=True)}
#         )

#         old_data_sample_guid = 'S000143_na20885'
#         self.assertFalse(Sample.objects.get(guid=old_data_sample_guid).is_active)

#         # Previously loaded WGS data should be unchanged by loading WES data
#         self.assertEqual(
#             Sample.objects.get(guid=EXISTING_WGS_SAMPLE_GUID).last_modified_date.strftime('%Y-%m-%d'), '2017-03-13')

#         # Previously loaded SV data should be unchanged by loading SNV_INDEL data
#         sv_sample = Sample.objects.get(guid=EXISTING_SV_SAMPLE_GUID)
#         self.assertEqual(sv_sample.last_modified_date.strftime('%Y-%m-%d'), '2018-03-13')
#         self.assertTrue(sv_sample.is_active)

#         # Test Individual models properly associated with Samples
#         self.assertSetEqual(
#             set(Individual.objects.get(guid='I000015_na20885').sample_set.values_list('guid', flat=True)),
#             {REPLACED_SAMPLE_GUID, old_data_sample_guid}
#         )
#         self.assertSetEqual(
#             set(Individual.objects.get(guid='I000016_na20888').sample_set.values_list('guid', flat=True)),
#             {EXISTING_WGS_SAMPLE_GUID, NEW_SAMPLE_GUID_P3}
#         )
#         self.assertSetEqual(
#             set(Individual.objects.get(guid='I000017_na20889').sample_set.values_list('guid', flat=True)),
#             {EXISTING_SAMPLE_GUID}
#         )
#         self.assertSetEqual(
#             set(Individual.objects.get(guid='I000018_na21234').sample_set.values_list('guid', flat=True)),
#             {EXISTING_SV_SAMPLE_GUID, NEW_SAMPLE_GUID_P4}
#         )

#         # Test Family models updated
#         self.assertListEqual(list(Family.objects.filter(
#             guid__in=['F000011_11', 'F000012_12']
#         ).values('analysis_status', 'analysis_status_last_modified_date')), [
#             {'analysis_status': 'I', 'analysis_status_last_modified_date': None},
#             {'analysis_status': 'I', 'analysis_status_last_modified_date': None},
#         ])
#         self.assertEqual(Family.objects.get(guid='F000014_14').analysis_status, 'Rncc')

#         # Test notifications
#         self.assertEqual(mock_send_slack.call_count, 2)
#         mock_send_slack.assert_has_calls([
#             mock.call(
#                 'seqr-data-loading',
#                 f'2 new WES samples are loaded in {SEQR_URL}project/{PROJECT_GUID}/project_page\n```NA20888, NA20889```',
#             ),
#             mock.call(
#                 'anvil-data-loading',
#                 f'1 new WES samples are loaded in {SEQR_URL}project/{EXTERNAL_PROJECT_GUID}/project_page',
#             ),
#         ])

#         self.assertEqual(mock_send_email.call_count, 1)
#         mock_send_email.assert_called_with(EMAIL, subject='New data available in seqr', to=['test_user_manager@test.com'])
#         mock_airtable_utils.error.assert_called_with(
#             'Airtable patch "AnVIL Seqr Loading Requests Tracking" error: Unable to identify record to update', None, detail={
#                 'or_filters': {'Status': ['Loading', 'Loading Requested']},
#                 'and_filters': {'AnVIL Project URL': 'https://seqr.broadinstitute.org/project/R0004_non_analyst_project/project_page'},
#                 'update': {'Status': 'Available in Seqr'}})

#         # Test reloading has no effect
#         mock_logger.reset_mock()
#         mock_send_email.reset_mock()
#         mock_send_slack.reset_mock()
#         sample_last_modified = Sample.objects.filter(
#             last_modified_date__isnull=False).values_list('last_modified_date', flat=True).order_by('-last_modified_date')[0]

#         call_command('check_for_new_samples_from_pipeline', 'GRCh38/SNV_INDEL', 'auto__2023-08-08')
#         mock_logger.info.assert_called_with(f'Data already loaded for GRCh38/SNV_INDEL: auto__2023-08-08')
#         mock_send_email.assert_not_called()
#         mock_send_slack.assert_not_called()
#         self.assertFalse(Sample.objects.filter(last_modified_date__gt=sample_last_modified).exists())
=======
All the best,
The seqr team"""
ANVIL_HTML_EMAIL = f'Dear seqr user,<br /><br />' \
                   f'We are following up on the request to load data from AnVIL on March 12, 2017.<br />' \
                   f'We have loaded 1 new WES samples from the AnVIL workspace {anvil_link} to the corresponding seqr project {seqr_link}.' \
                   f'<br />Let us know if you have any questions.<br /><br />All the best,<br />The seqr team'
INTERNAL_TEXT_EMAIL = """Dear seqr user,

This is to notify you that 2 new WES samples have been loaded in seqr project Test Reprocessed Project

All the best,
The seqr team"""
INTERNAL_HTML_EMAIL = f'Dear seqr user,<br /><br />' \
                      f'This is to notify you that 2 new WES samples have been loaded in seqr project ' \
                      f'<a href=https://seqr.broadinstitute.org/project/{PROJECT_GUID}/project_page>Test Reprocessed Project</a>' \
                      f'<br /><br />All the best,<br />The seqr team'


@mock.patch('seqr.utils.search.hail_search_utils.HAIL_BACKEND_SERVICE_HOSTNAME', MOCK_HAIL_HOST)
@mock.patch('seqr.views.utils.dataset_utils.random.randint', lambda *args: GUID_ID)
@mock.patch('seqr.views.utils.airtable_utils.AIRTABLE_URL', 'http://testairtable')
@mock.patch('seqr.utils.search.add_data_utils.BASE_URL', SEQR_URL)
@mock.patch('seqr.utils.search.add_data_utils.SEQR_SLACK_ANVIL_DATA_LOADING_CHANNEL', 'anvil-data-loading')
@mock.patch('seqr.utils.search.add_data_utils.SEQR_SLACK_DATA_ALERTS_NOTIFICATION_CHANNEL', 'seqr-data-loading')
class CheckNewSamplesTest(AnvilAuthenticationTestCase):
    fixtures = ['users', '1kg_project']

    def setUp(self):
        patcher = mock.patch('seqr.management.commands.check_for_new_samples_from_pipeline.logger')
        self.mock_logger = patcher.start()
        self.addCleanup(patcher.stop)
        patcher = mock.patch('seqr.views.utils.variant_utils.logger')
        self.mock_utils_logger = patcher.start()
        self.addCleanup(patcher.stop)
        patcher = mock.patch('seqr.utils.communication_utils._post_to_slack')
        self.mock_send_slack = patcher.start()
        self.addCleanup(patcher.stop)
        patcher = mock.patch('seqr.utils.file_utils.subprocess.Popen')
        self.mock_subprocess = patcher.start()
        self.addCleanup(patcher.stop)
        patcher = mock.patch('seqr.views.utils.variant_utils.redis.StrictRedis')
        self.mock_redis = patcher.start()
        self.mock_redis.return_value.keys.side_effect = lambda pattern: [pattern]
        self.addCleanup(patcher.stop)
        super().setUp()

    def _test_success(self, path, metadata, dataset_type, sample_guids, reload_calls, reload_annotations_logs, has_additional_requests=False):
        self.mock_subprocess.return_value.stdout = [json.dumps(metadata).encode()]
        self.mock_subprocess.return_value.wait.return_value = 0

        call_command('check_for_new_samples_from_pipeline', path, 'auto__2023-08-08')

        self.mock_subprocess.assert_has_calls([mock.call(command, stdout=-1, stderr=-2, shell=True) for command in [
            f'gsutil ls gs://seqr-hail-search-data/v03/{path}/runs/auto__2023-08-08/_SUCCESS',
            f'gsutil cat gs://seqr-hail-search-data/v03/{path}/runs/auto__2023-08-08/metadata.json',
        ]], any_order=True)

        self.mock_logger.info.assert_has_calls([
            mock.call(f'Loading new samples from {path}: auto__2023-08-08'),
            mock.call(f'Loading {len(sample_guids)} WES {dataset_type} samples in 2 projects'),
        ] + [mock.call(log) for log in reload_annotations_logs] + [
            mock.call('DONE'),
        ])
        self.mock_logger.warining.assert_not_called()

        self.mock_redis.return_value.delete.assert_called_with('search_results__*', 'variant_lookup_results__*')
        self.mock_utils_logger.info.assert_has_calls([
            mock.call('Reset 2 cached results'),
            mock.call('Reloading saved variants in 2 projects'),
        ])

        # Test reload saved variants
        self.assertEqual(len(responses.calls), len(reload_calls) + (3 if has_additional_requests else 0))
        for i, call in enumerate(reload_calls):
            resp = responses.calls[i+(1 if has_additional_requests else 0)]
            self.assertEqual(resp.request.url, f'{MOCK_HAIL_HOST}:5000/search')
            self.assertEqual(resp.request.headers.get('From'), 'manage_command')
            self.assertDictEqual(json.loads(resp.request.body), call)

        # Tests Sample models created/updated
        updated_sample_models = Sample.objects.filter(guid__in=sample_guids)
        self.assertEqual(len(updated_sample_models), len(sample_guids))
        self.assertSetEqual({'WES'}, set(updated_sample_models.values_list('sample_type', flat=True)))
        self.assertSetEqual({dataset_type}, set(updated_sample_models.values_list('dataset_type', flat=True)))
        self.assertSetEqual({True}, set(updated_sample_models.values_list('is_active', flat=True)))
        self.assertSetEqual({'1kg.vcf.gz'}, set(updated_sample_models.values_list('elasticsearch_index', flat=True)))
        self.assertSetEqual({'auto__2023-08-08'}, set(updated_sample_models.values_list('data_source', flat=True)))
        self.assertSetEqual(
            {datetime.now().strftime('%Y-%m-%d')},
            {date.strftime('%Y-%m-%d') for date in updated_sample_models.values_list('loaded_date', flat=True)}
        )

    @mock.patch('seqr.management.commands.check_for_new_samples_from_pipeline.MAX_LOOKUP_VARIANTS', 1)
    @mock.patch('seqr.views.utils.airtable_utils.logger')
    @mock.patch('seqr.utils.communication_utils.EmailMultiAlternatives')
    @responses.activate
    def test_command(self, mock_email, mock_airtable_utils):
        responses.add(
            responses.GET,
            "http://testairtable/appUelDNM3BnWaR7M/AnVIL%20Seqr%20Loading%20Requests%20Tracking?fields[]=Status&pageSize=2&filterByFormula=AND({AnVIL Project URL}='https://seqr.broadinstitute.org/project/R0004_non_analyst_project/project_page',OR(Status='Loading',Status='Loading Requested'))",
            json={'records': [{'id': 'rec12345', 'fields': {}}, {'id': 'rec67890', 'fields': {}}]})
        responses.add(responses.POST, f'{MOCK_HAIL_HOST}:5000/search', status=200, json={
            'results': [{'variantId': '1-248367227-TC-T', 'familyGuids': ['F000014_14'], 'updated_field': 'updated_value'}],
            'total': 1,
        })
        responses.add(responses.POST, f'{MOCK_HAIL_HOST}:5000/multi_lookup', status=200, json={
            'results': [{'variantId': '1-46859832-G-A', 'updated_new_field': 'updated_value', 'rsid': 'rs123'}],
        })

        # Test errors
        with self.assertRaises(CommandError) as ce:
            call_command('check_for_new_samples_from_pipeline')
        self.assertEqual(str(ce.exception), 'Error: the following arguments are required: path, version')

        with self.assertRaises(CommandError) as ce:
            call_command('check_for_new_samples_from_pipeline', 'GRCh38/SNV_INDEL', 'auto__2023-08-08')
        self.assertEqual(str(ce.exception), 'Run failed for GRCh38/SNV_INDEL: auto__2023-08-08, unable to load data')

        metadata = {
            'callsets': ['1kg.vcf.gz'],
            'sample_type': 'WES',
            'family_samples': {
                'F0000123_ABC': ['NA22882', 'NA20885'],
                'F000012_12': ['NA20888', 'NA20889'],
                'F000014_14': ['NA21234'],
            },
            'failed_family_samples': {
                'relatedness_check': {
                    'F000001_1': {'reasons': [
                        'Sample NA19679 has expected relation "parent" to NA19675 but has coefficients [0.0, 0.8505002045292791, 0.14949979547072176, 0.5747498977353613]',
                        'Sample NA19678 has expected relation "sibling" to NA19675 but has coefficients [0.17424888135104177, 0.6041745754450025, 0.22157654320395614, 0.5236638309264574]',
                    ]},
                },
                'sex_check': {
                    'F000001_1': {'reasons': ['Sample NA19679 has pedigree sex F but imputed sex M']},
                    'F000014_14': {'reasons': ['Sample NA21987 has pedigree sex M but imputed sex F']},
                },
                'missing_samples': {
                    'F000002_2': {'reasons': ["Missing samples: {'HG00732', 'HG00733'}"]},
                    'F000003_3': {'reasons': ["Missing samples: {'NA20870'}"]},
                },
            }
        }
        self.mock_subprocess.return_value.wait.return_value = 1
        self.mock_subprocess.return_value.stdout = [json.dumps(metadata).encode()]

        with self.assertRaises(CommandError) as ce:
            call_command('check_for_new_samples_from_pipeline', 'GRCh38/SNV_INDEL', 'auto__2023-08-08', '--allow-failed')
        self.assertEqual(
            str(ce.exception), 'Invalid families in run metadata GRCh38/SNV_INDEL: auto__2023-08-08 - F0000123_ABC')
        self.mock_logger.warning.assert_called_with('Loading for failed run GRCh38/SNV_INDEL: auto__2023-08-08')

        metadata['family_samples']['F000011_11'] = metadata['family_samples'].pop('F0000123_ABC')
        self.mock_subprocess.return_value.stdout = [json.dumps(metadata).encode()]
        self.mock_subprocess.return_value.wait.return_value = 0
        with self.assertRaises(CommandError) as ce:
            call_command('check_for_new_samples_from_pipeline', 'GRCh38/SNV_INDEL', 'auto__2023-08-08')
        self.assertEqual(
            str(ce.exception),
            'Data has genome version GRCh38 but the following projects have conflicting versions: R0003_test (GRCh37)')

        # Update fixture data to allow testing edge cases
        Project.objects.filter(id__in=[1, 3]).update(genome_version=38)
        sv = SavedVariant.objects.get(guid='SV0000002_1248367227_r0390_100')
        sv.saved_variant_json['genomeVersion'] = '38'
        sv.save()

        with self.assertRaises(ValueError) as ce:
            call_command('check_for_new_samples_from_pipeline', 'GRCh38/SNV_INDEL', 'auto__2023-08-08')
        self.assertEqual(str(ce.exception), 'Matches not found for sample ids: NA22882')

        metadata['family_samples']['F000011_11'] = metadata['family_samples']['F000011_11'][1:]

        # Test success
        self.mock_logger.reset_mock()
        self.mock_subprocess.reset_mock()
        search_body = {
            'genome_version': 'GRCh38', 'num_results': 1, 'variant_ids': [['1', 248367227, 'TC', 'T']], 'variant_keys': [],
        }
        self._test_success('GRCh38/SNV_INDEL', metadata, dataset_type='SNV_INDEL', sample_guids={
            EXISTING_SAMPLE_GUID, REPLACED_SAMPLE_GUID, NEW_SAMPLE_GUID_P3, NEW_SAMPLE_GUID_P4,
        }, has_additional_requests=True, reload_calls=[
            {**search_body, 'sample_data': {'SNV_INDEL': [
                {'individual_guid': 'I000017_na20889', 'family_guid': 'F000012_12', 'project_guid': 'R0003_test', 'affected': 'A', 'sample_id': 'NA20889'},
                {'individual_guid': 'I000016_na20888', 'family_guid': 'F000012_12', 'project_guid': 'R0003_test', 'affected': 'A', 'sample_id': 'NA20888'},
            ]}},
            {**search_body, 'sample_data': {'SNV_INDEL': [
                {'individual_guid': 'I000018_na21234', 'family_guid': 'F000014_14', 'project_guid': 'R0004_non_analyst_project', 'affected': 'A', 'sample_id': 'NA21234'},
            ]}},
        ], reload_annotations_logs=[
            'Reloading shared annotations for 3 saved variants (3 unique)', 'Fetched 1 additional variants', 'Fetched 1 additional variants', 'Updated 2 saved variants',
        ])

        old_data_sample_guid = 'S000143_na20885'
        self.assertFalse(Sample.objects.get(guid=old_data_sample_guid).is_active)

        # Previously loaded WGS data should be unchanged by loading WES data
        self.assertEqual(
            Sample.objects.get(guid=EXISTING_WGS_SAMPLE_GUID).last_modified_date.strftime('%Y-%m-%d'), '2017-03-13')

        # Previously loaded SV data should be unchanged by loading SNV_INDEL data
        sv_sample = Sample.objects.get(guid=EXISTING_SV_SAMPLE_GUID)
        self.assertEqual(sv_sample.last_modified_date.strftime('%Y-%m-%d'), '2018-03-13')
        self.assertTrue(sv_sample.is_active)

        # Test Individual models properly associated with Samples
        self.assertSetEqual(
            set(Individual.objects.get(guid='I000015_na20885').sample_set.values_list('guid', flat=True)),
            {REPLACED_SAMPLE_GUID, old_data_sample_guid}
        )
        self.assertSetEqual(
            set(Individual.objects.get(guid='I000016_na20888').sample_set.values_list('guid', flat=True)),
            {EXISTING_WGS_SAMPLE_GUID, NEW_SAMPLE_GUID_P3}
        )
        self.assertSetEqual(
            set(Individual.objects.get(guid='I000017_na20889').sample_set.values_list('guid', flat=True)),
            {EXISTING_SAMPLE_GUID}
        )
        self.assertSetEqual(
            set(Individual.objects.get(guid='I000018_na21234').sample_set.values_list('guid', flat=True)),
            {EXISTING_SV_SAMPLE_GUID, NEW_SAMPLE_GUID_P4}
        )

        # Test Family models updated
        self.assertListEqual(list(Family.objects.filter(
            guid__in=['F000011_11', 'F000012_12']
        ).values('analysis_status', 'analysis_status_last_modified_date')), [
            {'analysis_status': 'I', 'analysis_status_last_modified_date': None},
            {'analysis_status': 'I', 'analysis_status_last_modified_date': None},
        ])
        self.assertEqual(Family.objects.get(guid='F000014_14').analysis_status, 'Rncc')

        # Test SavedVariant model updated
        for i, variant_id in enumerate([['1', 1562437, 'G', 'C'], ['1', 46859832, 'G', 'A']]):
            multi_lookup_request = responses.calls[3+i].request
            self.assertEqual(multi_lookup_request.url, f'{MOCK_HAIL_HOST}:5000/multi_lookup')
            self.assertEqual(multi_lookup_request.headers.get('From'), 'manage_command')
            self.assertDictEqual(json.loads(multi_lookup_request.body), {
                'genome_version': 'GRCh38',
                'data_type': 'SNV_INDEL',
                'variant_ids': [variant_id],
            })

        updated_variants = SavedVariant.objects.filter(saved_variant_json__updated_field='updated_value')
        self.assertEqual(len(updated_variants), 2)
        self.assertSetEqual(
            {v.guid for v in updated_variants},
            {'SV0000006_1248367227_r0004_non', 'SV0000002_1248367227_r0390_100'}
        )
        reloaded_variant = next(v for v in updated_variants if v.guid == 'SV0000006_1248367227_r0004_non')
        annotation_updated_variant = next(v for v in updated_variants if v.guid == 'SV0000002_1248367227_r0390_100')
        self.assertEqual(len(reloaded_variant.saved_variant_json), 3)
        self.assertListEqual(reloaded_variant.saved_variant_json['familyGuids'], ['F000014_14'])
        self.assertEqual(len(annotation_updated_variant.saved_variant_json), 18)
        self.assertListEqual(annotation_updated_variant.saved_variant_json['familyGuids'], ['F000001_1'])

        annotation_updated_json = SavedVariant.objects.get(guid='SV0059956_11560662_f019313_1').saved_variant_json
        self.assertEqual(len(annotation_updated_json), 18)
        self.assertEqual(annotation_updated_json['updated_new_field'], 'updated_value')
        self.assertEqual(annotation_updated_json['rsid'], 'rs123')
        self.assertEqual(annotation_updated_json['mainTranscriptId'], 'ENST00000505820')
        self.assertEqual(len(annotation_updated_json['genotypes']), 3)

        self.mock_utils_logger.error.assert_not_called()
        self.mock_utils_logger.info.assert_has_calls([
            mock.call('Updated 0 variants for project Test Reprocessed Project'),
            mock.call('Updated 1 variants for project Non-Analyst Project'),
            mock.call('Reload Summary: '),
            mock.call('  Non-Analyst Project: Updated 1 variants'),
        ])

        # Test notifications
        self.assertEqual(self.mock_send_slack.call_count, 6)
        self.mock_send_slack.assert_has_calls([
            mock.call(
                'seqr-data-loading',
                f'2 new WES samples are loaded in {SEQR_URL}project/{PROJECT_GUID}/project_page\n```NA20888, NA20889```',
            ),
            mock.call(
                'anvil-data-loading',
                f'1 new WES samples are loaded in {SEQR_URL}project/{EXTERNAL_PROJECT_GUID}/project_page',
            ),
            mock.call(
                'seqr_loading_notifications',
                """The following 1 families failed relatedness check in 1kg project nåme with uniçøde:
- 1: Sample NA19679 has expected relation "parent" to NA19675 but has coefficients [0.0, 0.8505002045292791, 0.14949979547072176, 0.5747498977353613]; Sample NA19678 has expected relation "sibling" to NA19675 but has coefficients [0.17424888135104177, 0.6041745754450025, 0.22157654320395614, 0.5236638309264574]""",
            ),
            mock.call(
                'seqr_loading_notifications',
                """The following 1 families failed sex check in 1kg project nåme with uniçøde:
- 1: Sample NA19679 has pedigree sex F but imputed sex M""",
            ),
            mock.call(
                'seqr_loading_notifications',
                """The following 1 families failed sex check in Non-Analyst Project:
- 14: Sample NA21987 has pedigree sex M but imputed sex F""",
            ),
            mock.call(
                'seqr_loading_notifications',
                """The following 2 families failed missing samples in 1kg project nåme with uniçøde:
- 2: Missing samples: {'HG00732', 'HG00733'}
- 3: Missing samples: {'NA20870'}""",
            ),
        ])

        self.assertEqual(mock_email.call_count, 2)
        mock_email.assert_has_calls([
            mock.call(body=INTERNAL_TEXT_EMAIL, subject='New data available in seqr', to=['test_user_manager@test.com']),
            mock.call().attach_alternative(INTERNAL_HTML_EMAIL, 'text/html'),
            mock.call().send(),
            mock.call(body=ANVIL_TEXT_EMAIL, subject='New data available in seqr', to=['test_user_collaborator@test.com']),
            mock.call().attach_alternative(ANVIL_HTML_EMAIL, 'text/html'),
            mock.call().send(),
        ])
        self.assertDictEqual(mock_email.return_value.esp_extra, {'MessageStream': 'seqr-notifications'})
        self.assertDictEqual(mock_email.return_value.merge_data, {})

        mock_airtable_utils.error.assert_called_with(
            'Airtable patch "AnVIL Seqr Loading Requests Tracking" error: Unable to identify record to update', None, detail={
                'or_filters': {'Status': ['Loading', 'Loading Requested']},
                'and_filters': {'AnVIL Project URL': 'https://seqr.broadinstitute.org/project/R0004_non_analyst_project/project_page'},
                'update': {'Status': 'Available in Seqr'}})

        self.assertEqual(self.manager_user.notifications.count(), 3)
        self.assertEqual(
            str(self.manager_user.notifications.first()), 'Test Reprocessed Project Loaded 2 new WES samples 0 minutes ago')
        self.assertEqual(self.collaborator_user.notifications.count(), 2)
        self.assertEqual(
            str(self.collaborator_user.notifications.first()), 'Non-Analyst Project Loaded 1 new WES samples 0 minutes ago')

        # Test reloading has no effect
        self.mock_logger.reset_mock()
        mock_email.reset_mock()
        self.mock_send_slack.reset_mock()
        sample_last_modified = Sample.objects.filter(
            last_modified_date__isnull=False).values_list('last_modified_date', flat=True).order_by('-last_modified_date')[0]

        call_command('check_for_new_samples_from_pipeline', 'GRCh38/SNV_INDEL', 'auto__2023-08-08')
        self.mock_logger.info.assert_called_with(f'Data already loaded for GRCh38/SNV_INDEL: auto__2023-08-08')
        mock_email.assert_not_called()
        self.mock_send_slack.assert_not_called()
        self.assertFalse(Sample.objects.filter(last_modified_date__gt=sample_last_modified).exists())

    @responses.activate
    def test_gcnv_command(self):
        responses.add(responses.POST, f'{MOCK_HAIL_HOST}:5000/search', status=400)
        metadata = {
            'callsets': ['1kg.vcf.gz'],
            'sample_type': 'WES',
            'family_samples': {'F000004_4': ['NA20872'], 'F000012_12': ['NA20889']},
        }
        self._test_success('GRCh37/GCNV', metadata, dataset_type='SV', sample_guids={f'S{GUID_ID}_NA20872', f'S{GUID_ID}_NA20889'}, reload_calls=[{
            'genome_version': 'GRCh37', 'num_results': 1, 'variant_ids': [], 'variant_keys': ['prefix_19107_DEL'],
            'sample_data': {'SV_WES': [{'individual_guid': 'I000017_na20889', 'family_guid': 'F000012_12', 'project_guid': 'R0003_test', 'affected': 'A', 'sample_id': 'NA20889'}]},
        }], reload_annotations_logs=['No additional saved variants to update'])

        self.mock_send_slack.assert_has_calls([
            mock.call(
                'seqr-data-loading', f'1 new WES SV samples are loaded in {SEQR_URL}project/R0001_1kg/project_page\n```NA20872```',
            ), mock.call(
                'seqr-data-loading', f'1 new WES SV samples are loaded in {SEQR_URL}project/{PROJECT_GUID}/project_page\n```NA20889```',
            ),
        ])

        self.mock_utils_logger.error.assert_called_with('Error in project Test Reprocessed Project: Bad Request')
        self.mock_utils_logger.info.assert_has_calls([
            mock.call('Reload Summary: '),
            mock.call('Skipped the following 1 project with no saved variants: 1kg project nåme with uniçøde'),
            mock.call('1 failed projects'),
            mock.call('  Test Reprocessed Project: Bad Request'),
        ])
>>>>>>> cd486090
<|MERGE_RESOLUTION|>--- conflicted
+++ resolved
@@ -30,184 +30,6 @@
 We have loaded 1 new WES samples from the AnVIL workspace {namespace_path} to the corresponding seqr project Non-Analyst Project.
 Let us know if you have any questions.
 
-<<<<<<< HEAD
-# class CheckNewSamplesTest(AnvilAuthenticationTestCase):
-#     fixtures = ['users', '1kg_project']
-
-#     @mock.patch('seqr.views.utils.variant_utils.redis.StrictRedis')
-#     @mock.patch('seqr.views.utils.airtable_utils.logger')
-#     @mock.patch('seqr.views.utils.variant_utils.logger')
-#     @mock.patch('seqr.utils.file_utils.subprocess.Popen')
-#     @mock.patch('seqr.utils.search.add_data_utils.safe_post_to_slack')
-#     @mock.patch('seqr.utils.search.add_data_utils.send_html_email')
-#     @mock.patch('seqr.management.commands.check_for_new_samples_from_pipeline.logger')
-#     @mock.patch('seqr.views.utils.dataset_utils.random.randint', lambda *args: GUID_ID)
-#     @mock.patch('seqr.views.utils.airtable_utils.AIRTABLE_URL', 'http://testairtable')
-#     @mock.patch('seqr.utils.search.add_data_utils.BASE_URL', SEQR_URL)
-#     @mock.patch('seqr.utils.search.add_data_utils.SEQR_SLACK_ANVIL_DATA_LOADING_CHANNEL', 'anvil-data-loading')
-#     @mock.patch('seqr.utils.search.add_data_utils.SEQR_SLACK_DATA_ALERTS_NOTIFICATION_CHANNEL', 'seqr-data-loading')
-#     @responses.activate
-#     def test_command(self, mock_logger, mock_send_email, mock_send_slack, mock_subprocess, mock_utils_logger, mock_airtable_utils, mock_redis):
-#         mock_redis.return_value.keys.side_effect = lambda pattern: [pattern]
-#         responses.add(
-#             responses.GET,
-#             "http://testairtable/appUelDNM3BnWaR7M/AnVIL%20Seqr%20Loading%20Requests%20Tracking?fields[]=Status&pageSize=2&filterByFormula=AND({AnVIL Project URL}='https://seqr.broadinstitute.org/project/R0004_non_analyst_project/project_page',OR(Status='Loading',Status='Loading Requested'))",
-#             json={'records': [{'id': 'rec12345', 'fields': {}}, {'id': 'rec67890', 'fields': {}}]})
-
-#         # Test errors
-#         with self.assertRaises(CommandError) as ce:
-#             call_command('check_for_new_samples_from_pipeline')
-#         self.assertEqual(str(ce.exception), 'Error: the following arguments are required: path, version')
-
-#         with self.assertRaises(CommandError) as ce:
-#             call_command('check_for_new_samples_from_pipeline', 'GRCh38/SNV_INDEL', 'auto__2023-08-08')
-#         self.assertEqual(str(ce.exception), 'Run failed for GRCh38/SNV_INDEL: auto__2023-08-08, unable to load data')
-
-#         metadata = {
-#             'callsets': ['1kg.vcf.gz'],
-#             'sample_type': 'WES',
-#             'families': {
-#                 'F0000123_ABC': ['NA22882', 'NA20885'],
-#                 'F000012_12': ['NA20888', 'NA20889'],
-#                 'F000014_14': ['NA21234'],
-#             },
-#         }
-#         mock_subprocess.return_value.wait.return_value = 1
-#         mock_subprocess.return_value.stdout = [json.dumps(metadata).encode()]
-
-#         with self.assertRaises(CommandError) as ce:
-#             call_command('check_for_new_samples_from_pipeline', 'GRCh38/SNV_INDEL', 'auto__2023-08-08', '--allow-failed')
-#         self.assertEqual(
-#             str(ce.exception), 'Invalid families in run metadata GRCh38/SNV_INDEL: auto__2023-08-08 - F0000123_ABC')
-#         mock_logger.warning.assert_called_with('Loading for failed run GRCh38/SNV_INDEL: auto__2023-08-08')
-
-#         metadata['families']['F000011_11'] = metadata['families'].pop('F0000123_ABC')
-#         mock_subprocess.return_value.stdout = [json.dumps(metadata).encode()]
-#         mock_subprocess.return_value.wait.return_value = 0
-#         with self.assertRaises(CommandError) as ce:
-#             call_command('check_for_new_samples_from_pipeline', 'GRCh38/SNV_INDEL', 'auto__2023-08-08')
-#         self.assertEqual(
-#             str(ce.exception),
-#             'Data has genome version GRCh38 but the following projects have conflicting versions: R0003_test (GRCh37)')
-
-#         project = Project.objects.get(guid=PROJECT_GUID)
-#         project.genome_version = 38
-#         project.save()
-
-#         with self.assertRaises(ValueError) as ce:
-#             call_command('check_for_new_samples_from_pipeline', 'GRCh38/SNV_INDEL', 'auto__2023-08-08')
-#         self.assertEqual(str(ce.exception), 'Matches not found for sample ids: NA22882')
-
-#         metadata['families']['F000011_11'] = metadata['families']['F000011_11'][1:]
-#         mock_subprocess.return_value.stdout = [json.dumps(metadata).encode()]
-
-#         # Test success
-#         mock_logger.reset_mock()
-#         mock_subprocess.reset_mock()
-#         call_command('check_for_new_samples_from_pipeline', 'GRCh38/SNV_INDEL', 'auto__2023-08-08')
-
-#         mock_subprocess.assert_has_calls([mock.call(command, stdout=-1, stderr=-2, shell=True) for command in [
-#             'gsutil ls gs://seqr-hail-search-data/v03/GRCh38/SNV_INDEL/runs/auto__2023-08-08/_SUCCESS',
-#             'gsutil cat gs://seqr-hail-search-data/v03/GRCh38/SNV_INDEL/runs/auto__2023-08-08/metadata.json',
-#         ]], any_order=True)
-
-#         mock_logger.info.assert_has_calls([
-#             mock.call(f'Loading new samples from GRCh38/SNV_INDEL: auto__2023-08-08'),
-#             mock.call('Loading 4 WES SNV_INDEL samples in 2 projects'),
-#             mock.call('DONE'),
-#         ])
-#         mock_logger.warining.assert_not_called()
-
-#         mock_redis.return_value.delete.assert_called_with('search_results__*')
-#         mock_utils_logger.info.assert_called_with('Reset 1 cached results')
-
-#         # Tests Sample models created/updated
-#         updated_sample_models = Sample.objects.filter(guid__in={
-#             EXISTING_SAMPLE_GUID, REPLACED_SAMPLE_GUID, NEW_SAMPLE_GUID_P3, NEW_SAMPLE_GUID_P4})
-#         self.assertEqual(len(updated_sample_models), 4)
-#         self.assertSetEqual({'WES'}, set(updated_sample_models.values_list('sample_type', flat=True)))
-#         self.assertSetEqual({'SNV_INDEL'}, set(updated_sample_models.values_list('dataset_type', flat=True)))
-#         self.assertSetEqual({True}, set(updated_sample_models.values_list('is_active', flat=True)))
-#         self.assertSetEqual({'1kg.vcf.gz'}, set(updated_sample_models.values_list('elasticsearch_index', flat=True)))
-#         self.assertSetEqual({'auto__2023-08-08'}, set(updated_sample_models.values_list('data_source', flat=True)))
-#         self.assertSetEqual(
-#             {datetime.now().strftime('%Y-%m-%d')},
-#             {date.strftime('%Y-%m-%d') for date in updated_sample_models.values_list('loaded_date', flat=True)}
-#         )
-
-#         old_data_sample_guid = 'S000143_na20885'
-#         self.assertFalse(Sample.objects.get(guid=old_data_sample_guid).is_active)
-
-#         # Previously loaded WGS data should be unchanged by loading WES data
-#         self.assertEqual(
-#             Sample.objects.get(guid=EXISTING_WGS_SAMPLE_GUID).last_modified_date.strftime('%Y-%m-%d'), '2017-03-13')
-
-#         # Previously loaded SV data should be unchanged by loading SNV_INDEL data
-#         sv_sample = Sample.objects.get(guid=EXISTING_SV_SAMPLE_GUID)
-#         self.assertEqual(sv_sample.last_modified_date.strftime('%Y-%m-%d'), '2018-03-13')
-#         self.assertTrue(sv_sample.is_active)
-
-#         # Test Individual models properly associated with Samples
-#         self.assertSetEqual(
-#             set(Individual.objects.get(guid='I000015_na20885').sample_set.values_list('guid', flat=True)),
-#             {REPLACED_SAMPLE_GUID, old_data_sample_guid}
-#         )
-#         self.assertSetEqual(
-#             set(Individual.objects.get(guid='I000016_na20888').sample_set.values_list('guid', flat=True)),
-#             {EXISTING_WGS_SAMPLE_GUID, NEW_SAMPLE_GUID_P3}
-#         )
-#         self.assertSetEqual(
-#             set(Individual.objects.get(guid='I000017_na20889').sample_set.values_list('guid', flat=True)),
-#             {EXISTING_SAMPLE_GUID}
-#         )
-#         self.assertSetEqual(
-#             set(Individual.objects.get(guid='I000018_na21234').sample_set.values_list('guid', flat=True)),
-#             {EXISTING_SV_SAMPLE_GUID, NEW_SAMPLE_GUID_P4}
-#         )
-
-#         # Test Family models updated
-#         self.assertListEqual(list(Family.objects.filter(
-#             guid__in=['F000011_11', 'F000012_12']
-#         ).values('analysis_status', 'analysis_status_last_modified_date')), [
-#             {'analysis_status': 'I', 'analysis_status_last_modified_date': None},
-#             {'analysis_status': 'I', 'analysis_status_last_modified_date': None},
-#         ])
-#         self.assertEqual(Family.objects.get(guid='F000014_14').analysis_status, 'Rncc')
-
-#         # Test notifications
-#         self.assertEqual(mock_send_slack.call_count, 2)
-#         mock_send_slack.assert_has_calls([
-#             mock.call(
-#                 'seqr-data-loading',
-#                 f'2 new WES samples are loaded in {SEQR_URL}project/{PROJECT_GUID}/project_page\n```NA20888, NA20889```',
-#             ),
-#             mock.call(
-#                 'anvil-data-loading',
-#                 f'1 new WES samples are loaded in {SEQR_URL}project/{EXTERNAL_PROJECT_GUID}/project_page',
-#             ),
-#         ])
-
-#         self.assertEqual(mock_send_email.call_count, 1)
-#         mock_send_email.assert_called_with(EMAIL, subject='New data available in seqr', to=['test_user_manager@test.com'])
-#         mock_airtable_utils.error.assert_called_with(
-#             'Airtable patch "AnVIL Seqr Loading Requests Tracking" error: Unable to identify record to update', None, detail={
-#                 'or_filters': {'Status': ['Loading', 'Loading Requested']},
-#                 'and_filters': {'AnVIL Project URL': 'https://seqr.broadinstitute.org/project/R0004_non_analyst_project/project_page'},
-#                 'update': {'Status': 'Available in Seqr'}})
-
-#         # Test reloading has no effect
-#         mock_logger.reset_mock()
-#         mock_send_email.reset_mock()
-#         mock_send_slack.reset_mock()
-#         sample_last_modified = Sample.objects.filter(
-#             last_modified_date__isnull=False).values_list('last_modified_date', flat=True).order_by('-last_modified_date')[0]
-
-#         call_command('check_for_new_samples_from_pipeline', 'GRCh38/SNV_INDEL', 'auto__2023-08-08')
-#         mock_logger.info.assert_called_with(f'Data already loaded for GRCh38/SNV_INDEL: auto__2023-08-08')
-#         mock_send_email.assert_not_called()
-#         mock_send_slack.assert_not_called()
-#         self.assertFalse(Sample.objects.filter(last_modified_date__gt=sample_last_modified).exists())
-=======
 All the best,
 The seqr team"""
 ANVIL_HTML_EMAIL = f'Dear seqr user,<br /><br />' \
@@ -226,357 +48,356 @@
                       f'<br /><br />All the best,<br />The seqr team'
 
 
-@mock.patch('seqr.utils.search.hail_search_utils.HAIL_BACKEND_SERVICE_HOSTNAME', MOCK_HAIL_HOST)
-@mock.patch('seqr.views.utils.dataset_utils.random.randint', lambda *args: GUID_ID)
-@mock.patch('seqr.views.utils.airtable_utils.AIRTABLE_URL', 'http://testairtable')
-@mock.patch('seqr.utils.search.add_data_utils.BASE_URL', SEQR_URL)
-@mock.patch('seqr.utils.search.add_data_utils.SEQR_SLACK_ANVIL_DATA_LOADING_CHANNEL', 'anvil-data-loading')
-@mock.patch('seqr.utils.search.add_data_utils.SEQR_SLACK_DATA_ALERTS_NOTIFICATION_CHANNEL', 'seqr-data-loading')
-class CheckNewSamplesTest(AnvilAuthenticationTestCase):
-    fixtures = ['users', '1kg_project']
-
-    def setUp(self):
-        patcher = mock.patch('seqr.management.commands.check_for_new_samples_from_pipeline.logger')
-        self.mock_logger = patcher.start()
-        self.addCleanup(patcher.stop)
-        patcher = mock.patch('seqr.views.utils.variant_utils.logger')
-        self.mock_utils_logger = patcher.start()
-        self.addCleanup(patcher.stop)
-        patcher = mock.patch('seqr.utils.communication_utils._post_to_slack')
-        self.mock_send_slack = patcher.start()
-        self.addCleanup(patcher.stop)
-        patcher = mock.patch('seqr.utils.file_utils.subprocess.Popen')
-        self.mock_subprocess = patcher.start()
-        self.addCleanup(patcher.stop)
-        patcher = mock.patch('seqr.views.utils.variant_utils.redis.StrictRedis')
-        self.mock_redis = patcher.start()
-        self.mock_redis.return_value.keys.side_effect = lambda pattern: [pattern]
-        self.addCleanup(patcher.stop)
-        super().setUp()
-
-    def _test_success(self, path, metadata, dataset_type, sample_guids, reload_calls, reload_annotations_logs, has_additional_requests=False):
-        self.mock_subprocess.return_value.stdout = [json.dumps(metadata).encode()]
-        self.mock_subprocess.return_value.wait.return_value = 0
-
-        call_command('check_for_new_samples_from_pipeline', path, 'auto__2023-08-08')
-
-        self.mock_subprocess.assert_has_calls([mock.call(command, stdout=-1, stderr=-2, shell=True) for command in [
-            f'gsutil ls gs://seqr-hail-search-data/v03/{path}/runs/auto__2023-08-08/_SUCCESS',
-            f'gsutil cat gs://seqr-hail-search-data/v03/{path}/runs/auto__2023-08-08/metadata.json',
-        ]], any_order=True)
-
-        self.mock_logger.info.assert_has_calls([
-            mock.call(f'Loading new samples from {path}: auto__2023-08-08'),
-            mock.call(f'Loading {len(sample_guids)} WES {dataset_type} samples in 2 projects'),
-        ] + [mock.call(log) for log in reload_annotations_logs] + [
-            mock.call('DONE'),
-        ])
-        self.mock_logger.warining.assert_not_called()
-
-        self.mock_redis.return_value.delete.assert_called_with('search_results__*', 'variant_lookup_results__*')
-        self.mock_utils_logger.info.assert_has_calls([
-            mock.call('Reset 2 cached results'),
-            mock.call('Reloading saved variants in 2 projects'),
-        ])
-
-        # Test reload saved variants
-        self.assertEqual(len(responses.calls), len(reload_calls) + (3 if has_additional_requests else 0))
-        for i, call in enumerate(reload_calls):
-            resp = responses.calls[i+(1 if has_additional_requests else 0)]
-            self.assertEqual(resp.request.url, f'{MOCK_HAIL_HOST}:5000/search')
-            self.assertEqual(resp.request.headers.get('From'), 'manage_command')
-            self.assertDictEqual(json.loads(resp.request.body), call)
-
-        # Tests Sample models created/updated
-        updated_sample_models = Sample.objects.filter(guid__in=sample_guids)
-        self.assertEqual(len(updated_sample_models), len(sample_guids))
-        self.assertSetEqual({'WES'}, set(updated_sample_models.values_list('sample_type', flat=True)))
-        self.assertSetEqual({dataset_type}, set(updated_sample_models.values_list('dataset_type', flat=True)))
-        self.assertSetEqual({True}, set(updated_sample_models.values_list('is_active', flat=True)))
-        self.assertSetEqual({'1kg.vcf.gz'}, set(updated_sample_models.values_list('elasticsearch_index', flat=True)))
-        self.assertSetEqual({'auto__2023-08-08'}, set(updated_sample_models.values_list('data_source', flat=True)))
-        self.assertSetEqual(
-            {datetime.now().strftime('%Y-%m-%d')},
-            {date.strftime('%Y-%m-%d') for date in updated_sample_models.values_list('loaded_date', flat=True)}
-        )
-
-    @mock.patch('seqr.management.commands.check_for_new_samples_from_pipeline.MAX_LOOKUP_VARIANTS', 1)
-    @mock.patch('seqr.views.utils.airtable_utils.logger')
-    @mock.patch('seqr.utils.communication_utils.EmailMultiAlternatives')
-    @responses.activate
-    def test_command(self, mock_email, mock_airtable_utils):
-        responses.add(
-            responses.GET,
-            "http://testairtable/appUelDNM3BnWaR7M/AnVIL%20Seqr%20Loading%20Requests%20Tracking?fields[]=Status&pageSize=2&filterByFormula=AND({AnVIL Project URL}='https://seqr.broadinstitute.org/project/R0004_non_analyst_project/project_page',OR(Status='Loading',Status='Loading Requested'))",
-            json={'records': [{'id': 'rec12345', 'fields': {}}, {'id': 'rec67890', 'fields': {}}]})
-        responses.add(responses.POST, f'{MOCK_HAIL_HOST}:5000/search', status=200, json={
-            'results': [{'variantId': '1-248367227-TC-T', 'familyGuids': ['F000014_14'], 'updated_field': 'updated_value'}],
-            'total': 1,
-        })
-        responses.add(responses.POST, f'{MOCK_HAIL_HOST}:5000/multi_lookup', status=200, json={
-            'results': [{'variantId': '1-46859832-G-A', 'updated_new_field': 'updated_value', 'rsid': 'rs123'}],
-        })
-
-        # Test errors
-        with self.assertRaises(CommandError) as ce:
-            call_command('check_for_new_samples_from_pipeline')
-        self.assertEqual(str(ce.exception), 'Error: the following arguments are required: path, version')
-
-        with self.assertRaises(CommandError) as ce:
-            call_command('check_for_new_samples_from_pipeline', 'GRCh38/SNV_INDEL', 'auto__2023-08-08')
-        self.assertEqual(str(ce.exception), 'Run failed for GRCh38/SNV_INDEL: auto__2023-08-08, unable to load data')
-
-        metadata = {
-            'callsets': ['1kg.vcf.gz'],
-            'sample_type': 'WES',
-            'family_samples': {
-                'F0000123_ABC': ['NA22882', 'NA20885'],
-                'F000012_12': ['NA20888', 'NA20889'],
-                'F000014_14': ['NA21234'],
-            },
-            'failed_family_samples': {
-                'relatedness_check': {
-                    'F000001_1': {'reasons': [
-                        'Sample NA19679 has expected relation "parent" to NA19675 but has coefficients [0.0, 0.8505002045292791, 0.14949979547072176, 0.5747498977353613]',
-                        'Sample NA19678 has expected relation "sibling" to NA19675 but has coefficients [0.17424888135104177, 0.6041745754450025, 0.22157654320395614, 0.5236638309264574]',
-                    ]},
-                },
-                'sex_check': {
-                    'F000001_1': {'reasons': ['Sample NA19679 has pedigree sex F but imputed sex M']},
-                    'F000014_14': {'reasons': ['Sample NA21987 has pedigree sex M but imputed sex F']},
-                },
-                'missing_samples': {
-                    'F000002_2': {'reasons': ["Missing samples: {'HG00732', 'HG00733'}"]},
-                    'F000003_3': {'reasons': ["Missing samples: {'NA20870'}"]},
-                },
-            }
-        }
-        self.mock_subprocess.return_value.wait.return_value = 1
-        self.mock_subprocess.return_value.stdout = [json.dumps(metadata).encode()]
-
-        with self.assertRaises(CommandError) as ce:
-            call_command('check_for_new_samples_from_pipeline', 'GRCh38/SNV_INDEL', 'auto__2023-08-08', '--allow-failed')
-        self.assertEqual(
-            str(ce.exception), 'Invalid families in run metadata GRCh38/SNV_INDEL: auto__2023-08-08 - F0000123_ABC')
-        self.mock_logger.warning.assert_called_with('Loading for failed run GRCh38/SNV_INDEL: auto__2023-08-08')
-
-        metadata['family_samples']['F000011_11'] = metadata['family_samples'].pop('F0000123_ABC')
-        self.mock_subprocess.return_value.stdout = [json.dumps(metadata).encode()]
-        self.mock_subprocess.return_value.wait.return_value = 0
-        with self.assertRaises(CommandError) as ce:
-            call_command('check_for_new_samples_from_pipeline', 'GRCh38/SNV_INDEL', 'auto__2023-08-08')
-        self.assertEqual(
-            str(ce.exception),
-            'Data has genome version GRCh38 but the following projects have conflicting versions: R0003_test (GRCh37)')
-
-        # Update fixture data to allow testing edge cases
-        Project.objects.filter(id__in=[1, 3]).update(genome_version=38)
-        sv = SavedVariant.objects.get(guid='SV0000002_1248367227_r0390_100')
-        sv.saved_variant_json['genomeVersion'] = '38'
-        sv.save()
-
-        with self.assertRaises(ValueError) as ce:
-            call_command('check_for_new_samples_from_pipeline', 'GRCh38/SNV_INDEL', 'auto__2023-08-08')
-        self.assertEqual(str(ce.exception), 'Matches not found for sample ids: NA22882')
-
-        metadata['family_samples']['F000011_11'] = metadata['family_samples']['F000011_11'][1:]
-
-        # Test success
-        self.mock_logger.reset_mock()
-        self.mock_subprocess.reset_mock()
-        search_body = {
-            'genome_version': 'GRCh38', 'num_results': 1, 'variant_ids': [['1', 248367227, 'TC', 'T']], 'variant_keys': [],
-        }
-        self._test_success('GRCh38/SNV_INDEL', metadata, dataset_type='SNV_INDEL', sample_guids={
-            EXISTING_SAMPLE_GUID, REPLACED_SAMPLE_GUID, NEW_SAMPLE_GUID_P3, NEW_SAMPLE_GUID_P4,
-        }, has_additional_requests=True, reload_calls=[
-            {**search_body, 'sample_data': {'SNV_INDEL': [
-                {'individual_guid': 'I000017_na20889', 'family_guid': 'F000012_12', 'project_guid': 'R0003_test', 'affected': 'A', 'sample_id': 'NA20889'},
-                {'individual_guid': 'I000016_na20888', 'family_guid': 'F000012_12', 'project_guid': 'R0003_test', 'affected': 'A', 'sample_id': 'NA20888'},
-            ]}},
-            {**search_body, 'sample_data': {'SNV_INDEL': [
-                {'individual_guid': 'I000018_na21234', 'family_guid': 'F000014_14', 'project_guid': 'R0004_non_analyst_project', 'affected': 'A', 'sample_id': 'NA21234'},
-            ]}},
-        ], reload_annotations_logs=[
-            'Reloading shared annotations for 3 saved variants (3 unique)', 'Fetched 1 additional variants', 'Fetched 1 additional variants', 'Updated 2 saved variants',
-        ])
-
-        old_data_sample_guid = 'S000143_na20885'
-        self.assertFalse(Sample.objects.get(guid=old_data_sample_guid).is_active)
-
-        # Previously loaded WGS data should be unchanged by loading WES data
-        self.assertEqual(
-            Sample.objects.get(guid=EXISTING_WGS_SAMPLE_GUID).last_modified_date.strftime('%Y-%m-%d'), '2017-03-13')
-
-        # Previously loaded SV data should be unchanged by loading SNV_INDEL data
-        sv_sample = Sample.objects.get(guid=EXISTING_SV_SAMPLE_GUID)
-        self.assertEqual(sv_sample.last_modified_date.strftime('%Y-%m-%d'), '2018-03-13')
-        self.assertTrue(sv_sample.is_active)
-
-        # Test Individual models properly associated with Samples
-        self.assertSetEqual(
-            set(Individual.objects.get(guid='I000015_na20885').sample_set.values_list('guid', flat=True)),
-            {REPLACED_SAMPLE_GUID, old_data_sample_guid}
-        )
-        self.assertSetEqual(
-            set(Individual.objects.get(guid='I000016_na20888').sample_set.values_list('guid', flat=True)),
-            {EXISTING_WGS_SAMPLE_GUID, NEW_SAMPLE_GUID_P3}
-        )
-        self.assertSetEqual(
-            set(Individual.objects.get(guid='I000017_na20889').sample_set.values_list('guid', flat=True)),
-            {EXISTING_SAMPLE_GUID}
-        )
-        self.assertSetEqual(
-            set(Individual.objects.get(guid='I000018_na21234').sample_set.values_list('guid', flat=True)),
-            {EXISTING_SV_SAMPLE_GUID, NEW_SAMPLE_GUID_P4}
-        )
-
-        # Test Family models updated
-        self.assertListEqual(list(Family.objects.filter(
-            guid__in=['F000011_11', 'F000012_12']
-        ).values('analysis_status', 'analysis_status_last_modified_date')), [
-            {'analysis_status': 'I', 'analysis_status_last_modified_date': None},
-            {'analysis_status': 'I', 'analysis_status_last_modified_date': None},
-        ])
-        self.assertEqual(Family.objects.get(guid='F000014_14').analysis_status, 'Rncc')
-
-        # Test SavedVariant model updated
-        for i, variant_id in enumerate([['1', 1562437, 'G', 'C'], ['1', 46859832, 'G', 'A']]):
-            multi_lookup_request = responses.calls[3+i].request
-            self.assertEqual(multi_lookup_request.url, f'{MOCK_HAIL_HOST}:5000/multi_lookup')
-            self.assertEqual(multi_lookup_request.headers.get('From'), 'manage_command')
-            self.assertDictEqual(json.loads(multi_lookup_request.body), {
-                'genome_version': 'GRCh38',
-                'data_type': 'SNV_INDEL',
-                'variant_ids': [variant_id],
-            })
-
-        updated_variants = SavedVariant.objects.filter(saved_variant_json__updated_field='updated_value')
-        self.assertEqual(len(updated_variants), 2)
-        self.assertSetEqual(
-            {v.guid for v in updated_variants},
-            {'SV0000006_1248367227_r0004_non', 'SV0000002_1248367227_r0390_100'}
-        )
-        reloaded_variant = next(v for v in updated_variants if v.guid == 'SV0000006_1248367227_r0004_non')
-        annotation_updated_variant = next(v for v in updated_variants if v.guid == 'SV0000002_1248367227_r0390_100')
-        self.assertEqual(len(reloaded_variant.saved_variant_json), 3)
-        self.assertListEqual(reloaded_variant.saved_variant_json['familyGuids'], ['F000014_14'])
-        self.assertEqual(len(annotation_updated_variant.saved_variant_json), 18)
-        self.assertListEqual(annotation_updated_variant.saved_variant_json['familyGuids'], ['F000001_1'])
-
-        annotation_updated_json = SavedVariant.objects.get(guid='SV0059956_11560662_f019313_1').saved_variant_json
-        self.assertEqual(len(annotation_updated_json), 18)
-        self.assertEqual(annotation_updated_json['updated_new_field'], 'updated_value')
-        self.assertEqual(annotation_updated_json['rsid'], 'rs123')
-        self.assertEqual(annotation_updated_json['mainTranscriptId'], 'ENST00000505820')
-        self.assertEqual(len(annotation_updated_json['genotypes']), 3)
-
-        self.mock_utils_logger.error.assert_not_called()
-        self.mock_utils_logger.info.assert_has_calls([
-            mock.call('Updated 0 variants for project Test Reprocessed Project'),
-            mock.call('Updated 1 variants for project Non-Analyst Project'),
-            mock.call('Reload Summary: '),
-            mock.call('  Non-Analyst Project: Updated 1 variants'),
-        ])
-
-        # Test notifications
-        self.assertEqual(self.mock_send_slack.call_count, 6)
-        self.mock_send_slack.assert_has_calls([
-            mock.call(
-                'seqr-data-loading',
-                f'2 new WES samples are loaded in {SEQR_URL}project/{PROJECT_GUID}/project_page\n```NA20888, NA20889```',
-            ),
-            mock.call(
-                'anvil-data-loading',
-                f'1 new WES samples are loaded in {SEQR_URL}project/{EXTERNAL_PROJECT_GUID}/project_page',
-            ),
-            mock.call(
-                'seqr_loading_notifications',
-                """The following 1 families failed relatedness check in 1kg project nåme with uniçøde:
-- 1: Sample NA19679 has expected relation "parent" to NA19675 but has coefficients [0.0, 0.8505002045292791, 0.14949979547072176, 0.5747498977353613]; Sample NA19678 has expected relation "sibling" to NA19675 but has coefficients [0.17424888135104177, 0.6041745754450025, 0.22157654320395614, 0.5236638309264574]""",
-            ),
-            mock.call(
-                'seqr_loading_notifications',
-                """The following 1 families failed sex check in 1kg project nåme with uniçøde:
-- 1: Sample NA19679 has pedigree sex F but imputed sex M""",
-            ),
-            mock.call(
-                'seqr_loading_notifications',
-                """The following 1 families failed sex check in Non-Analyst Project:
-- 14: Sample NA21987 has pedigree sex M but imputed sex F""",
-            ),
-            mock.call(
-                'seqr_loading_notifications',
-                """The following 2 families failed missing samples in 1kg project nåme with uniçøde:
-- 2: Missing samples: {'HG00732', 'HG00733'}
-- 3: Missing samples: {'NA20870'}""",
-            ),
-        ])
-
-        self.assertEqual(mock_email.call_count, 2)
-        mock_email.assert_has_calls([
-            mock.call(body=INTERNAL_TEXT_EMAIL, subject='New data available in seqr', to=['test_user_manager@test.com']),
-            mock.call().attach_alternative(INTERNAL_HTML_EMAIL, 'text/html'),
-            mock.call().send(),
-            mock.call(body=ANVIL_TEXT_EMAIL, subject='New data available in seqr', to=['test_user_collaborator@test.com']),
-            mock.call().attach_alternative(ANVIL_HTML_EMAIL, 'text/html'),
-            mock.call().send(),
-        ])
-        self.assertDictEqual(mock_email.return_value.esp_extra, {'MessageStream': 'seqr-notifications'})
-        self.assertDictEqual(mock_email.return_value.merge_data, {})
-
-        mock_airtable_utils.error.assert_called_with(
-            'Airtable patch "AnVIL Seqr Loading Requests Tracking" error: Unable to identify record to update', None, detail={
-                'or_filters': {'Status': ['Loading', 'Loading Requested']},
-                'and_filters': {'AnVIL Project URL': 'https://seqr.broadinstitute.org/project/R0004_non_analyst_project/project_page'},
-                'update': {'Status': 'Available in Seqr'}})
-
-        self.assertEqual(self.manager_user.notifications.count(), 3)
-        self.assertEqual(
-            str(self.manager_user.notifications.first()), 'Test Reprocessed Project Loaded 2 new WES samples 0 minutes ago')
-        self.assertEqual(self.collaborator_user.notifications.count(), 2)
-        self.assertEqual(
-            str(self.collaborator_user.notifications.first()), 'Non-Analyst Project Loaded 1 new WES samples 0 minutes ago')
-
-        # Test reloading has no effect
-        self.mock_logger.reset_mock()
-        mock_email.reset_mock()
-        self.mock_send_slack.reset_mock()
-        sample_last_modified = Sample.objects.filter(
-            last_modified_date__isnull=False).values_list('last_modified_date', flat=True).order_by('-last_modified_date')[0]
-
-        call_command('check_for_new_samples_from_pipeline', 'GRCh38/SNV_INDEL', 'auto__2023-08-08')
-        self.mock_logger.info.assert_called_with(f'Data already loaded for GRCh38/SNV_INDEL: auto__2023-08-08')
-        mock_email.assert_not_called()
-        self.mock_send_slack.assert_not_called()
-        self.assertFalse(Sample.objects.filter(last_modified_date__gt=sample_last_modified).exists())
-
-    @responses.activate
-    def test_gcnv_command(self):
-        responses.add(responses.POST, f'{MOCK_HAIL_HOST}:5000/search', status=400)
-        metadata = {
-            'callsets': ['1kg.vcf.gz'],
-            'sample_type': 'WES',
-            'family_samples': {'F000004_4': ['NA20872'], 'F000012_12': ['NA20889']},
-        }
-        self._test_success('GRCh37/GCNV', metadata, dataset_type='SV', sample_guids={f'S{GUID_ID}_NA20872', f'S{GUID_ID}_NA20889'}, reload_calls=[{
-            'genome_version': 'GRCh37', 'num_results': 1, 'variant_ids': [], 'variant_keys': ['prefix_19107_DEL'],
-            'sample_data': {'SV_WES': [{'individual_guid': 'I000017_na20889', 'family_guid': 'F000012_12', 'project_guid': 'R0003_test', 'affected': 'A', 'sample_id': 'NA20889'}]},
-        }], reload_annotations_logs=['No additional saved variants to update'])
-
-        self.mock_send_slack.assert_has_calls([
-            mock.call(
-                'seqr-data-loading', f'1 new WES SV samples are loaded in {SEQR_URL}project/R0001_1kg/project_page\n```NA20872```',
-            ), mock.call(
-                'seqr-data-loading', f'1 new WES SV samples are loaded in {SEQR_URL}project/{PROJECT_GUID}/project_page\n```NA20889```',
-            ),
-        ])
-
-        self.mock_utils_logger.error.assert_called_with('Error in project Test Reprocessed Project: Bad Request')
-        self.mock_utils_logger.info.assert_has_calls([
-            mock.call('Reload Summary: '),
-            mock.call('Skipped the following 1 project with no saved variants: 1kg project nåme with uniçøde'),
-            mock.call('1 failed projects'),
-            mock.call('  Test Reprocessed Project: Bad Request'),
-        ])
->>>>>>> cd486090
+# @mock.patch('seqr.utils.search.hail_search_utils.HAIL_BACKEND_SERVICE_HOSTNAME', MOCK_HAIL_HOST)
+# @mock.patch('seqr.views.utils.dataset_utils.random.randint', lambda *args: GUID_ID)
+# @mock.patch('seqr.views.utils.airtable_utils.AIRTABLE_URL', 'http://testairtable')
+# @mock.patch('seqr.utils.search.add_data_utils.BASE_URL', SEQR_URL)
+# @mock.patch('seqr.utils.search.add_data_utils.SEQR_SLACK_ANVIL_DATA_LOADING_CHANNEL', 'anvil-data-loading')
+# @mock.patch('seqr.utils.search.add_data_utils.SEQR_SLACK_DATA_ALERTS_NOTIFICATION_CHANNEL', 'seqr-data-loading')
+# class CheckNewSamplesTest(AnvilAuthenticationTestCase):
+#     fixtures = ['users', '1kg_project']
+#
+#     def setUp(self):
+#         patcher = mock.patch('seqr.management.commands.check_for_new_samples_from_pipeline.logger')
+#         self.mock_logger = patcher.start()
+#         self.addCleanup(patcher.stop)
+#         patcher = mock.patch('seqr.views.utils.variant_utils.logger')
+#         self.mock_utils_logger = patcher.start()
+#         self.addCleanup(patcher.stop)
+#         patcher = mock.patch('seqr.utils.communication_utils._post_to_slack')
+#         self.mock_send_slack = patcher.start()
+#         self.addCleanup(patcher.stop)
+#         patcher = mock.patch('seqr.utils.file_utils.subprocess.Popen')
+#         self.mock_subprocess = patcher.start()
+#         self.addCleanup(patcher.stop)
+#         patcher = mock.patch('seqr.views.utils.variant_utils.redis.StrictRedis')
+#         self.mock_redis = patcher.start()
+#         self.mock_redis.return_value.keys.side_effect = lambda pattern: [pattern]
+#         self.addCleanup(patcher.stop)
+#         super().setUp()
+#
+#     def _test_success(self, path, metadata, dataset_type, sample_guids, reload_calls, reload_annotations_logs, has_additional_requests=False):
+#         self.mock_subprocess.return_value.stdout = [json.dumps(metadata).encode()]
+#         self.mock_subprocess.return_value.wait.return_value = 0
+#
+#         call_command('check_for_new_samples_from_pipeline', path, 'auto__2023-08-08')
+#
+#         self.mock_subprocess.assert_has_calls([mock.call(command, stdout=-1, stderr=-2, shell=True) for command in [
+#             f'gsutil ls gs://seqr-hail-search-data/v03/{path}/runs/auto__2023-08-08/_SUCCESS',
+#             f'gsutil cat gs://seqr-hail-search-data/v03/{path}/runs/auto__2023-08-08/metadata.json',
+#         ]], any_order=True)
+#
+#         self.mock_logger.info.assert_has_calls([
+#             mock.call(f'Loading new samples from {path}: auto__2023-08-08'),
+#             mock.call(f'Loading {len(sample_guids)} WES {dataset_type} samples in 2 projects'),
+#         ] + [mock.call(log) for log in reload_annotations_logs] + [
+#             mock.call('DONE'),
+#         ])
+#         self.mock_logger.warining.assert_not_called()
+#
+#         self.mock_redis.return_value.delete.assert_called_with('search_results__*', 'variant_lookup_results__*')
+#         self.mock_utils_logger.info.assert_has_calls([
+#             mock.call('Reset 2 cached results'),
+#             mock.call('Reloading saved variants in 2 projects'),
+#         ])
+#
+#         # Test reload saved variants
+#         self.assertEqual(len(responses.calls), len(reload_calls) + (3 if has_additional_requests else 0))
+#         for i, call in enumerate(reload_calls):
+#             resp = responses.calls[i+(1 if has_additional_requests else 0)]
+#             self.assertEqual(resp.request.url, f'{MOCK_HAIL_HOST}:5000/search')
+#             self.assertEqual(resp.request.headers.get('From'), 'manage_command')
+#             self.assertDictEqual(json.loads(resp.request.body), call)
+#
+#         # Tests Sample models created/updated
+#         updated_sample_models = Sample.objects.filter(guid__in=sample_guids)
+#         self.assertEqual(len(updated_sample_models), len(sample_guids))
+#         self.assertSetEqual({'WES'}, set(updated_sample_models.values_list('sample_type', flat=True)))
+#         self.assertSetEqual({dataset_type}, set(updated_sample_models.values_list('dataset_type', flat=True)))
+#         self.assertSetEqual({True}, set(updated_sample_models.values_list('is_active', flat=True)))
+#         self.assertSetEqual({'1kg.vcf.gz'}, set(updated_sample_models.values_list('elasticsearch_index', flat=True)))
+#         self.assertSetEqual({'auto__2023-08-08'}, set(updated_sample_models.values_list('data_source', flat=True)))
+#         self.assertSetEqual(
+#             {datetime.now().strftime('%Y-%m-%d')},
+#             {date.strftime('%Y-%m-%d') for date in updated_sample_models.values_list('loaded_date', flat=True)}
+#         )
+
+#     @mock.patch('seqr.management.commands.check_for_new_samples_from_pipeline.MAX_LOOKUP_VARIANTS', 1)
+#     @mock.patch('seqr.views.utils.airtable_utils.logger')
+#     @mock.patch('seqr.utils.communication_utils.EmailMultiAlternatives')
+#     @responses.activate
+#     def test_command(self, mock_email, mock_airtable_utils):
+#         responses.add(
+#             responses.GET,
+#             "http://testairtable/appUelDNM3BnWaR7M/AnVIL%20Seqr%20Loading%20Requests%20Tracking?fields[]=Status&pageSize=2&filterByFormula=AND({AnVIL Project URL}='https://seqr.broadinstitute.org/project/R0004_non_analyst_project/project_page',OR(Status='Loading',Status='Loading Requested'))",
+#             json={'records': [{'id': 'rec12345', 'fields': {}}, {'id': 'rec67890', 'fields': {}}]})
+#         responses.add(responses.POST, f'{MOCK_HAIL_HOST}:5000/search', status=200, json={
+#             'results': [{'variantId': '1-248367227-TC-T', 'familyGuids': ['F000014_14'], 'updated_field': 'updated_value'}],
+#             'total': 1,
+#         })
+#         responses.add(responses.POST, f'{MOCK_HAIL_HOST}:5000/multi_lookup', status=200, json={
+#             'results': [{'variantId': '1-46859832-G-A', 'updated_new_field': 'updated_value', 'rsid': 'rs123'}],
+#         })
+
+#         # Test errors
+#         with self.assertRaises(CommandError) as ce:
+#             call_command('check_for_new_samples_from_pipeline')
+#         self.assertEqual(str(ce.exception), 'Error: the following arguments are required: path, version')
+
+#         with self.assertRaises(CommandError) as ce:
+#             call_command('check_for_new_samples_from_pipeline', 'GRCh38/SNV_INDEL', 'auto__2023-08-08')
+#         self.assertEqual(str(ce.exception), 'Run failed for GRCh38/SNV_INDEL: auto__2023-08-08, unable to load data')
+
+#         metadata = {
+#             'callsets': ['1kg.vcf.gz'],
+#             'sample_type': 'WES',
+#             'family_samples': {
+#                 'F0000123_ABC': ['NA22882', 'NA20885'],
+#                 'F000012_12': ['NA20888', 'NA20889'],
+#                 'F000014_14': ['NA21234'],
+#             },
+#             'failed_family_samples': {
+#                 'relatedness_check': {
+#                     'F000001_1': {'reasons': [
+#                         'Sample NA19679 has expected relation "parent" to NA19675 but has coefficients [0.0, 0.8505002045292791, 0.14949979547072176, 0.5747498977353613]',
+#                         'Sample NA19678 has expected relation "sibling" to NA19675 but has coefficients [0.17424888135104177, 0.6041745754450025, 0.22157654320395614, 0.5236638309264574]',
+#                     ]},
+#                 },
+#                 'sex_check': {
+#                     'F000001_1': {'reasons': ['Sample NA19679 has pedigree sex F but imputed sex M']},
+#                     'F000014_14': {'reasons': ['Sample NA21987 has pedigree sex M but imputed sex F']},
+#                 },
+#                 'missing_samples': {
+#                     'F000002_2': {'reasons': ["Missing samples: {'HG00732', 'HG00733'}"]},
+#                     'F000003_3': {'reasons': ["Missing samples: {'NA20870'}"]},
+#                 },
+#             }
+#         }
+#         self.mock_subprocess.return_value.wait.return_value = 1
+#         self.mock_subprocess.return_value.stdout = [json.dumps(metadata).encode()]
+
+#         with self.assertRaises(CommandError) as ce:
+#             call_command('check_for_new_samples_from_pipeline', 'GRCh38/SNV_INDEL', 'auto__2023-08-08', '--allow-failed')
+#         self.assertEqual(
+#             str(ce.exception), 'Invalid families in run metadata GRCh38/SNV_INDEL: auto__2023-08-08 - F0000123_ABC')
+#         self.mock_logger.warning.assert_called_with('Loading for failed run GRCh38/SNV_INDEL: auto__2023-08-08')
+#
+#         metadata['family_samples']['F000011_11'] = metadata['family_samples'].pop('F0000123_ABC')
+#         self.mock_subprocess.return_value.stdout = [json.dumps(metadata).encode()]
+#         self.mock_subprocess.return_value.wait.return_value = 0
+#         with self.assertRaises(CommandError) as ce:
+#             call_command('check_for_new_samples_from_pipeline', 'GRCh38/SNV_INDEL', 'auto__2023-08-08')
+#         self.assertEqual(
+#             str(ce.exception),
+#             'Data has genome version GRCh38 but the following projects have conflicting versions: R0003_test (GRCh37)')
+#
+#         # Update fixture data to allow testing edge cases
+#         Project.objects.filter(id__in=[1, 3]).update(genome_version=38)
+#         sv = SavedVariant.objects.get(guid='SV0000002_1248367227_r0390_100')
+#         sv.saved_variant_json['genomeVersion'] = '38'
+#         sv.save()
+
+#         with self.assertRaises(ValueError) as ce:
+#             call_command('check_for_new_samples_from_pipeline', 'GRCh38/SNV_INDEL', 'auto__2023-08-08')
+#         self.assertEqual(str(ce.exception), 'Matches not found for sample ids: NA22882')
+
+#         metadata['family_samples']['F000011_11'] = metadata['family_samples']['F000011_11'][1:]
+
+#       # Test success
+#       self.mock_logger.reset_mock()
+#       self.mock_subprocess.reset_mock()
+#       search_body = {
+#           'genome_version': 'GRCh38', 'num_results': 1, 'variant_ids': [['1', 248367227, 'TC', 'T']], 'variant_keys': [],
+#       }
+#       self._test_success('GRCh38/SNV_INDEL', metadata, dataset_type='SNV_INDEL', sample_guids={
+#           EXISTING_SAMPLE_GUID, REPLACED_SAMPLE_GUID, NEW_SAMPLE_GUID_P3, NEW_SAMPLE_GUID_P4,
+#       }, has_additional_requests=True, reload_calls=[
+#           {**search_body, 'sample_data': {'SNV_INDEL': [
+#               {'individual_guid': 'I000017_na20889', 'family_guid': 'F000012_12', 'project_guid': 'R0003_test', 'affected': 'A', 'sample_id': 'NA20889'},
+#               {'individual_guid': 'I000016_na20888', 'family_guid': 'F000012_12', 'project_guid': 'R0003_test', 'affected': 'A', 'sample_id': 'NA20888'},
+#           ]}},
+#           {**search_body, 'sample_data': {'SNV_INDEL': [
+#               {'individual_guid': 'I000018_na21234', 'family_guid': 'F000014_14', 'project_guid': 'R0004_non_analyst_project', 'affected': 'A', 'sample_id': 'NA21234'},
+#           ]}},
+#       ], reload_annotations_logs=[
+#           'Reloading shared annotations for 3 saved variants (3 unique)', 'Fetched 1 additional variants', 'Fetched 1 additional variants', 'Updated 2 saved variants',
+#       ])
+
+#         old_data_sample_guid = 'S000143_na20885'
+#         self.assertFalse(Sample.objects.get(guid=old_data_sample_guid).is_active)
+
+#         # Previously loaded WGS data should be unchanged by loading WES data
+#         self.assertEqual(
+#             Sample.objects.get(guid=EXISTING_WGS_SAMPLE_GUID).last_modified_date.strftime('%Y-%m-%d'), '2017-03-13')
+
+#         # Previously loaded SV data should be unchanged by loading SNV_INDEL data
+#         sv_sample = Sample.objects.get(guid=EXISTING_SV_SAMPLE_GUID)
+#         self.assertEqual(sv_sample.last_modified_date.strftime('%Y-%m-%d'), '2018-03-13')
+#         self.assertTrue(sv_sample.is_active)
+
+#         # Test Individual models properly associated with Samples
+#         self.assertSetEqual(
+#             set(Individual.objects.get(guid='I000015_na20885').sample_set.values_list('guid', flat=True)),
+#             {REPLACED_SAMPLE_GUID, old_data_sample_guid}
+#         )
+#         self.assertSetEqual(
+#             set(Individual.objects.get(guid='I000016_na20888').sample_set.values_list('guid', flat=True)),
+#             {EXISTING_WGS_SAMPLE_GUID, NEW_SAMPLE_GUID_P3}
+#         )
+#         self.assertSetEqual(
+#             set(Individual.objects.get(guid='I000017_na20889').sample_set.values_list('guid', flat=True)),
+#             {EXISTING_SAMPLE_GUID}
+#         )
+#         self.assertSetEqual(
+#             set(Individual.objects.get(guid='I000018_na21234').sample_set.values_list('guid', flat=True)),
+#             {EXISTING_SV_SAMPLE_GUID, NEW_SAMPLE_GUID_P4}
+#         )
+
+#         # Test Family models updated
+#         self.assertListEqual(list(Family.objects.filter(
+#             guid__in=['F000011_11', 'F000012_12']
+#         ).values('analysis_status', 'analysis_status_last_modified_date')), [
+#             {'analysis_status': 'I', 'analysis_status_last_modified_date': None},
+#             {'analysis_status': 'I', 'analysis_status_last_modified_date': None},
+#         ])
+#         self.assertEqual(Family.objects.get(guid='F000014_14').analysis_status, 'Rncc')
+
+#         # Test SavedVariant model updated
+#         for i, variant_id in enumerate([['1', 1562437, 'G', 'C'], ['1', 46859832, 'G', 'A']]):
+#             multi_lookup_request = responses.calls[3+i].request
+#             self.assertEqual(multi_lookup_request.url, f'{MOCK_HAIL_HOST}:5000/multi_lookup')
+#             self.assertEqual(multi_lookup_request.headers.get('From'), 'manage_command')
+#             self.assertDictEqual(json.loads(multi_lookup_request.body), {
+#                 'genome_version': 'GRCh38',
+#                 'data_type': 'SNV_INDEL',
+#                 'variant_ids': [variant_id],
+#             })
+#
+#         updated_variants = SavedVariant.objects.filter(saved_variant_json__updated_field='updated_value')
+#         self.assertEqual(len(updated_variants), 2)
+#         self.assertSetEqual(
+#             {v.guid for v in updated_variants},
+#             {'SV0000006_1248367227_r0004_non', 'SV0000002_1248367227_r0390_100'}
+#         )
+#         reloaded_variant = next(v for v in updated_variants if v.guid == 'SV0000006_1248367227_r0004_non')
+#         annotation_updated_variant = next(v for v in updated_variants if v.guid == 'SV0000002_1248367227_r0390_100')
+#         self.assertEqual(len(reloaded_variant.saved_variant_json), 3)
+#         self.assertListEqual(reloaded_variant.saved_variant_json['familyGuids'], ['F000014_14'])
+#         self.assertEqual(len(annotation_updated_variant.saved_variant_json), 18)
+#         self.assertListEqual(annotation_updated_variant.saved_variant_json['familyGuids'], ['F000001_1'])
+#
+#         annotation_updated_json = SavedVariant.objects.get(guid='SV0059956_11560662_f019313_1').saved_variant_json
+#         self.assertEqual(len(annotation_updated_json), 18)
+#         self.assertEqual(annotation_updated_json['updated_new_field'], 'updated_value')
+#         self.assertEqual(annotation_updated_json['rsid'], 'rs123')
+#         self.assertEqual(annotation_updated_json['mainTranscriptId'], 'ENST00000505820')
+#         self.assertEqual(len(annotation_updated_json['genotypes']), 3)
+#
+#         self.mock_utils_logger.error.assert_not_called()
+#         self.mock_utils_logger.info.assert_has_calls([
+#             mock.call('Updated 0 variants for project Test Reprocessed Project'),
+#             mock.call('Updated 1 variants for project Non-Analyst Project'),
+#             mock.call('Reload Summary: '),
+#             mock.call('  Non-Analyst Project: Updated 1 variants'),
+#         ])
+#
+#         # Test notifications
+#         self.assertEqual(self.mock_send_slack.call_count, 6)
+#         self.mock_send_slack.assert_has_calls([
+#             mock.call(
+#                 'seqr-data-loading',
+#                 f'2 new WES samples are loaded in {SEQR_URL}project/{PROJECT_GUID}/project_page\n```NA20888, NA20889```',
+#             ),
+#             mock.call(
+#                 'anvil-data-loading',
+#                 f'1 new WES samples are loaded in {SEQR_URL}project/{EXTERNAL_PROJECT_GUID}/project_page',
+#             ),
+#             mock.call(
+#                 'seqr_loading_notifications',
+#                 """The following 1 families failed relatedness check in 1kg project nåme with uniçøde:
+# - 1: Sample NA19679 has expected relation "parent" to NA19675 but has coefficients [0.0, 0.8505002045292791, 0.14949979547072176, 0.5747498977353613]; Sample NA19678 has expected relation "sibling" to NA19675 but has coefficients [0.17424888135104177, 0.6041745754450025, 0.22157654320395614, 0.5236638309264574]""",
+#             ),
+#             mock.call(
+#                 'seqr_loading_notifications',
+#                 """The following 1 families failed sex check in 1kg project nåme with uniçøde:
+# - 1: Sample NA19679 has pedigree sex F but imputed sex M""",
+#             ),
+#             mock.call(
+#                 'seqr_loading_notifications',
+#                 """The following 1 families failed sex check in Non-Analyst Project:
+# - 14: Sample NA21987 has pedigree sex M but imputed sex F""",
+#             ),
+#             mock.call(
+#                 'seqr_loading_notifications',
+#                 """The following 2 families failed missing samples in 1kg project nåme with uniçøde:
+# - 2: Missing samples: {'HG00732', 'HG00733'}
+# - 3: Missing samples: {'NA20870'}""",
+#             ),
+#         ])
+#
+#         self.assertEqual(mock_email.call_count, 2)
+#         mock_email.assert_has_calls([
+#             mock.call(body=INTERNAL_TEXT_EMAIL, subject='New data available in seqr', to=['test_user_manager@test.com']),
+#             mock.call().attach_alternative(INTERNAL_HTML_EMAIL, 'text/html'),
+#             mock.call().send(),
+#             mock.call(body=ANVIL_TEXT_EMAIL, subject='New data available in seqr', to=['test_user_collaborator@test.com']),
+#             mock.call().attach_alternative(ANVIL_HTML_EMAIL, 'text/html'),
+#             mock.call().send(),
+#         ])
+#         self.assertDictEqual(mock_email.return_value.esp_extra, {'MessageStream': 'seqr-notifications'})
+#         self.assertDictEqual(mock_email.return_value.merge_data, {})
+
+#       mock_airtable_utils.error.assert_called_with(
+#           'Airtable patch "AnVIL Seqr Loading Requests Tracking" error: Unable to identify record to update', None, detail={
+#               'or_filters': {'Status': ['Loading', 'Loading Requested']},
+#               'and_filters': {'AnVIL Project URL': 'https://seqr.broadinstitute.org/project/R0004_non_analyst_project/project_page'},
+#               'update': {'Status': 'Available in Seqr'}})
+
+#       self.assertEqual(self.manager_user.notifications.count(), 3)
+#       self.assertEqual(
+#           str(self.manager_user.notifications.first()), 'Test Reprocessed Project Loaded 2 new WES samples 0 minutes ago')
+#       self.assertEqual(self.collaborator_user.notifications.count(), 2)
+#       self.assertEqual(
+#           str(self.collaborator_user.notifications.first()), 'Non-Analyst Project Loaded 1 new WES samples 0 minutes ago')
+
+#       # Test reloading has no effect
+#       self.mock_logger.reset_mock()
+#       mock_email.reset_mock()
+#       self.mock_send_slack.reset_mock()
+#       sample_last_modified = Sample.objects.filter(
+#           last_modified_date__isnull=False).values_list('last_modified_date', flat=True).order_by('-last_modified_date')[0]
+
+#       call_command('check_for_new_samples_from_pipeline', 'GRCh38/SNV_INDEL', 'auto__2023-08-08')
+#       self.mock_logger.info.assert_called_with(f'Data already loaded for GRCh38/SNV_INDEL: auto__2023-08-08')
+#       mock_email.assert_not_called()
+#       self.mock_send_slack.assert_not_called()
+#       self.assertFalse(Sample.objects.filter(last_modified_date__gt=sample_last_modified).exists())
+
+#    @responses.activate
+#     def test_gcnv_command(self):
+#         responses.add(responses.POST, f'{MOCK_HAIL_HOST}:5000/search', status=400)
+#         metadata = {
+#             'callsets': ['1kg.vcf.gz'],
+#             'sample_type': 'WES',
+#             'family_samples': {'F000004_4': ['NA20872'], 'F000012_12': ['NA20889']},
+#         }
+#         self._test_success('GRCh37/GCNV', metadata, dataset_type='SV', sample_guids={f'S{GUID_ID}_NA20872', f'S{GUID_ID}_NA20889'}, reload_calls=[{
+#             'genome_version': 'GRCh37', 'num_results': 1, 'variant_ids': [], 'variant_keys': ['prefix_19107_DEL'],
+#             'sample_data': {'SV_WES': [{'individual_guid': 'I000017_na20889', 'family_guid': 'F000012_12', 'project_guid': 'R0003_test', 'affected': 'A', 'sample_id': 'NA20889'}]},
+#         }], reload_annotations_logs=['No additional saved variants to update'])
+#
+#         self.mock_send_slack.assert_has_calls([
+#             mock.call(
+#                 'seqr-data-loading', f'1 new WES SV samples are loaded in {SEQR_URL}project/R0001_1kg/project_page\n```NA20872```',
+#             ), mock.call(
+#                 'seqr-data-loading', f'1 new WES SV samples are loaded in {SEQR_URL}project/{PROJECT_GUID}/project_page\n```NA20889```',
+#             ),
+#         ])
+#
+#         self.mock_utils_logger.error.assert_called_with('Error in project Test Reprocessed Project: Bad Request')
+#         self.mock_utils_logger.info.assert_has_calls([
+#             mock.call('Reload Summary: '),
+#             mock.call('Skipped the following 1 project with no saved variants: 1kg project nåme with uniçøde'),
+#             mock.call('1 failed projects'),
+#             mock.call('  Test Reprocessed Project: Bad Request'),
+#         ])