from collections import defaultdict
from datetime import datetime
from django.core.management import call_command
from django.core.management.base import CommandError
import json
import mock
import responses

from seqr.views.utils.test_utils import AnvilAuthenticationTestCase, AuthenticationTestCase, DifferentDbTransactionSupportMixin
from seqr.models import Project, Family, Individual, Sample, SavedVariant

SEQR_URL = 'https://seqr.broadinstitute.org/'
PROJECT_GUID = 'R0003_test'
EXTERNAL_PROJECT_GUID = 'R0004_non_analyst_project'

GUID_ID = 54321
GCNV_GUID_ID = 12345
NEW_SAMPLE_GUID_P3 = f'S00000{GUID_ID}_na20888'
NEW_SAMPLE_GUID_P4 = f'S00000{GUID_ID}_na21234'
REPLACED_SAMPLE_GUID = f'S00000{GUID_ID}_na20885'
EXISTING_INACTIVE_SAMPLE_GUID = 'S000154_na20889'
ACTIVE_SAMPLE_GUID = f'S00000{GUID_ID}_na20889'
EXISTING_WGS_SAMPLE_GUID = 'S000144_na20888'
EXISTING_SV_SAMPLE_GUID = 'S000147_na21234'
SAMPLE_GUIDS = [ACTIVE_SAMPLE_GUID, REPLACED_SAMPLE_GUID, NEW_SAMPLE_GUID_P3, NEW_SAMPLE_GUID_P4]
GCNV_SAMPLE_GUID = f'S00000{GCNV_GUID_ID}_na20889'
EXISTING_GCNV_SAMPLE_GUIDS = ['S000145_hg00731', 'S000146_hg00732', 'S000148_hg00733']
GCNV_SAMPLE_GUIDS = [f'S00000{GCNV_GUID_ID}_hg00731', f'S00000{GCNV_GUID_ID}_hg00732', f'S00000{GCNV_GUID_ID}_hg00733', GCNV_SAMPLE_GUID]
OLD_DATA_SAMPLE_GUID = 'S000143_na20885'

namespace_path = 'ext-data/anvil-non-analyst-project 1000 Genomes Demo'
anvil_link = f'<a href=https://anvil.terra.bio/#workspaces/{namespace_path}>{namespace_path}</a>'
seqr_link = f'<a href=https://seqr.broadinstitute.org/project/{EXTERNAL_PROJECT_GUID}/project_page>Non-Analyst Project</a>'
ANVIL_TEXT_EMAIL = f"""Dear seqr user,

We are following up on the request to load data from AnVIL on March 12, 2017.
We have loaded 1 new WES samples from the AnVIL workspace {namespace_path} to the corresponding seqr project Non-Analyst Project.
Let us know if you have any questions.

All the best,
The seqr team"""
ANVIL_HTML_EMAIL = f'Dear seqr user,<br /><br />' \
                   f'We are following up on the request to load data from AnVIL on March 12, 2017.<br />' \
                   f'We have loaded 1 new WES samples from the AnVIL workspace {anvil_link} to the corresponding seqr project {seqr_link}.' \
                   f'<br />Let us know if you have any questions.<br /><br />All the best,<br />The seqr team'
ANVIL_ERROR_TEXT_EMAIL = """Dear seqr user,

We are following up on the request to load data from AnVIL workspace ext-data/empty on March 12, 2017. This request could not be loaded due to the following error(s):
- Missing the following expected contigs:chr17
These errors often occur when a joint called VCF is not created in a supported manner. Please see our documentation for more information about supported calling pipelines and file formats. If you believe this error is incorrect and would like to request a manual review, please respond to this email.

All the best,
The seqr team"""
ANVIL_ERROR_HTML_EMAIL = f'Dear seqr user,<br /><br />' \
f'We are following up on the request to load data from AnVIL workspace {anvil_link.replace("anvil-non-analyst-project 1000 Genomes Demo", "empty")} on March 12, 2017. This request could not be loaded due to the following error(s):<br />' \
f'- Missing the following expected contigs:chr17<br />' \
f'These errors often occur when a joint called VCF is not created in a supported manner. ' \
f'Please see our <a href=https://storage.googleapis.com/seqr-reference-data/seqr-vcf-info.pdf>documentation</a> for more information about supported calling pipelines and file formats. If you believe this error is incorrect and would like to request a manual review, please respond to this email.'\
f'<br /><br />All the best,<br />The seqr team'
TEXT_EMAIL_TEMPLATE = """Dear seqr user,

This is to notify you that data for {} new {} samples has been loaded in seqr project {}

All the best,
The seqr team"""
HTML_EMAIL_TEMAPLTE = 'Dear seqr user,<br /><br />' \
                      'This is to notify you that data for {} new {} samples has been loaded in seqr project ' \
                      '<a href=https://seqr.broadinstitute.org/project/{}/project_page>{}</a>' \
                      '<br /><br />All the best,<br />The seqr team'

PDO_QUERY_FIELDS = '&'.join([f'fields[]={field}' for field in [
    'PDO', 'PDOStatus', 'SeqrLoadingDate', 'GATKShortReadCallsetPath', 'SeqrProjectURL', 'TerraProjectURL',
    'SequencingProduct', 'PDOName', 'SequencingSubmissionDate', 'SequencingCompletionDate', 'CallsetRequestedDate',
    'CallsetCompletionDate', 'Project', 'Metrics Checked', 'gCNV_SV_CallsetPath', 'DRAGENShortReadCallsetPath',
]])
AIRTABLE_SAMPLE_RECORDS = {
  'records': [
    {
      'id': 'rec2B6OGmQpAkQW3s',
      'fields': {
        'CollaboratorSampleID': 'NA19675_1',
        'PDOID': ['rec2B67GmXpAkQW8z', 'recW24C2CJW5lT64K'],
        'SeqrProject': ['https://test-seqr.org/project/R0002_empty/project_page', 'https://test-seqr.org/project/R0003_test/project_page'],
        'PDOStatus': ['Historic', 'Methods (Loading)'],
      },
    },
    {
      'id': 'recfMYDEZpPtzAIeV',
      'fields': {
        'CollaboratorSampleID': 'NA19678',
        'PDOID': ['recW24C2CJW5lT64K'],
        'SeqrProject': ['https://test-seqr.org/project/R0003_test/project_page'],
        'PDOStatus': ['Methods (Loading)'],
      },
    },
    {
      'id': 'rec2B67GmXpAkQW8z',
      'fields': {
        'CollaboratorSampleID': 'NA19679',
        'PDOID': ['rec2Nkg10N1KssPc3'],
        'SeqrProject': ['https://test-seqr.org/project/R0003_test/project_page'],
        'PDOStatus': ['Methods (Loading)'],
      },
    },
    {
      'id': 'rec2Nkg10N1KssPc3',
      'fields': {
        'SeqrCollaboratorSampleID': 'HG00731',
        'CollaboratorSampleID': 'VCGS_FAM203_621_D2',
        'PDOID': ['recW24C2CJW5lT64K'],
        'SeqrProject': ['https://test-seqr.org/project/R0003_test/project_page'],
        'PDOStatus': ['Methods (Loading)'],
      },
    },
    {
      'id': 'recrbZh9Hn1UFtMi2',
      'fields': {
        'SeqrCollaboratorSampleID': 'NA20888',
        'CollaboratorSampleID': 'NA20888_D1',
        'PDOID': ['recW24C2CJW5lT64K'],
        'SeqrProject': ['https://test-seqr.org/project/R0003_test/project_page'],
        'PDOStatus': ['Methods (Loading)'],
      },
    },
    {
      'id': 'rec2Nkg1fKssJc7',
      'fields': {
        'CollaboratorSampleID': 'NA20889',
        'PDOID': ['rec0RWBVfDVbtlBSL'],
        'SeqrProject': ['https://test-seqr.org/project/R0003_test/project_page'],
        'PDOStatus': ['Methods (Loading)'],
      },
    },
    {
      'id': 'rec2gRFoDBeHJc7',
      'fields': {
        'CollaboratorSampleID': 'NA20887',
        'PDOID': ['rec0RWBVfDVbtlBSL', 'rec2Nkg1fKgsJc7'],
        'SeqrProject': ['https://test-seqr.org/project/R0002_empty/project_page', 'https://test-seqr.org/project/R0003_test/project_page'],
        'PDOStatus': ['Methods (Loading)', 'Historic'],
      },
    },
]}
AIRTABLE_PDO_RECORDS = {
  'records': [
    {
      'id': 'recW24C2CJW5lT64K',
      'fields': {
        'PDO': 'PDO-1234',
        'SeqrProjectURL': 'https://test-seqr.org/project/R0003_test/project_page',
        'PDOStatus': 'Methods (Loading)',
        'PDOName': 'RGP_WGS_12',
      }
    },
  ]
}

LOCAL_RUN_PATHS = [
    '/seqr/seqr-hail-search-data/GRCh38/SNV_INDEL/runs/manual__2025-01-13/_ERRORS_REPORTED',
    '/seqr/seqr-hail-search-data/GRCh38/SNV_INDEL/runs/manual__2025-01-13/validation_errors.json',
    '/seqr/seqr-hail-search-data/GRCh38/SNV_INDEL/runs/manual__2025-01-14/validation_errors.json',
    '/seqr/seqr-hail-search-data/GRCh38/SNV_INDEL/runs/auto__2023-08-09/_CLICKHOUSE_LOAD_SUCCESS',
    '/seqr/seqr-hail-search-data/GRCh37/SNV_INDEL/runs/manual__2023-11-02/_CLICKHOUSE_LOAD_SUCCESS',
    '/seqr/seqr-hail-search-data/GRCh38/MITO/runs/auto__2024-08-12/_CLICKHOUSE_LOAD_SUCCESS',
    '/seqr/seqr-hail-search-data/GRCh38/GCNV/runs/auto__2024-09-14/_CLICKHOUSE_LOAD_SUCCESS',
    '/seqr/seqr-hail-search-data/GRCh38/SNV_INDEL/runs/manual__2025-01-24/validation_errors.json',
    '/seqr/seqr-hail-search-data/GRCh38/SNV_INDEL/runs/hail_search_to_clickhouse_migration_WGS_R0877_neptune/_CLICKHOUSE_LOAD_SUCCESS',
]
RUN_PATHS = [
    b'gs://seqr-hail-search-data/v3.1/GRCh38/SNV_INDEL/runs/manual__2025-01-13/',
    b'gs://seqr-hail-search-data/v3.1/GRCh38/SNV_INDEL/runs/manual__2025-01-13/_ERRORS_REPORTED',
    b'gs://seqr-hail-search-data/v3.1/GRCh38/SNV_INDEL/runs/manual__2025-01-13/validation_errors.json',
    b'gs://seqr-hail-search-data/v3.1/GRCh38/SNV_INDEL/runs/manual__2025-01-14/',
    b'gs://seqr-hail-search-data/v3.1/GRCh38/SNV_INDEL/runs/manual__2025-01-14/validation_errors.json',
    b'gs://seqr-hail-search-data/v3.1/GRCh38/SNV_INDEL/runs/auto__2023-08-09/',
    b'gs://seqr-hail-search-data/v3.1/GRCh38/SNV_INDEL/runs/auto__2023-08-09/_SUCCESS',
    b'gs://seqr-hail-search-data/v3.1/GRCh38/SNV_INDEL/runs/auto__2023-08-09/_CLICKHOUSE_LOAD_SUCCESS',
    b'gs://seqr-hail-search-data/v3.1/GRCh37/SNV_INDEL/runs/manual__2023-11-02/',
    b'gs://seqr-hail-search-data/v3.1/GRCh37/SNV_INDEL/runs/manual__2023-11-02/_SUCCESS',
    b'gs://seqr-hail-search-data/v3.1/GRCh37/SNV_INDEL/runs/manual__2023-11-02/_CLICKHOUSE_LOAD_SUCCESS',
    b'gs://seqr-hail-search-data/v3.1/GRCh38/MITO/runs/auto__2024-08-12/',
    b'gs://seqr-hail-search-data/v3.1/GRCh38/MITO/runs/auto__2024-08-12/_SUCCESS',
    b'gs://seqr-hail-search-data/v3.1/GRCh38/MITO/runs/auto__2024-08-12/_CLICKHOUSE_LOAD_SUCCESS',
    b'gs://seqr-hail-search-data/v3.1/GRCh38/GCNV/runs/auto__2024-09-14/',
    b'gs://seqr-hail-search-data/v3.1/GRCh38/GCNV/runs/auto__2024-09-14/_SUCCESS',
    b'gs://seqr-hail-search-data/v3.1/GRCh38/GCNV/runs/auto__2024-09-14/_CLICKHOUSE_LOAD_SUCCESS',
    b'gs://seqr-hail-search-data/v3.1/GRCh38/GCNV/runs/auto__2024-09-14/README.txt',
    b'gs://seqr-hail-search-data/v3.1/GRCh38/SNV_INDEL/runs/manual__2025-01-24/',
    b'gs://seqr-hail-search-data/v3.1/GRCh38/SNV_INDEL/runs/manual__2025-01-24/validation_errors.json',
    b'gs://seqr-hail-search-data/v3.1/GRCh38/GCNV/runs/auto__2025-03-14/',
    b'gs://seqr-hail-search-data/v3.1/GRCh38/GCNV/runs/auto__2025-03-14/_SUCCESS',
    b'gs://seqr-hail-search-data/v3.1/GRCh38/SNV_INDEL/runs/hail_search_to_clickhouse_migration_WGS_R0877_neptune/_SUCCESS',
    b'gs://seqr-hail-search-data/v3.1/GRCh38/SNV_INDEL/runs/hail_search_to_clickhouse_migration_WGS_R0877_neptune/_CLICKHOUSE_LOAD_SUCCESS',
]
OPENED_RUN_JSON_FILES = [{
    'callsets': ['1kg.vcf.gz', 'new_samples.vcf.gz'],
    'sample_type': 'WES',
    'family_samples': {
        'F000011_11': ['NA20885'],
        'F000012_12': ['NA20888', 'NA20889'],
        'F000014_14': ['NA21234'],
    },
    'failed_family_samples': {
        'relatedness_check': {
            'F000001_1': {'reasons': [
                'Sample NA19679 has expected relation "parent" to NA19675 but has coefficients [0.0, 0.8505002045292791, 0.14949979547072176, 0.5747498977353613]',
                'Sample NA19678 has expected relation "sibling" to NA19675 but has coefficients [0.17424888135104177, 0.6041745754450025, 0.22157654320395614, 0.5236638309264574]',
            ]},
        },
        'sex_check': {
            'F000001_1': {'reasons': ['Sample NA19679 has pedigree sex F but imputed sex M']},
            'F000014_14': {'reasons': ['Sample NA21987 has pedigree sex M but imputed sex F']},
        },
        'missing_samples': {
            'F000002_2': {'reasons': ["Missing samples: {'HG00732', 'HG00733'}"]},
            'F000003_3': {'reasons': ["Missing samples: {'NA20870'}"]},
        },
    },
    'relatedness_check_file_path': 'gs://seqr-loading-temp/v3.1/GRCh38/SNV_INDEL/relatedness_check/test_callset_hash.tsv',
    'sample_qc': {
        'NA20885': {
            'filtered_callrate': 1.0,
            'contamination_rate': 5.0,
            'percent_bases_at_20x': 90.0,
            'mean_coverage': 28.0,
            'filter_flags': ['coverage'],
            'pca_scores': [0.1 for _ in range(20)],
            'prob_afr': 0.02,
            'prob_ami': 0.0,
            'prob_amr': 0.02,
            'prob_asj': 0.9,
            'prob_eas': 0.0,
            'prob_fin': 0.0,
            'prob_mid': 0.0,
            'prob_nfe': 0.05,
            'prob_sas': 0.01,
            **{f'pop_PC{i + 1}': 0.1 for i in range(20)},
            'qc_gen_anc': 'oth',
            'sample_qc.call_rate': 1.0,
            'sample_qc.n_called': 30,
            'sample_qc.n_not_called': 0,
            'sample_qc.n_filtered': 0,
            'sample_qc.n_hom_ref': 17,
            'sample_qc.n_het': 3,
            'sample_qc.n_hom_var': 10,
            'sample_qc.n_non_ref': 13,
            'sample_qc.n_singleton': 0,
            'sample_qc.n_snp': 23,
            'sample_qc.n_insertion': 0,
            'sample_qc.n_deletion': 0,
            'sample_qc.n_transition': 13,
            'sample_qc.n_transversion': 10,
            'sample_qc.n_star': 0,
            'sample_qc.r_ti_tv': 1.3,
            'sample_qc.r_het_hom_var': 0.3,
            'sample_qc.r_insertion_deletion': None,
            'sample_qc.f_inbreeding.f_stat': -0.038400752079048056,
            'sample_qc.f_inbreeding.n_called': 30,
            'sample_qc.f_inbreeding.expected_homs': 27.11094199999999,
            'sample_qc.f_inbreeding.observed_homs': 27,
            'fail_n_snp': True,
            'fail_r_ti_tv': False,
            'fail_r_insertion_deletion': None,
            'fail_n_insertion': True,
            'fail_n_deletion': True,
            'fail_r_het_hom_var': False,
            'fail_call_rate': False,
            'qc_metrics_filters': ['n_deletion', 'n_insertion', 'n_snp'],
        },
        'NA19675_1': {
            'filtered_callrate': 1.0,
            'contamination_rate': 5.0,
            'percent_bases_at_20x': 90.0,
            'mean_coverage': 28.0,
            'filter_flags': ['callrate', 'contamination'],
            'pca_scores': [0.1 for _ in range(20)],
            'prob_afr': 0.02,
            'prob_ami': 0.0,
            'prob_amr': 0.02,
            'prob_asj': 0.9,
            'prob_eas': 0.0,
            'prob_fin': 0.0,
            'prob_mid': 0.0,
            'prob_nfe': 0.05,
            'prob_sas': 0.01,
            'qc_gen_anc': 'nfe',
            'sample_qc.call_rate': 1.0,
            'sample_qc.n_called': 30,
            'sample_qc.n_not_called': 0,
            'sample_qc.n_filtered': 0,
            'sample_qc.n_hom_ref': 17,
            'sample_qc.n_het': 3,
            'sample_qc.n_hom_var': 10,
            'sample_qc.n_non_ref': 13,
            'sample_qc.n_singleton': 0,
            'sample_qc.n_snp': 23,
            'sample_qc.n_insertion': 0,
            'sample_qc.n_deletion': 0,
            'sample_qc.n_transition': 13,
            'sample_qc.n_transversion': 10,
            'sample_qc.n_star': 0,
            'sample_qc.r_ti_tv': 1.3,
            'sample_qc.r_het_hom_var': 0.3,
            'sample_qc.r_insertion_deletion': None,
            'sample_qc.f_inbreeding.f_stat': -0.038400752079048056,
            'sample_qc.f_inbreeding.n_called': 30,
            'sample_qc.f_inbreeding.expected_homs': 27.11094199999999,
            'sample_qc.f_inbreeding.observed_homs': 27,
            'fail_n_snp': True,
            'fail_r_ti_tv': False,
            'fail_r_insertion_deletion': None,
            'fail_n_insertion': True,
            'fail_n_deletion': True,
            'fail_r_het_hom_var': False,
            'fail_call_rate': False,
            'qc_metrics_filters': [],
        }
    }
}, {
    'callsets': ['invalid_family.vcf'],
    'sample_type': 'WGS',
    'family_samples': {'F0000123_ABC': ['NA22882', 'NA20885']},
}, {
    'callsets': ['invalid_sample.vcf'],
    'sample_type': 'WGS',
    'family_samples': {'F000003_3': ['NA22882', 'NA20885']},
}, {
    'callsets': ['gcnv.bed.gz'],
    'sample_type': 'WES',
    'family_samples': {'F000002_2': ['HG00731', 'HG00732', 'HG00733'], 'F000012_12': ['NA20889']},
},
{
    'project_guids': ['R0002_empty'],
    'error_messages': ['Missing the following expected contigs:chr17'],
}, {
    'error': 'An unhandled error occurred during VCF ingestion',
}]

def mock_opened_file(index):
    m = mock.MagicMock()
    m.stdout = [json.dumps(OPENED_RUN_JSON_FILES[index]).encode()]
    return m


@mock.patch('seqr.utils.file_utils.os.path.isfile', lambda *args: True)
@mock.patch('seqr.views.utils.airtable_utils.AIRTABLE_URL', 'http://testairtable')
@mock.patch('seqr.utils.communication_utils.BASE_URL', SEQR_URL)
@mock.patch('seqr.utils.search.add_data_utils.BASE_URL', SEQR_URL)
@mock.patch('seqr.utils.search.add_data_utils.SEQR_SLACK_ANVIL_DATA_LOADING_CHANNEL', 'anvil-data-loading')
@mock.patch('seqr.utils.search.add_data_utils.SEQR_SLACK_DATA_ALERTS_NOTIFICATION_CHANNEL', 'seqr-data-loading')
class CheckNewSamplesTest(object):

    def set_up(self):
        patcher = mock.patch('seqr.utils.communication_utils._post_to_slack')
        self.mock_send_slack = patcher.start()
        self.addCleanup(patcher.stop)
        patcher = mock.patch('seqr.views.utils.export_utils.open')
        self.mock_written_files = defaultdict(mock.MagicMock)
        mock_open_write_file = patcher.start()
        mock_open_write_file.side_effect = lambda file_name, *args: self.mock_written_files[file_name]
        self.addCleanup(patcher.stop)
        patcher = mock.patch('seqr.views.utils.variant_utils.redis.StrictRedis')
        self.mock_redis = patcher.start()
        self.mock_redis.return_value.keys.side_effect = lambda pattern: [pattern]
        self.addCleanup(patcher.stop)
        patcher = mock.patch('seqr.models.random.randint')
        mock_rand_int = patcher.start()
        mock_rand_int.side_effect = [GUID_ID, GUID_ID, GUID_ID, GUID_ID, GCNV_GUID_ID, GCNV_GUID_ID, GCNV_GUID_ID, GCNV_GUID_ID, GUID_ID, GUID_ID, GUID_ID, GUID_ID]
        self.addCleanup(patcher.stop)
        patcher = mock.patch('seqr.management.commands.check_for_new_samples_from_pipeline.PIPELINE_DATA_DIR')
        mock_data_dir = patcher.start()
        mock_data_dir.__str__.return_value = self.MOCK_DATA_DIR
        self.addCleanup(patcher.stop)
        Sample.objects.filter(guid=OLD_DATA_SAMPLE_GUID).update(sample_type='WES')

    def _test_call(self, error_logs=None, run_loading_logs=None, num_runs=5):
        self._set_loading_files()
        self.reset_logs()

        call_command('check_for_new_samples_from_pipeline')

        single_call = num_runs < 5
        self._assert_expected_loading_file_calls(single_call=single_call)

        logs = self.LIST_FILE_LOGS[:1] + [(f'Loading new samples from {num_runs} run(s)', None)]
        runs = [
            ('GRCh38/SNV_INDEL', 'auto__2023-08-09'), ('GRCh37/SNV_INDEL', 'manual__2023-11-02'),
            ('GRCh38/MITO', 'auto__2024-08-12'), ('GRCh38/SV', 'auto__2024-09-14'),
            ('GRCh38/SNV_INDEL', 'hail_search_to_clickhouse_migration_WGS_R0877_neptune'),
        ]
        if single_call:
            runs = runs[:1]
        for data_type, version in runs:
            if 'hail_search_to_clickhouse_migration' in version:
                logs.append((f'Skipping ClickHouse migration {data_type}: {version}', None))
                continue
            logs.append((f'Loading new samples from {data_type}: {version}', None))
            logs += self._additional_loading_logs(data_type, version)
            if (run_loading_logs or {}).get(data_type):
                logs += run_loading_logs[data_type]
            if (error_logs or {}).get(version):
                logs.append((
                    f'Error loading {version}: {error_logs[version]}',
                    {'severity': 'ERROR', '@type': 'type.googleapis.com/google.devtools.clouderrorreporting.v1beta1.ReportedErrorEvent'},
                ))
        logs.append(('Reset 2 cached results', None))
        logs += [] if single_call else [(log, None) for log in self.VALIDATION_LOGS]
        logs.append(('DONE', None))
        self.maxDiff = None
        self.assert_json_logs(user=None, expected=logs)

        self.mock_redis.return_value.delete.assert_called_with('search_results__*', 'variant_lookup_results__*')

<<<<<<< HEAD
        self._assert_expected_airtable_calls(bool(run_loading_logs), single_call)
=======
        num_calls = self._assert_expected_airtable_calls(bool(run_loading_logs), single_call)
        self.assertEqual(len(responses.calls), num_calls)
>>>>>>> b11efde9

    def _additional_loading_logs(self, data_type, version):
        return []

    @mock.patch('seqr.views.utils.airtable_utils.BASE_URL', 'https://test-seqr.org/')
    @mock.patch('seqr.views.utils.airtable_utils.MAX_UPDATE_RECORDS', 2)
    @mock.patch('seqr.views.utils.export_utils.TemporaryDirectory')
    @mock.patch('seqr.utils.communication_utils.EmailMultiAlternatives')
    def test_command(self, mock_email, mock_temp_dir):
        # Test errors
        self._set_empty_loading_files()
        with self.assertRaises(CommandError) as ce:
            call_command('check_for_new_samples_from_pipeline', '--genome_version=GRCh37', '--dataset_type=MITO')
        self.assertEqual(str(ce.exception), 'No successful runs found for genome_version=GRCh37, dataset_type=MITO')
        self._assert_has_expected_empty_list_file_calls()

        self.reset_logs()
        call_command('check_for_new_samples_from_pipeline')
        self.assert_json_logs(user=None, expected=self.LIST_FILE_LOGS + [('No loaded data available', None)])
        mock_email.assert_not_called()
        self.mock_send_slack.assert_not_called()

        error_logs = {
            'auto__2023-08-09': 'Data has genome version GRCh38 but the following projects have conflicting versions: R0003_test (GRCh37)',
            'manual__2023-11-02': 'Invalid families in run metadata GRCh37/SNV_INDEL: manual__2023-11-02 - F0000123_ABC',
            'auto__2024-08-12': 'Data has genome version GRCh38 but the following projects have conflicting versions: R0001_1kg (GRCh37)',
            'auto__2024-09-14': 'Data has genome version GRCh38 but the following projects have conflicting versions: R0001_1kg (GRCh37), R0003_test (GRCh37)',
        }
        mock_temp_dir.return_value.__enter__.return_value = '/mock/tmp'
        self._test_call(error_logs=error_logs)
        self.assertEqual(Sample.objects.filter(guid__in=SAMPLE_GUIDS + GCNV_SAMPLE_GUIDS).count(), 0)

        # Update fixture data to allow testing edge cases
        Project.objects.filter(id__in=[1, 3]).update(genome_version=38)
        svs = SavedVariant.objects.filter(guid__in=['SV0000002_1248367227_r0390_100', 'SV0000006_1248367227_r0003_tes', 'SV0000007_prefix_19107_DEL_r00'])
        for sv in svs:
            sv.saved_variant_json['genomeVersion'] = '38'
            sv.save()

        # Test success
        self.mock_send_slack.reset_mock()
        mock_email.reset_mock()
        create_snv_indel_samples_logs = [
            ('Loading 4 WES SNV_INDEL samples in 2 projects', None),
            ('create 4 Samples', {'dbUpdate': mock.ANY}),
            ('update 4 Samples', {'dbUpdate': mock.ANY}),
        ]
        update_sample_logs = [
            ('update 2 Individuals', {'dbUpdate': {
                'dbEntity': 'Individual', 'entityIds': ['I000001_na19675', 'I000015_na20885'],
                'updateFields': ['filter_flags', 'pop_platform_filters', 'population'],
                'updateType': 'bulk_update'}}
            ),
            ('Reloading saved variants in 2 projects', None),
            ('Reloading genotypes for 0 SNV_INDEL variants in family F000012_12', None),
            ('Updated 0 variants in 2 families for project Test Reprocessed Project', None),
            ('Reloading genotypes for 1 SNV_INDEL variants in family F000014_14', None),
            ('update 1 SavedVariants', {'dbUpdate': mock.ANY}),
            ('Updated 1 variants in 1 families for project Non-Analyst Project', None),
            ('Reload Summary: ', None),
            ('  Non-Analyst Project: Updated 1 variants', None),
        ]
        self._test_call(run_loading_logs={
            'GRCh38/SNV_INDEL': create_snv_indel_samples_logs + [
                ('update 1 Samples', {'dbUpdate': mock.ANY}),
                ('update 2 Familys', {'dbUpdate': mock.ANY}),
            ] + self.AIRTABLE_LOGS + [
                ('update 3 Familys', {'dbUpdate': mock.ANY}),
            ] + update_sample_logs,
            'GRCh38/MITO': [
                ('Loading 2 WGS MITO samples in 1 projects', None)
            ],
            'GRCh38/SV': [
                ('Loading 4 WES SV samples in 2 projects', None),
                ('create 4 Samples', {'dbUpdate': mock.ANY}),
                ('update 4 Samples', {'dbUpdate': mock.ANY}),
                ('update 3 Samples', {'dbUpdate': mock.ANY}),
                ('update 1 Familys', {'dbUpdate': mock.ANY}),
                ('Reloading saved variants in 2 projects', None),
                ('Updated 0 variants in 1 families for project 1kg project nåme with uniçøde', None),
                ('Updated 0 variants in 1 families for project Test Reprocessed Project', None),
                ('Reload Summary: ', None),
            ],
        }, error_logs={
            'manual__2023-11-02': 'Invalid families in run metadata GRCh37/SNV_INDEL: manual__2023-11-02 - F0000123_ABC',
            'auto__2024-08-12': 'Matches not found for sample ids: NA20885, NA22882',
        })

        # Tests Sample models created/updated
        snv_indel_samples = Sample.objects.filter(data_source='auto__2023-08-09')
        gcnv_samples = Sample.objects.filter(data_source='auto__2024-09-14')
        updated_sample_models = snv_indel_samples | gcnv_samples
        self.assertSetEqual({'WES'}, set(updated_sample_models.values_list('sample_type', flat=True)))
        self.assertSetEqual({True}, set(updated_sample_models.values_list('is_active', flat=True)))
        self.assertSetEqual(
            {datetime.now().strftime('%Y-%m-%d')},
            {date.strftime('%Y-%m-%d') for date in updated_sample_models.values_list('loaded_date', flat=True)}
        )

        self.assertSetEqual(set(snv_indel_samples.values_list('guid', flat=True)), set(SAMPLE_GUIDS))
        self.assertSetEqual({'SNV_INDEL'}, set(snv_indel_samples.values_list('dataset_type', flat=True)))
        self.assertSetEqual({'1kg.vcf.gz;new_samples.vcf.gz'}, set(snv_indel_samples.values_list('elasticsearch_index', flat=True)))

        self.assertSetEqual(set(gcnv_samples.values_list('guid', flat=True)), set(GCNV_SAMPLE_GUIDS))
        self.assertSetEqual({'SV'}, set(gcnv_samples.values_list('dataset_type', flat=True)))
        self.assertSetEqual({'gcnv.bed.gz'}, set(gcnv_samples.values_list('elasticsearch_index', flat=True)))

        self.assertFalse(Sample.objects.get(guid=OLD_DATA_SAMPLE_GUID).is_active)

        previous_gcnv_samples = Sample.objects.filter(guid__in=EXISTING_GCNV_SAMPLE_GUIDS)
        self.assertEqual(len(previous_gcnv_samples), len(EXISTING_GCNV_SAMPLE_GUIDS))
        self.assertFalse(any(previous_gcnv_samples.values_list('is_active', flat=True)))

        # Previously loaded WGS data should be unchanged by loading WES data
        self.assertEqual(
            Sample.objects.get(guid=EXISTING_WGS_SAMPLE_GUID).last_modified_date.strftime('%Y-%m-%d'), '2017-03-13')

        # Previously loaded SV data should be unchanged by loading SNV_INDEL data
        sv_sample = Sample.objects.get(guid=EXISTING_SV_SAMPLE_GUID)
        self.assertEqual(sv_sample.last_modified_date.strftime('%Y-%m-%d'), '2018-03-13')
        self.assertTrue(sv_sample.is_active)

        # Test Individual models properly associated with Samples
        self.assertSetEqual(
            set(Individual.objects.get(guid='I000015_na20885').sample_set.values_list('guid', flat=True)),
            {REPLACED_SAMPLE_GUID, OLD_DATA_SAMPLE_GUID}
        )
        self.assertSetEqual(
            set(Individual.objects.get(guid='I000016_na20888').sample_set.values_list('guid', flat=True)),
            {EXISTING_WGS_SAMPLE_GUID, NEW_SAMPLE_GUID_P3}
        )
        self.assertSetEqual(
            set(Individual.objects.get(guid='I000017_na20889').sample_set.values_list('guid', flat=True)),
            {EXISTING_INACTIVE_SAMPLE_GUID, ACTIVE_SAMPLE_GUID, GCNV_SAMPLE_GUID}
        )
        self.assertSetEqual(
            set(Individual.objects.get(guid='I000018_na21234').sample_set.values_list('guid', flat=True)),
            {EXISTING_SV_SAMPLE_GUID, NEW_SAMPLE_GUID_P4}
        )

        # Test Individual model properly updated with sample qc results
        self.assertListEqual(
            list(Individual.objects.filter(
                guid__in=['I000001_na19675', 'I000015_na20885', 'I000016_na20888']).order_by('guid').values('filter_flags', 'pop_platform_filters', 'population')
            ),
            [{
                'filter_flags': {'callrate': 1.0, 'contamination': 5.0},
                'pop_platform_filters': {},
                'population': 'NFE'
            },{
                'filter_flags': {'coverage_exome': 90.0},
                'pop_platform_filters': {'n_deletion': 0, 'n_insertion': 0, 'n_snp': 23},
                'population': 'OTH'
            }, {
                'filter_flags': None,
                'pop_platform_filters': None,
                'population': 'SAS'
            }]
        )

        # Test Family models updated
        self.assertListEqual(list(Family.objects.filter(
            guid__in=['F000002_2', 'F000011_11', 'F000012_12']
        ).values('analysis_status', 'analysis_status_last_modified_date')), [
            {'analysis_status': 'I', 'analysis_status_last_modified_date': None},
            {'analysis_status': 'I', 'analysis_status_last_modified_date': None},
            {'analysis_status': 'I', 'analysis_status_last_modified_date': None},
        ])
        self.assertSetEqual(
            set(Family.objects.filter(guid__in=['F000001_1', 'F000003_3']).values_list('analysis_status', flat=True)),
            {'F'},
        )
        self.assertEqual(Family.objects.get(guid='F000014_14').analysis_status, 'Rncc')

        saved_variant = SavedVariant.objects.get(key=100, family_id=14)
        self.assertDictEqual(saved_variant.genotypes, {'I000018_na21234': {
            'ab': 0.0, 'dp': 49, 'gq': 99, 'numAlt': 2, 'filters': [],
            'sampleId': 'NA21234', 'familyGuid': 'F000014_14', 'sampleType': 'WGS', 'individualGuid': 'I000018_na21234',
        }})

        # Test notifications
        self.assertEqual(self.mock_send_slack.call_count, 7 + len(self.ADDITIONAL_SLACK_CALLS))
        self.mock_send_slack.assert_has_calls([
            mock.call(
                'seqr-data-loading',
                f'2 new WES samples are loaded in <{SEQR_URL}project/{PROJECT_GUID}/project_page|Test Reprocessed Project>\n```NA20888, NA20889```',
            ),
            ] + self.ADDITIONAL_SLACK_CALLS + [
            mock.call(
                'seqr_loading_notifications',
                """Encountered the following errors loading 1kg project nåme with uniçøde:

The following 1 families failed relatedness check:
- 1: Sample NA19679 has expected relation "parent" to NA19675 but has coefficients [0.0, 0.8505002045292791, 0.14949979547072176, 0.5747498977353613]; Sample NA19678 has expected relation "sibling" to NA19675 but has coefficients [0.17424888135104177, 0.6041745754450025, 0.22157654320395614, 0.5236638309264574]\n\nRelatedness check results: https://storage.cloud.google.com/seqr-loading-temp/v3.1/GRCh38/SNV_INDEL/relatedness_check/test_callset_hash.tsv

The following 1 families failed sex check:
- 1: Sample NA19679 has pedigree sex F but imputed sex M

The following 2 families failed missing samples:
- 2: Missing samples: {'HG00732', 'HG00733'}
- 3: Missing samples: {'NA20870'}""",
            ),
            mock.call(
                'seqr_loading_notifications',
                """Encountered the following errors loading Non-Analyst Project:

The following 1 families failed sex check:
- fam14: Sample NA21987 has pedigree sex M but imputed sex F""",
            ),
            mock.call(
                'seqr-data-loading',
                f'0 new WES SV samples are loaded in <{SEQR_URL}project/R0001_1kg/project_page|1kg project nåme with uniçøde>',
            ), mock.call(
                'seqr-data-loading',
                f'1 new WES SV samples are loaded in <{SEQR_URL}project/{PROJECT_GUID}/project_page|Test Reprocessed Project>\n```NA20889```',
            ),
            mock.call(*self.SLACK_VALIDATION_CALL),
            mock.call('seqr_loading_notifications',
                      f"""Callset Validation Failed
*Projects:* MISSING FROM ERROR REPORT
*Reference Genome:* GRCh38
*Dataset Type:* SNV_INDEL
*Run ID:* manual__2025-01-24
*Validation Errors:* {{"error": "An unhandled error occurred during VCF ingestion"}}{self.SLACK_VALIDATION_MESSAGE}"""
        ),
        ])

        self.assertEqual(mock_email.call_count, 5 if self.ANVIL_EMAIL_CALLS else 4)
        mock_email.assert_has_calls([
            mock.call(body=TEXT_EMAIL_TEMPLATE.format(2, 'WES', 'Test Reprocessed Project'), subject='New data available in seqr', to=['test_user_manager@test.com']),
            mock.call().attach_alternative(HTML_EMAIL_TEMAPLTE.format(2, 'WES', PROJECT_GUID, 'Test Reprocessed Project'), 'text/html'),
            mock.call().send(),
            mock.call(body=self.PROJECT_EMAIL_TEXT, subject='New data available in seqr', to=['test_user_collaborator@test.com']),
            mock.call().attach_alternative(self.PROJECT_EMAIL_HTML, 'text/html'),
            mock.call().send(),
            mock.call(body=TEXT_EMAIL_TEMPLATE.format(0, 'WES SV', '1kg project nåme with uniçøde'), subject='New data available in seqr', to=['test_user_manager@test.com']),
            mock.call().attach_alternative(HTML_EMAIL_TEMAPLTE.format(0, 'WES SV', 'R0001_1kg', '1kg project nåme with uniçøde'), 'text/html'),
            mock.call().send(),
            mock.call(body=TEXT_EMAIL_TEMPLATE.format(1, 'WES SV', 'Test Reprocessed Project'), subject='New data available in seqr', to=['test_user_manager@test.com']),
            mock.call().attach_alternative(HTML_EMAIL_TEMAPLTE.format(1, 'WES SV', PROJECT_GUID, 'Test Reprocessed Project'), 'text/html'),
            mock.call().send(),
        ] + self.ANVIL_EMAIL_CALLS)
        self.assertDictEqual(mock_email.return_value.esp_extra, {'MessageStream': 'seqr-notifications'})
        self.assertDictEqual(mock_email.return_value.merge_data, {})

        self.assertEqual(self.manager_user.notifications.count(), 5)
        self.assertEqual(
            str(self.manager_user.notifications.first()), 'Test Reprocessed Project Loaded 1 new WES SV samples 0 minutes ago')
        self.assertEqual(self.collaborator_user.notifications.count(), 2)
        self.assertEqual(
            str(self.collaborator_user.notifications.first()), 'Non-Analyst Project Loaded 1 new WES samples 0 minutes ago')

        # Test reloading has no effect
        self._set_reloading_loading_files()
        self.reset_logs()
        mock_email.reset_mock()
        self.mock_send_slack.reset_mock()
        self.mock_redis.reset_mock()
        sample_last_modified = Sample.objects.filter(
            last_modified_date__isnull=False).values_list('last_modified_date', flat=True).order_by('-last_modified_date')[0]

        call_command('check_for_new_samples_from_pipeline')
        self.assert_json_logs(user=None, expected=self.LIST_FILE_LOGS[:1] + [('Data already loaded for all 2 runs', None)])
        mock_email.assert_not_called()
        self.mock_send_slack.assert_not_called()
        self.assertFalse(Sample.objects.filter(last_modified_date__gt=sample_last_modified).exists())
        self.mock_redis.return_value.delete.assert_not_called()

        # Test reloading shared annotations is skipped if too many saved variants
        snv_indel_samples.delete()
        airtable_logs = self.AIRTABLE_LOGS[:-1]
        if self.AIRTABLE_LOGS:
            airtable_logs.append(('Fetched 1 AnVIL Seqr Loading Requests Tracking records from airtable', None))
        self._test_call(num_runs=2, run_loading_logs={
            'GRCh38/SNV_INDEL': create_snv_indel_samples_logs + airtable_logs + update_sample_logs,
        })


class LocalCheckNewSamplesTest(DifferentDbTransactionSupportMixin, AuthenticationTestCase, CheckNewSamplesTest):
    fixtures = ['users', '1kg_project', 'clickhouse_saved_variants']
    databases = '__all__'

    ES_HOSTNAME = ''

    MOCK_DATA_DIR = '/seqr/seqr-hail-search-data'
    PROJECT_EMAIL_TEXT = TEXT_EMAIL_TEMPLATE.format(1, 'WES', 'Non-Analyst Project')
    PROJECT_EMAIL_HTML = HTML_EMAIL_TEMAPLTE.format(1, 'WES', EXTERNAL_PROJECT_GUID, 'Non-Analyst Project')
    ANVIL_EMAIL_CALLS = []

    LIST_FILE_LOGS = []
    AIRTABLE_LOGS = []
    VALIDATION_LOGS = []
    ADDITIONAL_SLACK_CALLS = [
        mock.call(
            'seqr-data-loading',
            f'1 new WES samples are loaded in <{SEQR_URL}project/{EXTERNAL_PROJECT_GUID}/project_page|Non-Analyst Project>\n```NA21234```',
        ),
    ]
    SLACK_VALIDATION_CALL = ('seqr_loading_notifications', """Callset Validation Failed
*Projects:* ['R0002_empty']
*Reference Genome:* GRCh38
*Dataset Type:* SNV_INDEL
*Run ID:* manual__2025-01-14
*Validation Errors:* ['Missing the following expected contigs:chr17']""")
    SLACK_VALIDATION_MESSAGE = ''

    def setUp(self):
        patcher = mock.patch('seqr.views.utils.export_utils.os.makedirs')
        self.mock_mkdir = patcher.start()
        self.addCleanup(patcher.stop)
        patcher = mock.patch('seqr.utils.file_utils.glob.glob')
        self.mock_glob = patcher.start()
        self.addCleanup(patcher.stop)
        patcher = mock.patch('seqr.utils.file_utils.open')
        self.mock_open = patcher.start()
        self.addCleanup(patcher.stop)
        self.set_up()
        super().setUp()

    def _set_empty_loading_files(self):
        self.mock_glob.return_value = []

    def _assert_has_expected_empty_list_file_calls(self):
        self.mock_glob.assert_called_with('/seqr/seqr-hail-search-data/GRCh37/MITO/runs/*/*', recursive=False)

    def _set_reloading_loading_files(self):
        self.mock_glob.return_value = [LOCAL_RUN_PATHS[3], LOCAL_RUN_PATHS[6]]

    def _set_loading_files(self):
        if not self.mock_glob.return_value:
            self.mock_glob.return_value = LOCAL_RUN_PATHS
        self.mock_open.return_value.__enter__.return_value.__iter__.side_effect = [
            iter([json.dumps(OPENED_RUN_JSON_FILES[i])]) for i in range(len(LOCAL_RUN_PATHS[2:-1]))
        ]
        self.mock_mkdir.reset_mock()

    def _assert_expected_loading_file_calls(self, single_call):
        self.mock_glob.assert_called_with('/seqr/seqr-hail-search-data/*/*/runs/*/*', recursive=False)
        self.mock_open.assert_has_calls([
            mock.call(LOCAL_RUN_PATHS[2], 'r'),
            *[mock.call(path.replace('_CLICKHOUSE_LOAD_SUCCESS', 'metadata.json'), 'r') for path in LOCAL_RUN_PATHS[3:-1]]
        ], any_order=True)
        self.assertEqual(self.mock_mkdir.call_count, 0 if single_call else 2)
        self.assertEqual(list(self.mock_written_files.keys()), [
            file.replace('validation_errors.json', '_ERRORS_REPORTED')
            for file in [LOCAL_RUN_PATHS[2], LOCAL_RUN_PATHS[7]]
        ])

    def _assert_expected_airtable_calls(self, *args, **kwargs):
<<<<<<< HEAD
        pass
=======
        return 0
>>>>>>> b11efde9


class AirtableCheckNewSamplesTest(AnvilAuthenticationTestCase, CheckNewSamplesTest):
    fixtures = ['users', '1kg_project', 'clickhouse_saved_variants']

    airtable_samples_url = 'http://testairtable/app3Y97xtbbaOopVR/Samples'
    airtable_pdo_url = 'http://testairtable/app3Y97xtbbaOopVR/PDO'
    airtable_loading_tracking_url = "http://testairtable/appUelDNM3BnWaR7M/AnVIL%20Seqr%20Loading%20Requests%20Tracking"
    AIRTABLE_LOADING_QUERY_TEMPLATE = "?fields[]=Status&pageSize=2&filterByFormula=AND({{AnVIL Project URL}}='https://seqr.broadinstitute.org/project/{}/project_page',OR(Status='Loading',Status='Loading Requested'))"

    MOCK_DATA_DIR = 'gs://seqr-hail-search-data/v3.1'
    PROJECT_EMAIL_TEXT = ANVIL_TEXT_EMAIL
    PROJECT_EMAIL_HTML = ANVIL_HTML_EMAIL
    ANVIL_EMAIL_CALLS = [
        mock.call(body=ANVIL_ERROR_TEXT_EMAIL, subject='Error loading seqr data', to=['test_user_manager@test.com']),
        mock.call().attach_alternative(ANVIL_ERROR_HTML_EMAIL, 'text/html'),
        mock.call().send(),
    ]

    LIST_FILE_LOGS = [
        ('==> gsutil ls gs://seqr-hail-search-data/v3.1/*/*/runs/*/*', None),
        ('One or more URLs matched no objects', None),
    ]
    AIRTABLE_LOGS = [
        ('Fetching Samples records 0-2 from airtable', None),
        ('Fetched 7 Samples records from airtable', None),
        (f'Airtable patch "PDO" error: 400 Client Error: Bad Request for url: {airtable_pdo_url}', {
            'severity': 'ERROR',
            '@type': 'type.googleapis.com/google.devtools.clouderrorreporting.v1beta1.ReportedErrorEvent',
            'detail': {'record_ids': ['rec0RWBVfDVbtlBSL', 'recW24C2CJW5lT64K'], 'update': {'PDOStatus': 'Available in seqr'}},
        }),
        ('Fetching PDO records 0-1 from airtable', None),
        ('Fetched 1 PDO records from airtable', None),
        ('Fetching AnVIL Seqr Loading Requests Tracking records 0-2 from airtable', None),
        ('Fetched 2 AnVIL Seqr Loading Requests Tracking records from airtable', None),
    ]
    VALIDATION_LOGS = [
        '==> gsutil cat gs://seqr-hail-search-data/v3.1/GRCh38/SNV_INDEL/runs/manual__2025-01-14/validation_errors.json',
        'Fetching AnVIL Seqr Loading Requests Tracking records 0-2 from airtable',
        'Fetched 1 AnVIL Seqr Loading Requests Tracking records from airtable',
        '==> gsutil mv /mock/tmp/* gs://seqr-hail-search-data/v3.1/GRCh38/SNV_INDEL/runs/manual__2025-01-14/',
        '==> gsutil cat gs://seqr-hail-search-data/v3.1/GRCh38/SNV_INDEL/runs/manual__2025-01-24/validation_errors.json',
        '==> gsutil mv /mock/tmp/* gs://seqr-hail-search-data/v3.1/GRCh38/SNV_INDEL/runs/manual__2025-01-24/',
    ]
    ADDITIONAL_SLACK_CALLS = [
        mock.call(
            'anvil-data-loading',
            f'1 new WES samples are loaded in <{SEQR_URL}project/{EXTERNAL_PROJECT_GUID}/project_page|Non-Analyst Project>',
        ),
        mock.call(
            'seqr_loading_notifications',
            f'''Unable to identify Airtable "AnVIL Seqr Loading Requests Tracking" record to update

Record lookup criteria:
```
or_filters: {{"Status": ["Loading", "Loading Requested"]}}
and_filters: {{"AnVIL Project URL": "{SEQR_URL}project/{EXTERNAL_PROJECT_GUID}/project_page"}}
```

Desired update:
```
{{"Status": "Available in Seqr"}}
```''',
        ),
    ]
    SLACK_VALIDATION_CALL = ('anvil-data-loading', """Request to load data from *ext-data/empty* failed with the following error(s):
- Missing the following expected contigs:chr17
The following users have been notified: test_user_manager@test.com""")
    SLACK_VALIDATION_MESSAGE = '\nSee more at https://storage.cloud.google.com/seqr-hail-search-data/v3.1/GRCh38/SNV_INDEL/runs/manual__2025-01-24/validation_errors.json'

    def setUp(self):
        patcher = mock.patch('seqr.utils.file_utils.subprocess.Popen')
        self.mock_subprocess = patcher.start()
        self.addCleanup(patcher.stop)
        self.mock_ls_process = mock.MagicMock()
        self.mock_ls_process.communicate.return_value = b'\n'.join(RUN_PATHS), b''
        self.mock_mv_process = mock.MagicMock()
        self.mock_mv_process.wait.return_value = 0
        self.set_up()
        super().setUp()

    @responses.activate
    def test_command(self, *args, **kwargs):
        responses.add(
            responses.GET,
            self.airtable_loading_tracking_url + self.AIRTABLE_LOADING_QUERY_TEMPLATE.format(EXTERNAL_PROJECT_GUID),
            json={'records': [{'id': 'rec12345', 'fields': {}}, {'id': 'rec67890', 'fields': {}}]})
        responses.add(
            responses.GET,
            self.airtable_loading_tracking_url + self.AIRTABLE_LOADING_QUERY_TEMPLATE.format(EXTERNAL_PROJECT_GUID),
            json={'records': [{'id': 'rec12345', 'fields': {}}]})
        responses.add(
            responses.GET,
            self.airtable_loading_tracking_url + self.AIRTABLE_LOADING_QUERY_TEMPLATE.format('R0002_empty'),
            json={'records': [{'id': 'rec12345', 'fields': {}}]})
        responses.add(
            responses.PATCH,
            self.airtable_loading_tracking_url,
            json={'records': [{'id': 'rec12345', 'fields': {}}]})
        responses.add(
            responses.GET,
            f"{self.airtable_samples_url}?fields[]=CollaboratorSampleID&fields[]=SeqrCollaboratorSampleID&fields[]=PDOStatus&fields[]=SeqrProject&fields[]=PDOID&pageSize=100&filterByFormula=AND(SEARCH('https://test-seqr.org/project/R0003_test/project_page',ARRAYJOIN({{SeqrProject}},';')),OR(SEARCH('Methods (Loading)',ARRAYJOIN(PDOStatus,';')),SEARCH('On hold for phenotips, but ready to load',ARRAYJOIN(PDOStatus,';'))))",
            json=AIRTABLE_SAMPLE_RECORDS)
        responses.add(
            responses.GET,
            f"{self.airtable_pdo_url}?{PDO_QUERY_FIELDS}&pageSize=100&filterByFormula=OR(RECORD_ID()='recW24C2CJW5lT64K')",
            json=AIRTABLE_PDO_RECORDS)
        responses.add(responses.PATCH, self.airtable_samples_url, json=AIRTABLE_SAMPLE_RECORDS)
        responses.add(responses.PATCH, self.airtable_pdo_url, status=400)
        responses.add_callback(responses.POST, self.airtable_pdo_url, callback=lambda request: (200, {}, json.dumps({
            'records': [{'id': f'rec{i}ABC123', **r} for i, r in enumerate(json.loads(request.body)['records'])]
        })))
        super().test_command(*args, **kwargs)

    def _set_empty_loading_files(self):
        self.mock_subprocess.return_value.communicate.return_value = b'', b'One or more URLs matched no objects'

    def _assert_has_expected_empty_list_file_calls(self):
        self.mock_subprocess.assert_called_with(
            'gsutil ls gs://seqr-hail-search-data/v3.1/GRCh37/MITO/runs/*/*', stdout=-1, stderr=-1, shell=True # nosec
        )

    def _set_reloading_loading_files(self):
        self.mock_ls_process.communicate.return_value = b'\n'.join(RUN_PATHS[6:8] + RUN_PATHS[15:17]), b''
        self.mock_subprocess.side_effect = [self.mock_ls_process]

    def _set_loading_files(self):
        responses.calls.reset()
        self.mock_subprocess.reset_mock()
        self.mock_subprocess.side_effect = [self.mock_ls_process] + [
            mock_opened_file(i) for i in range(len(OPENED_RUN_JSON_FILES) - 1)
        ] + [self.mock_mv_process, mock_opened_file(-1), self.mock_mv_process]

    def _assert_expected_loading_file_calls(self, single_call):
        calls = [
            ('gsutil ls gs://seqr-hail-search-data/v3.1/*/*/runs/*/*', -1),
            ('gsutil cat gs://seqr-hail-search-data/v3.1/GRCh38/SNV_INDEL/runs/auto__2023-08-09/metadata.json', -2),
        ]
        if not single_call:
            calls += [
                ('gsutil cat gs://seqr-hail-search-data/v3.1/GRCh37/SNV_INDEL/runs/manual__2023-11-02/metadata.json', -2),
                ('gsutil cat gs://seqr-hail-search-data/v3.1/GRCh38/MITO/runs/auto__2024-08-12/metadata.json', -2),
                ('gsutil cat gs://seqr-hail-search-data/v3.1/GRCh38/GCNV/runs/auto__2024-09-14/metadata.json', -2),
                ('gsutil cat gs://seqr-hail-search-data/v3.1/GRCh38/SNV_INDEL/runs/manual__2025-01-14/validation_errors.json', -2),
                ('gsutil mv /mock/tmp/* gs://seqr-hail-search-data/v3.1/GRCh38/SNV_INDEL/runs/manual__2025-01-14/', -2),
                ('gsutil cat gs://seqr-hail-search-data/v3.1/GRCh38/SNV_INDEL/runs/manual__2025-01-24/validation_errors.json', -2),
                ('gsutil mv /mock/tmp/* gs://seqr-hail-search-data/v3.1/GRCh38/SNV_INDEL/runs/manual__2025-01-24/', -2),
            ]
        self.mock_subprocess.assert_has_calls(
            [mock.call(command, stdout=-1, stderr=stderr, shell=True) for (command, stderr) in calls] # nosec
        )

    def _additional_loading_logs(self, data_type, version):
        return [(f'==> gsutil cat gs://seqr-hail-search-data/v3.1/{data_type.replace("SV", "GCNV")}/runs/{version}/metadata.json', None)]

    def _assert_expected_airtable_calls(self, has_success_run, single_call):
        # Test request tracking updates for validation errors
        if single_call:
            fields = {'Status': 'Available in Seqr'}
        else:
            fields = {'Status': 'Loading request canceled', 'Notes': 'Callset validation failed'}
        update_loading_tracking_request = responses.calls[-1].request
        self.assertEqual(update_loading_tracking_request.url, self.airtable_loading_tracking_url)
        self.assertEqual(update_loading_tracking_request.method, 'PATCH')
        self.assertDictEqual(json.loads(update_loading_tracking_request.body), {'records': [
            {'id': 'rec12345', 'fields': fields},
        ]})

<<<<<<< HEAD
        num_calls = 2
        if single_call:
            num_calls =  8
        elif has_success_run:
            num_calls = 9
        self.assertEqual(len(responses.calls), num_calls)

        if not has_success_run:
            return
=======
        if not has_success_run:
            return 8 if single_call else 2
>>>>>>> b11efde9

        # Test airtable PDO updates
        update_pdos_request = responses.calls[1].request
        self.assertEqual(update_pdos_request.url, self.airtable_pdo_url)
        self.assertEqual(update_pdos_request.method, 'PATCH')
        self.assertDictEqual(json.loads(update_pdos_request.body), {'records': [
            {'id': 'rec0RWBVfDVbtlBSL', 'fields': {'PDOStatus': 'Available in seqr'}},
            {'id': 'recW24C2CJW5lT64K', 'fields': {'PDOStatus': 'Available in seqr'}},
        ]})
        create_pdos_request = responses.calls[3].request
        self.assertEqual(create_pdos_request.url, self.airtable_pdo_url)
        self.assertEqual(create_pdos_request.method, 'POST')
        self.assertDictEqual(json.loads(create_pdos_request.body), {'records': [{'fields': {
            'PDO': 'PDO-1234_sr',
            'SeqrProjectURL': 'https://test-seqr.org/project/R0003_test/project_page',
            'PDOStatus': 'PM team (Relatedness checks)',
            'PDOName': 'RGP_WGS_12',
        }}]})
        update_samples_request = responses.calls[4].request
        self.assertEqual(update_samples_request.url, self.airtable_samples_url)
        self.assertEqual(update_samples_request.method, 'PATCH')
        self.assertDictEqual(json.loads(update_samples_request.body), {'records': [
            {'id': 'rec2B6OGmQpAkQW3s', 'fields': {'PDOID': ['rec0ABC123']}},
            {'id': 'rec2Nkg10N1KssPc3', 'fields': {'PDOID': ['rec0ABC123']}},
        ]})
        update_samples_request_2 = responses.calls[5].request
        self.assertEqual(update_samples_request_2.url, self.airtable_samples_url)
        self.assertEqual(update_samples_request_2.method, 'PATCH')
        self.assertDictEqual(json.loads(update_samples_request_2.body), {'records': [
            {'id': 'recfMYDEZpPtzAIeV', 'fields': {'PDOID': ['rec0ABC123']}},
<<<<<<< HEAD
        ]})
=======
        ]})

        return 8 if single_call else 9
>>>>>>> b11efde9
<|MERGE_RESOLUTION|>--- conflicted
+++ resolved
@@ -406,17 +406,12 @@
         logs.append(('Reset 2 cached results', None))
         logs += [] if single_call else [(log, None) for log in self.VALIDATION_LOGS]
         logs.append(('DONE', None))
-        self.maxDiff = None
         self.assert_json_logs(user=None, expected=logs)
 
         self.mock_redis.return_value.delete.assert_called_with('search_results__*', 'variant_lookup_results__*')
 
-<<<<<<< HEAD
-        self._assert_expected_airtable_calls(bool(run_loading_logs), single_call)
-=======
         num_calls = self._assert_expected_airtable_calls(bool(run_loading_logs), single_call)
         self.assertEqual(len(responses.calls), num_calls)
->>>>>>> b11efde9
 
     def _additional_loading_logs(self, data_type, version):
         return []
@@ -766,11 +761,7 @@
         ])
 
     def _assert_expected_airtable_calls(self, *args, **kwargs):
-<<<<<<< HEAD
-        pass
-=======
         return 0
->>>>>>> b11efde9
 
 
 class AirtableCheckNewSamplesTest(AnvilAuthenticationTestCase, CheckNewSamplesTest):
@@ -939,20 +930,8 @@
             {'id': 'rec12345', 'fields': fields},
         ]})
 
-<<<<<<< HEAD
-        num_calls = 2
-        if single_call:
-            num_calls =  8
-        elif has_success_run:
-            num_calls = 9
-        self.assertEqual(len(responses.calls), num_calls)
-
-        if not has_success_run:
-            return
-=======
         if not has_success_run:
             return 8 if single_call else 2
->>>>>>> b11efde9
 
         # Test airtable PDO updates
         update_pdos_request = responses.calls[1].request
@@ -983,10 +962,6 @@
         self.assertEqual(update_samples_request_2.method, 'PATCH')
         self.assertDictEqual(json.loads(update_samples_request_2.body), {'records': [
             {'id': 'recfMYDEZpPtzAIeV', 'fields': {'PDOID': ['rec0ABC123']}},
-<<<<<<< HEAD
         ]})
-=======
-        ]})
-
-        return 8 if single_call else 9
->>>>>>> b11efde9
+
+        return 8 if single_call else 9