from django.core.management.base import BaseCommand

from seqr.models import IgvSample
<<<<<<< HEAD
from seqr.utils.file_utils import does_file_exist
=======
>>>>>>> ce7eb1fc

import collections
import hail as hl
import logging
import tqdm

logger = logging.getLogger(__name__)


class Command(BaseCommand):
    help = 'Checks all gs:// bam or cram paths and, if a file no longer exists, deletes the path from the database'

    def add_arguments(self, parser):
        parser.add_argument(
            '-d',
            '--dry-run',
            action="store_true",
            help='Only print missing paths without updating the database',
        )
        parser.add_argument('args', nargs='*', help='only check paths in these project name(s)')

    def handle(self, *args, **options):
<<<<<<< HEAD
        samples = IgvSample.objects.filter(
            individual__family__project__name__in=args,
        ).prefetch_related('individual', 'individual__family')

        failed = []
        for sample in samples:
            if not does_file_exist(sample.file_path):
                individual_id = sample.individual.individual_id
                failed.append(individual_id)
                logger.info('Individual: {} file not found: {}'.format(individual_id, sample.file_path))
=======
        samples = (IgvSample.objects.filter(
            individual__family__project__name__in=args
        ) if args else IgvSample.objects.all()).filter(
            file_path__startswith='gs://'
        ).prefetch_related('individual', 'individual__family__project')

        missing_counter = collections.defaultdict(int)
        guids_of_samples_with_missing_file = set()
        for sample in tqdm.tqdm(samples, unit=" samples"):
            if not hl.hadoop_is_file(sample.file_path):
                individual_id = sample.individual.individual_id
                project = sample.individual.family.project.name
                missing_counter[project] += 1
                logger.info('Individual: {}  file not found: {}'.format(individual_id, sample.file_path))
                if not options.get('dry_run'):
                    guids_of_samples_with_missing_file.add(sample.guid)

        if len(guids_of_samples_with_missing_file) > 0:
            IgvSample.bulk_update(user=None, update_json={'file_path': ''}, guid__in=guids_of_samples_with_missing_file)
>>>>>>> ce7eb1fc

        logger.info('---- DONE ----')
        logger.info('Checked {} samples'.format(len(samples)))
        if missing_counter:
            logger.info('{} files not found:'.format(sum(missing_counter.values())))
            for project_name, c in sorted(missing_counter.items(), key=lambda t: -t[1]):
                logger.info('   {} in {}'.format(c, project_name))<|MERGE_RESOLUTION|>--- conflicted
+++ resolved
@@ -1,10 +1,6 @@
 from django.core.management.base import BaseCommand
 
 from seqr.models import IgvSample
-<<<<<<< HEAD
-from seqr.utils.file_utils import does_file_exist
-=======
->>>>>>> ce7eb1fc
 
 import collections
 import hail as hl
@@ -27,18 +23,6 @@
         parser.add_argument('args', nargs='*', help='only check paths in these project name(s)')
 
     def handle(self, *args, **options):
-<<<<<<< HEAD
-        samples = IgvSample.objects.filter(
-            individual__family__project__name__in=args,
-        ).prefetch_related('individual', 'individual__family')
-
-        failed = []
-        for sample in samples:
-            if not does_file_exist(sample.file_path):
-                individual_id = sample.individual.individual_id
-                failed.append(individual_id)
-                logger.info('Individual: {} file not found: {}'.format(individual_id, sample.file_path))
-=======
         samples = (IgvSample.objects.filter(
             individual__family__project__name__in=args
         ) if args else IgvSample.objects.all()).filter(
@@ -58,7 +42,6 @@
 
         if len(guids_of_samples_with_missing_file) > 0:
             IgvSample.bulk_update(user=None, update_json={'file_path': ''}, guid__in=guids_of_samples_with_missing_file)
->>>>>>> ce7eb1fc
 
         logger.info('---- DONE ----')
         logger.info('Checked {} samples'.format(len(samples)))
