from collections import defaultdict
from django.contrib.postgres.aggregates import ArrayAgg
from django.core.management.base import BaseCommand, CommandError
from django.db.models import Q
from django.db.models.functions import JSONObject
import json
import logging
import re

from reference_data.models import GENOME_VERSION_LOOKUP
from seqr.models import Family, Sample, SavedVariant
from seqr.utils.communication_utils import safe_post_to_slack
from seqr.utils.file_utils import file_iter, list_files
from seqr.utils.search.add_data_utils import notify_search_data_loaded
from seqr.utils.search.utils import parse_valid_variant_id
from seqr.utils.search.hail_search_utils import hail_variant_multi_lookup, search_data_type
from seqr.views.utils.airtable_utils import AirtableSession, LOADABLE_PDO_STATUSES, AVAILABLE_PDO_STATUS
from seqr.views.utils.dataset_utils import match_and_update_search_samples
from seqr.views.utils.permissions_utils import is_internal_anvil_project, project_has_anvil
from seqr.views.utils.variant_utils import reset_cached_search_results, update_projects_saved_variant_json, \
    get_saved_variants
from settings import SEQR_SLACK_LOADING_NOTIFICATION_CHANNEL

logger = logging.getLogger(__name__)

GS_PATH_TEMPLATE = 'gs://seqr-hail-search-data/v3.1/{genome_version}/{dataset_type}/runs/{run_version}/_SUCCESS'
GS_PATH_FIELDS = ['genome_version', 'dataset_type', 'run_version']
GS_PATH_REGEX = GS_PATH_TEMPLATE.format(**{field: f'(?P<{field}>[^/]+)' for field in GS_PATH_FIELDS})

DATASET_TYPE_MAP = {'GCNV': Sample.DATASET_TYPE_SV_CALLS}
USER_EMAIL = 'manage_command'
MAX_LOOKUP_VARIANTS = 5000

PDO_COPY_FIELDS = [
    'PDO', 'PDOStatus', 'SeqrLoadingDate', 'GATKShortReadCallsetPath', 'SeqrProjectURL', 'TerraProjectURL',
    'SequencingProduct', 'PDOName', 'SequencingSubmissionDate', 'SequencingCompletionDate', 'CallsetRequestedDate',
    'CallsetCompletionDate', 'Project', 'Metrics Checked', 'gCNV_SV_CallsetPath', 'DRAGENShortReadCallsetPath',
]


class Command(BaseCommand):
    help = 'Check for newly loaded seqr samples'

    def add_arguments(self, parser):
        parser.add_argument('--genome_version')
        parser.add_argument('--dataset_type')
        parser.add_argument('--run-version')

    def handle(self, *args, **options):
        gs_path = GS_PATH_TEMPLATE.format(**{field: options[field] or '*' for field in GS_PATH_FIELDS})
        success_runs = {path: re.match(GS_PATH_REGEX, path).groupdict() for path in list_files(gs_path, user=None)}
        if not success_runs:
            user_args = [f'{k}={options[k]}' for k in GS_PATH_FIELDS if options[k]]
            raise CommandError(f'No successful runs found for {", ".join(user_args)}')

        loaded_runs = set(Sample.objects.filter(data_source__isnull=False).values_list('data_source', flat=True))
        new_runs = {path: run for path, run in success_runs.items() if run['run_version'] not in loaded_runs}
        if not new_runs:
            logger.info(f'Data already loaded for all {len(success_runs)} runs')
            return

        logger.info(f'Loading new samples from {len(success_runs)} run(s)')
        updated_families_by_data_type = defaultdict(set)
        updated_variants_by_data_type = defaultdict(dict)
        for path, run in new_runs.items():
            try:
                metadata_path = path.replace('_SUCCESS', 'metadata.json')
                data_type, updated_families, updated_variants_by_id = self._load_new_samples(metadata_path, **run)
                data_type_key = (data_type, run['genome_version'])
                updated_families_by_data_type[data_type_key].update(updated_families)
                updated_variants_by_data_type[data_type_key].update(updated_variants_by_id)
            except Exception as e:
                logger.error(f'Error loading {run["run_version"]}: {e}')

        # Reset cached results for all projects, as seqr AFs will have changed for all projects when new data is added
        reset_cached_search_results(project=None)

        for data_type_key, updated_families in updated_families_by_data_type.items():
            self._reload_shared_variant_annotations(
                *data_type_key, updated_variants_by_data_type[data_type_key], exclude_families=updated_families,
            )

        logger.info('DONE')

    @classmethod
    def _load_new_samples(cls, metadata_path, genome_version, dataset_type, run_version):
        dataset_type = DATASET_TYPE_MAP.get(dataset_type, dataset_type)

        logger.info(f'Loading new samples from {genome_version}/{dataset_type}: {run_version}')

        metadata = json.loads(next(line for line in file_iter(metadata_path)))
        families = Family.objects.filter(guid__in=metadata['family_samples'].keys())
        if len(families) < len(metadata['family_samples']):
            invalid = metadata['family_samples'].keys() - set(families.values_list('guid', flat=True))
            raise CommandError(f'Invalid families in run metadata {genome_version}/{dataset_type}: {run_version} - {", ".join(invalid)}')

        family_project_map = {f.guid: f.project for f in families.select_related('project')}
        samples_by_project = defaultdict(list)
        for family_guid, sample_ids in metadata['family_samples'].items():
            samples_by_project[family_project_map[family_guid]] += sample_ids

        sample_project_tuples = []
        invalid_genome_version_projects = []
        for project, sample_ids in samples_by_project.items():
            sample_project_tuples += [(sample_id, project.name) for sample_id in sample_ids]
            project_genome_version = GENOME_VERSION_LOOKUP.get(project.genome_version, project.genome_version)
            if project_genome_version != genome_version:
                invalid_genome_version_projects.append((project.guid, project_genome_version))

        if invalid_genome_version_projects:
            raise CommandError(
                f'Data has genome version {genome_version} but the following projects have conflicting versions: ' +
                ', '.join([f'{project} ({invalid_version})' for project, invalid_version in invalid_genome_version_projects])
            )

        sample_type = metadata['sample_type']
        logger.info(f'Loading {len(sample_project_tuples)} {sample_type} {dataset_type} samples in {len(samples_by_project)} projects')
        updated_samples, inactivated_sample_guids, *args = match_and_update_search_samples(
            projects=samples_by_project.keys(),
            sample_project_tuples=sample_project_tuples,
            sample_data={'data_source': run_version, 'elasticsearch_index': ';'.join(metadata['callsets'])},
            sample_type=sample_type,
            dataset_type=dataset_type,
            user=None,
        )

        # Send loading notifications and update Airtable PDOs
        update_sample_data_by_project = {
            s['individual__family__project']: s for s in updated_samples.values('individual__family__project').annotate(
                samples=ArrayAgg(JSONObject(sample_id='sample_id', individual_id='individual_id')),
                family_guids=ArrayAgg('individual__family__guid', distinct=True),
            )
        }
        updated_project_families = []
        updated_families = set()
        split_project_pdos = {}
        session = AirtableSession(user=None, no_auth=True)
        for project, sample_ids in samples_by_project.items():
            project_sample_data = update_sample_data_by_project[project.id]
            is_internal = not project_has_anvil(project) or is_internal_anvil_project(project)
            notify_search_data_loaded(
                project, is_internal, dataset_type, sample_type, inactivated_sample_guids,
                updated_samples=project_sample_data['samples'], num_samples=len(sample_ids),
            )
            project_families = project_sample_data['family_guids']
            updated_families.update(project_families)
            updated_project_families.append((project.id, project.name, project.genome_version, project_families))
            if is_internal and dataset_type == Sample.DATASET_TYPE_VARIANT_CALLS:
                split_project_pdos[project.name] = cls._update_pdos(session, project.guid, sample_ids)

        # Send failure notifications
        failed_family_samples = metadata.get('failed_family_samples', {})
        failed_families_by_guid = {f['guid']: f for f in Family.objects.filter(
            guid__in={family for families in failed_family_samples.values() for family in families}
        ).values('guid', 'family_id', 'project__name')}
        for check, check_failures in failed_family_samples.items():
            failures_by_project = defaultdict(list)
            for family_guid, failure_data in check_failures.items():
                family = failed_families_by_guid[family_guid]
                failures_by_project[family['project__name']].append(
                    f'- {family["family_id"]}: {"; ".join(failure_data["reasons"])}'
                )
            for project, failures in failures_by_project.items():
                summary = '\n'.join(sorted(failures))
                split_pdos = split_project_pdos.get(project)
                if split_pdos:
                    summary += f'\n\nSkipped samples in this project have been moved to {", ".join(split_pdos)}'
                safe_post_to_slack(
                    SEQR_SLACK_LOADING_NOTIFICATION_CHANNEL,
                    f'The following {len(failures)} families failed {check.replace("_", " ")} in {project}:\n{summary}'
                )

        # Reload saved variant JSON
        updated_variants_by_id = update_projects_saved_variant_json(
            updated_project_families, user_email=USER_EMAIL, dataset_type=dataset_type)

        return search_data_type(dataset_type, sample_type), updated_families, updated_variants_by_id

    @staticmethod
    def _update_pdos(session, project_guid, sample_ids):
<<<<<<< HEAD
        # TODO only matches on Samples in exactly 1 PDO
        # Shared utility with _fetch_airtable_loadable_project_samples
        airtable_samples = session.fetch_records(
            'Samples', fields=['CollaboratorSampleID', 'SeqrCollaboratorSampleID', 'PDOID'],
            or_filters={'PDOStatus': LOADABLE_PDO_STATUSES},
            and_filters={'SeqrProject': f'{BASE_URL}project/{project_guid}/project_page'}
=======
        airtable_samples = session.get_samples_for_matched_pdos(
            LOADABLE_PDO_STATUSES, pdo_fields=['PDOID'], project_guid=project_guid,
>>>>>>> c78cdbea
        )

        pdo_ids = set()
        skipped_pdo_samples = defaultdict(list)
        for record_id, sample in airtable_samples.items():
            pdo_id = sample['pdos'][0]['PDOID']
            if sample['sample_id'] in sample_ids:
                pdo_ids.add(pdo_id)
            else:
                skipped_pdo_samples[pdo_id].append(record_id)

        if pdo_ids:
            session.safe_patch_records_by_id('PDO', pdo_ids, {'PDOStatus': AVAILABLE_PDO_STATUS})

        skipped_pdo_samples = {
            pdo_id: sample_record_ids for pdo_id, sample_record_ids in skipped_pdo_samples.items() if pdo_id in pdo_ids
        }
        if not skipped_pdo_samples:
            return []

        pdos_to_create = {
            f"{pdo.pop('PDO')}_sr": (record_id, pdo) for record_id, pdo in session.fetch_records(
                'PDO', fields=PDO_COPY_FIELDS, or_filters={'RECORD_ID()': list(skipped_pdo_samples.keys())}
            ).items()
        }

        # Create PDOs and then update Samples with new PDOs
        # Does not create PDOs with Samples directly as that would not remove Samples from old PDOs
        new_pdos = session.safe_create_records('PDO', [
            {'PDO': pdo_name, **pdo} for pdo_name, (_, pdo) in pdos_to_create.items()
        ])
        pdo_id_map = {pdos_to_create[record['fields']['PDO']][0]: record['id'] for record in new_pdos}
        for pdo_id, sample_record_ids in skipped_pdo_samples.items():
            new_pdo_id = pdo_id_map.get(pdo_id)
            if new_pdo_id:
                session.safe_patch_records_by_id('Samples', sample_record_ids, {'PDOID': [new_pdo_id]})

        return sorted(pdos_to_create.keys())

    @staticmethod
    def _reload_shared_variant_annotations(data_type, genome_version, updated_variants_by_id=None, exclude_families=None):
        dataset_type = data_type.split('_')[0]
        is_sv = dataset_type.startswith(Sample.DATASET_TYPE_SV_CALLS)
        dataset_type = data_type.split('_')[0] if is_sv else data_type
        db_genome_version = genome_version.replace('GRCh', '')
        updated_annotation_samples = Sample.objects.filter(
            is_active=True, dataset_type=dataset_type,
            individual__family__project__genome_version=db_genome_version,
        )
        if exclude_families:
            updated_annotation_samples = updated_annotation_samples.exclude(individual__family__guid__in=exclude_families)
        if is_sv:
            updated_annotation_samples = updated_annotation_samples.filter(sample_type=data_type.split('_')[1])

        variant_models = get_saved_variants(
            genome_version, dataset_type=dataset_type,
            family_guids=updated_annotation_samples.values_list('individual__family__guid', flat=True).distinct(),
        )

        variant_type_summary = f'{data_type} {genome_version} saved variants'
        if not variant_models:
            logger.info(f'No additional {variant_type_summary} to update')
            return

        variants_by_id = defaultdict(list)
        for v in variant_models:
            variants_by_id[v.variant_id].append(v)

        logger.info(f'Reloading shared annotations for {len(variant_models)} {variant_type_summary} ({len(variants_by_id)} unique)')

        updated_variants_by_id = {
            variant_id: {k: v for k, v in variant.items() if k not in {'familyGuids', 'genotypes'}}
            for variant_id, variant in (updated_variants_by_id or {}).items()
        }
        fetch_variant_ids = sorted(set(variants_by_id.keys()) - set(updated_variants_by_id.keys()))
        if fetch_variant_ids:
            if not is_sv:
                fetch_variant_ids = [parse_valid_variant_id(variant_id) for variant_id in fetch_variant_ids]
            for i in range(0, len(fetch_variant_ids), MAX_LOOKUP_VARIANTS):
                updated_variants = hail_variant_multi_lookup(USER_EMAIL, fetch_variant_ids[i:i+MAX_LOOKUP_VARIANTS], data_type, genome_version)
                logger.info(f'Fetched {len(updated_variants)} additional variants')
                updated_variants_by_id.update({variant['variantId']: variant for variant in updated_variants})

        updated_variant_models = []
        for variant_id, variant in updated_variants_by_id.items():
            for variant_model in variants_by_id[variant_id]:
                variant_model.saved_variant_json.update(variant)
                updated_variant_models.append(variant_model)

        SavedVariant.objects.bulk_update(updated_variant_models, ['saved_variant_json'], batch_size=10000)
        logger.info(f'Updated {len(updated_variant_models)} {variant_type_summary}')


reload_shared_variant_annotations = Command._reload_shared_variant_annotations<|MERGE_RESOLUTION|>--- conflicted
+++ resolved
@@ -178,17 +178,8 @@
 
     @staticmethod
     def _update_pdos(session, project_guid, sample_ids):
-<<<<<<< HEAD
-        # TODO only matches on Samples in exactly 1 PDO
-        # Shared utility with _fetch_airtable_loadable_project_samples
-        airtable_samples = session.fetch_records(
-            'Samples', fields=['CollaboratorSampleID', 'SeqrCollaboratorSampleID', 'PDOID'],
-            or_filters={'PDOStatus': LOADABLE_PDO_STATUSES},
-            and_filters={'SeqrProject': f'{BASE_URL}project/{project_guid}/project_page'}
-=======
         airtable_samples = session.get_samples_for_matched_pdos(
             LOADABLE_PDO_STATUSES, pdo_fields=['PDOID'], project_guid=project_guid,
->>>>>>> c78cdbea
         )
 
         pdo_ids = set()
