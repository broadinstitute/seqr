--- conflicted
+++ resolved
@@ -63,12 +63,7 @@
     def handle(self, *args, **options):
         runs = self._get_runs(**options)
 
-<<<<<<< HEAD
-        success_file_name = CLICKHOUSE_SUCCESS_FILE_NAME
-        success_run_dirs = [run_dir for run_dir, run_details in runs.items() if success_file_name in run_details['files']]
-=======
         success_run_dirs = [run_dir for run_dir, run_details in runs.items() if CLICKHOUSE_SUCCESS_FILE_NAME in run_details['files']]
->>>>>>> b11efde9
         if success_run_dirs:
             self._load_success_runs(runs, success_run_dirs)
         if not success_run_dirs:
