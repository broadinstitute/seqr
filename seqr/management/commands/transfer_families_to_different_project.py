from django.core.management.base import BaseCommand

from clickhouse_search.search import delete_clickhouse_family
from seqr.models import Project, Family, VariantTag, VariantTagType, Sample
from seqr.utils.search.utils import backend_specific_call

import logging
logger = logging.getLogger(__name__)


def _disable_search(families, from_project):
    search_samples = Sample.objects.filter(is_active=True, individual__family__in=families)
    if search_samples:
        updated_families = search_samples.values_list("individual__family__family_id", flat=True).distinct()
        updated_family_dataset_types = list(search_samples.values_list('individual__family__guid', 'dataset_type', 'sample_type').distinct())
        family_summary = ", ".join(sorted(updated_families))
        num_updated = search_samples.update(is_active=False)
        logger.info(
            f'Disabled search for {num_updated} samples in the following {len(updated_families)} families: {family_summary}'
        )
<<<<<<< HEAD
        for dataset_type, family_guid in updated_family_dataset_types:
            logger.info(delete_clickhouse_family(from_project, family_guid=family_guid, dataset_type=dataset_type))
=======
    return updated_family_dataset_types

def _disable_search_clickhouse(families, from_project):
    updated_family_dataset_types = _disable_search(families, from_project)
    for update in updated_family_dataset_types:
        logger.info(delete_clickhouse_family(from_project, *update))
>>>>>>> 191c5726


class Command(BaseCommand):
    def add_arguments(self, parser):
        parser.add_argument('--from-project', required=True)
        parser.add_argument('--to-project', required=True)
        parser.add_argument('family_ids', nargs='+')

    def handle(self, *args, **options):
        from_project = Project.objects.get(guid=options['from_project'])
        to_project = Project.objects.get(guid=options['to_project'])
        family_ids = options['family_ids']
        families = Family.objects.filter(project=from_project, family_id__in=family_ids)
        num_found = len(families)

        num_expected = len(set(family_ids))
        missing_id_message = '' if num_found == num_expected else f' No match for: {", ".join(set(family_ids) - set([f.family_id for f in families]))}.'
        logger.info(f'Found {num_found} out of {num_expected} families.{missing_id_message}')

        found_families = families
        families = families.filter(analysisgroup__isnull=True)
        if len(families) < num_found:
            update_family_ids = set([f.family_id for f in families])
            group_families = [
                f'{f.family_id} ({", ".join(f.analysisgroup_set.values_list("name", flat=True))})'
                for f in found_families if f.family_id not in update_family_ids
            ]
            logger.info(f'Skipping {num_found - len(families)} families with analysis groups in the project: {", ".join(group_families)}')

<<<<<<< HEAD
        backend_specific_call(lambda *args: None, _disable_search)(families, from_project)
=======
        backend_specific_call(lambda *args: None, _disable_search, _disable_search_clickhouse)(families, from_project)
>>>>>>> 191c5726

        for variant_tag_type in VariantTagType.objects.filter(project=from_project):
            variant_tags = VariantTag.objects.filter(saved_variants__family__in=families, variant_tag_type=variant_tag_type)
            if variant_tags:
                logger.info('Updating "{}" tags'.format(variant_tag_type.name))
                to_tag_type, created = VariantTagType.objects.get_or_create(
                    project=to_project, name=variant_tag_type.name
                )
                if created:
                    to_tag_type.category = variant_tag_type.category
                    to_tag_type.description = variant_tag_type.description
                    to_tag_type.color = variant_tag_type.color
                    to_tag_type.order = variant_tag_type.order
                    to_tag_type.save()
                variant_tags.update(variant_tag_type=to_tag_type)

        logger.info("Updating families")
        families.update(project=to_project)

        logger.info("Done.")<|MERGE_RESOLUTION|>--- conflicted
+++ resolved
@@ -18,17 +18,8 @@
         logger.info(
             f'Disabled search for {num_updated} samples in the following {len(updated_families)} families: {family_summary}'
         )
-<<<<<<< HEAD
-        for dataset_type, family_guid in updated_family_dataset_types:
-            logger.info(delete_clickhouse_family(from_project, family_guid=family_guid, dataset_type=dataset_type))
-=======
-    return updated_family_dataset_types
-
-def _disable_search_clickhouse(families, from_project):
-    updated_family_dataset_types = _disable_search(families, from_project)
-    for update in updated_family_dataset_types:
-        logger.info(delete_clickhouse_family(from_project, *update))
->>>>>>> 191c5726
+        for update in updated_family_dataset_types:
+            logger.info(delete_clickhouse_family(from_project, *update))
 
 
 class Command(BaseCommand):
@@ -58,11 +49,7 @@
             ]
             logger.info(f'Skipping {num_found - len(families)} families with analysis groups in the project: {", ".join(group_families)}')
 
-<<<<<<< HEAD
         backend_specific_call(lambda *args: None, _disable_search)(families, from_project)
-=======
-        backend_specific_call(lambda *args: None, _disable_search, _disable_search_clickhouse)(families, from_project)
->>>>>>> 191c5726
 
         for variant_tag_type in VariantTagType.objects.filter(project=from_project):
             variant_tags = VariantTag.objects.filter(saved_variants__family__in=families, variant_tag_type=variant_tag_type)
