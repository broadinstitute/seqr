[
{
    "model": "seqr.project",
    "pk": 1,
    "fields": {
        "guid": "R0001_1kg",
        "created_date": "2017-03-12T19:27:08.156Z",
        "created_by": null,
        "last_modified_date": "2017-03-13T09:07:49.582Z",
        "name": "1kg project n\u00e5me with uni\u00e7\u00f8de",
        "description": "1000 genomes project description with uni\u00e7\u00f8de",
	"can_edit_group": 2,
	"can_view_group": 3,
    "workspace_name": "anvil-1kg project n\u00e5me with uni\u00e7\u00f8de",
    "workspace_namespace": "my-seqr-billing",
    "genome_version": "37",
	"is_mme_enabled": true,
    "has_case_review": true,
	"mme_primary_data_owner": "PI",
    "mme_contact_url": "mailto:test@broadinstitute.org,matchmaker@broadinstitute.org",
	"last_accessed_date": "2017-09-15T18:15:50.827Z"
    }
},
{
    "model": "seqr.project",
    "pk": 2,
    "fields": {
        "guid": "R0002_empty",
        "created_date": "2017-03-12T19:27:08.156Z",
        "created_by": null,
        "last_modified_date": "2017-03-13T09:07:49.582Z",
        "name": "Empty Project",
        "description": "",
	"can_edit_group": 2,
	"can_view_group": 3,
	"is_mme_enabled": false,
	"mme_primary_data_owner": "",
	"last_accessed_date": "2017-09-15T18:15:50.827Z"
    }
},
{
    "model": "seqr.project",
    "pk": 3,
    "fields": {
        "guid": "R0003_test",
        "created_date": "2017-03-12T19:27:08.156Z",
        "created_by": null,
        "last_modified_date": "2017-03-13T09:07:49.582Z",
        "name": "Test Reprocessed Project",
        "description": "",
	"can_edit_group": 2,
	"can_view_group": 3,
    "workspace_name": "anvil-project 1000 Genomes Demo",
    "workspace_namespace": "my-seqr-billing",
	"is_mme_enabled": false,
	"mme_primary_data_owner": "",
    "mme_contact_url": "mailto:seqr-test@gmail.com,test@broadinstitute.org",
	"last_accessed_date": "2017-09-15T18:15:50.827Z"
    }
},
{
    "model": "seqr.project",
    "pk": 4,
    "fields": {
        "guid": "R0004_non_analyst_project",
        "created_date": "2017-03-12T19:27:08.156Z",
        "created_by": 11,
        "last_modified_date": "2017-03-13T09:07:49.582Z",
        "name": "Non-Analyst Project",
	    "can_edit_group": 2,
	    "can_view_group": 2,
	    "last_accessed_date": "2017-09-15T18:15:50.827Z",
    "workspace_name": "anvil-non-analyst-project 1000 Genomes Demo",
    "workspace_namespace": "my-seqr-billing"
    }
},
{
    "model": "seqr.projectcategory",
    "pk": 1,
    "fields": {
        "guid": "PC000001_analyst_projects",
        "created_date": "2020-03-12T23:52:36.401Z",
        "created_by": null,
        "last_modified_date": "2020-03-12T23:52:36.401Z",
        "name": "analyst-projects",
        "projects": [
            1, 2, 3
        ]
    }
},
{
    "model": "seqr.projectcategory",
    "pk": 2,
    "fields": {
        "guid": "PC000002_categry_with_unicde",
        "created_date": "2017-03-12T23:52:36.401Z",
        "created_by": null,
        "last_modified_date": "2017-03-12T23:52:36.401Z",
        "name": "c\u00e5teg\u00f8ry with uni\u00e7\u00f8de",
        "projects": [
            1
        ]
    }
},
{
    "model": "seqr.projectcategory",
    "pk": 3,
    "fields": {
        "guid": "PC000003_test_category_name",
        "created_date": "2017-03-12T23:52:55.846Z",
        "created_by": null,
        "last_modified_date": "2017-03-12T23:52:55.846Z",
        "name": "CMG",
        "projects": [
            1, 3
        ]
    }
},
{
    "model": "seqr.projectcategory",
    "pk": 4,
    "fields": {
        "guid": "PC000004_demo",
        "created_date": "2017-03-12T23:52:55.846Z",
        "created_by": null,
        "last_modified_date": "2017-03-12T23:52:55.846Z",
        "name": "Demo",
        "projects": [
            3
        ]
    }
},
{
    "model": "seqr.family",
    "pk": 1,
    "fields": {
        "guid": "F000001_1",
        "created_date": "2017-03-12T19:27:08.199Z",
        "created_by": null,
        "last_modified_date": "2017-03-13T07:53:27.973Z",
        "project": 1,
        "family_id": "1",
        "display_name": "1",
        "description": "test descripti\u00f8n",
        "post_discovery_omim_number": "615120,615123",
        "pedigree_image": "ped_1.png",
        "analysis_status": "Q",
        "case_review_notes": "<div>initial notes with uni&ccedil;&oslash;de</div>\n<div>test</div>",
        "case_review_summary": "<div>internal case review summary with uni&ccedil;&oslash;de</div>"
    }
},
{
    "model": "seqr.family",
    "pk": 2,
    "fields": {
        "guid": "F000002_2",
        "created_date": "2017-03-12T19:27:08.319Z",
        "created_by": null,
        "last_modified_date": "2017-03-12T22:36:26.681Z",
        "project": 1,
        "family_id": "2",
        "display_name": "2",
        "description": "",
        "pedigree_image": "ped_2.png",
        "analysis_status": "Q",
        "case_review_notes": "<div>internal notes 2</div>\n<div>&nbsp;</div>",
        "case_review_summary": "<div>internal case review summary 2</div>\n<div>&nbsp;</div>"
    }
},
{
    "model": "seqr.family",
    "pk": 3,
    "fields": {
        "guid": "F000003_3",
        "created_date": "2017-03-12T19:27:08.421Z",
        "created_by": null,
        "last_modified_date": "2017-03-12T19:27:08.435Z",
        "project": 1,
        "family_id": "3",
        "display_name": "3",
        "description": "",
        "pedigree_image": "ped_3.png",
        "analysis_status": "Q",
        "case_review_notes": "",
        "case_review_summary": "internal_case_review_summary"
    }
},
{
    "model": "seqr.family",
    "pk": 4,
    "fields": {
        "guid": "F000004_4",
        "created_date": "2017-03-12T19:27:08.468Z",
        "created_by": null,
        "last_modified_date": "2017-03-12T19:27:08.483Z",
        "project": 1,
        "family_id": "4",
        "display_name": "4",
        "description": "",
        "pedigree_image": "ped_4.png",
        "analysis_status": "Q",
        "case_review_notes": "",
        "case_review_summary": "internal_case_review_summary"
    }
},
{
    "model": "seqr.family",
    "pk": 5,
    "fields": {
        "guid": "F000005_5",
        "created_date": "2017-03-12T19:27:08.516Z",
        "created_by": null,
        "last_modified_date": "2017-03-12T19:27:08.530Z",
        "project": 1,
        "family_id": "5",
        "display_name": "5",
        "description": "",
        "pedigree_image": "ped.png",
        "analysis_status": "Q",
        "case_review_notes": "",
        "case_review_summary": "internal_case_review_summary"
    }
},
{
    "model": "seqr.family",
    "pk": 6,
    "fields": {
        "guid": "F000006_6",
        "created_date": "2017-03-12T19:27:08.563Z",
        "created_by": null,
        "last_modified_date": "2017-03-12T19:27:08.577Z",
        "project": 1,
        "family_id": "6",
        "display_name": "6",
        "description": "",
        "pedigree_image": "ped.png",
        "analysis_status": "Q",
        "case_review_notes": "",
        "case_review_summary": "internal_case_review_summary"
    }
},
{
    "model": "seqr.family",
    "pk": 7,
    "fields": {
        "guid": "F000007_7",
        "created_date": "2017-03-12T19:27:08.610Z",
        "created_by": null,
        "last_modified_date": "2017-03-12T19:27:08.622Z",
        "project": 1,
        "family_id": "7",
        "display_name": "7",
        "description": "",
        "pedigree_image": "ped.png",
        "analysis_status": "Q",
        "case_review_notes": "",
        "case_review_summary": "internal_case_review_summary"
    }
},
{
    "model": "seqr.family",
    "pk": 8,
    "fields": {
        "guid": "F000008_8",
        "created_date": "2017-03-12T19:27:08.652Z",
        "created_by": null,
        "last_modified_date": "2017-03-12T19:27:08.666Z",
        "project": 1,
        "family_id": "8",
        "display_name": "8",
        "description": "",
        "pedigree_image": "ped.png",
        "analysis_status": "Q",
        "case_review_notes": "",
        "case_review_summary": "internal_case_review_summary"
    }
},
{
    "model": "seqr.family",
    "pk": 9,
    "fields": {
        "guid": "F000009_9",
        "created_date": "2017-03-12T19:27:08.697Z",
        "created_by": null,
        "last_modified_date": "2017-03-12T19:27:08.714Z",
        "project": 1,
        "family_id": "9",
        "display_name": "9",
        "description": "",
        "pedigree_image": "ped.png",
        "analysis_status": "Q",
        "case_review_notes": "",
        "case_review_summary": "internal_case_review_summary"
    }
},
{
    "model": "seqr.family",
    "pk": 10,
    "fields": {
        "guid": "F000010_10",
        "created_date": "2017-03-12T19:27:08.760Z",
        "created_by": null,
        "last_modified_date": "2017-03-12T19:27:08.773Z",
        "project": 1,
        "family_id": "10",
        "display_name": "10",
        "description": "",
        "pedigree_image": "ped.png",
        "analysis_status": "Q",
        "case_review_notes": "",
        "case_review_summary": "internal_case_review_summary"
    }
},
{
    "model": "seqr.family",
    "pk": 11,
    "fields": {
        "guid": "F000011_11",
        "created_date": "2017-03-12T19:27:08.806Z",
        "created_by": null,
        "last_modified_date": "2017-03-12T22:36:49.654Z",
        "project": 3,
        "family_id": "11",
        "display_name": "11",
        "description": "",
        "pedigree_image": "ped.png",
        "analysis_status": "Q",
        "case_review_notes": "",
        "case_review_summary": ""
    }
},
{
    "model": "seqr.family",
    "pk": 12,
    "fields": {
        "guid": "F000012_12",
        "created_date": "2017-03-12T19:27:08.848Z",
        "created_by": null,
        "last_modified_date": "2017-03-12T22:37:17.555Z",
        "project": 3,
        "family_id": "12",
        "display_name": "12",
        "description": "",
        "pedigree_image": "ped.png",
        "analysis_status": "Q",
        "success_story": "Published with Gleeson and Reza (PMID 31668703)",
        "success_story_types": ["C", "D"],
        "case_review_notes": "<div><span style=\"text-decoration: underline;\"><span style=\"font-family: 'book antiqua', palatino, serif;\">case review notes for family 12</span></span></div>\n<ul>\n<li><span style=\"font-family: 'book antiqua', palatino, serif;\">note1</span></li>\n<li><span style=\"font-family: 'book antiqua', palatino, serif;\">note 2</span></li>\n<li><span style=\"font-family: 'book antiqua', palatino, serif;\">note 3</span></li>\n</ul>",
        "case_review_summary": "<div><span style=\"font-family: 'courier new', courier, monospace;\"><strong>summary for family 12</strong></span></div>"
    }
},
{
    "model": "seqr.family",
    "pk": 13,
    "fields": {
        "guid": "F000013_13",
        "created_date": "2017-03-12T19:27:08.760Z",
        "created_by": null,
        "last_modified_date": "2017-03-12T19:27:08.773Z",
        "project": 1,
        "family_id": "no_individuals",
        "display_name": "family without individuals and samples",
        "description": "",
        "pedigree_image": "ped.png",
        "analysis_status": "Q",
        "success_story": "Treatment is now available on compassionate use protocol (nucleoside replacement protocol)",
        "success_story_types": ["A"],
        "case_review_notes": "family without individuals and samples",
        "case_review_summary": "internal_case_review_summary"
    }
},
{
    "model": "seqr.family",
    "pk": 14,
    "fields": {
        "guid": "F000014_14",
        "created_date": "2017-03-12T19:27:08.848Z",
        "created_by": null,
        "last_modified_date": "2017-03-12T22:37:17.555Z",
        "project": 4,
        "family_id": "14",
        "success_story": "Differential treatement",
        "success_story_types": ["A", "D"]
    }
},
{
    "model": "seqr.familynote",
    "pk": 1,
    "fields": {
        "guid": "FAN000001_1",
        "created_date": "2017-03-12T19:27:08.563Z",
        "created_by": null,
        "last_modified_date": null,
        "family": 1,
        "note": "*\r\n                        F\u00e5mily analysis n\u00f8tes\r\n*",
        "note_type": "C"
    }
},
{
    "model": "seqr.familynote",
    "pk": 2,
    "fields": {
        "guid": "FAN000001_2",
        "created_date": "2017-03-12T19:27:08.563Z",
        "created_by": null,
        "last_modified_date": "2017-03-12T19:27:08.563Z",
        "family": 1,
        "note": "*\r\nF\u00e5mily analysis summ\u00e5ry.\r\n*",
        "note_type": "A"
    }
},
{
    "model": "seqr.familynote",
    "pk": 3,
    "fields": {
        "guid": "FAN000001_3",
        "created_date": "2019-03-12T19:27:08.563Z",
        "created_by": null,
        "last_modified_date": "2019-03-12T19:27:08.563Z",
        "family": 1,
        "note": "Some additional follow up",
        "note_type": "A"
    }
},
{
    "model": "seqr.individual",
    "pk": 1,
    "fields": {
        "guid": "I000001_na19675",
        "created_date": "2017-02-05T06:42:55.397Z",
        "created_by": null,
        "last_modified_date": "2017-03-13T09:07:49.719Z",
        "family": 1,
        "individual_id": "NA19675_1",
        "mother_id": 3,
        "father_id": 2,
        "sex": "M",
        "affected": "A",
        "display_name": "",
        "notes": "",
        "case_review_status": "I",
        "case_review_status_last_modified_date": "2017-03-12T22:34:43.204Z",
        "case_review_status_last_modified_by": null,
        "case_review_discussion": null,
        "proband_relationship": "S",
        "birth_year": null,
        "death_year": null,
        "onset_age": "A",
        "maternal_ethnicity": ["Azerbaijanis"],
        "paternal_ethnicity": ["African Americans"],
        "consanguinity": true,
        "affected_relatives": false,
        "expected_inheritance": ["R"],
        "features": [{"id": "HP:0001631"}, {"id": "HP:0002011"}, {"id": "HP:0001636"}],
        "absent_features": [{"id": "HP:0011675"}, {"id": "HP:0001674"}, {"id": "HP:0001508"}],
        "nonstandard_features": "[]",
        "absent_nonstandard_features": null,
        "disorders": ["615593"],
        "candidate_genes": [{"gene": "EHBP1L1", "comments": "comments EHBP1L1"}, {"gene": "ACY3", "comments": "comments ACY3"}],
        "rejected_genes": [{"gene": "IKBKAP", "comments": "comments IKBKAP"}, {"gene": "CCDC102B", "comments": "comments for CCDC102B"}],
        "ar_fertility_meds": null,
        "ar_iui": null,
        "ar_ivf": null,
        "ar_icsi": null,
        "ar_surrogacy": null,
        "ar_donoregg": null,
        "ar_donorsperm": null
    }
},
{
    "model": "seqr.individual",
    "pk": 2,
    "fields": {
        "guid": "I000002_na19678",
        "created_date": "2017-02-05T06:42:55.397Z",
        "created_by": null,
        "last_modified_date": "2017-03-13T09:07:49.766Z",
        "family": 1,
        "individual_id": "NA19678",
        "mother_id": null,
        "father_id": null,
        "sex": "M",
        "affected": "N",
        "display_name": "",
	"notes": "",
        "case_review_status": "U",
        "case_review_status_last_modified_date": "2017-03-12T22:34:46.200Z",
        "case_review_status_last_modified_by": null,
        "case_review_discussion": null
    }
},
{
    "model": "seqr.individual",
    "pk": 3,
    "fields": {
        "guid": "I000003_na19679",
        "created_date": "2017-02-05T06:42:55.397Z",
        "created_by": null,
        "last_modified_date": "2017-03-13T09:07:49.793Z",
        "family": 1,
        "individual_id": "NA19679",
        "mother_id": null,
        "father_id": null,
        "sex": "F",
        "affected": "N",
        "display_name": "",
	"notes": "",
        "case_review_status": "A",
        "case_review_status_last_modified_date": "2017-03-12T22:34:49.964Z",
        "case_review_status_last_modified_by": null,
        "case_review_discussion": null
    }
},
{
    "model": "seqr.individual",
    "pk": 4,
    "fields": {
        "guid": "I000004_hg00731",
        "created_date": "2017-02-05T06:42:55.397Z",
        "created_by": null,
        "last_modified_date": "2017-03-13T09:07:49.928Z",
        "family": 2,
        "individual_id": "HG00731",
        "mother_id": 6,
        "father_id": 5,
        "sex": "F",
        "affected": "A",
        "display_name": "",
	"notes": "",
        "case_review_status": "3",
        "case_review_status_last_modified_date": "2017-03-12T22:34:59.093Z",
        "case_review_status_last_modified_by": null,
        "case_review_discussion": null,
        "features": [{"id": "HP:0002011"}, {"id": "HP:0011675"}],
        "absent_features": [{"id": "HP:0002017"}]
    }
},
{
    "model": "seqr.individual",
    "pk": 5,
    "fields": {
        "guid": "I000005_hg00732",
        "created_date": "2017-02-05T06:42:55.397Z",
        "created_by": null,
        "last_modified_date": "2017-03-13T09:07:49.956Z",
        "family": 2,
        "individual_id": "HG00732",
        "mother_id": null,
        "father_id": null,
        "sex": "M",
        "affected": "N",
        "display_name": "",
	"notes": "",
        "case_review_status": "R",
        "case_review_status_last_modified_date": null,
        "case_review_status_last_modified_by": null,
        "case_review_discussion": null
    }
},
{
    "model": "seqr.individual",
    "pk": 6,
    "fields": {
        "guid": "I000006_hg00733",
        "created_date": "2017-02-05T06:42:55.397Z",
        "created_by": null,
        "last_modified_date": "2017-03-13T09:07:49.980Z",
        "family": 2,
        "individual_id": "HG00733",
        "mother_id": null,
        "father_id": null,
        "sex": "F",
        "affected": "N",
        "display_name": "",
	"notes": "",
        "case_review_status": "H",
        "case_review_status_last_modified_date": "2017-03-12T22:35:06.446Z",
        "case_review_status_last_modified_by": null,
        "case_review_discussion": null
    }
},
{
    "model": "seqr.individual",
    "pk": 7,
    "fields": {
        "guid": "I000007_na20870",
        "created_date": "2017-02-05T06:42:55.397Z",
        "created_by": null,
        "last_modified_date": "2017-03-13T09:07:50.015Z",
        "family": 3,
        "individual_id": "NA20870",
        "mother_id": null,
        "father_id": null,
        "sex": "M",
        "affected": "A",
        "display_name": "",
	"notes": "",
        "case_review_status": "",
        "case_review_status_last_modified_date": null,
        "case_review_status_last_modified_by": null,
        "case_review_discussion": null
    }
},
{
    "model": "seqr.individual",
    "pk": 8,
    "fields": {
        "guid": "I000008_na20872",
        "created_date": "2017-02-05T06:42:55.397Z",
        "created_by": null,
        "last_modified_date": "2017-03-13T09:07:50.044Z",
        "family": 4,
        "individual_id": "NA20872",
        "mother_id": null,
        "father_id": null,
        "sex": "M",
        "affected": "A",
        "display_name": "",
	"notes": "",
        "case_review_status": "",
        "case_review_status_last_modified_date": null,
        "case_review_status_last_modified_by": null,
        "case_review_discussion": null
    }
},
{
    "model": "seqr.individual",
    "pk": 9,
    "fields": {
        "guid": "I000009_na20874",
        "created_date": "2017-02-05T06:42:55.397Z",
        "created_by": null,
        "last_modified_date": "2017-03-13T09:07:50.071Z",
        "family": 5,
        "individual_id": "NA20874",
        "mother_id": null,
        "father_id": null,
        "sex": "M",
        "affected": "N",
        "display_name": "",
	"notes": "",
        "case_review_status": "",
        "case_review_status_last_modified_date": null,
        "case_review_status_last_modified_by": null,
        "case_review_discussion": null
    }
},
{
    "model": "seqr.individual",
    "pk": 10,
    "fields": {
        "guid": "I000010_na20875",
        "created_date": "2017-02-05T06:42:55.397Z",
        "created_by": null,
        "last_modified_date": "2017-03-13T09:07:50.100Z",
        "family": 6,
        "individual_id": "NA20875",
        "mother_id": null,
        "father_id": null,
        "sex": "M",
        "affected": "A",
        "display_name": "",
	"notes": "",
        "case_review_status": "",
        "case_review_status_last_modified_date": null,
        "case_review_status_last_modified_by": null,
        "case_review_discussion": null
    }
},
{
    "model": "seqr.individual",
    "pk": 11,
    "fields": {
        "guid": "I000011_na20876",
        "created_date": "2017-02-05T06:42:55.397Z",
        "created_by": null,
        "last_modified_date": "2017-03-13T09:07:50.128Z",
        "family": 7,
        "individual_id": "NA20876",
        "mother_id": null,
        "father_id": null,
        "sex": "M",
        "affected": "A",
        "display_name": "",
	"notes": "",
        "case_review_status": "",
        "case_review_status_last_modified_date": null,
        "case_review_status_last_modified_by": null,
        "case_review_discussion": null
    }
},
{
    "model": "seqr.individual",
    "pk": 12,
    "fields": {
        "guid": "I000012_na20877",
        "created_date": "2017-02-05T06:42:55.397Z",
        "created_by": null,
        "last_modified_date": "2017-03-13T09:07:50.158Z",
        "family": 8,
        "individual_id": "NA20877",
        "mother_id": null,
        "father_id": null,
        "sex": "M",
        "affected": "A",
        "display_name": "",
	"notes": "",
        "case_review_status": "",
        "case_review_status_last_modified_date": null,
        "case_review_status_last_modified_by": null,
        "case_review_discussion": null
    }
},
{
    "model": "seqr.individual",
    "pk": 13,
    "fields": {
        "guid": "I000013_na20878",
        "created_date": "2017-02-05T06:42:55.397Z",
        "created_by": null,
        "last_modified_date": "2017-03-13T09:07:50.184Z",
        "family": 9,
        "individual_id": "NA20878",
        "mother_id": null,
        "father_id": null,
        "sex": "M",
        "affected": "A",
        "display_name": "",
	"notes": "",
        "case_review_status": "",
        "case_review_status_last_modified_date": null,
        "case_review_status_last_modified_by": null,
        "case_review_discussion": null
    }
},
{
    "model": "seqr.individual",
    "pk": 14,
    "fields": {
        "guid": "I000014_na20881",
        "created_date": "2017-02-05T06:42:55.397Z",
        "created_by": null,
        "last_modified_date": "2017-03-13T09:07:50.213Z",
        "family": 10,
        "individual_id": "NA20881",
        "mother_id": null,
        "father_id": null,
        "sex": "M",
        "affected": "A",
        "display_name": "",
	"notes": "",
        "case_review_status": "",
        "case_review_status_last_modified_date": null,
        "case_review_status_last_modified_by": null,
        "case_review_discussion": null
    }
},
{
    "model": "seqr.individual",
    "pk": 15,
    "fields": {
        "guid": "I000015_na20885",
        "created_date": "2017-02-05T06:42:55.397Z",
        "created_by": null,
        "last_modified_date": "2017-03-13T09:07:50.239Z",
        "family": 11,
        "individual_id": "NA20885",
        "mother_id": null,
        "father_id": null,
        "sex": "M",
        "affected": "A",
        "display_name": "",
	    "notes": "",
        "population": "ASJ",
        "consanguinity": false,
        "features": [{"id": "HP:0011675"}, {"id": "HP:0001509"}],
        "case_review_status": "E",
        "case_review_status_last_modified_date": "2017-03-12T22:34:52.302Z",
        "case_review_status_last_modified_by": null,
        "case_review_discussion": null
    }
},
{
    "model": "seqr.individual",
    "pk": 16,
    "fields": {
        "guid": "I000016_na20888",
        "created_date": "2017-02-05T06:42:55.397Z",
        "created_by": null,
        "last_modified_date": "2017-03-13T09:07:50.270Z",
        "family": 12,
        "individual_id": "NA20888",
        "mother_id": null,
        "father_id": null,
        "sex": "M",
        "affected": "A",
        "display_name": "",
	"notes": "",
        "case_review_status": "G",
        "case_review_status_last_modified_date": "2017-03-12T22:34:55.895Z",
        "case_review_status_last_modified_by": null,
        "case_review_discussion": null
    }
},
{
    "model": "seqr.individual",
    "pk": 17,
    "fields": {
        "guid": "I000017_na20889",
        "created_date": "2017-02-05T06:42:55.397Z",
        "created_by": null,
        "last_modified_date": "2017-03-13T09:07:50.270Z",
        "family": 12,
        "individual_id": "NA20889",
        "mother_id": null,
        "father_id": null,
        "sex": "F",
        "affected": "A",
        "display_name": ""
    }
},
{
    "model": "seqr.individual",
    "pk": 18,
    "fields": {
        "guid": "I000018_na21234",
        "created_date": "2017-02-05T06:42:55.397Z",
        "created_by": null,
        "last_modified_date": "2017-03-13T09:07:49.980Z",
        "family": 14,
        "individual_id": "NA21234",
        "mother_id": null,
        "father_id": null,
        "sex": "F",
        "affected": "A"
    }
},
{
    "model": "seqr.sample",
    "pk": 129,
    "fields": {
        "guid": "S000129_na19675",
        "created_date": "2017-02-05T06:42:55.397Z",
        "created_by": null,
        "last_modified_date": "2017-03-13T09:07:49.744Z",

        "individual": 1,
        "sample_type": "WES",
        "dataset_type": "VARIANTS",
        "sample_id": "NA19675",
        "is_active": true,
        "elasticsearch_index": "test_index",
        "loaded_date": "2017-02-05T06:42:55.397Z"
    }
},
{
    "model": "seqr.sample",
    "pk": 130,
    "fields": {
        "guid": "S000130_na19678",
        "created_date": "2017-02-05T06:42:55.397Z",
        "created_by": null,
        "last_modified_date": "2017-03-13T09:07:49.744Z",

        "individual": 2,
        "sample_type": "WES",
        "dataset_type": "VARIANTS",
        "sample_id": "NA19678",
        "is_active": true,
        "elasticsearch_index": "test_index_old",
        "loaded_date": "2017-02-05T06:42:55.397Z"
    }
},
{
    "model": "seqr.sample",
    "pk": 131,
    "fields": {
        "guid": "S000131_na19679",
        "created_date": "2017-02-05T06:42:55.397Z",
        "created_by": null,
        "last_modified_date": "2017-03-13T09:07:49.800Z",

        "sample_id": "NA19679",
        "sample_type": "WES",
        "is_active": false,
        "elasticsearch_index": "test_index",
        "individual": 3,
        "dataset_type": "VARIANTS",
        "loaded_date": "2017-02-05T06:42:55.397Z"
    }
},
{
    "model": "seqr.sample",
    "pk": 132,
    "fields": {
        "guid": "S000132_hg00731",
        "created_date": "2017-02-05T06:42:55.397Z",
        "created_by": null,
        "last_modified_date": "2017-03-13T09:07:49.937Z",
        "elasticsearch_index": "test_index",
        "sample_id": "HG00731",
        "sample_type": "WES",
        "is_active": true,
        "individual": 4,
        "dataset_type": "VARIANTS",
        "loaded_date": "2017-02-05T06:42:55.397Z"
    }
},
{
    "model": "seqr.sample",
    "pk": 133,
    "fields": {
        "guid": "S000133_hg00732",
        "created_date": "2017-02-05T06:42:55.397Z",
        "created_by": null,
        "last_modified_date": "2017-03-13T09:07:49.963Z",
        "elasticsearch_index": "test_index",
        "sample_id": "HG00732",
        "sample_type": "WES",
        "is_active": true,
        "individual": 5,
        "dataset_type": "VARIANTS",
        "loaded_date": "2017-02-05T06:42:55.397Z"
    }
},
{
    "model": "seqr.sample",
    "pk": 134,
    "fields": {
        "guid": "S000134_hg00733",
        "created_date": "2017-02-05T06:42:55.397Z",
        "created_by": null,
        "last_modified_date": "2017-03-13T09:07:49.990Z",
        "elasticsearch_index": "test_index",
        "sample_id": "HG00733",
        "sample_type": "WES",
        "is_active": true,
        "individual": 6,
        "dataset_type": "VARIANTS",
        "loaded_date": "2017-02-05T06:42:55.397Z"
    }
},
{
    "model": "seqr.sample",
    "pk": 135,
    "fields": {
        "guid": "S000135_na20870",
        "created_date": "2017-02-05T06:42:55.397Z",
        "created_by": null,
        "last_modified_date": "2017-03-13T09:07:50.022Z",
        "elasticsearch_index": "test_index",
        "sample_id": "NA20870",
        "sample_type": "WES",
        "is_active": true,
        "individual": 7,
        "dataset_type": "VARIANTS",
        "loaded_date": "2017-02-05T06:42:55.397Z"
    }
},
{
    "model": "seqr.sample",
    "pk": 136,
    "fields": {
        "guid": "S000136_na20872",
        "created_date": "2017-02-05T06:42:55.397Z",
        "created_by": null,
        "last_modified_date": "2017-03-13T09:07:50.052Z",
        
        "sample_id": "NA20872",
        "sample_type": "WES",
        "is_active": false,
        "individual": 8,
        "dataset_type": "VARIANTS",
        "elasticsearch_index": "1kg.vcf.gz",
        "loaded_date": "2017-02-05T06:42:55.397Z"
    }
},
{
    "model": "seqr.sample",
    "pk": 137,
    "fields": {
        "guid": "S000137_na20874",
        "created_date": "2017-02-05T06:42:55.397Z",
        "created_by": null,
        "last_modified_date": "2017-03-13T09:07:50.079Z",
        "elasticsearch_index": "test_index",
        "sample_id": "NA20874",
        "sample_type": "WES",
        "is_active": true,
        "individual": 9,
        "dataset_type": "VARIANTS",
        "loaded_date": "2017-02-05T06:42:55.397Z"
    }
},
{
    "model": "seqr.sample",
    "pk": 138,
    "fields": {
        "guid": "S000138_na20875",
        "created_date": "2017-02-05T06:42:55.397Z",
        "created_by": null,
        "last_modified_date": "2017-03-13T09:07:50.111Z",
        
        "sample_id": "NA20875",
        "sample_type": "WES",
        "is_active": false,
        "individual": 10,
        "dataset_type": "VARIANTS",
        "elasticsearch_index": "1kg.vcf.gz",
        "loaded_date": "2017-02-05T06:42:55.397Z"
    }
},
{
    "model": "seqr.sample",
    "pk": 139,
    "fields": {
        "guid": "S000139_na20876",
        "created_date": "2017-02-05T06:42:55.397Z",
        "created_by": null,
        "last_modified_date": "2017-03-13T09:07:50.136Z",

        "sample_id": "NA20876",
        "sample_type": "WES",
        "is_active": false,
        "individual": 11,
        "dataset_type": "VARIANTS",
        "elasticsearch_index": "1kg.vcf.gz",
        "loaded_date": "2017-02-05T06:42:55.397Z"
    }
},
{
    "model": "seqr.sample",
    "pk": 140,
    "fields": {
        "guid": "S000140_na20877",
        "created_date": "2017-02-05T06:42:55.397Z",
        "created_by": null,
        "last_modified_date": "2017-03-13T09:07:50.165Z",

        "sample_id": "NA19678",
        "sample_type": "WES",
        "is_active": false,
    	"individual": 12,
        "dataset_type": "VARIANTS",
        "elasticsearch_index": "1kg.vcf.gz",
        "loaded_date": "2017-02-05T06:42:55.397Z"
    }
},
{
    "model": "seqr.sample",
    "pk": 142,
    "fields": {
        "guid": "S000142_na20881",
        "created_date": "2017-02-05T06:42:55.397Z",
        "created_by": null,
        "last_modified_date": "2017-03-13T09:07:50.220Z",

        "sample_id": "NA20881",
        "sample_type": "WES",
        "is_active": false,
    	"individual": 14,
        "dataset_type": "VARIANTS",
        "elasticsearch_index": "1kg.vcf.gz",
        "loaded_date": "2017-02-05T06:42:55.397Z"
    }
},
{
    "model": "seqr.sample",
    "pk": 143,
    "fields": {
        "guid": "S000143_na20885",
        "created_date": "2020-02-05T06:42:55.397Z",
        "created_by": null,
        "last_modified_date": "2020-03-13T09:07:50.247Z",
        "elasticsearch_index": "test_index_second",
        "sample_id": "NA20885",
        "sample_type": "WES",
        "is_active": true,
        "individual": 15,
        "dataset_type": "VARIANTS",
        "loaded_date": "2020-02-05T06:42:55.397Z"
    }
},
{
    "model": "seqr.sample",
    "pk": 144,
    "fields": {
        "guid": "S000144_na20888",
        "created_date": "2017-02-05T06:42:55.397Z",
        "created_by": null,
        "last_modified_date": "2017-03-13T09:07:50.277Z",

        "sample_id": "NA20888",
        "sample_type": "WES",
        "is_active": false,
        "individual": 16,
        "dataset_type": "VARIANTS",
        "elasticsearch_index": "1kg.vcf.gz",
        "loaded_date": "2017-02-05T06:42:55.397Z"
    }
},
{
    "model": "seqr.sample",
    "pk": 154,
    "fields": {
        "guid": "S000154_na20889",
        "created_date": "2017-02-05T06:42:55.397Z",
        "created_by": null,
        "last_modified_date": "2017-03-13T09:07:50.277Z",

        "sample_id": "NA20889",
        "sample_type": "WES",
        "is_active": false,
        "individual": 17,
        "dataset_type": "VARIANTS",
        "elasticsearch_index": "1kg.vcf.gz",
        "loaded_date": "2017-02-05T06:42:55.397Z"
    }
},
{
    "model": "seqr.sample",
    "pk": 145,
    "fields": {
        "guid": "S000145_hg00731",
        "created_date": "2018-02-05T06:42:55.397Z",
        "created_by": null,
        "last_modified_date": "2018-03-13T09:07:49.937Z",
        "elasticsearch_index": "test_index_sv",
        "sample_id": "HG00731",
        "sample_type": "WES",
        "is_active": true,
        "individual": 4,
        "dataset_type": "SV",
        "loaded_date": "2018-02-05T06:42:55.397Z"
    }
},
{
    "model": "seqr.sample",
    "pk": 146,
    "fields": {
        "guid": "S000146_hg00732",
        "created_date": "2018-02-05T06:42:55.397Z",
        "created_by": null,
        "last_modified_date": "2018-03-13T09:07:49.963Z",
        "elasticsearch_index": "test_index_sv",
        "sample_id": "HG00732",
        "sample_type": "WES",
        "is_active": true,
        "individual": 5,
        "dataset_type": "SV",
        "loaded_date": "2018-02-05T06:42:55.397Z"
    }
},
{
    "model": "seqr.sample",
    "pk": 147,
    "fields": {
<<<<<<< HEAD
        "guid": "S000147_hg00733",
        "created_date": "2018-02-05T06:42:55.397Z",
        "created_by": null,
        "last_modified_date": "2018-03-13T09:07:49.963Z",
        "elasticsearch_index": "test_index_sv",
        "sample_id": "HG00733",
        "sample_type": "WES",
        "is_active": true,
        "individual": 6,
=======
        "guid": "S000147_na21234",
        "created_date": "2018-02-05T06:42:55.397Z",
        "created_by": null,
        "last_modified_date": "2018-03-13T09:07:49.937Z",
        "elasticsearch_index": "test_index_sv_wgs",
        "sample_id": "NA21234",
        "sample_type": "WGS",
        "is_active": true,
        "individual": 18,
>>>>>>> 869d6a92
        "dataset_type": "SV",
        "loaded_date": "2018-02-05T06:42:55.397Z"
    }
},
{
    "model": "seqr.igvsample",
    "pk": 145,
    "fields": {
        "guid": "S000145_na19675",
        "created_date": "2017-02-05T06:42:55.397Z",
        "created_by": null,
        "last_modified_date": "2017-03-13T09:07:49.744Z",
        "individual": 1,
        "sample_type": "alignment",
        "file_path": "/readviz/NA19675.cram"
    }
},
{
    "model": "seqr.varianttagtype",
    "pk": 1,
    "fields": {
        "guid": "VTT_tier_1_novel_gene_and_phen",
        "created_date": "2018-04-27T00:00:00.000Z",
        "created_by": null,
        "last_modified_date": null,
        "project": null,
        "name": "Tier 1 - Novel gene and phenotype",
        "category": "CMG Discovery Tags",
        "description": "Gene not previously associated with a Mendelian condition",
        "color": "#03441E"
    }
},
{
    "model": "seqr.varianttagtype",
    "pk": 2,
    "fields": {
        "guid": "VTT_review",
        "created_date": "2018-04-27T00:00:00.000Z",
        "created_by": null,
        "last_modified_date": null,
        "project": null,
        "name": "Review",
        "category": "Collaboration",
        "description": "To mark a variant and/or gene of interest for further review.",
        "color": "#668FE3",
        "order": 11.0
    }
},
{
    "model": "seqr.varianttagtype",
    "pk": 3,
    "fields": {
        "guid": "VTT_excluded",
        "created_date": "2018-04-27T00:00:00.000Z",
        "created_by": null,
        "last_modified_date": null,
        "project": 1,
        "name": "Excluded",
        "category": "Collaboration",
        "description": "To mark a variant and/or gene you previously reviewed but do not think it contributing to the phenotype in this case. To help other members of your team (and yourself), please consider also adding a note with details of why you reprioritized this variant.",
        "color": "#555555",
        "order": 15.0
    }
},
{
    "model": "seqr.varianttagtype",
    "pk": 4,
    "fields": {
        "guid": "VTT_Known_gene_for_phenotype",
        "created_date": "2018-04-27T00:00:00.000Z",
        "created_by": null,
        "last_modified_date": null,
        "project": null,
        "name": "Known gene for phenotype",
        "category": "CMG Discovery Tags",
        "description": "Variant tag type for known gene for phenotype",
        "color": "#777777",
        "order": 16.0
    }
},
{
    "model": "seqr.savedvariant",
    "pk": 1,
    "fields": {
        "guid": "SV0000001_2103343353_r0390_100",
        "created_date": "2018-05-15T14:51:54.491Z",
        "created_by": null,
        "last_modified_date": "2018-05-31T16:36:02.812Z",
        "xpos": 21003343353,
        "xpos_end": 21003343356,
        "ref": "GAGA",
        "alt": "G",
        "variant_id": "21-3343353-GAGA-G",
        "saved_variant_json": {
            "variantId": "21-3343353-GAGA-G",
            "clinvar": {"clinicalSignificance": "", "alleleId": null, "variationId": null, "goldStars": null},
            "liftedOverGenomeVersion": "",
            "familyGuids": ["F000001_1", "F000002_2"],
            "liftedOverPos": "",
            "genotypeFilters": "pass",
            "mainTranscriptId": "ENST00000258436",
            "populations": {"callset": {"ac": null, "an": null, "af": null}, "g1k": {"ac": null, "an": null, "af": 0.0}, "gnomad_genomes": {"hemi": null, "ac": null, "an": null, "hom": null, "af": 0.0}, "gnomad_exomes": {"hemi": null, "ac": null, "an": null, "hom": null, "af": 2.4418633044922146e-05}, "exac": {"hemi": null, "ac": null, "an": null, "hom": null, "af": 0.000242306760358614}, "topmed": {"ac": null, "an": null, "af": null}},
            "genomeVersion": "37",
            "pos": 3343353,
            "predictions": {"eigen": null, "revel": null, "sift": null, "cadd": "14.33", "metasvm": "", "mpc": null, "splice_ai": null, "phastcons_100_vert": null, "mut_taster": null, "fathmm": null, "polyphen": null, "dann": null, "primate_ai": null, "gerp_rs": null},
            "hgmd": {"accession": null, "class": null},
            "rsid": null,
            "liftedOverChrom": "",
            "originalAltAlleles": ["G"],
            "transcripts": {"ENSG00000135953": [
                {"transcriptId": "ENST00000258436", "lofFilter": "", "biotype": "protein_coding", "geneSymbol": "MFSD9", "majorConsequence": "inframe_deletion", "canonical": "YES", "hgvsp": "ENSP00000258436.5:p.Leu126del", "lof": "", "lofFlags": "", "codons": "ctTCTc/ctc", "hgvsc": "ENST00000258436.5:c.375_377delTCT", "transcriptRank": 0, "geneId": "ENSG00000135953", "aminoAcids": "LL/L", "cdnaPosition": "419-421"},
                {"transcriptId": "ENST00000411991", "lofFilter": "", "biotype": "nonsense_mediated_decay", "geneSymbol": "MFSD9", "majorConsequence": "3_prime_UTR_variant", "canonical": "", "hgvsp": "", "lof": "", "lofFlags": "", "codons": "", "hgvsc": "ENST00000411991.1:c.*211_*213delTCT", "transcriptRank": 100, "geneId": "ENSG00000135953", "aminoAcids": "", "cdnaPosition": "558-560"},
                {"transcriptId": "ENST00000421966", "lofFilter": "", "biotype": "nonsense_mediated_decay", "geneSymbol": "MFSD9", "majorConsequence": "downstream_gene_variant", "canonical": "", "hgvsp": "", "lof": "", "lofFlags": "", "codons": "", "hgvsc": "", "transcriptRank": 100, "geneId": "ENSG00000135953", "aminoAcids": "", "cdnaPosition": null}, {"transcriptId": "ENST00000428085", "lofFilter": "", "biotype": "nonsense_mediated_decay", "geneSymbol": "MFSD9", "majorConsequence": "inframe_deletion", "canonical": "", "hgvsp": "ENSP00000413641.1:p.Leu48del", "lof": "", "lofFlags": "", "codons": "ctTCTc/ctc", "hgvsc": "ENST00000428085.1:c.141_143delTCT", "transcriptRank": 100, "geneId": "ENSG00000135953", "aminoAcids": "LL/L", "cdnaPosition": "141-143"},
                {"transcriptId": "ENST00000437075", "lofFilter": "", "biotype": "nonsense_mediated_decay", "geneSymbol": "MFSD9", "majorConsequence": "3_prime_UTR_variant", "canonical": "", "hgvsp": "", "lof": "", "lofFlags": "", "codons": "", "hgvsc": "ENST00000437075.2:c.*176_*178delTCT", "transcriptRank": 100, "geneId": "ENSG00000135953", "aminoAcids": "", "cdnaPosition": "541-543"},
                {"transcriptId": "ENST00000438943", "lofFilter": "", "biotype": "nonsense_mediated_decay", "geneSymbol": "MFSD9", "majorConsequence": "3_prime_UTR_variant", "canonical": "", "hgvsp": "", "lof": "", "lofFlags": "", "codons": "", "hgvsc": "ENST00000438943.1:c.*211_*213delTCT", "transcriptRank": 100, "geneId": "ENSG00000135953", "aminoAcids": "", "cdnaPosition": "558-560"}]},
            "chrom": "21",
            "genotypes": {"I000003_na19679": {"sampleId": "NA19679", "ab": 0.0, "ad": "45,0", "gq": 99.0, "dp": "45", "pl": "0,135,1525", "cnvs": {"size": null, "snps": null, "cn": null, "LRR_sd": null, "array": null, "caller": null, "type": null, "freq": null, "LRR_median": null}, "numAlt": 0}, "I000002_na19678": {"sampleId": "NA19678", "ab": 0.0, "ad": "42,0", "gq": 99.0, "dp": "43", "pl": "0,126,1479", "cnvs": {"size": null, "snps": null, "cn": null, "LRR_sd": null, "array": null, "caller": null, "type": null, "freq": null, "LRR_median": null}, "numAlt": 0}, "I000001_na19675": {"sampleId": "NA19675_1", "ab": 0.7021276595744681, "ad": "14,33", "gq": 46.0, "dp": "50", "pl": "46,0,686", "cnvs": {"size": null, "snps": null, "cn": null, "LRR_sd": null, "array": null, "caller": null, "type": null, "freq": null, "LRR_median": null}, "numAlt": 1}}
        },
        "family": 1
    }
},
{
    "model": "seqr.savedvariant",
    "pk": 2,
    "fields": {
        "guid": "SV0000002_1248367227_r0390_100",
        "created_date": "2018-05-15T14:51:56.943Z",
        "created_by": null,
        "last_modified_date": "2018-05-31T16:36:02.805Z",
        "xpos": 1248367227,
        "xpos_end": 1248367228,
        "ref": "TC",
        "alt": "T",
        "variant_id": "12-48367227-TC-T",
        "saved_variant_json": {
            "clinvar": {
                "clinicalSignificance": "",
                "alleleId": null,
                "variationId": null,
                "goldStars": null
            },
            "liftedOverGenomeVersion": "38",
            "familyGuids": [
                "F000001_1"
            ],
            "liftedOverPos": "",
            "genotypeFilters": "pass",
            "mainTranscriptId": "ENST00000258436",
            "populations": {
                "callset": {
                    "ac": null,
                    "an": null,
                    "af": null
                },
                "g1k": {
                    "ac": null,
                    "an": null,
                    "af": 0.0
                },
                "gnomad_genomes": {
                    "hemi": null,
                    "ac": null,
                    "an": null,
                    "hom": null,
                    "af": 0.00012925741614425127
                },
                "gnomad_exomes": {
                    "hemi": null,
                    "ac": null,
                    "an": null,
                    "hom": null,
                    "af": 6.505916317651364e-05
                },
                "exac": {
                    "hemi": null,
                    "ac": null,
                    "an": null,
                    "hom": null,
                    "af": 0.0006726888333653661
                },
                "topmed": {
                    "ac": null,
                    "an": null,
                    "af": null
                }
            },
            "genomeVersion": "37",
            "pos": 248367227,
            "predictions": {
                "eigen": null,
                "revel": null,
                "sift": null,
                "cadd": "27.2",
                "metasvm": "",
                "mpc": null,
                "splice_ai": null,
                "phastcons_100_vert": null,
                "mut_taster": null,
                "fathmm": null,
                "polyphen": null,
                "dann": null,
                "primate_ai": null,
                "gerp_rs": null
            },
            "hgmd": {
                "accession": null,
                "class": null
            },
            "rsid": null,
            "liftedOverChrom": "",
            "originalAltAlleles": [
                "T"
            ],
            "transcripts": {
                "ENSG00000135953": [
                    {
                        "transcriptId": "ENST00000258436",
                        "lofFilter": "",
                        "biotype": "protein_coding",
                        "geneSymbol": "MFSD9",
                        "majorConsequence": "inframe_deletion",
                        "canonical": "YES",
                        "hgvsp": "ENSP00000258436.5:p.Leu126del",
                        "lof": "",
                        "lofFlags": "",
                        "codons": "ctTCTc/ctc",
                        "hgvsc": "ENST00000258436.5:c.375_377delTCT",
                        "transcriptRank": 0,
                        "aminoAcids": "LL/L",
                        "cdnaPosition": "419-421"
                    }
                ]
            },
            "chrom": "1",
            "genotypes": {
                "I000004_hg00731": {
                    "sampleId": "HG00731",
                    "ab": 0.0,
                    "ad": "71,0",
                    "gq": 99.0,
                    "dp": "71",
                    "pl": "0,213,1918",
                    "numAlt": 2
                },
                "I000005_hg00732": {
                    "sampleId": "HG00732",
                    "ab": 0.0,
                    "ad": "77,0",
                    "gq": 99.0,
                    "dp": "77",
                    "pl": "0,232,3036",
                    "numAlt": 1
                }
            }
        },
        "family": 2
    }
},
{
    "model": "seqr.savedvariant",
    "pk": 4,
    "fields": {
        "guid": "SV0059956_11560662_f019313_1",
        "created_date": "2018-05-15T14:51:57.255Z",
        "created_by": null,
        "last_modified_date": "2018-05-31T16:36:02.817Z",
        "xpos": 1001560662,
        "xpos_end": 1003121324,
        "ref": "G",
        "alt": "A",
        "variant_id": "1-46859832-G-A",
        "saved_variant_json": {
            "clinvar": {"clinicalSignificance": "", "alleleId": null, "variationId": null, "goldStars": null},
            "liftedOverGenomeVersion": "38",
            "familyGuids": ["F000001_1"],
            "liftedOverPos": "",
            "genotypeFilters": "pass",
            "mainTranscriptId": "ENST00000505820",
            "populations": {"callset": {"ac": null, "an": null, "af": null}, "g1k": {"ac": null, "an": null, "af": 0.0}, "gnomad_genomes": {"hemi": null, "ac": null, "an": null, "hom": null, "af": 0.0}, "gnomad_exomes": {"hemi": null, "ac": null, "an": null, "hom": null, "af": 8.142526788913136e-06}, "exac": {"hemi": null, "ac": null, "an": null, "hom": null, "af": 0.0}, "topmed": {"ac": null, "an": null, "af": null}},
            "genomeVersion": "37",
            "pos": 1560662,
            "predictions": {"eigen": null, "revel": null, "sift": "damaging", "cadd": "31", "metasvm": "D", "mpc": null, "splice_ai": null, "phastcons_100_vert": null, "mut_taster": "disease_causing", "fathmm": "tolerated", "polyphen": "probably_damaging", "dann": null, "primate_ai": null, "gerp_rs": null},
            "hgmd": {"accession": null, "class": null},
            "rsid": null,
            "liftedOverChrom": "",
            "originalAltAlleles": ["T"],
            "transcripts": {
                "ENSG00000197530": [
                    {"transcriptId": "ENST00000505820", "lofFilter": "", "biotype": "protein_coding", "geneSymbol": "CELSR1", "majorConsequence": "splice_region_variant", "canonical": "YES", "hgvs": "ENST00000505820.2:c.1067-4G>A", "lof": "", "lofFlags": "", "codons": "Gtg/Atg", "hgvsc": "ENST00000505820.2:c.1067-4G>A", "transcriptRank": 0, "geneId": "ENSG00000197530", "aminoAcids": "V/M", "cdnaPosition": "3955"}
                ]
            },
            "chrom": "1",
            "genotypes": {
                "I000003_na19679": {"sampleId": "NA19679", "ab": 0, "ad": null, "gq": 21, "dp": 7, "pl": null, "numAlt": 0},
                "I000002_na19678": {"sampleId": "NA19678", "ab": 0, "ad": null, "gq": 6, "dp": 2, "pl": null, "numAlt": 0},
                "I000002_na19675": {"sampleId": "NA19675", "ab": 0.125, "ad": null, "gq": 7, "dp": 8, "pl": null, "numAlt": 1}
            }
        },
        "family": 1
    }
},
{
    "model": "seqr.savedvariant",
    "pk": 5,
    "fields": {
        "guid": "SV0059957_11562437_f019313_1",
        "created_date": "2018-05-15T14:51:57.255Z",
        "created_by": null,
        "last_modified_date": "2018-05-31T16:36:02.817Z",
        "xpos": 1001562437,
        "xpos_end": 1003124874,
        "ref": "G",
        "alt": "C",
        "variant_id": "1-1562437-G-C",
        "saved_variant_json": {
            "clinvar": {"clinicalSignificance": "", "alleleId": null, "variationId": null, "goldStars": null},
            "liftedOverGenomeVersion": "38",
            "familyGuids": ["F000001_1"],
            "liftedOverPos": "",
            "genotypeFilters": "pass",
            "mainTranscriptId": "ENST00000505820",
            "populations": {
                "callset": {
                    "ac": 11,
                    "af": 0.344,
                    "an": 32,
                    "hemi": null,
                    "hom": null
                    },
                "exac": {
                    "ac": 28869,
                    "af": 0.6478622327790974,
                    "an": 80512,
                    "hemi": 0,
                    "hom": 5122
                    },
                "g1k": {
                    "ac": 2206,
                    "af": 0.6838,
                    "an": 5008,
                    "hemi": null,
                    "hom": null
                    },
                "gnomad_exomes": {
                    "ac": 67263,
                    "af": 0.6339977851605758,
                    "an": 216284,
                    "hemi": 0,
                    "hom": 12201
                    },
                "gnomad_genomes": {
                    "ac": 10595,
                    "af": 0.6165093253511398,
                    "an": 30852,
                    "hemi": 0,
                    "hom": 2311
                    },
                "topmed": {
                    "ac": 45912,
                    "af": 0.365635,
                    "an": 125568,
                    "hemi": null,
                    "hom": 10332
                    }
                },
            "genomeVersion": "37",
            "pos": 1562437,
            "hgmd": {"accession": null, "class": null},
            "rsid": null,
            "liftedOverChrom": "",
            "originalAltAlleles": ["G"],
            "transcripts": {
                "ENSG00000197530": [
                    {"transcriptId": "ENST00000505820", "lofFilter": "", "biotype": "protein_coding", "geneSymbol": "MIB2", "majorConsequence": "intron_variant", "canonical": 1, "hgvsp": "ENST00000505820.2:c.1586-17C>G", "lof": "", "lofFlags": "", "codons": "Gtg/Atg", "hgvsc": "ENST00000262738.3:c.3955G>A", "transcriptRank": 0, "geneId": "ENSG00000197530", "aminoAcids": "V/M", "cdnaPosition": "3955"}
                ]
            },
            "chrom": "1",
            "genotypes": {
                "I000003_na19679": {"sampleId": "NA19679", "ab": 0.71428573, "ad": null, "gq": 58, "dp": 7, "pl": null, "numAlt": 1},
                "I000002_na19678": {"sampleId": "NA19678", "ab": 0, "ad": null, "gq": 30, "dp": 10, "pl": null, "numAlt": 0},
                "I000002_na19675": {"sampleId": "NA19675", "ab": 0.5555556, "ad": null, "gq": 99, "dp": 9, "pl": null, "numAlt": 1}
            }
        },
        "family": 1
    }
},
{
    "model": "seqr.savedvariant",
    "pk": 6,
    "fields": {
        "guid": "SV0000006_1248367227_r0003_tes",
        "created_date": "2018-05-15T14:51:56.943Z",
        "created_by": null,
        "last_modified_date": "2018-05-31T16:36:02.805Z",
        "xpos": 1248367227,
        "xpos_end": 1248367228,
        "ref": "TC",
        "alt": "T",
        "variant_id": "12-48367227-TC-T",
        "saved_variant_json": {
            "clinvar": {"clinicalSignificance": "", "alleleId": null, "variationId": null, "goldStars": null},
            "liftedOverGenomeVersion": "38",  "liftedOverPos": "", "genotypeFilters": "pass",
            "populations": {"callset": {"ac": null, "an": null, "af": null}, "g1k": {"ac": null, "an": null, "af": 0.0},
                "gnomad_genomes": {"hemi": null, "ac": null, "an": null, "hom": null, "af": 0.00012925741614425127},
                "gnomad_exomes": {"hemi": null, "ac": null, "an": null, "hom": null, "af": 6.505916317651364e-05},
                "exac": {"hemi": null, "ac": null, "an": null, "hom": null, "af": 0.0006726888333653661},
                "topmed": {"ac": null, "an": null, "af": null}},
            "genomeVersion": "37", "pos": 248367227, "predictions": {
                "eigen": null, "revel": null, "sift": null, "cadd": "27.2", "metasvm": "", "mpc": null,
                "splice_ai": null, "phastcons_100_vert": null, "mut_taster": null, "fathmm": null, "polyphen": null,
                "dann": null, "primate_ai": null, "gerp_rs": null},
            "hgmd": {"accession": null, "class": null}, "rsid": null, "liftedOverChrom": "", "originalAltAlleles": ["T"],
             "mainTranscriptId": "ENST00000505820", "transcripts": {
                "ENSG00000135953": [
                    {"transcriptId": "ENST00000371839", "biotype": "protein_coding", "geneId": "ENSG00000228198"}
                ],
                "ENSG00000240361": [
                    {"transcriptId": "ENST00000505820", "lofFilter": "", "biotype": "protein_coding",
                        "geneSymbol": "MIB2", "majorConsequence": "intron_variant", "canonical": 1,
                        "hgvsp": "ENST00000505820.2:c.1586-17C>G", "lof": "", "lofFlags": "", "codons": "Gtg/Atg",
                        "hgvsc": "ENST00000262738.3:c.3955G>A", "transcriptRank": 0, "geneId": "ENSG00000240361",
                        "aminoAcids": "V/M", "cdnaPosition": "3955"}
                ]
            }, "chrom": "1", "genotypes": {
                "I000015_na20885": {"sampleId": "NA20885", "ab": 0.0, "ad": "71,0", "gq": 99.0, "dp": "71", "pl": "0,213,1918", "numAlt": 1}}},
        "family": 11
    }
},
{
    "model": "seqr.savedvariant",
    "pk": 7,
    "fields": {
        "guid": "SV0000007_prefix_19107_DEL_r00",
        "created_date": "2018-06-15T14:51:56.943Z",
        "created_by": null,
        "last_modified_date": "2018-05-31T16:36:02.805Z",
        "xpos": 1249045487,
        "xpos_end": 1249045898,
        "ref": null,
        "alt": null,
        "variant_id": "prefix_19107_DEL",
        "saved_variant_json": {
            "liftedOverGenomeVersion": null,
            "pos": 49045487,
            "end": 49045898,
            "xpos": 1249045487,
            "predictions": {"strvctvre": 0.374},
            "alt": null,
            "numExon": 2,
            "genomeVersion": "37", "genotypeFilters": [],
            "ref": null,
            "genotypes": {
                "I000015_na20885": { "cn": 1, "sampleId": "NA20885", "numAlt": -1,  "defragged": false, "qs": 33, "numExon": 2}
            },
            "liftedOverPos": null,
            "liftedOverChrom": null,
            "svType": "DEL",
            "variantId": "prefix_19107_DEL",
            "chrom": "12",
            "transcripts": {"ENSG00000240361": [], "ENSG00000135953": []}
        },
        "family": 11
    }
},
{
    "model": "seqr.savedvariant",
    "pk": 8,
    "fields": {
        "guid": "SV0000006_1248367227_r0004_non",
        "created_date": "2018-05-15T14:51:56.943Z",
        "created_by": null,
        "last_modified_date": "2018-05-31T16:36:02.805Z",
        "xpos": 1248367227,
        "xpos_end": 1248367228,
        "ref": "TC",
        "alt": "T",
        "variant_id": "12-48367227-TC-T",
        "saved_variant_json": {
            "liftedOverGenomeVersion": "38",  "liftedOverPos": "", "genomeVersion": "37", "pos": 248367227,
            "mainTranscriptId": "ENST00000505820", "transcripts": {
                "ENSG00000135953": [
                    {"transcriptId": "ENST00000371839", "biotype": "protein_coding", "geneId": "ENSG00000228198"}
                ],
                "ENSG00000240361": [
                    {"transcriptId": "ENST00000505820", "lofFilter": "", "biotype": "protein_coding",
                        "geneSymbol": "MIB2", "majorConsequence": "intron_variant", "canonical": 1,
                        "hgvsp": "ENST00000505820.2:c.1586-17C>G", "lof": "", "lofFlags": "", "codons": "Gtg/Atg",
                        "hgvsc": "ENST00000262738.3:c.3955G>A", "transcriptRank": 0, "geneId": "ENSG00000240361",
                        "aminoAcids": "V/M", "cdnaPosition": "3955"}
                ]
            }, "chrom": "1", "genotypes": {
                "I000018_na21234": {"sampleId": "NA20885", "ab": 0.0, "gq": 99.0, "numAlt": 1}}},
        "family": 14
    }
},
{
    "model": "seqr.variantnote",
    "pk": 714935,
    "fields": {
        "guid": "VN0714935_2103343353_r0390_100",
        "created_date": "2018-05-15T14:51:58.410Z",
        "created_by": null,
        "last_modified_date": "2018-02-23T17:32:23.054Z",
        "saved_variants": [2],
        "note": "test n\u00f8te",
        "submit_to_clinvar": false,
        "search_hash": null
    }
},
{
    "model": "seqr.varianttag",
    "pk": 1708633,
    "fields": {
        "guid": "VT1708633_2103343353_r0390_100",
        "created_date": "2018-05-15T14:54:47.121Z",
        "created_by": null,
        "last_modified_date": "2018-02-23T17:32:30.373Z",
        "saved_variants": [1],
        "variant_tag_type": 2,
        "search_hash": "125897d6"
    }
},
{
    "model": "seqr.varianttag",
    "pk": 1726945,
    "fields": {
        "guid": "VT1726945_2103343353_r0390_100",
        "created_date": "2018-05-25T21:01:33.193Z",
        "created_by": null,
        "last_modified_date": "2018-05-25T21:01:33.193Z",
        "saved_variants": [2],
        "variant_tag_type": 3,
        "search_hash": null
    }
},
{
    "model": "seqr.varianttag",
    "pk": 1726961,
    "fields": {
        "guid": "VT1726961_2103343353_r0390_100",
        "created_date": "2018-05-29T16:32:51.449Z",
        "created_by": null,
        "last_modified_date": "2018-05-29T16:32:51.449Z",
        "saved_variants": [1],
        "variant_tag_type": 1,
        "search_hash": null
    }
},
{
    "model": "seqr.varianttag",
    "pk": 1726963,
    "fields": {
        "guid": "VT1726961_2103343353_r0003_tes",
        "created_date": "2018-05-29T16:32:51.449Z",
        "created_by": null,
        "last_modified_date": "2018-05-29T16:32:51.449Z",
        "saved_variants": [6, 7],
        "variant_tag_type": 1,
        "search_hash": null
    }
},
{
    "model": "seqr.varianttag",
    "pk": 1726970,
    "fields": {
        "guid": "VT1726970_2103343353_r0004_tes",
        "created_date": "2018-05-29T16:32:51.449Z",
        "created_by": null,
        "last_modified_date": "2018-05-29T16:32:51.449Z",
        "saved_variants": [2],
        "variant_tag_type": 4,
        "search_hash": null
    }
},
{
    "model": "seqr.varianttag",
    "pk": 1726973,
    "fields": {
        "guid": "VT1726961_2103343353_r0005_tes",
        "created_date": "2018-05-29T16:32:51.449Z",
        "created_by": null,
        "last_modified_date": "2018-05-29T16:32:51.449Z",
        "saved_variants": [8],
        "variant_tag_type": 1,
        "search_hash": null
    }
},
{
    "model": "seqr.variantfunctionaldata",
    "pk": 23,
    "fields": {
        "guid": "VFD0000023_1248367227_r0390_10",
        "created_date": "2018-05-24T15:30:04.465Z",
        "created_by": null,
        "last_modified_date": "2018-05-24T15:30:04.483Z",
        "saved_variants": [1],
        "functional_data_tag": "Biochemical Function",
        "metadata": "A note",
        "search_hash": ""
    }
},
{
    "model": "seqr.variantfunctionaldata",
    "pk": 24,
    "fields": {
        "guid": "VFD0000024_1248367227_r0390_10",
        "created_date": "2018-05-24T15:34:01.353Z",
        "created_by": null,
        "last_modified_date": "2018-05-24T15:34:01.365Z",
        "saved_variants": [1],
        "functional_data_tag": "Genome-wide Linkage",
        "metadata": "2",
        "search_hash": ""
    }
},
{
    "model": "seqr.variantfunctionaldata",
    "pk": 25,
    "fields": {
        "guid": "VFD0000025_1248367227_r0390_10",
        "created_date": "2018-05-24T15:34:01.353Z",
        "created_by": null,
        "last_modified_date": "2018-05-24T15:34:01.365Z",
        "saved_variants": [1],
        "functional_data_tag": "Additional Unrelated Kindreds w/ Causal Variants in Gene",
        "metadata": "2",
        "search_hash": ""
    }
},
{
    "model": "seqr.variantfunctionaldata",
    "pk": 26,
    "fields": {
        "guid": "VFD0000026_1248367227_r0390_10",
        "created_date": "2018-05-24T15:34:01.353Z",
        "created_by": null,
        "last_modified_date": "2018-05-24T15:34:01.365Z",
        "saved_variants": [1],
        "functional_data_tag": "Kindreds w/ Overlapping SV & Similar Phenotype",
        "metadata": "2",
        "search_hash": ""
    }
},
{
    "model": "seqr.locuslist",
    "pk": 1,
    "fields": {
        "guid": "LL00049_pid_genes_autosomal_do",
        "projects": [3],
        "created_date": "2017-02-07T12:55:30.700Z",
        "created_by": 11,
        "last_modified_date": "2018-05-01T00:02:38.733Z",
        "name": "PID genes - Autosomal dominant",
        "description": "Autosomal dominant inheritance PID genes",
        "is_public": true
    }
},
{
    "model": "seqr.locuslist",
    "pk": 2,
    "fields": {
        "guid": "LL00005_retina_proteome",
        "projects": [1],
        "created_date": "2017-02-07 07:55:06.032034-05",
        "created_by": 10,
        "last_modified_date": "2018-05-01T00:02:38.733Z",
        "name": "Retina proteome",
        "description": "",
        "is_public": false
    }
},
{
  "model": "seqr.locuslistgene",
  "pk": 11,
  "fields": {
    "guid": "LLG0000011_nmd_nclensg00000171",
    "created_date": "2018-04-28T00:03:25.341Z",
    "created_by": null,
    "last_modified_date": "2018-04-28T00:03:25.341Z",
    "locus_list": 1,
    "gene_id": "ENSG00000223972"
  }
},
{
  "model": "seqr.locuslistgene",
  "pk": 12,
  "fields": {
    "guid": "LLG0000012_nmd_nclensg00000169",
    "created_date": "2018-04-28T00:03:25.347Z",
    "created_by": null,
    "last_modified_date": "2018-04-28T00:03:25.347Z",
    "locus_list": 1,
    "gene_id": "ENSG00000227232"
  }
},
{
  "model": "seqr.locuslistgene",
  "pk": 13,
  "fields": {
    "guid": "LLG0000013_nmd_nclensg00000196",
    "created_date": "2018-04-28T00:03:25.353Z",
    "created_by": null,
    "last_modified_date": "2018-04-28T00:03:25.353Z",
    "locus_list": 1,
    "gene_id": "ENSG00000243485"
  }
},
{
  "model": "seqr.locuslistinterval",
  "pk": 12,
  "fields": {
    "guid": "LLI0000012_test_list_edit4545_",
    "created_date": "2018-07-17T21:13:10.688Z",
    "created_by": null,
    "last_modified_date": "2018-07-18T14:57:35.302Z",
    "locus_list": 1,
    "genome_version": "37",
    "chrom": "1",
    "start": 248367200,
    "end": 248367300
  }
},
{
  "model": "seqr.locuslistinterval",
  "pk": 13,
  "fields": {
    "guid": "LLI0000013_a_new_list325_3000",
    "created_date": "2018-07-17T21:16:12.224Z",
    "created_by": null,
    "last_modified_date": "2018-07-17T21:16:12.224Z",
    "locus_list": 1,
    "genome_version": "37",
    "chrom": "3",
    "start": 25,
    "end": 3000
  }
},
{
    "model": "seqr.analysisgroup",
    "pk": 1,
    "fields": {
        "guid": "AG0000183_test_group",
        "created_date": "2018-08-09T18:53:24.207Z",
        "created_by": null,
        "last_modified_date": "2018-08-09T18:53:24.207Z",
        "name": "Test Group 1",
        "description": "A sample analysis group",
        "project": 1,
        "families": [1, 3, 5]
    }
},
{
    "model": "matchmaker.matchmakersubmission",
    "pk": 1,
    "fields": {
        "individual": 1,
        "guid": "MS000001_na19675",
        "created_date": "2018-05-23T09:07:49.719Z",
        "last_modified_date": "2018-05-23T09:07:49.719Z",
        "submission_id": "NA19675_1_01",
        "label": "NA19675_1",
        "contact_name": "Sam Baxter",
        "contact_href": "mailto:matchmaker@broadinstitute.org,test_user@broadinstitute.org",
        "features": [
            {
                "id": "HP:0001252",
                "observed": "yes"
            },
            {
                "id": "HP:0001263",
                "observed": "no"
            },
            {
                "id": "HP:0012469",
                "observed": "yes"
            }
        ],
        "genomic_features": [
            {
                "gene": {
                    "id": "ENSG00000186092"
                },
                "variant": {
                    "end": 77027548,
                    "start": 77027549,
                    "assembly": "GRCh38",
                    "referenceName": "14",
                    "alternateBases": "C",
                    "referenceBases": "CCACT"
                },
                "zygosity": 1
            }
        ]
    }
},
{
    "model": "matchmaker.matchmakersubmission",
    "pk": 2,
    "fields": {
        "individual": 15,
        "guid": "MS000015_na20885",
        "created_date": "2019-02-05T06:42:55.397Z",
        "last_modified_date": "2019-02-05T06:42:55.397Z",
        "submission_id": "NA20885",
        "label": "NA20885",
        "contact_name": "Sam Baxter",
        "contact_href": "mailto:matchmaker@broadinstitute.org",
        "features": [
            {
                "id": "HP:0001252",
                "label": "Muscular hypotonia",
                "observed": "yes"
            },
            {
                "id": "HP:0002017",
                "label": "Nausea and vomiting",
                "observed": "yes"
            }
        ],
        "genomic_features": [
            {
                "gene": {
                    "id": "ENSG00000227232"
                },
                "variant": {
                    "end": 38739601,
                    "start": 38739601,
                    "assembly": "GRCh38",
                    "referenceName": "17",
                    "alternateBases": "A",
                    "referenceBases": "G"
                },
                "zygosity": 1
            }
        ]
    }
},
    {
    "model": "matchmaker.matchmakersubmission",
    "pk": 3,
    "fields": {
        "individual": 16,
        "guid": "MS000016_P0004515",
        "created_date": "2019-02-05T06:42:55.397Z",
        "last_modified_date": "2019-02-05T06:42:55.397Z",
        "submission_id": "P0004515",
        "label": "P0004515",
        "contact_name": "Baylor UDN Clinical Site",
        "contact_href": "mailto:UDNCC@hms.harvard.edu,matchmaker@phenomecentral.org",
        "genomic_features": [
            {
                "gene": {
                    "id": "ENSG00000186092"
                }, "variant": {
                    "referenceName": "14",
                    "start": 77027630
                }
            },
            {
                "gene": {
                    "id": "ENSG00000233750"
                }
            },
            {
                "gene": {
                    "id": "ENSG00000223972"
                }
            },
            {
                "gene": {
                    "id": "ABC"
                }
            }
        ]
    }
},
{
    "model": "matchmaker.matchmakersubmission",
    "pk": 4,
    "fields": {
        "individual": 18,
        "guid": "MS000018_P0004517",
        "created_date": "2019-02-05T06:42:55.397Z",
        "last_modified_date": "2019-02-05T06:42:55.397Z",
        "submission_id": "P0004517",
        "label": "P0004517",
       "contact_name": "Sam Baxter",
        "contact_href": "mailto:matchmaker@broadinstitute.org",
        "genomic_features": [
            {
                "gene": {
                    "id": "ENSG00000233750"
                }
            }
        ]
    }
},
{
    "model": "matchmaker.matchmakerresult",
    "pk": 3552,
    "fields": {
        "guid": "MR0003552_SHE_1006P_1",
        "created_date": "2019-02-12T18:43:56.358Z",
        "created_by": null,
        "last_modified_date": "2019-04-29T17:48:46.367Z",
        "submission": 1,
        "originating_submission": 3,
        "result_data": {
            "score": {
                "patient": 0.5706712016939723
            },
            "patient": {
                "genomicFeatures": [
                    {
                        "gene": {
                            "id": "OR4F5"
                        }
                    },
                    {
                        "gene": {
                            "id": "CICP27"
                        }
                    },
                    {
                        "gene": {
                            "id": "DDX11L1"
                        }
                    }
                ],
                "contact": {
                    "href": "mailto:UDNCC@hms.harvard.edu,matchmaker@phenomecentral.org",
                    "name": "Baylor UDN Clinical Site"
                },
                "id": "P0004515",
                "features": [
                    {
                        "observed": "yes",
                        "id": "HP:0012469"
                    },
                    {
                        "observed": "no",
                        "id": "HP:0003273"
                    }
                ]
            }
        },
        "last_modified_by": 10,
        "we_contacted": false,
        "host_contacted": true,
        "deemed_irrelevant": true,
        "flag_for_analysis": false,
        "comments": "AMBRA1 c.2228G>C p.(Ser743Thr) missense variant. Maternally inherited, both have epilepsy"
    }
},
{
    "model": "matchmaker.matchmakerresult",
    "pk": 7228,
    "fields": {
        "guid": "MR0007228_VCGS_FAM50_156",
        "created_date": "2019-04-25T07:19:41.518Z",
        "created_by": null,
        "last_modified_date": "2019-04-29T17:50:03.101Z",
        "submission": 1,
        "originating_submission": 4,
        "result_data": {
            "score": {
                "patient": 1.0
            },
            "patient": {
                "genomicFeatures": [
                    {
                        "gene": {
                            "id": "ENSG00000233750"
                        }
                    }
                ],
                "contact": {
                    "href": "mailto:cfen@filadelfia.dk",
                    "name": "Christina D\u00fchring Fenger",
                    "institution": "The Danish Epilepsy Centre, Filadelfia, Institute for Regional Health Services"
                },
                "id": "34301",
                "label": "AMBRA1"
            }
        },
        "last_modified_by": 10,
        "we_contacted": false,
        "host_contacted": false,
        "deemed_irrelevant": false,
        "flag_for_analysis": false,
        "comments": ""
    }
},
{
    "model": "matchmaker.matchmakerresult",
    "pk": 7229,
    "fields": {
        "guid": "MR0004688_RGP_105_3",
        "created_date": "2019-04-25T07:19:41.518Z",
        "created_by": null,
        "last_modified_date": "2019-04-29T17:50:03.101Z",
        "submission": 1,
        "result_data": {
            "patient": {
                "contact": {
                    "href": "mailto:j.weiss@vumc.nl",
                    "institution": "VU University Medical Center",
                    "name": "Janneke Weiss"
                },
                "genomicFeatures": [
                    {
                        "gene": {
                            "id": "ENSG00000272333"
                        }
                    }
                ],
                "id": "10509",
                "label": "2016-174",
                "sex": "MALE",
                "species": "NCBITaxon:9606"
            }
        },
        "last_modified_by": 10,
        "we_contacted": true,
        "host_contacted": false,
        "deemed_irrelevant": false,
        "flag_for_analysis": false,
        "comments": ""
    }
},
{
    "model": "matchmaker.matchmakercontactnotes",
    "pk": 1,
    "fields": {
        "guid": "MCN0000001_st_georges,_univers",
        "created_date": "2019-04-25T07:19:41.518Z",
        "created_by": null,
        "last_modified_date": "2019-04-29T17:50:03.101Z",
        "institution": "st georges, university of london",
        "comments": "Some additional data about this institution"
    }
}, {
    "model": "matchmaker.matchmakerincomingquery",
    "pk": 1,
    "fields": {
        "guid": "MIQ0000001",
        "created_date": "2019-04-25T07:19:41.518Z",
        "institution": "Baylor UDN Clinical Site",
        "patient_id": null
    }
}, {
    "model": "matchmaker.matchmakerincomingquery",
    "pk": 2,
    "fields": {
        "guid": "MIQ0000002",
        "created_date": "2019-04-30T07:19:41.518Z",
        "institution": "Broad Center for Mendelian Genomics",
        "patient_id": "NA19675"
    }
}, {
    "model": "matchmaker.matchmakerincomingquery",
    "pk": 3,
    "fields": {
        "guid": "MIQ0000003",
        "created_date": "2019-06-25T07:19:41.518Z",
        "institution": "Broad Center for Mendelian Genomics",
        "patient_id": "NA19675"
    }
}
]<|MERGE_RESOLUTION|>--- conflicted
+++ resolved
@@ -1155,8 +1155,24 @@
     "model": "seqr.sample",
     "pk": 147,
     "fields": {
-<<<<<<< HEAD
-        "guid": "S000147_hg00733",
+        "guid": "S000147_na21234",
+        "created_date": "2018-02-05T06:42:55.397Z",
+        "created_by": null,
+        "last_modified_date": "2018-03-13T09:07:49.937Z",
+        "elasticsearch_index": "test_index_sv_wgs",
+        "sample_id": "NA21234",
+        "sample_type": "WGS",
+        "is_active": true,
+        "individual": 18,
+        "dataset_type": "SV",
+        "loaded_date": "2018-02-05T06:42:55.397Z"
+    }
+},
+{
+    "model": "seqr.sample",
+    "pk": 148,
+    "fields": {
+        "guid": "S000148_hg00733",
         "created_date": "2018-02-05T06:42:55.397Z",
         "created_by": null,
         "last_modified_date": "2018-03-13T09:07:49.963Z",
@@ -1165,17 +1181,6 @@
         "sample_type": "WES",
         "is_active": true,
         "individual": 6,
-=======
-        "guid": "S000147_na21234",
-        "created_date": "2018-02-05T06:42:55.397Z",
-        "created_by": null,
-        "last_modified_date": "2018-03-13T09:07:49.937Z",
-        "elasticsearch_index": "test_index_sv_wgs",
-        "sample_id": "NA21234",
-        "sample_type": "WGS",
-        "is_active": true,
-        "individual": 18,
->>>>>>> 869d6a92
         "dataset_type": "SV",
         "loaded_date": "2018-02-05T06:42:55.397Z"
     }
