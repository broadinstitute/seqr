--- conflicted
+++ resolved
@@ -2079,13 +2079,8 @@
         "last_modified_date": "2019-02-05T06:42:55.397Z",
         "submission_id": "P0004517",
         "label": "P0004517",
-<<<<<<< HEAD
-       "contact_name": "Sam Baxter",
+        "contact_name": "Sam Baxter",
         "contact_href": "mailto:matchmaker@populationgenomics.org.au",
-=======
-        "contact_name": "Sam Baxter",
-        "contact_href": "mailto:matchmaker@broadinstitute.org",
->>>>>>> 458a2f94
         "genomic_features": [
             {
                 "gene": {
