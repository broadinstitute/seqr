"""seqr URL Configuration

The `urlpatterns` list routes URLs to views. For more information please see:
    https://docs.djangoproject.com/en/1.9/topics/http/urls/
"""
from seqr.views.react_app import main_app
from seqr.views.apis.dataset_api import add_dataset_handler
from settings import ENABLE_DJANGO_DEBUG_TOOLBAR
from django.conf.urls import url, include

from seqr.views.apis.family_api import \
    update_family_fields_handler, \
    edit_families_handler, \
    delete_families_handler, \
    update_family_analysed_by, \
    receive_families_table_handler

from seqr.views.apis.individual_api import \
    update_individual_handler, \
    edit_individuals_handler, \
    delete_individuals_handler, \
    receive_individuals_table_handler, \
    save_individuals_table_handler

from seqr.views.apis.phenotips_api import \
    proxy_to_phenotips, \
    phenotips_pdf_handler, \
    phenotips_edit_handler, \
    receive_hpo_table_handler, \
    update_individual_hpo_terms

from seqr.views.apis.case_review_api import \
    save_internal_case_review_notes, \
    save_internal_case_review_summary

from seqr.views.apis.saved_variant_api import \
    saved_variant_data, \
    create_saved_variant_handler, \
    update_variant_tags_handler, \
    create_variant_note_handler, \
    update_variant_note_handler, \
    delete_variant_note_handler, \
    update_saved_variant_json

from seqr.views.pages.dashboard_page import \
    dashboard_page_data, \
    export_projects_table_handler

from seqr.views.pages.project_page import \
    project_page_data, \
    family_page_data, \
    analysis_group_page_data, \
    export_project_individuals_handler

from seqr.views.apis.gene_api import \
    gene_info, \
    genes_info, \
    create_gene_note_handler, \
    update_gene_note_handler, \
    delete_gene_note_handler

from seqr.views.pages.staff.staff_pages import \
    seqr_stats_page, \
    users_page, proxy_to_kibana, kibana_page

from seqr.views.apis.locus_list_api import \
    locus_lists, \
    locus_list_info, \
    create_locus_list_handler, \
    update_locus_list_handler, \
    delete_locus_list_handler, \
    add_project_locus_lists, \
    delete_project_locus_lists

<<<<<<< HEAD
from seqr.views.apis.variant_search_api import \
    query_variants_handler, \
    search_context_handler, \
    export_variants_handler, \
    get_saved_search_handler, \
    create_saved_search_handler

=======
from seqr.views.apis.staff_api import anvil_export
>>>>>>> 6855bedf
from seqr.views.pages.staff.discovery_sheet import discovery_sheet
from seqr.views.pages.staff.elasticsearch_status import elasticsearch_status
from seqr.views.pages.staff.komp_export import komp_export

from seqr.views.apis.awesomebar_api import awesomebar_autocomplete_handler
from seqr.views.apis.auth_api import login_required_error, API_LOGIN_REQUIRED_URL
from seqr.views.apis.igv_api import fetch_igv_track
from seqr.views.apis.analysis_group_api import update_analysis_group_handler, delete_analysis_group_handler
from seqr.views.apis.project_api import create_project_handler, update_project_handler, delete_project_handler
from seqr.views.apis.project_categories_api import update_project_categories_handler
from seqr.views.utils.file_utils import save_temp_file

react_app_pages = [
    r'^$',
    'dashboard',
    'project/(?P<project_guid>[^/]+)/.*',
    'gene_info/.*',
    'gene_lists/.*',
<<<<<<< HEAD
    'variant_search/.*'
=======
    'staff/.*',
>>>>>>> 6855bedf
]

# NOTE: the actual url will be this with an '/api' prefix
api_endpoints = {
    'individual/(?P<individual_guid>[\w.|-]+)/update': update_individual_handler,
    'individual/(?P<individual_guid>[\w.|-]+)/update_hpo_terms': update_individual_hpo_terms,

    'analysis_group/(?P<analysis_group_guid>[^/]+)/details': analysis_group_page_data,

    'family/(?P<family_guid>[^/]+)/details': family_page_data,
    'family/(?P<family_guid>[\w.|-]+)/save_internal_case_review_notes': save_internal_case_review_notes,
    'family/(?P<family_guid>[\w.|-]+)/save_internal_case_review_summary': save_internal_case_review_summary,
    'family/(?P<family_guid>[\w.|-]+)/update': update_family_fields_handler,
    'family/(?P<family_guid>[\w.|-]+)/update_analysed_by': update_family_analysed_by,

    'dashboard': dashboard_page_data,
    'dashboard/export_projects_table': export_projects_table_handler,

    'project/(?P<project_guid>[^/]+)/details': project_page_data,
    'project/(?P<project_guid>[^/]+)/export_project_individuals': export_project_individuals_handler,

    'project/create_project': create_project_handler,
    'project/(?P<project_guid>[^/]+)/update_project': update_project_handler,
    'project/(?P<project_guid>[^/]+)/delete_project': delete_project_handler,
    'project/(?P<project_guid>[^/]+)/update_project_categories': update_project_categories_handler,

    'project/(?P<project_guid>[^/]+)/saved_variants/(?P<variant_guid>[^/]+)?': saved_variant_data,

    'project/(?P<project_guid>[^/]+)/edit_families': edit_families_handler,
    'project/(?P<project_guid>[^/]+)/delete_families': delete_families_handler,
    'project/(?P<project_guid>[^/]+)/edit_individuals': edit_individuals_handler,
    'project/(?P<project_guid>[^/]+)/delete_individuals': delete_individuals_handler,
    'project/(?P<project_guid>[^/]+)/upload_families_table': receive_families_table_handler,

    'project/(?P<project_guid>[^/]+)/upload_individuals_table': receive_individuals_table_handler,
    'project/(?P<project_guid>[^/]+)/save_individuals_table/(?P<upload_file_id>[^/]+)': save_individuals_table_handler,
    'project/(?P<project_guid>[^/]+)/add_dataset': add_dataset_handler,

    'project/(?P<project_guid>[^/]+)/igv_track/(?P<igv_track_path>.+)': fetch_igv_track,
    'project/(?P<project_guid>[^/]+)/individual/(?P<individual_guid>[\w.|-]+)/phenotips_pdf': phenotips_pdf_handler,
    'project/(?P<project_guid>[^/]+)/individual/(?P<individual_guid>[\w.|-]+)/phenotips_edit': phenotips_edit_handler,
    'project/(?P<project_guid>[^/]+)/upload_hpo_terms_table': receive_hpo_table_handler,

    'project/(?P<project_guid>[^/]+)/analysis_groups/create': update_analysis_group_handler,
    'project/(?P<project_guid>[^/]+)/analysis_groups/(?P<analysis_group_guid>[^/]+)/update': update_analysis_group_handler,
    'project/(?P<project_guid>[^/]+)/analysis_groups/(?P<analysis_group_guid>[^/]+)/delete': delete_analysis_group_handler,
    'project/(?P<project_guid>[^/]+)/update_saved_variant_json': update_saved_variant_json,

    'search/(?P<search_hash>[^/]+)': query_variants_handler,
    'search/(?P<search_hash>[^/]+)/download': export_variants_handler,
    'search_context/(?P<search_hash>[^/]+)': search_context_handler,
    'saved_search/all': get_saved_search_handler,
    'saved_search/create': create_saved_search_handler,

    'saved_variant/create': create_saved_variant_handler,
    'saved_variant/(?P<variant_guid>[^/]+)/update_tags': update_variant_tags_handler,
    'saved_variant/(?P<variant_guid>[^/]+)/note/create': create_variant_note_handler,
    'saved_variant/(?P<variant_guid>[^/]+)/note/(?P<note_guid>[^/]+)/update': update_variant_note_handler,
    'saved_variant/(?P<variant_guid>[^/]+)/note/(?P<note_guid>[^/]+)/delete': delete_variant_note_handler,

    'genes_info': genes_info,
    'gene_info/(?P<gene_id>[^/]+)': gene_info,
    'gene_info/(?P<gene_id>[^/]+)/note/create': create_gene_note_handler,
    'gene_info/(?P<gene_id>[^/]+)/note/(?P<note_guid>[^/]+)/update': update_gene_note_handler,
    'gene_info/(?P<gene_id>[^/]+)/note/(?P<note_guid>[^/]+)/delete': delete_gene_note_handler,

    'locus_lists': locus_lists,
    'locus_lists/(?P<locus_list_guid>[^/]+)': locus_list_info,
    'locus_lists/create': create_locus_list_handler,
    'locus_lists/(?P<locus_list_guid>[^/]+)/update': update_locus_list_handler,
    'locus_lists/(?P<locus_list_guid>[^/]+)/delete': delete_locus_list_handler,
    'project/(?P<project_guid>[^/]+)/add_locus_lists': add_project_locus_lists,
    'project/(?P<project_guid>[^/]+)/delete_locus_lists': delete_project_locus_lists,

    'awesomebar': awesomebar_autocomplete_handler,

    'upload_temp_file': save_temp_file,

    'staff/anvil/(?P<project_guid>[^/]+)': anvil_export,

}

urlpatterns = []

phenotips_urls = '^(?:%s)' % ('|'.join([
    'ssx', 'skin', 'skins', 'get', 'lock', 'preview', 'download', 'export',
    'XWiki', 'cancel', 'resources', 'rollback', 'rest', 'webjars', 'bin', 'jsx'
]))

urlpatterns += [
    url(phenotips_urls, proxy_to_phenotips, name='proxy_to_phenotips'),
]

# core react page templates
urlpatterns += [url("^%(url_endpoint)s$" % locals(), main_app) for url_endpoint in react_app_pages]

# api
for url_endpoint, handler_function in api_endpoints.items():
    urlpatterns.append( url("^api/%(url_endpoint)s$" % locals(), handler_function) )

# login redirect for ajax calls
urlpatterns += [
    url(API_LOGIN_REQUIRED_URL.lstrip('/'), login_required_error)
]

#urlpatterns += [
#   url("^api/v1/%(url_endpoint)s$" % locals(), handler_function) for url_endpoint, handler_function in api_endpoints.items()]

kibana_urls = '^(?:%s)' % ('|'.join([
    "app", "bundles", "elasticsearch", "plugins", "ui", "api/apm", "api/console", "api/index_management", "api/index_patterns",
    "api/kibana", "api/monitoring", "api/reporting", "api/saved_objects", "api/telemetry", "api/timelion", "api/xpack",
    "es_admin",
]))

urlpatterns += [
    url(kibana_urls, proxy_to_kibana, name='proxy_to_kibana'),
]


# other staff-only endpoints
urlpatterns = [
    url("^staff/seqr_stats/?", seqr_stats_page, name="seqr_stats"),
    url("^staff/discovery_sheet/?(?P<project_guid>[^/]+)?/?", discovery_sheet, name="discovery_sheet"),
    url("^staff/elasticsearch_status", elasticsearch_status, name="elasticsearch_status"),
    url("^staff/komp_export", komp_export, name="komp_export"),
    url("^staff/users/?", users_page, name="users_page"),
    url("^staff/kibana/?", kibana_page, name="kibana_page"),
] + urlpatterns

urlpatterns += [
    url(r'^hijack/', include('hijack.urls')),
]

# django debug toolbar
if ENABLE_DJANGO_DEBUG_TOOLBAR:
    import debug_toolbar
    urlpatterns = [
        url(r'^__debug__/', include(debug_toolbar.urls)),
    ] + urlpatterns<|MERGE_RESOLUTION|>--- conflicted
+++ resolved
@@ -72,7 +72,6 @@
     add_project_locus_lists, \
     delete_project_locus_lists
 
-<<<<<<< HEAD
 from seqr.views.apis.variant_search_api import \
     query_variants_handler, \
     search_context_handler, \
@@ -80,9 +79,7 @@
     get_saved_search_handler, \
     create_saved_search_handler
 
-=======
 from seqr.views.apis.staff_api import anvil_export
->>>>>>> 6855bedf
 from seqr.views.pages.staff.discovery_sheet import discovery_sheet
 from seqr.views.pages.staff.elasticsearch_status import elasticsearch_status
 from seqr.views.pages.staff.komp_export import komp_export
@@ -101,11 +98,8 @@
     'project/(?P<project_guid>[^/]+)/.*',
     'gene_info/.*',
     'gene_lists/.*',
-<<<<<<< HEAD
     'variant_search/.*'
-=======
     'staff/.*',
->>>>>>> 6855bedf
 ]
 
 # NOTE: the actual url will be this with an '/api' prefix
