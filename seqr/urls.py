"""seqr URL Configuration

The `urlpatterns` list routes URLs to views. For more information please see:
    https://docs.djangoproject.com/en/1.9/topics/http/urls/
"""
from seqr.views.react_app import main_app, no_login_main_app
from seqr.views.status import status_view
from seqr.views.apis.dataset_api import add_variants_dataset_handler, sa_add_variants_dataset
from settings import ENABLE_DJANGO_DEBUG_TOOLBAR, MEDIA_ROOT, API_LOGIN_REQUIRED_URL, LOGIN_URL, DEBUG, \
    API_POLICY_REQUIRED_URL
from django.conf.urls import url, include
from django.contrib import admin
from django.views.generic.base import RedirectView
import django.views.static

from seqr.views.apis.family_api import \
    update_family_fields_handler, \
    edit_families_handler, \
    delete_families_handler, \
    update_family_assigned_analyst, \
    update_family_analysed_by, \
    update_family_analysis_groups, \
    receive_families_table_handler, \
    update_family_pedigree_image, \
    create_family_note, \
    update_family_note, \
    delete_family_note, \
    family_page_data, \
    get_family_rna_seq_data, \
<<<<<<< HEAD
    family_variant_tag_summary, \
    sa_edit_families, \
    sa_receive_families_table
=======
    get_family_phenotype_gene_scores, \
    family_variant_tag_summary
>>>>>>> 3e1dc546

from seqr.views.apis.individual_api import \
    get_individual_rna_seq_data, \
    get_hpo_terms, \
    update_individual_hpo_terms, \
    update_individual_handler, \
    edit_individuals_handler, \
    delete_individuals_handler, \
    receive_individuals_table_handler, \
    save_individuals_table_handler, \
    receive_individuals_metadata_handler, \
    save_individuals_metadata_table_handler, \
    sa_receive_individuals_metadata, \
    sa_receive_individuals_table, \
    sa_save_individuals_table, \
    sa_save_individuals_metadata_table

from seqr.views.apis.case_review_api import \
    update_case_review_discussion, \
    update_case_review_status, \
    save_internal_case_review_notes, \
    save_internal_case_review_summary

from seqr.views.apis.saved_variant_api import \
    saved_variant_data, \
    create_saved_variant_handler, \
    update_variant_tags_handler, \
    update_variant_acmg_classification_handler, \
    update_variant_functional_data_handler, \
    create_variant_note_handler, \
    update_variant_note_handler, \
    delete_variant_note_handler, \
    update_variant_main_transcript, \
    update_saved_variant_json, \
    sa_update_saved_variant_json

from seqr.views.apis.dashboard_api import dashboard_page_data

from seqr.views.apis.gene_api import \
    gene_info, \
    genes_info, \
    create_gene_note_handler, \
    update_gene_note_handler, \
    delete_gene_note_handler

from seqr.views.apis.locus_list_api import \
    locus_lists, \
    all_locus_list_options, \
    locus_list_info, \
    create_locus_list_handler, \
    update_locus_list_handler, \
    delete_locus_list_handler, \
    add_project_locus_lists, \
    delete_project_locus_lists

from matchmaker.views.matchmaker_api import \
    get_individual_mme_matches, \
    get_mme_nodes, \
    search_local_individual_mme_matches, \
    search_individual_mme_matches, \
    finalize_mme_search, \
    update_mme_submission, \
    delete_mme_submission, \
    update_mme_result_status, \
    update_mme_contact_note, \
    update_mme_project_contact, \
    send_mme_contact_email

from seqr.views.apis.variant_search_api import \
    query_variants_handler, \
    query_single_variant_handler, \
    search_context_handler, \
    export_variants_handler, \
    get_saved_search_handler, \
    get_variant_gene_breakdown, \
    create_saved_search_handler,\
    update_saved_search_handler, \
    delete_saved_search_handler

from seqr.views.apis.users_api import \
    get_all_collaborator_options, \
    get_all_user_group_options, \
    get_project_collaborator_options, \
    create_project_collaborator, \
    update_project_collaborator, \
    delete_project_collaborator, \
    update_project_collaborator_group, \
    delete_project_collaborator_group, \
    set_password, \
    update_policies, \
    update_user, \
    forgot_password

from seqr.views.apis.data_manager_api import elasticsearch_status, upload_qc_pipeline_output, delete_index, \
    update_rna_seq, load_rna_seq_sample_data, proxy_to_kibana, load_phenotype_prioritization_data
from seqr.views.apis.report_api import \
    anvil_export, \
    discovery_sheet, \
    get_cmg_projects, \
    sample_metadata_export, \
    gregor_export, \
    seqr_stats
from seqr.views.apis.summary_data_api import success_story, saved_variants_page, mme_details, \
    bulk_update_family_analysed_by
from seqr.views.apis.superuser_api import get_all_users

from seqr.views.apis.awesomebar_api import awesomebar_autocomplete_handler
from seqr.views.apis.auth_api import login_required_error, login_view, logout_view, policies_required_error
from seqr.views.apis.igv_api import fetch_igv_track, receive_igv_table_handler, update_individual_igv_sample, \
    igv_genomes_proxy
from seqr.views.apis.analysis_group_api import update_analysis_group_handler, delete_analysis_group_handler
from seqr.views.apis.project_api import create_project_handler, update_project_handler, delete_project_handler, \
    project_page_data, project_families, project_overview, project_mme_submisssions, project_individuals, \
    project_analysis_groups, update_project_workspace, project_family_notes, project_collaborators, project_locus_lists
from seqr.views.apis.project_categories_api import update_project_categories_handler
from seqr.views.apis.anvil_workspace_api import anvil_workspace_page, create_project_from_workspace, \
    grant_workspace_access, validate_anvil_vcf, add_workspace_data, get_anvil_vcf_list
from matchmaker.views import external_api
from seqr.views.utils.file_utils import save_temp_file

react_app_pages = [
    'dashboard',
    'project/(?P<project_guid>[^/]+)/.*',
    'create_project_from_workspace/(?P<namespace>[^/]+)/(?P<name>[^/]+)',
    'gene_info/.*',
    'gene_lists/.*',
    'variant_search/.*',
    'report/.*',
    'data_management/.*',
    'summary_data/.*',
    'accept_policies',
]

no_login_react_app_pages = [
    r'^$',
    'login/',
    'login/error/.*',
    'login/forgot_password',
    'login/set_password/(?P<user_token>.+)',
    'matchmaker/matchbox',
    'matchmaker/disclaimer',
    'privacy_policy',
    'terms_of_service',

]

# NOTE: the actual url will be this with an '/api' prefix
api_endpoints = {
    'individual/(?P<individual_guid>[\w.|-]+)/update': update_individual_handler,
    'individual/(?P<individual_guid>[\w.|-]+)/update_hpo_terms': update_individual_hpo_terms,
    'individual/(?P<individual_guid>[\w.|-]+)/update_igv_sample': update_individual_igv_sample,
    'individual/(?P<individual_guid>[\w.|-]+)/update_case_review_discussion': update_case_review_discussion,
    'individual/(?P<individual_guid>[\w.|-]+)/update_case_review_status': update_case_review_status,
    'individual/(?P<individual_guid>[\w.|-]+)/rna_seq_data': get_individual_rna_seq_data,

    'family/(?P<family_guid>[\w.|-]+)/details': family_page_data,
    'family/(?P<family_guid>[\w.|-]+)/variant_tag_summary': family_variant_tag_summary,
    'family/(?P<family_guid>[\w.|-]+)/update_case_review_notes': save_internal_case_review_notes,
    'family/(?P<family_guid>[\w.|-]+)/update_case_review_summary': save_internal_case_review_summary,
    'family/(?P<family_guid>[\w.|-]+)/update': update_family_fields_handler,
    'family/(?P<family_guid>[\w.|-]+)/update_assigned_analyst': update_family_assigned_analyst,
    'family/(?P<family_guid>[\w.|-]+)/update_analysed_by': update_family_analysed_by,
    'family/(?P<family_guid>[\w.|-]+)/update_analysis_groups': update_family_analysis_groups,
    'family/(?P<family_guid>[\w.|-]+)/update_pedigree_image': update_family_pedigree_image,
    'family/(?P<family_guid>[\w.|-]+)/note/create': create_family_note,
    'family/(?P<family_guid>[\w.|-]+)/note/(?P<note_guid>[\w.|-]+)/update': update_family_note,
    'family/(?P<family_guid>[\w.|-]+)/note/(?P<note_guid>[\w.|-]+)/delete': delete_family_note,
    'family/(?P<family_guid>[\w.|-]+)/rna_seq_data/(?P<gene_id>[\w.|-]+)': get_family_rna_seq_data,
    'family/(?P<family_guid>[\w.|-]+)/phenotype_gene_scores': get_family_phenotype_gene_scores,  # noqa: W605

    'dashboard': dashboard_page_data,

    'project/(?P<project_guid>[^/]+)/details': project_page_data,
    'project/(?P<project_guid>[^/]+)/get_families': project_families,
    'project/(?P<project_guid>[^/]+)/get_individuals': project_individuals,
    'project/(?P<project_guid>[^/]+)/get_family_notes': project_family_notes,
    'project/(?P<project_guid>[^/]+)/get_mme_submissions': project_mme_submisssions,
    'project/(?P<project_guid>[^/]+)/get_analysis_groups': project_analysis_groups,
    'project/(?P<project_guid>[^/]+)/get_locus_lists': project_locus_lists,
    'project/(?P<project_guid>[^/]+)/get_overview': project_overview,
    'project/(?P<project_guid>[^/]+)/get_collaborators': project_collaborators,

    'project/create_project': create_project_handler,
    'project/(?P<project_guid>[^/]+)/update_project': update_project_handler,
    'project/(?P<project_guid>[^/]+)/delete_project': delete_project_handler,
    'project/(?P<project_guid>[^/]+)/update_project_categories': update_project_categories_handler,
    'project/(?P<project_guid>[^/]+)/update_workspace': update_project_workspace,

    'project/(?P<project_guid>[^/]+)/saved_variants/(?P<variant_guids>[^/]+)?': saved_variant_data,

    'project/(?P<project_guid>[^/]+)/edit_families': edit_families_handler,
    'project/(?P<project_guid>[^/]+)/delete_families': delete_families_handler,
    'project/(?P<project_guid>[^/]+)/edit_individuals': edit_individuals_handler,
    'project/(?P<project_guid>[^/]+)/delete_individuals': delete_individuals_handler,
    'project/(?P<project_guid>[^/]+)/upload_families_table': receive_families_table_handler,

    'project/(?P<project_guid>[^/]+)/upload_individuals_table': receive_individuals_table_handler,
    'project/(?P<project_guid>[^/]+)/save_individuals_table/(?P<upload_file_id>[^/]+)': save_individuals_table_handler,
    'project/(?P<project_guid>[^/]+)/upload_igv_dataset': receive_igv_table_handler,
    'project/(?P<project_guid>[^/]+)/add_dataset/variants': add_variants_dataset_handler,

    'project/(?P<project_guid>[^/]+)/igv_track/(?P<igv_track_path>.+)': fetch_igv_track,
    'project/(?P<project_guid>[^/]+)/upload_individuals_metadata_table': receive_individuals_metadata_handler,
    'project/(?P<project_guid>[^/]+)/save_individuals_metadata_table/(?P<upload_file_id>[^/]+)': save_individuals_metadata_table_handler,

    'project/(?P<project_guid>[^/]+)/analysis_groups/create': update_analysis_group_handler,
    'project/(?P<project_guid>[^/]+)/analysis_groups/(?P<analysis_group_guid>[^/]+)/update': update_analysis_group_handler,
    'project/(?P<project_guid>[^/]+)/analysis_groups/(?P<analysis_group_guid>[^/]+)/delete': delete_analysis_group_handler,
    'project/(?P<project_guid>[^/]+)/update_saved_variant_json': update_saved_variant_json,
    'project/(?P<project_guid>[^/]+)/add_workspace_data': add_workspace_data,

    'search/variant/(?P<variant_id>[^/]+)': query_single_variant_handler,
    'search/(?P<search_hash>[^/]+)': query_variants_handler,
    'search/(?P<search_hash>[^/]+)/download': export_variants_handler,
    'search/(?P<search_hash>[^/]+)/gene_breakdown': get_variant_gene_breakdown,
    'search_context': search_context_handler,
    'saved_search/all': get_saved_search_handler,
    'saved_search/create': create_saved_search_handler,
    'saved_search/(?P<saved_search_guid>[^/]+)/update': update_saved_search_handler,
    'saved_search/(?P<saved_search_guid>[^/]+)/delete': delete_saved_search_handler,

    'saved_variant/create': create_saved_variant_handler,
    'saved_variant/(?P<variant_guids>[^/]+)/update_tags': update_variant_tags_handler,
    'saved_variant/(?P<variant_guid>[^/]+)/update_acmg_classification': update_variant_acmg_classification_handler,
    'saved_variant/(?P<variant_guids>[^/]+)/update_functional_data': update_variant_functional_data_handler,
    'saved_variant/(?P<variant_guids>[^/]+)/note/create': create_variant_note_handler,
    'saved_variant/(?P<variant_guids>[^/]+)/note/(?P<note_guid>[^/]+)/update': update_variant_note_handler,
    'saved_variant/(?P<variant_guids>[^/]+)/note/(?P<note_guid>[^/]+)/delete': delete_variant_note_handler,
    'saved_variant/(?P<variant_guid>[^/]+)/update_transcript/(?P<transcript_id>[^/]+)': update_variant_main_transcript,

    'genes_info': genes_info,
    'gene_info/(?P<gene_id>[^/]+)': gene_info,
    'gene_info/(?P<gene_id>[^/]+)/note/create': create_gene_note_handler,
    'gene_info/(?P<gene_id>[^/]+)/note/(?P<note_guid>[^/]+)/update': update_gene_note_handler,
    'gene_info/(?P<gene_id>[^/]+)/note/(?P<note_guid>[^/]+)/delete': delete_gene_note_handler,

    'hpo_terms/(?P<hpo_parent_id>[^/]+)': get_hpo_terms,
    'igv_genomes/(?P<cloud_host>[^/]+)/(?P<file_path>.*)': igv_genomes_proxy,

    'locus_lists/(?P<locus_list_guid>[^/]+)/update': update_locus_list_handler,
    'locus_lists/(?P<locus_list_guid>[^/]+)/delete': delete_locus_list_handler,
    'locus_lists/create': create_locus_list_handler,
    'locus_lists/(?P<locus_list_guid>[^/]+)': locus_list_info,
    'locus_lists': locus_lists,
    'all_locus_list_options': all_locus_list_options,
    'project/(?P<project_guid>[^/]+)/add_locus_lists': add_project_locus_lists,
    'project/(?P<project_guid>[^/]+)/delete_locus_lists': delete_project_locus_lists,

    'matchmaker/get_mme_matches/(?P<submission_guid>[\w.|-]+)': get_individual_mme_matches,
    'matchmaker/get_mme_nodes': get_mme_nodes,
    'matchmaker/search_local_mme_matches/(?P<submission_guid>[^/]+)': search_local_individual_mme_matches,
    'matchmaker/search_mme_matches/(?P<submission_guid>[^/]+)/(?P<node>[^/]+)': search_individual_mme_matches,
    'matchmaker/finalize_mme_search/(?P<submission_guid>[^/]+)': finalize_mme_search,
    'matchmaker/submission/create': update_mme_submission,
    'matchmaker/submission/(?P<submission_guid>[\w.|-]+)/update': update_mme_submission,
    'matchmaker/submission/(?P<submission_guid>[\w.|-]+)/delete': delete_mme_submission,
    'matchmaker/result_status/(?P<matchmaker_result_guid>[\w.|-]+)/update': update_mme_result_status,
    'matchmaker/send_email/(?P<matchmaker_result_guid>[\w.|-]+)': send_mme_contact_email,
    'matchmaker/contact_notes/(?P<institution>[^/]+)/update': update_mme_contact_note,
    'matchmaker/update_project_contact/(?P<project_guid>[^/]+)': update_mme_project_contact,

    'login': login_view,
    'users/forgot_password': forgot_password,
    'users/(?P<username>[^/]+)/set_password': set_password,
    'users/update': update_user,
    'users/update_policies': update_policies,

    'users/get_options': get_all_collaborator_options,
    'users/get_group_options': get_all_user_group_options,
    'users/get_options/(?P<project_guid>[^/]+)': get_project_collaborator_options,
    'project/(?P<project_guid>[^/]+)/collaborators/create': create_project_collaborator,
    'project/(?P<project_guid>[^/]+)/collaborators/(?P<username>[^/]+)/update': update_project_collaborator,
    'project/(?P<project_guid>[^/]+)/collaborators/(?P<username>[^/]+)/delete': delete_project_collaborator,
    'project/(?P<project_guid>[^/]+)/collaboratorGroups/(?P<name>[^/]+)/update': update_project_collaborator_group,
    'project/(?P<project_guid>[^/]+)/collaboratorGroups/(?P<name>[^/]+)/delete': delete_project_collaborator_group,

    'awesomebar': awesomebar_autocomplete_handler,

    'upload_temp_file': save_temp_file,

    'report/anvil/(?P<project_guid>[^/]+)': anvil_export,
    'report/sample_metadata/(?P<project_guid>[^/]+)': sample_metadata_export,
    'report/discovery_sheet/(?P<project_guid>[^/]+)': discovery_sheet,
    'report/gregor/(?P<consent_code>[^/]+)': gregor_export,
    'report/get_cmg_projects': get_cmg_projects,
    'report/seqr_stats': seqr_stats,

    'data_management/elasticsearch_status': elasticsearch_status,
    'data_management/delete_index': delete_index,
    'data_management/upload_qc_pipeline_output': upload_qc_pipeline_output,
    'data_management/get_all_users': get_all_users,
    'data_management/update_rna_seq': update_rna_seq,
    'data_management/load_rna_seq_sample/(?P<sample_guid>[^/]+)': load_rna_seq_sample_data,
    'data_management/load_phenotype_prioritization_data': load_phenotype_prioritization_data,

    'summary_data/saved_variants/(?P<tag>[^/]+)': saved_variants_page,
    'summary_data/success_story/(?P<success_story_types>[^/]+)': success_story,
    'summary_data/matchmaker': mme_details,
    'summary_data/update_analysed_by': bulk_update_family_analysed_by,

    'create_project_from_workspace/(?P<namespace>[^/]+)/(?P<name>[^/]+)/grant_access': grant_workspace_access,
    'create_project_from_workspace/(?P<namespace>[^/]+)/(?P<name>[^/]+)/validate_vcf': validate_anvil_vcf,
    'create_project_from_workspace/(?P<namespace>[^/]+)/(?P<name>[^/]+)/submit': create_project_from_workspace,
    'create_project_from_workspace/(?P<namespace>[^/]+)/(?P<name>[^/]+)/get_vcf_list': get_anvil_vcf_list,

    # service-account access
    'project/(?P<project_guid>[^/]+)/upload_families_table/sa': sa_receive_families_table,
    'project/(?P<project_guid>[^/]+)/edit_families/sa': sa_edit_families,
    'project/(?P<project_guid>[^/]+)/upload_individuals_table/sa': sa_receive_individuals_table,
    'project/(?P<project_guid>[^/]+)/save_individuals_table/(?P<upload_file_id>[^/]+)/sa': sa_save_individuals_table,
    'project/(?P<project_guid>[^/]+)/upload_individuals_metadata_table/sa': sa_receive_individuals_metadata,
    'project/(?P<project_guid>[^/]+)/save_individuals_metadata_table/(?P<upload_file_id>[^/]+)/sa': sa_save_individuals_metadata_table,
    'project/(?P<project_guid>[^/]+)/add_dataset/variants/sa': sa_add_variants_dataset,
    'project/(?P<project_guid>[^/]+)/update_saved_variant_json/sa': sa_update_saved_variant_json,


    # EXTERNAL APIS: DO NOT CHANGE
    # matchmaker public facing MME URLs
    'matchmaker/v1/match': external_api.mme_match_proxy,
    'matchmaker/v1/metrics': external_api.mme_metrics_proxy,
}

urlpatterns = [url('^status', status_view)]

# anvil workspace
anvil_workspace_url = 'workspace/(?P<namespace>[^/]+)/(?P<name>[^/]+)'
urlpatterns += [url("^%(anvil_workspace_url)s$" % locals(), anvil_workspace_page)]

# core react page templates
urlpatterns += [url("^%(url_endpoint)s$" % locals(), main_app) for url_endpoint in react_app_pages]
urlpatterns += [url("^%(url_endpoint)s$" % locals(), no_login_main_app) for url_endpoint in no_login_react_app_pages]

# api
for url_endpoint, handler_function in api_endpoints.items():
    urlpatterns.append( url("^api/%(url_endpoint)s$" % locals(), handler_function) )

# login/ logout
urlpatterns += [
    url('^logout$', logout_view),
    url(API_LOGIN_REQUIRED_URL.lstrip('/'), login_required_error),
    url(API_POLICY_REQUIRED_URL.lstrip('/'), policies_required_error),
]

handler401 = 'seqr.views.apis.auth_api.app_login_required_error'

kibana_urls = '^(?:{})'.format('|'.join([
    'app', '\d+/built_assets', '\d+/bundles', 'bundles', 'elasticsearch', 'es_admin', 'node_modules/@kbn', 'internal',
    'plugins', 'translations', 'ui', 'api/apm', 'api/console', 'api/core', 'api/index_management', 'api/index_patterns',
    'api/kibana', 'api/licensing', 'api/monitoring', 'api/reporting', 'api/saved_objects', 'api/telemetry',
    'api/timelion', 'api/ui_metric', 'api/xpack', 'bootstrap',
]))

urlpatterns += [
    url(kibana_urls, proxy_to_kibana, name='proxy_to_kibana'),
]

urlpatterns += [
    url(r'^admin/login/$', RedirectView.as_view(url=LOGIN_URL, permanent=True, query_string=True)),
    url(r'^admin/', admin.site.urls),
]

# The /media urlpattern is not needed if we are storing static media in a GCS bucket,
# so this logic disables it in that case. If we want to serve media from a local filepath
# instead, set MEDIA_ROOT in settings.py to that local path, and then this urlpattern will be enabled.
if MEDIA_ROOT:
    urlpatterns += [
        url(r'^media/(?P<path>.*)$', django.views.static.serve, {
            'document_root': MEDIA_ROOT,
        }),
    ]

urlpatterns += [
    url('', include('social_django.urls')),
]

if DEBUG:
    urlpatterns += [
        url(r'^hijack/', include('hijack.urls')),
    ]

# django debug toolbar
if ENABLE_DJANGO_DEBUG_TOOLBAR:
    import debug_toolbar
    urlpatterns = [
        url(r'^__debug__/', include(debug_toolbar.urls)),
    ] + urlpatterns<|MERGE_RESOLUTION|>--- conflicted
+++ resolved
@@ -27,14 +27,10 @@
     delete_family_note, \
     family_page_data, \
     get_family_rna_seq_data, \
-<<<<<<< HEAD
+    get_family_phenotype_gene_scores, \
     family_variant_tag_summary, \
     sa_edit_families, \
     sa_receive_families_table
-=======
-    get_family_phenotype_gene_scores, \
-    family_variant_tag_summary
->>>>>>> 3e1dc546
 
 from seqr.views.apis.individual_api import \
     get_individual_rna_seq_data, \
