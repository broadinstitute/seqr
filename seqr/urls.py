"""seqr URL Configuration

The `urlpatterns` list routes URLs to views. For more information please see:
    https://docs.djangoproject.com/en/1.9/topics/http/urls/
"""
from seqr.views.react_app import main_app, no_login_main_app
from seqr.views.status import status_view
from seqr.views.apis.dataset_api import \
    update_individual_igv_sample, \
    add_variants_dataset_handler, \
    receive_igv_table_handler
from settings import ENABLE_DJANGO_DEBUG_TOOLBAR, MEDIA_ROOT, API_LOGIN_REQUIRED_URL
from django.conf.urls import url, include
from django.contrib import admin
import django.contrib.admindocs.urls
import django.views.static

from seqr.views.apis.family_api import \
    update_family_fields_handler, \
    edit_families_handler, \
    delete_families_handler, \
    update_family_assigned_analyst, \
    update_family_analysed_by, \
    receive_families_table_handler, \
    update_family_pedigree_image

from seqr.views.apis.individual_api import \
    get_hpo_terms, \
    update_individual_hpo_terms, \
    update_individual_handler, \
    edit_individuals_handler, \
    delete_individuals_handler, \
    receive_individuals_table_handler, \
    save_individuals_table_handler, \
    receive_hpo_table_handler, \
    save_hpo_table_handler

from seqr.views.apis.case_review_api import \
    save_internal_case_review_notes, \
    save_internal_case_review_summary

from seqr.views.apis.saved_variant_api import \
    saved_variant_data, \
    create_saved_variant_handler, \
    update_variant_tags_handler, \
    update_variant_functional_data_handler, \
    create_variant_note_handler, \
    update_variant_note_handler, \
    delete_variant_note_handler, \
    update_variant_main_transcript, \
    update_saved_variant_json

from seqr.views.apis.dashboard_api import \
    dashboard_page_data, \
    export_projects_table_handler

from seqr.views.apis.gene_api import \
    gene_info, \
    genes_info, \
    create_gene_note_handler, \
    update_gene_note_handler, \
    delete_gene_note_handler

from seqr.views.apis.locus_list_api import \
    locus_lists, \
    locus_list_info, \
    create_locus_list_handler, \
    update_locus_list_handler, \
    delete_locus_list_handler, \
    add_project_locus_lists, \
    delete_project_locus_lists

from matchmaker.views.matchmaker_api import \
    get_individual_mme_matches, \
    search_individual_mme_matches, \
    update_mme_submission, \
    delete_mme_submission, \
    update_mme_result_status, \
    update_mme_contact_note, \
    send_mme_contact_email

from seqr.views.apis.variant_search_api import \
    query_variants_handler, \
    query_single_variant_handler, \
    search_context_handler, \
    export_variants_handler, \
    get_saved_search_handler, \
    get_variant_gene_breakdown, \
    create_saved_search_handler,\
    update_saved_search_handler, \
    delete_saved_search_handler

from seqr.views.apis.users_api import \
    get_all_collaborators, \
    get_all_staff, \
    create_project_collaborator, \
    update_project_collaborator, \
    delete_project_collaborator, \
    set_password, \
    forgot_password, \
    create_staff_user

from seqr.views.apis.staff_api import \
    anvil_export, \
    discovery_sheet, \
    get_projects_for_category, \
    success_story, \
    elasticsearch_status, \
    saved_variants_page, \
    upload_qc_pipeline_output, \
    mme_details, \
    seqr_stats, \
    sample_metadata_export, \
    proxy_to_kibana

from seqr.views.apis.awesomebar_api import awesomebar_autocomplete_handler
from seqr.views.apis.auth_api import login_required_error, login_view, logout_view
from seqr.views.apis.igv_api import fetch_igv_track
from seqr.views.apis.analysis_group_api import update_analysis_group_handler, delete_analysis_group_handler
from seqr.views.apis.project_api import create_project_handler, update_project_handler, delete_project_handler, \
    project_page_data
from seqr.views.apis.project_categories_api import update_project_categories_handler
from matchmaker.views import external_api
from seqr.views.utils.file_utils import save_temp_file

react_app_pages = [
    'dashboard',
    'project/(?P<project_guid>[^/]+)/.*',
    'gene_info/.*',
    'gene_lists/.*',
    'variant_search/.*',
    'staff/.*',
]

no_login_react_app_pages = [
    r'^$',
    'login',
    'users/forgot_password',
    'users/set_password/(?P<user_token>.+)',
    'matchmaker/matchbox',
    'matchmaker/disclaimer',
]

# NOTE: the actual url will be this with an '/api' prefix
api_endpoints = {
    'individual/(?P<individual_guid>[\w.|-]+)/update': update_individual_handler,
    'individual/(?P<individual_guid>[\w.|-]+)/update_hpo_terms': update_individual_hpo_terms,
    'individual/(?P<individual_guid>[\w.|-]+)/update_igv_sample': update_individual_igv_sample,

    'family/(?P<family_guid>[\w.|-]+)/save_internal_case_review_notes': save_internal_case_review_notes,
    'family/(?P<family_guid>[\w.|-]+)/save_internal_case_review_summary': save_internal_case_review_summary,
    'family/(?P<family_guid>[\w.|-]+)/update': update_family_fields_handler,
    'family/(?P<family_guid>[\w.|-]+)/update_assigned_analyst': update_family_assigned_analyst,
    'family/(?P<family_guid>[\w.|-]+)/update_analysed_by': update_family_analysed_by,
    'family/(?P<family_guid>[\w.|-]+)/update_pedigree_image': update_family_pedigree_image,

    'dashboard': dashboard_page_data,
    'dashboard/export_projects_table': export_projects_table_handler,

    'project/(?P<project_guid>[^/]+)/details': project_page_data,

    'project/create_project': create_project_handler,
    'project/(?P<project_guid>[^/]+)/update_project': update_project_handler,
    'project/(?P<project_guid>[^/]+)/delete_project': delete_project_handler,
    'project/(?P<project_guid>[^/]+)/update_project_categories': update_project_categories_handler,

    'project/(?P<project_guid>[^/]+)/saved_variants/(?P<variant_guids>[^/]+)?': saved_variant_data,

    'project/(?P<project_guid>[^/]+)/edit_families': edit_families_handler,
    'project/(?P<project_guid>[^/]+)/delete_families': delete_families_handler,
    'project/(?P<project_guid>[^/]+)/edit_individuals': edit_individuals_handler,
    'project/(?P<project_guid>[^/]+)/delete_individuals': delete_individuals_handler,
    'project/(?P<project_guid>[^/]+)/upload_families_table': receive_families_table_handler,

    'project/(?P<project_guid>[^/]+)/upload_individuals_table': receive_individuals_table_handler,
    'project/(?P<project_guid>[^/]+)/save_individuals_table/(?P<upload_file_id>[^/]+)': save_individuals_table_handler,
    'project/(?P<project_guid>[^/]+)/upload_igv_dataset': receive_igv_table_handler,
    'project/(?P<project_guid>[^/]+)/add_dataset/variants': add_variants_dataset_handler,

    'project/(?P<project_guid>[^/]+)/igv_track/(?P<igv_track_path>.+)': fetch_igv_track,
    'project/(?P<project_guid>[^/]+)/upload_hpo_terms_table': receive_hpo_table_handler,
    'project/(?P<project_guid>[^/]+)/save_hpo_terms_table/(?P<upload_file_id>[^/]+)': save_hpo_table_handler,

    'project/(?P<project_guid>[^/]+)/analysis_groups/create': update_analysis_group_handler,
    'project/(?P<project_guid>[^/]+)/analysis_groups/(?P<analysis_group_guid>[^/]+)/update': update_analysis_group_handler,
    'project/(?P<project_guid>[^/]+)/analysis_groups/(?P<analysis_group_guid>[^/]+)/delete': delete_analysis_group_handler,
    'project/(?P<project_guid>[^/]+)/update_saved_variant_json': update_saved_variant_json,

    'search/variant/(?P<variant_id>[^/]+)': query_single_variant_handler,
    'search/(?P<search_hash>[^/]+)': query_variants_handler,
    'search/(?P<search_hash>[^/]+)/download': export_variants_handler,
    'search/(?P<search_hash>[^/]+)/gene_breakdown': get_variant_gene_breakdown,
    'search_context': search_context_handler,
    'saved_search/all': get_saved_search_handler,
    'saved_search/create': create_saved_search_handler,
    'saved_search/(?P<saved_search_guid>[^/]+)/update': update_saved_search_handler,
    'saved_search/(?P<saved_search_guid>[^/]+)/delete': delete_saved_search_handler,

    'saved_variant/create': create_saved_variant_handler,
    'saved_variant/(?P<variant_guids>[^/]+)/update_tags': update_variant_tags_handler,
    'saved_variant/(?P<variant_guids>[^/]+)/update_functional_data': update_variant_functional_data_handler,
    'saved_variant/(?P<variant_guids>[^/]+)/note/create': create_variant_note_handler,
    'saved_variant/(?P<variant_guids>[^/]+)/note/(?P<note_guid>[^/]+)/update': update_variant_note_handler,
    'saved_variant/(?P<variant_guids>[^/]+)/note/(?P<note_guid>[^/]+)/delete': delete_variant_note_handler,
    'saved_variant/(?P<variant_guid>[^/]+)/update_transcript/(?P<transcript_id>[^/]+)': update_variant_main_transcript,

    'genes_info': genes_info,
    'gene_info/(?P<gene_id>[^/]+)': gene_info,
    'gene_info/(?P<gene_id>[^/]+)/note/create': create_gene_note_handler,
    'gene_info/(?P<gene_id>[^/]+)/note/(?P<note_guid>[^/]+)/update': update_gene_note_handler,
    'gene_info/(?P<gene_id>[^/]+)/note/(?P<note_guid>[^/]+)/delete': delete_gene_note_handler,

    'hpo_terms/(?P<hpo_parent_id>[^/]+)': get_hpo_terms,

    'locus_lists/(?P<locus_list_guid>[^/]+)/update': update_locus_list_handler,
    'locus_lists/(?P<locus_list_guid>[^/]+)/delete': delete_locus_list_handler,
    'locus_lists/create': create_locus_list_handler,
    'locus_lists/(?P<locus_list_guid>[^/]+)': locus_list_info,
    'locus_lists': locus_lists,
    'project/(?P<project_guid>[^/]+)/add_locus_lists': add_project_locus_lists,
    'project/(?P<project_guid>[^/]+)/delete_locus_lists': delete_project_locus_lists,

    'matchmaker/get_mme_matches/(?P<submission_guid>[\w.|-]+)': get_individual_mme_matches,
    'matchmaker/search_mme_matches/(?P<submission_guid>[\w.|-]+)': search_individual_mme_matches,
    'matchmaker/submission/create': update_mme_submission,
    'matchmaker/submission/(?P<submission_guid>[\w.|-]+)/update': update_mme_submission,
    'matchmaker/submission/(?P<submission_guid>[\w.|-]+)/delete': delete_mme_submission,
    'matchmaker/result_status/(?P<matchmaker_result_guid>[\w.|-]+)/update': update_mme_result_status,
    'matchmaker/send_email/(?P<matchmaker_result_guid>[\w.|-]+)': send_mme_contact_email,
    'matchmaker/contact_notes/(?P<institution>[^/]+)/update': update_mme_contact_note,

    'login': login_view,
    'users/forgot_password': forgot_password,
    'users/(?P<username>[^/]+)/set_password': set_password,

    'users/get_all': get_all_collaborators,
    'users/get_all_staff': get_all_staff,
    'users/create_staff_user': create_staff_user,
    'project/(?P<project_guid>[^/]+)/collaborators/create': create_project_collaborator,
    'project/(?P<project_guid>[^/]+)/collaborators/(?P<username>[^/]+)/update': update_project_collaborator,
    'project/(?P<project_guid>[^/]+)/collaborators/(?P<username>[^/]+)/delete': delete_project_collaborator,

    'awesomebar': awesomebar_autocomplete_handler,

    'upload_temp_file': save_temp_file,

    'staff/anvil/(?P<project_guid>[^/]+)': anvil_export,
    'staff/sample_metadata/(?P<project_guid>[^/]+)': sample_metadata_export,
    'staff/discovery_sheet/(?P<project_guid>[^/]+)': discovery_sheet,
    'staff/projects_for_category/(?P<project_category_name>[^/]+)': get_projects_for_category,
    'staff/success_story/(?P<success_story_types>[^/]+)': success_story,
    'staff/elasticsearch_status': elasticsearch_status,
    'staff/matchmaker': mme_details,
    'staff/saved_variants/(?P<tag>[^/]+)': saved_variants_page,
    'staff/seqr_stats': seqr_stats,
    'staff/upload_qc_pipeline_output': upload_qc_pipeline_output,

    # EXTERNAL APIS: DO NOT CHANGE
    # matchmaker public facing MME URLs
    'matchmaker/v1/match': external_api.mme_match_proxy,
    'matchmaker/v1/metrics': external_api.mme_metrics_proxy,

}

urlpatterns = [url('^status', status_view)]

# core react page templates
urlpatterns += [url("^%(url_endpoint)s$" % locals(), main_app) for url_endpoint in react_app_pages]
urlpatterns += [url("^%(url_endpoint)s$" % locals(), no_login_main_app) for url_endpoint in no_login_react_app_pages]

# api
for url_endpoint, handler_function in api_endpoints.items():
    urlpatterns.append( url("^api/%(url_endpoint)s$" % locals(), handler_function) )

# login/ logout
urlpatterns += [
    url('^logout$', logout_view),
    url(API_LOGIN_REQUIRED_URL.lstrip('/'), login_required_error)
]

<<<<<<< HEAD
#urlpatterns += [
#   url("^api/v1/%(url_endpoint)s$" % locals(), handler_function) for url_endpoint, handler_function in api_endpoints.items()]

kibana_urls = '^(?:{})'.format('|'.join([
    'app', '\d+/built_assets', '\d+/bundles', 'bundles', 'elasticsearch', 'es_admin', 'node_modules/@kbn', 'internal',
    'plugins', 'translations', 'ui', 'api/apm', 'api/console', 'api/core', 'api/index_management', 'api/index_patterns',
    'api/kibana', 'api/licensing', 'api/monitoring', 'api/reporting', 'api/saved_objects', 'api/telemetry',
    'api/timelion', 'api/ui_metric', 'api/xpack',
=======
kibana_urls = '^(?:%s)' % ('|'.join([
    "app", "bundles", "elasticsearch", "plugins", "ui", "api/apm", "api/console", "api/index_management", "api/index_patterns",
    "api/kibana", "api/monitoring", "api/reporting", "api/saved_objects", "api/telemetry", "api/timelion", "api/xpack",
    "es_admin",
>>>>>>> 0b02b5d4
]))

urlpatterns += [
    url(kibana_urls, proxy_to_kibana, name='proxy_to_kibana'),
]

urlpatterns += [
    url(r'^hijack/', include('hijack.urls')),
    url(r'^admin/doc/', include(django.contrib.admindocs.urls)),
    url(r'^admin/', admin.site.urls),
    url(r'^media/(?P<path>.*)$', django.views.static.serve, {
        'document_root': MEDIA_ROOT,
    }),
]

# django debug toolbar
if ENABLE_DJANGO_DEBUG_TOOLBAR:
    import debug_toolbar
    urlpatterns = [
        url(r'^__debug__/', include(debug_toolbar.urls)),
    ] + urlpatterns<|MERGE_RESOLUTION|>--- conflicted
+++ resolved
@@ -278,21 +278,11 @@
     url(API_LOGIN_REQUIRED_URL.lstrip('/'), login_required_error)
 ]
 
-<<<<<<< HEAD
-#urlpatterns += [
-#   url("^api/v1/%(url_endpoint)s$" % locals(), handler_function) for url_endpoint, handler_function in api_endpoints.items()]
-
 kibana_urls = '^(?:{})'.format('|'.join([
     'app', '\d+/built_assets', '\d+/bundles', 'bundles', 'elasticsearch', 'es_admin', 'node_modules/@kbn', 'internal',
     'plugins', 'translations', 'ui', 'api/apm', 'api/console', 'api/core', 'api/index_management', 'api/index_patterns',
     'api/kibana', 'api/licensing', 'api/monitoring', 'api/reporting', 'api/saved_objects', 'api/telemetry',
     'api/timelion', 'api/ui_metric', 'api/xpack',
-=======
-kibana_urls = '^(?:%s)' % ('|'.join([
-    "app", "bundles", "elasticsearch", "plugins", "ui", "api/apm", "api/console", "api/index_management", "api/index_patterns",
-    "api/kibana", "api/monitoring", "api/reporting", "api/saved_objects", "api/telemetry", "api/timelion", "api/xpack",
-    "es_admin",
->>>>>>> 0b02b5d4
 ]))
 
 urlpatterns += [
