--- conflicted
+++ resolved
@@ -106,11 +106,7 @@
 from seqr.views.apis.report_api import \
     anvil_export, \
     discovery_sheet, \
-<<<<<<< HEAD
     get_cmg_projects, \
-=======
-    get_projects_for_category, \
->>>>>>> 4c1f4f46
     sample_metadata_export, \
     seqr_stats
 from seqr.views.apis.summary_data_api import success_story, saved_variants_page, mme_details
@@ -257,11 +253,7 @@
     'report/anvil/(?P<project_guid>[^/]+)': anvil_export,
     'report/sample_metadata/(?P<project_guid>[^/]+)': sample_metadata_export,
     'report/discovery_sheet/(?P<project_guid>[^/]+)': discovery_sheet,
-<<<<<<< HEAD
     'report/get_cmg_projects': get_cmg_projects,
-=======
-    'report/projects_for_category/(?P<project_category_name>[^/]+)': get_projects_for_category,
->>>>>>> 4c1f4f46
     'report/seqr_stats': seqr_stats,
 
     'data_management/elasticsearch_status': elasticsearch_status,
