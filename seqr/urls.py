"""seqr URL Configuration

The `urlpatterns` list routes URLs to views. For more information please see:
    https://docs.djangoproject.com/en/1.9/topics/http/urls/
"""
from seqr.views.react_app import main_app, no_login_main_app
from seqr.views.status import status_view
from seqr.views.apis.dataset_api import \
    update_individual_igv_sample, \
    add_variants_dataset_handler, \
    receive_igv_table_handler
from settings import ENABLE_DJANGO_DEBUG_TOOLBAR, MEDIA_ROOT, API_LOGIN_REQUIRED_URL, DEBUG
from django.conf.urls import url, include
from django.contrib import admin
import django.contrib.admindocs.urls
import django.views.static

from seqr.views.apis.family_api import \
    update_family_fields_handler, \
    edit_families_handler, \
    delete_families_handler, \
    update_family_assigned_analyst, \
    update_family_analysed_by, \
    receive_families_table_handler, \
    update_family_pedigree_image

from seqr.views.apis.individual_api import \
    get_hpo_terms, \
    update_individual_hpo_terms, \
    update_individual_handler, \
    edit_individuals_handler, \
    delete_individuals_handler, \
    receive_individuals_table_handler, \
    save_individuals_table_handler, \
    receive_hpo_table_handler, \
    save_hpo_table_handler

from seqr.views.apis.case_review_api import \
    save_internal_case_review_notes, \
    save_internal_case_review_summary

from seqr.views.apis.saved_variant_api import \
    saved_variant_data, \
    create_saved_variant_handler, \
    update_variant_tags_handler, \
    update_variant_functional_data_handler, \
    create_variant_note_handler, \
    update_variant_note_handler, \
    delete_variant_note_handler, \
    update_variant_main_transcript, \
    update_saved_variant_json

from seqr.views.apis.dashboard_api import \
    dashboard_page_data, \
    export_projects_table_handler

from seqr.views.apis.gene_api import \
    gene_info, \
    genes_info, \
    create_gene_note_handler, \
    update_gene_note_handler, \
    delete_gene_note_handler

from seqr.views.apis.locus_list_api import \
    locus_lists, \
    locus_list_info, \
    create_locus_list_handler, \
    update_locus_list_handler, \
    delete_locus_list_handler, \
    add_project_locus_lists, \
    delete_project_locus_lists

from matchmaker.views.matchmaker_api import \
    get_individual_mme_matches, \
    search_individual_mme_matches, \
    update_mme_submission, \
    delete_mme_submission, \
    update_mme_result_status, \
    update_mme_contact_note, \
    send_mme_contact_email

from seqr.views.apis.variant_search_api import \
    query_variants_handler, \
    query_single_variant_handler, \
    search_context_handler, \
    export_variants_handler, \
    get_saved_search_handler, \
    get_variant_gene_breakdown, \
    create_saved_search_handler,\
    update_saved_search_handler, \
    delete_saved_search_handler

from seqr.views.apis.users_api import \
    get_all_collaborators, \
    get_all_staff, \
    create_project_collaborator, \
    update_project_collaborator, \
    delete_project_collaborator, \
    set_password, \
    update_policies, \
    forgot_password, \
    create_staff_user

from seqr.views.apis.staff_api import \
    anvil_export, \
    discovery_sheet, \
    get_projects_for_category, \
    success_story, \
    elasticsearch_status, \
    saved_variants_page, \
    upload_qc_pipeline_output, \
    mme_details, \
    seqr_stats, \
    sample_metadata_export, \
    proxy_to_kibana

from seqr.views.apis.awesomebar_api import awesomebar_autocomplete_handler
from seqr.views.apis.auth_api import login_required_error, login_view, logout_view
from seqr.views.apis.igv_api import fetch_igv_track
from seqr.views.apis.analysis_group_api import update_analysis_group_handler, delete_analysis_group_handler
from seqr.views.apis.project_api import create_project_handler, update_project_handler, delete_project_handler, \
    project_page_data
from seqr.views.apis.project_categories_api import update_project_categories_handler
from matchmaker.views import external_api
from seqr.views.utils.file_utils import save_temp_file

react_app_pages = [
    'dashboard',
    'project/(?P<project_guid>[^/]+)/.*',
    'gene_info/.*',
    'gene_lists/.*',
    'variant_search/.*',
    'staff/.*',
]

no_login_react_app_pages = [
    r'^$',
    'login',
    'users/forgot_password',
    'users/set_password/(?P<user_token>.+)',
    'matchmaker/matchbox',
    'matchmaker/disclaimer',
    'privacy_policy',
    'terms_of_service',

]

# NOTE: the actual url will be this with an '/api' prefix
api_endpoints = {
    'individual/(?P<individual_guid>[\w.|-]+)/update': update_individual_handler,
    'individual/(?P<individual_guid>[\w.|-]+)/update_hpo_terms': update_individual_hpo_terms,
    'individual/(?P<individual_guid>[\w.|-]+)/update_igv_sample': update_individual_igv_sample,

    'family/(?P<family_guid>[\w.|-]+)/save_internal_case_review_notes': save_internal_case_review_notes,
    'family/(?P<family_guid>[\w.|-]+)/save_internal_case_review_summary': save_internal_case_review_summary,
    'family/(?P<family_guid>[\w.|-]+)/update': update_family_fields_handler,
    'family/(?P<family_guid>[\w.|-]+)/update_assigned_analyst': update_family_assigned_analyst,
    'family/(?P<family_guid>[\w.|-]+)/update_analysed_by': update_family_analysed_by,
    'family/(?P<family_guid>[\w.|-]+)/update_pedigree_image': update_family_pedigree_image,

    'dashboard': dashboard_page_data,
    'dashboard/export_projects_table': export_projects_table_handler,

    'project/(?P<project_guid>[^/]+)/details': project_page_data,

    'project/create_project': create_project_handler,
    'project/(?P<project_guid>[^/]+)/update_project': update_project_handler,
    'project/(?P<project_guid>[^/]+)/delete_project': delete_project_handler,
    'project/(?P<project_guid>[^/]+)/update_project_categories': update_project_categories_handler,

    'project/(?P<project_guid>[^/]+)/saved_variants/(?P<variant_guids>[^/]+)?': saved_variant_data,

    'project/(?P<project_guid>[^/]+)/edit_families': edit_families_handler,
    'project/(?P<project_guid>[^/]+)/delete_families': delete_families_handler,
    'project/(?P<project_guid>[^/]+)/edit_individuals': edit_individuals_handler,
    'project/(?P<project_guid>[^/]+)/delete_individuals': delete_individuals_handler,
    'project/(?P<project_guid>[^/]+)/upload_families_table': receive_families_table_handler,

    'project/(?P<project_guid>[^/]+)/upload_individuals_table': receive_individuals_table_handler,
    'project/(?P<project_guid>[^/]+)/save_individuals_table/(?P<upload_file_id>[^/]+)': save_individuals_table_handler,
    'project/(?P<project_guid>[^/]+)/upload_igv_dataset': receive_igv_table_handler,
    'project/(?P<project_guid>[^/]+)/add_dataset/variants': add_variants_dataset_handler,

    'project/(?P<project_guid>[^/]+)/igv_track/(?P<igv_track_path>.+)': fetch_igv_track,
    'project/(?P<project_guid>[^/]+)/upload_hpo_terms_table': receive_hpo_table_handler,
    'project/(?P<project_guid>[^/]+)/save_hpo_terms_table/(?P<upload_file_id>[^/]+)': save_hpo_table_handler,

    'project/(?P<project_guid>[^/]+)/analysis_groups/create': update_analysis_group_handler,
    'project/(?P<project_guid>[^/]+)/analysis_groups/(?P<analysis_group_guid>[^/]+)/update': update_analysis_group_handler,
    'project/(?P<project_guid>[^/]+)/analysis_groups/(?P<analysis_group_guid>[^/]+)/delete': delete_analysis_group_handler,
    'project/(?P<project_guid>[^/]+)/update_saved_variant_json': update_saved_variant_json,

    'search/variant/(?P<variant_id>[^/]+)': query_single_variant_handler,
    'search/(?P<search_hash>[^/]+)': query_variants_handler,
    'search/(?P<search_hash>[^/]+)/download': export_variants_handler,
    'search/(?P<search_hash>[^/]+)/gene_breakdown': get_variant_gene_breakdown,
    'search_context': search_context_handler,
    'saved_search/all': get_saved_search_handler,
    'saved_search/create': create_saved_search_handler,
    'saved_search/(?P<saved_search_guid>[^/]+)/update': update_saved_search_handler,
    'saved_search/(?P<saved_search_guid>[^/]+)/delete': delete_saved_search_handler,

    'saved_variant/create': create_saved_variant_handler,
    'saved_variant/(?P<variant_guids>[^/]+)/update_tags': update_variant_tags_handler,
    'saved_variant/(?P<variant_guids>[^/]+)/update_functional_data': update_variant_functional_data_handler,
    'saved_variant/(?P<variant_guids>[^/]+)/note/create': create_variant_note_handler,
    'saved_variant/(?P<variant_guids>[^/]+)/note/(?P<note_guid>[^/]+)/update': update_variant_note_handler,
    'saved_variant/(?P<variant_guids>[^/]+)/note/(?P<note_guid>[^/]+)/delete': delete_variant_note_handler,
    'saved_variant/(?P<variant_guid>[^/]+)/update_transcript/(?P<transcript_id>[^/]+)': update_variant_main_transcript,

    'genes_info': genes_info,
    'gene_info/(?P<gene_id>[^/]+)': gene_info,
    'gene_info/(?P<gene_id>[^/]+)/note/create': create_gene_note_handler,
    'gene_info/(?P<gene_id>[^/]+)/note/(?P<note_guid>[^/]+)/update': update_gene_note_handler,
    'gene_info/(?P<gene_id>[^/]+)/note/(?P<note_guid>[^/]+)/delete': delete_gene_note_handler,

    'hpo_terms/(?P<hpo_parent_id>[^/]+)': get_hpo_terms,

    'locus_lists/(?P<locus_list_guid>[^/]+)/update': update_locus_list_handler,
    'locus_lists/(?P<locus_list_guid>[^/]+)/delete': delete_locus_list_handler,
    'locus_lists/create': create_locus_list_handler,
    'locus_lists/(?P<locus_list_guid>[^/]+)': locus_list_info,
    'locus_lists': locus_lists,
    'project/(?P<project_guid>[^/]+)/add_locus_lists': add_project_locus_lists,
    'project/(?P<project_guid>[^/]+)/delete_locus_lists': delete_project_locus_lists,

    'matchmaker/get_mme_matches/(?P<submission_guid>[\w.|-]+)': get_individual_mme_matches,
    'matchmaker/search_mme_matches/(?P<submission_guid>[\w.|-]+)': search_individual_mme_matches,
    'matchmaker/submission/create': update_mme_submission,
    'matchmaker/submission/(?P<submission_guid>[\w.|-]+)/update': update_mme_submission,
    'matchmaker/submission/(?P<submission_guid>[\w.|-]+)/delete': delete_mme_submission,
    'matchmaker/result_status/(?P<matchmaker_result_guid>[\w.|-]+)/update': update_mme_result_status,
    'matchmaker/send_email/(?P<matchmaker_result_guid>[\w.|-]+)': send_mme_contact_email,
    'matchmaker/contact_notes/(?P<institution>[^/]+)/update': update_mme_contact_note,

    'login': login_view,
    'users/forgot_password': forgot_password,
    'users/(?P<username>[^/]+)/set_password': set_password,
    'users/update_policies': update_policies,

    'users/get_all': get_all_collaborators,
    'users/get_all_staff': get_all_staff,
    'users/create_staff_user': create_staff_user,
    'project/(?P<project_guid>[^/]+)/collaborators/create': create_project_collaborator,
    'project/(?P<project_guid>[^/]+)/collaborators/(?P<username>[^/]+)/update': update_project_collaborator,
    'project/(?P<project_guid>[^/]+)/collaborators/(?P<username>[^/]+)/delete': delete_project_collaborator,

    'awesomebar': awesomebar_autocomplete_handler,

    'upload_temp_file': save_temp_file,

    'staff/anvil/(?P<project_guid>[^/]+)': anvil_export,
    'staff/sample_metadata/(?P<project_guid>[^/]+)': sample_metadata_export,
    'staff/discovery_sheet/(?P<project_guid>[^/]+)': discovery_sheet,
    'staff/projects_for_category/(?P<project_category_name>[^/]+)': get_projects_for_category,
    'staff/success_story/(?P<success_story_types>[^/]+)': success_story,
    'staff/elasticsearch_status': elasticsearch_status,
    'staff/matchmaker': mme_details,
    'staff/saved_variants/(?P<tag>[^/]+)': saved_variants_page,
    'staff/seqr_stats': seqr_stats,
    'staff/upload_qc_pipeline_output': upload_qc_pipeline_output,

    # EXTERNAL APIS: DO NOT CHANGE
    # matchmaker public facing MME URLs
    'matchmaker/v1/match': external_api.mme_match_proxy,
    'matchmaker/v1/metrics': external_api.mme_metrics_proxy,

}

urlpatterns = [url('^status', status_view)]

# core react page templates
urlpatterns += [url("^%(url_endpoint)s$" % locals(), main_app) for url_endpoint in react_app_pages]
urlpatterns += [url("^%(url_endpoint)s$" % locals(), no_login_main_app) for url_endpoint in no_login_react_app_pages]

# api
for url_endpoint, handler_function in api_endpoints.items():
    urlpatterns.append( url("^api/%(url_endpoint)s$" % locals(), handler_function) )

# login/ logout
urlpatterns += [
    url('^logout$', logout_view),
    url(API_LOGIN_REQUIRED_URL.lstrip('/'), login_required_error)
]

kibana_urls = '^(?:{})'.format('|'.join([
    'app', '\d+/built_assets', '\d+/bundles', 'bundles', 'elasticsearch', 'es_admin', 'node_modules/@kbn', 'internal',
    'plugins', 'translations', 'ui', 'api/apm', 'api/console', 'api/core', 'api/index_management', 'api/index_patterns',
    'api/kibana', 'api/licensing', 'api/monitoring', 'api/reporting', 'api/saved_objects', 'api/telemetry',
    'api/timelion', 'api/ui_metric', 'api/xpack',
]))

urlpatterns += [
    url(kibana_urls, proxy_to_kibana, name='proxy_to_kibana'),
]

urlpatterns += [
    url(r'^admin/doc/', include(django.contrib.admindocs.urls)),
    url(r'^admin/', admin.site.urls),
    url(r'^media/(?P<path>.*)$', django.views.static.serve, {
        'document_root': MEDIA_ROOT,
    }),
]

<<<<<<< HEAD
urlpatterns += [
    url('', include('social_django.urls')),
]
=======
if DEBUG:
    urlpatterns += [
        url(r'^hijack/', include('hijack.urls')),
    ]
>>>>>>> dbf2a180

# django debug toolbar
if ENABLE_DJANGO_DEBUG_TOOLBAR:
    import debug_toolbar
    urlpatterns = [
        url(r'^__debug__/', include(debug_toolbar.urls)),
    ] + urlpatterns<|MERGE_RESOLUTION|>--- conflicted
+++ resolved
@@ -302,16 +302,14 @@
     }),
 ]
 
-<<<<<<< HEAD
 urlpatterns += [
     url('', include('social_django.urls')),
 ]
-=======
+
 if DEBUG:
     urlpatterns += [
         url(r'^hijack/', include('hijack.urls')),
     ]
->>>>>>> dbf2a180
 
 # django debug toolbar
 if ENABLE_DJANGO_DEBUG_TOOLBAR:
