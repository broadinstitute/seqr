import json
import re
from django.contrib.auth.models import User
from django.contrib.auth.decorators import login_required
from django.core.serializers.json import DjangoJSONEncoder
from django.middleware.csrf import rotate_token
from django.template import loader
from django.http import HttpResponse
from settings import SEQR_VERSION, SEQR_PRIVACY_VERSION, SEQR_TOS_VERSION, CSRF_COOKIE_NAME, DEBUG
from seqr.views.utils.orm_to_json_utils import _get_json_for_user
from seqr.views.utils.terra_api_utils import anvil_enabled


@login_required
def main_app(request, *args, **kwargs):
    """Loads the react single page app."""
    return _render_app_html(request, {'user': _get_json_for_initial_user(request.user)})


def no_login_main_app(request, *args, **kwargs):
    """Loads the react single page app for non-logged in views."""
    initial_json = {}
    user_token = kwargs.get('user_token')
    if user_token:
        initial_json['newUser'] = _get_json_for_initial_user(User.objects.get(password=user_token))
    elif not request.user.is_anonymous():
        initial_json['user'] = _get_json_for_initial_user(request.user)
    if not request.META.get(CSRF_COOKIE_NAME):
        rotate_token(request)
    return _render_app_html(request, initial_json)


def _get_json_for_initial_user(user):
    user_json = _get_json_for_user(user)

    user_json['currentPolicies'] = False
    if hasattr(user, 'userpolicy'):
        current_privacy = user.userpolicy.privacy_version
        current_tos = user.userpolicy.tos_version
        user_json['currentPolicies'] = current_privacy == SEQR_PRIVACY_VERSION and current_tos == SEQR_TOS_VERSION

    return user_json

def _render_app_html(request, initial_json):
    html = loader.render_to_string('app.html')
    ui_version = re.search('static/app-(.*)\.js', html).group(1)
<<<<<<< HEAD
    initial_json['meta'] = {'version': '{}-{}'.format(SEQR_VERSION, ui_version),
                            'googleLoginEnabled': anvil_enabled()}
=======
    initial_json['meta'] = {
        'version': '{}-{}'.format(SEQR_VERSION, ui_version),
        'hijakEnabled': DEBUG or False,
    }
>>>>>>> dbf2a180

    html = html.replace(
        "window.initialJSON=null",
        "window.initialJSON=" + json.dumps(initial_json, default=DjangoJSONEncoder().default)
    )

    if request.get_host() == 'localhost:3000':
        html = re.sub(r'static/app(-.*)js', 'app.js', html)
        html = re.sub(r'<link\s+href="/static/app.*css"[^>]*>', '', html)

    return HttpResponse(html, content_type="text/html")<|MERGE_RESOLUTION|>--- conflicted
+++ resolved
@@ -44,15 +44,11 @@
 def _render_app_html(request, initial_json):
     html = loader.render_to_string('app.html')
     ui_version = re.search('static/app-(.*)\.js', html).group(1)
-<<<<<<< HEAD
-    initial_json['meta'] = {'version': '{}-{}'.format(SEQR_VERSION, ui_version),
-                            'googleLoginEnabled': anvil_enabled()}
-=======
     initial_json['meta'] = {
         'version': '{}-{}'.format(SEQR_VERSION, ui_version),
         'hijakEnabled': DEBUG or False,
+        'googleLoginEnabled': anvil_enabled(),
     }
->>>>>>> dbf2a180
 
     html = html.replace(
         "window.initialJSON=null",
