"""
Utility functions related to authentication.
"""
from django.contrib.auth import login, authenticate, logout
from django.contrib.auth.decorators import login_required
from django.contrib.auth.models import User
from django.core.exceptions import PermissionDenied
from django.db.models.functions import Lower
from django.shortcuts import redirect

import json

from seqr.utils.logging_utils import SeqrLogger
from seqr.views.utils.json_utils import create_json_response
from seqr.views.utils.terra_api_utils import google_auth_enabled, remove_token
from settings import LOGIN_URL

logger = SeqrLogger(__name__)


def login_view(request):
    if google_auth_enabled():
<<<<<<< HEAD
        error = 'Password-based authentication is disabled. Please use Google authentication instead.'
        return create_json_response({'error': error}, status=401, reason=error)
=======
        raise PermissionDenied('Username/ password authentication is disabled')
>>>>>>> 55c7f4b9

    request_json = json.loads(request.body)
    if not request_json.get('email'):
        error = 'Email is required'
        return create_json_response({'error': error}, status=400, reason=error)
    if not request_json.get('password'):
        error = 'Password is required'
        return create_json_response({'error': error}, status=400, reason=error)

    # Django's iexact filtering will improperly match unicode characters, which creates a security risk.
    # Instead, query for the lower case match to allow case-insensitive matching
    users = User.objects.annotate(email_lower=Lower('email')).filter(email_lower=request_json['email'].lower())
    if users.count() != 1:
        error = 'Invalid credentials'
        return create_json_response({'error': error}, status=401, reason=error)

    user = users.first()
    u = authenticate(username=user.username, password=request_json['password'])
    if not u:
        error = 'Invalid credentials'
        return create_json_response({'error': error}, status=401, reason=error)

    login(request, u)
    logger.info('Logged in {}'.format(u.email), u)

    return create_json_response({'success': True})


@login_required(login_url='/', redirect_field_name=None)
def logout_view(request):
    user = request.user
    remove_token(user)
    logout(request)
    logger.info('Logged out {}'.format(user.email), user)
    return redirect('/')


def login_required_error(request):
    """Returns an HttpResponse with a 401 UNAUTHORIZED error message.

    This is used to redirect AJAX HTTP handlers to the login page.
    """
    return _unauthorized_error(LOGIN_URL)


def policies_required_error(request):
    """Returns an HttpResponse with a 401 UNAUTHORIZED error message.

    This is used to redirect AJAX HTTP handlers to the accept policies page.
    """
    return _unauthorized_error('/accept_policies')


def _unauthorized_error(error_redirect):
    error = error_redirect.split('/')[1]
    return create_json_response({'error': error_redirect} , status=401, reason="{} required".format(error))<|MERGE_RESOLUTION|>--- conflicted
+++ resolved
@@ -20,12 +20,8 @@
 
 def login_view(request):
     if google_auth_enabled():
-<<<<<<< HEAD
         error = 'Password-based authentication is disabled. Please use Google authentication instead.'
         return create_json_response({'error': error}, status=401, reason=error)
-=======
-        raise PermissionDenied('Username/ password authentication is disabled')
->>>>>>> 55c7f4b9
 
     request_json = json.loads(request.body)
     if not request_json.get('email'):
