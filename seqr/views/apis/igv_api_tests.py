import json
import mock
import responses
import subprocess # nosec

from django.core.files.uploadedfile import SimpleUploadedFile
from django.urls.base import reverse
from seqr.views.apis.igv_api import fetch_igv_track, receive_igv_table_handler, update_individual_igv_sample, \
    igv_genomes_proxy
from seqr.views.apis.igv_api import GS_STORAGE_ACCESS_CACHE_KEY
from seqr.views.utils.test_utils import AuthenticationTestCase

STREAMING_READS_CONTENT = [b'CRAM\x03\x83', b'\\\t\xfb\xa3\xf7%\x01', b'[\xfc\xc9\t\xae']
PROJECT_GUID = 'R0001_1kg'


def Any(cls=object):
    """
    Trick assert_called_with for parameters we don't care about
    Source: https://stackoverflow.com/a/21611963
    """
    class Any(cls):
        def __eq__(self, other):
            return True
    return Any()


@mock.patch('seqr.views.utils.permissions_utils.ANALYST_PROJECT_CATEGORY', 'analyst-projects')
@mock.patch('seqr.views.utils.permissions_utils.ANALYST_USER_GROUP', 'analysts')
@mock.patch('seqr.views.utils.permissions_utils.PM_USER_GROUP', 'project-managers')
class IgvAPITest(AuthenticationTestCase):
    fixtures = ['users', '1kg_project']

    @responses.activate
    @mock.patch('seqr.utils.file_utils.logger')
    @mock.patch('seqr.utils.file_utils.subprocess.Popen')
    @mock.patch('seqr.views.apis.igv_api.safe_redis_get_json')
    @mock.patch('seqr.views.apis.igv_api.safe_redis_set_json')
    def test_proxy_google_to_igv(self, mock_set_redis, mock_get_redis, mock_subprocess, mock_file_logger):
        mock_ls_subprocess = mock.MagicMock()
        mock_access_token_subprocess = mock.MagicMock()
        mock_subprocess.side_effect = [mock_ls_subprocess, mock_access_token_subprocess]
        mock_ls_subprocess.stdout = iter([b'CommandException: One or more URLs matched no objects.'])
        mock_ls_subprocess.wait.return_value = 1
        mock_access_token_subprocess.stdout = iter([b'token1\n', b'token2\n'])
        mock_access_token_subprocess.wait.return_value = 0
        mock_get_redis.return_value = None

        responses.add(responses.GET, 'https://storage.googleapis.com/fc-secure-project_A/sample_1.bai',
                      stream=True,
                      body=b'\n'.join(STREAMING_READS_CONTENT), status=206)
        responses.add(responses.POST, 'https://www.googleapis.com/oauth2/v1/tokeninfo',
                      body=b'{"expires_in": 3599}', status=200)

        url = reverse(fetch_igv_track, args=[PROJECT_GUID, 'gs://fc-secure-project_A/sample_1.bam.bai'])
        self.check_collaborator_login(url)
        response = self.client.get(url, HTTP_RANGE='bytes=100-200')
        self.assertEqual(response.status_code, 206)
        self.assertEqual(next(response.streaming_content), b'\n'.join(STREAMING_READS_CONTENT))
        self.assertEqual(responses.calls[1].request.headers.get('Range'), 'bytes=100-200')
        self.assertEqual(responses.calls[1].request.headers.get('Authorization'), 'Bearer token1')
        self.assertEqual(responses.calls[1].request.headers.get('x-goog-user-project'), 'anvil-datastorage')
        mock_get_redis.assert_called_with(GS_STORAGE_ACCESS_CACHE_KEY)
        mock_set_redis.assert_called_with(GS_STORAGE_ACCESS_CACHE_KEY, 'token1', expire=3594)
        mock_subprocess.assert_has_calls([
<<<<<<< HEAD
            mock.call('gsutil -u anvil-datastorage ls gs://fc-secure-project_A/sample_1.bam.bai',
                      stdout=subprocess.PIPE, stderr=subprocess.STDOUT, shell=True),
            mock.call().wait(),
=======
            mock.call('gsutil -u anvil-datastorage ls gs://fc-secure-project_A/sample_1.bam.bai', stdout=subprocess.PIPE, stderr=subprocess.STDOUT, shell=True),
>>>>>>> 48804201
            mock.call('gcloud auth print-access-token', stdout=subprocess.PIPE, stderr=subprocess.STDOUT, shell=True),
        ])
        mock_ls_subprocess.wait.assert_called_once()
        mock_access_token_subprocess.wait.assert_called_once()
        mock_file_logger.info.assert_any_call(
            'CommandException: One or more URLs matched no objects.', self.collaborator_user)

        mock_get_redis.reset_mock()
        mock_get_redis.return_value = 'token3'
        mock_set_redis.reset_mock()
        mock_subprocess.reset_mock()
        responses.add(responses.GET, 'https://storage.googleapis.com/project_A/sample_1.bed.gz',
                      stream=True,
                      body=b'\n'.join(STREAMING_READS_CONTENT), status=200)
        url = reverse(fetch_igv_track, args=[PROJECT_GUID, 'gs://project_A/sample_1.bed.gz'])
        response = self.client.get(url)
        self.assertEqual(response.status_code, 200)
        self.assertIsNone(responses.calls[2].request.headers.get('Range'))
        self.assertEqual(responses.calls[2].request.headers.get('Authorization'), 'Bearer token3')
        self.assertIsNone(responses.calls[2].request.headers.get('x-goog-user-project'))
        mock_get_redis.assert_called_with(GS_STORAGE_ACCESS_CACHE_KEY)
        # mock_subprocess.assert_called_with('gcloud auth print-access-token', stdout=subprocess.PIPE,
        #                                    stderr=subprocess.STDOUT, shell=True)

    @mock.patch('seqr.views.apis.igv_api.file_iter')
    def test_proxy_local_to_igv(self, mock_file_iter):
        mock_file_iter.return_value = STREAMING_READS_CONTENT

        url = reverse(fetch_igv_track, args=[PROJECT_GUID, '/project_A/sample_1.bam.bai'])
        self.check_collaborator_login(url)
        response = self.client.get(url, HTTP_RANGE='bytes=100-200')
        self.assertEqual(response.status_code, 206)
        self.assertListEqual([val for val in response.streaming_content], STREAMING_READS_CONTENT)
        mock_file_iter.assert_called_with('/project_A/sample_1.bai', byte_range=(100, 200), raw_content=True, user=Any(object))

        # test no byte range
        mock_file_iter.reset_mock()
        response = self.client.get(url)
        self.assertEqual(response.status_code, 200)
        self.assertListEqual([val for val in response.streaming_content], STREAMING_READS_CONTENT)
        mock_file_iter.assert_called_with('/project_A/sample_1.bai', raw_content=True, user=Any(object))

    def test_receive_alignment_table_handler(self):
        url = reverse(receive_igv_table_handler, args=[PROJECT_GUID])
        self.check_pm_login(url)

        # Send invalid requests
        f = SimpleUploadedFile('samples.csv', b"NA19675\nNA19679,gs://readviz/NA19679.bam")
        response = self.client.post(url, data={'f': f})
        self.assertEqual(response.status_code, 400)
        self.assertDictEqual(response.json(), {'errors': ['Must contain 2 or 3 columns: NA19675']})

        f = SimpleUploadedFile('samples.csv', b"NA19675, /readviz/NA19675.cram\nNA19679,gs://readviz/NA19679.bam")
        response = self.client.post(url, data={'f': f})
        self.assertEqual(response.status_code, 400)
        self.assertDictEqual(response.json(), {'errors': ['The following Individual IDs do not exist: NA19675']})

        # Send valid request
        f = SimpleUploadedFile('samples.csv', b"NA19675_1,/readviz/NA19675.cram\nNA19675_1,gs://readviz/batch_10.dcr.bed.gz,NA19675\nNA19679,gs://readviz/NA19679.bam")
        response = self.client.post(url, data={'f': f})
        self.assertEqual(response.status_code, 200)

        response_json = response.json()
        self.assertSetEqual(set(response_json.keys()), {'uploadedFileId', 'errors', 'info', 'updates'})
        self.assertListEqual(response_json['errors'], [])
        self.assertListEqual(
            response_json['info'], ['Parsed 3 rows in 2 individuals from samples.csv', 'No change detected for 1 rows'])
        self.assertListEqual(sorted(response_json['updates'], key=lambda o: o['individualGuid']), [
            {'individualGuid': 'I000001_na19675', 'filePath': 'gs://readviz/batch_10.dcr.bed.gz', 'sampleId': 'NA19675'},
            {'individualGuid': 'I000003_na19679', 'filePath': 'gs://readviz/NA19679.bam', 'sampleId': None},
        ])

        # test data manager access
        self.login_data_manager_user()
        response = self.client.post(url, data={'f': f})
        self.assertEqual(response.status_code, 200)

    @mock.patch('seqr.utils.file_utils.subprocess.Popen')
    @mock.patch('seqr.utils.file_utils.os.path.isfile')
    def test_add_alignment_sample(self, mock_local_file_exists, mock_subprocess):
        url = reverse(update_individual_igv_sample, args=['I000001_na19675'])
        self.check_pm_login(url)

        # Send invalid requests
        response = self.client.post(url, content_type='application/json', data=json.dumps({}))
        self.assertEqual(response.status_code, 400)
        self.assertEqual(response.reason_phrase, 'request must contain fields: filePath')

        response = self.client.post(url, content_type='application/json', data=json.dumps({
            'filePath': 'invalid_path.txt',
        }))
        self.assertEqual(response.status_code, 400)
        self.assertEqual(
            response.reason_phrase,
            'Invalid file extension for "invalid_path.txt" - valid extensions are bam, cram, bigWig, junctions.bed.gz, bed.gz')

        mock_local_file_exists.return_value = False
        mock_subprocess.return_value.wait.return_value = 1
        response = self.client.post(url, content_type='application/json', data=json.dumps({
            'filePath': '/readviz/NA19675_new.cram',
        }))
        self.assertEqual(response.status_code, 400)
        self.assertEqual(response.reason_phrase, 'Error accessing "/readviz/NA19675_new.cram"')

        response = self.client.post(url, content_type='application/json', data=json.dumps({
            'filePath': 'gs://readviz/NA19675_new.cram',
        }))
        self.assertEqual(response.status_code, 400)
        self.assertEqual(response.reason_phrase, 'Error accessing "gs://readviz/NA19675_new.cram"')

        # Send valid request
        mock_local_file_exists.return_value = True
        mock_subprocess.return_value.wait.return_value = 0
        response = self.client.post(url, content_type='application/json', data=json.dumps({
            'filePath': '/readviz/NA19675.new.cram',
        }))
        self.assertEqual(response.status_code, 200)
        self.assertDictEqual(response.json(), {'igvSamplesByGuid': {'S000145_na19675': {
            'projectGuid': PROJECT_GUID, 'individualGuid': 'I000001_na19675', 'sampleGuid': 'S000145_na19675',
            'familyGuid': 'F000001_1', 'filePath': '/readviz/NA19675.new.cram', 'sampleId': None, 'sampleType': 'alignment'}}})
        mock_local_file_exists.assert_called_with('/readviz/NA19675.new.cram')

        response = self.client.post(url, content_type='application/json', data=json.dumps({
            'filePath': 'gs://readviz/batch_10.dcr.bed.gz', 'sampleId': 'NA19675',
        }))
        self.assertEqual(response.status_code, 200)
        response_json = response.json()

        self.assertSetEqual(set(response_json.keys()), {'igvSamplesByGuid', 'individualsByGuid'})
        self.assertEqual(len(response_json['igvSamplesByGuid']), 1)
        sample_guid = next(iter(response_json['igvSamplesByGuid']))
        self.assertDictEqual(response_json['igvSamplesByGuid'][sample_guid], {
            'projectGuid': PROJECT_GUID, 'individualGuid': 'I000001_na19675', 'sampleGuid': sample_guid,
            'familyGuid': 'F000001_1',  'filePath': 'gs://readviz/batch_10.dcr.bed.gz', 'sampleId': 'NA19675', 'sampleType': 'gcnv'})
        self.assertListEqual(list(response_json['individualsByGuid'].keys()), ['I000001_na19675'])
        self.assertSetEqual(
            set(response_json['individualsByGuid']['I000001_na19675']['igvSampleGuids']),
            {'S000145_na19675', sample_guid}
        )
        mock_subprocess.assert_called_with('gsutil ls gs://readviz/batch_10.dcr.bed.gz', stdout=subprocess.PIPE, stderr=subprocess.STDOUT, shell=True)

        response = self.client.post(url, content_type='application/json', data=json.dumps({
            'filePath': 'gs://readviz/batch_10.junctions.bed.gz', 'sampleId': 'NA19675',
        }))
        self.assertEqual(response.status_code, 200)
        response_json = response.json()
        self.assertEqual(len(response_json['igvSamplesByGuid']), 1)
        junctions_sample_guid = next(iter(response_json['igvSamplesByGuid']))
        self.assertNotEqual(sample_guid, junctions_sample_guid)
        self.assertDictEqual(response_json['igvSamplesByGuid'][junctions_sample_guid], {
            'projectGuid': PROJECT_GUID, 'individualGuid': 'I000001_na19675', 'sampleGuid': junctions_sample_guid,
            'familyGuid': 'F000001_1',  'filePath': 'gs://readviz/batch_10.junctions.bed.gz', 'sampleId': 'NA19675',
            'sampleType': 'spliceJunctions'})

        # test data manager access
        self.login_data_manager_user()
        response = self.client.post(url, content_type='application/json', data=json.dumps({
            'filePath': '/readviz/NA19675_new.cram',
        }))
        self.assertEqual(response.status_code, 200)

    @responses.activate
    def test_igv_genomes_proxyy(self):
        url_path = 'org.genomes/foo?query=true'
        url = reverse(igv_genomes_proxy, args=[url_path])

        expected_body = {'genes': ['GENE1', 'GENE2']}
        responses.add(
            responses.GET, 'https://s3.amazonaws.com/igv.org.genomes/foo?query=true', match_querystring=True,
            content_type='application/json', body=json.dumps(expected_body))

        response = self.client.get(url)
        self.assertEqual(response.status_code, 200)
        self.assertDictEqual(json.loads(response.content), expected_body)
        self.assertIsNone(responses.calls[0].request.headers.get('Range'))

        # test with range header proxy
        expected_content = 'test file content'
        responses.replace(
            responses.GET, 'https://s3.amazonaws.com/igv.org.genomes/foo?query=true', match_querystring=True,
            body=expected_content)

        response = self.client.get(url, HTTP_RANGE='bytes=100-200')
        self.assertEqual(response.status_code, 200)
        self.assertEqual(response.content.decode(), expected_content)
        self.assertEqual(responses.calls[1].request.headers.get('Range'), 'bytes=100-200')<|MERGE_RESOLUTION|>--- conflicted
+++ resolved
@@ -63,13 +63,7 @@
         mock_get_redis.assert_called_with(GS_STORAGE_ACCESS_CACHE_KEY)
         mock_set_redis.assert_called_with(GS_STORAGE_ACCESS_CACHE_KEY, 'token1', expire=3594)
         mock_subprocess.assert_has_calls([
-<<<<<<< HEAD
-            mock.call('gsutil -u anvil-datastorage ls gs://fc-secure-project_A/sample_1.bam.bai',
-                      stdout=subprocess.PIPE, stderr=subprocess.STDOUT, shell=True),
-            mock.call().wait(),
-=======
             mock.call('gsutil -u anvil-datastorage ls gs://fc-secure-project_A/sample_1.bam.bai', stdout=subprocess.PIPE, stderr=subprocess.STDOUT, shell=True),
->>>>>>> 48804201
             mock.call('gcloud auth print-access-token', stdout=subprocess.PIPE, stderr=subprocess.STDOUT, shell=True),
         ])
         mock_ls_subprocess.wait.assert_called_once()
