--- conflicted
+++ resolved
@@ -78,14 +78,9 @@
         self.assertEqual(responses.calls[2].request.headers.get('Authorization'), 'Bearer token3')
         self.assertIsNone(responses.calls[2].request.headers.get('x-goog-user-project'))
         mock_get_redis.assert_called_with(GS_STORAGE_ACCESS_CACHE_KEY)
-<<<<<<< HEAD
         mock_set_redis.assert_called_with(GS_STORAGE_ACCESS_CACHE_KEY, 'token2', expire=EXPIRATION_TIME_IN_SECONDS)
         mock_subprocess.assert_called_with('gcloud auth print-access-token', stdout=subprocess.PIPE,
                                            stderr=subprocess.STDOUT, shell=True)
-=======
-        mock_set_redis.assert_not_called()
-        mock_subprocess.assert_not_called()
->>>>>>> 458a2f94
 
     @mock.patch('seqr.views.apis.igv_api.file_iter')
     def test_proxy_local_to_igv(self, mock_file_iter):
