import json
import mock
import responses
import subprocess
from django.core.files.uploadedfile import SimpleUploadedFile
from django.urls.base import reverse
from seqr.views.apis.igv_api import fetch_igv_track, receive_igv_table_handler, update_individual_igv_sample, \
    igv_genomes_proxy
from seqr.views.utils.test_utils import AuthenticationTestCase

STREAMING_READS_CONTENT = [b'CRAM\x03\x83', b'\\\t\xfb\xa3\xf7%\x01', b'[\xfc\xc9\t\xae']
PROJECT_GUID = 'R0001_1kg'


@mock.patch('seqr.views.utils.permissions_utils.ANALYST_PROJECT_CATEGORY', 'analyst-projects')
@mock.patch('seqr.views.utils.permissions_utils.ANALYST_USER_GROUP', 'analysts')
@mock.patch('seqr.views.utils.permissions_utils.PM_USER_GROUP', 'project-managers')
class IgvAPITest(AuthenticationTestCase):
    fixtures = ['users', '1kg_project']

    @mock.patch('seqr.views.apis.igv_api.file_iter')
    def test_proxy_google_to_igv(self, mock_file_iter):
        mock_file_iter.return_value = STREAMING_READS_CONTENT

        url = reverse(fetch_igv_track, args=[PROJECT_GUID, 'gs://project_A/sample_1.bam.bai'])
        self.check_collaborator_login(url)
        response = self.client.get(url, HTTP_RANGE='bytes=100-200')
        self.assertEqual(response.status_code, 206)
        self.assertListEqual([val for val in response.streaming_content], STREAMING_READS_CONTENT)
        mock_file_iter.assert_called_with('gs://project_A/sample_1.bai', byte_range=(100, 200), raw_content=True)

<<<<<<< HEAD
    @mock.patch('seqr.views.apis.igv_api.file_iter')
    def test_proxy_local_to_igv(self, mock_file_iter):
        mock_file_iter.return_value = STREAMING_READS_CONTENT
=======
    @mock.patch('seqr.utils.file_utils.subprocess.Popen')
    @mock.patch('seqr.utils.file_utils.open')
    def test_proxy_local_to_igv(self, mock_open, mock_subprocess):
        mock_subprocess.return_value.stdout = STREAMING_READS_CONTENT
        mock_open.return_value.__enter__.return_value.__iter__.return_value = STREAMING_READS_CONTENT
>>>>>>> 1b4ea88c

        url = reverse(fetch_igv_track, args=[PROJECT_GUID, '/project_A/sample_1.bam.bai'])
        self.check_collaborator_login(url)
        response = self.client.get(url, HTTP_RANGE='bytes=100-250')
        self.assertEqual(response.status_code, 206)
        self.assertListEqual([val for val in response.streaming_content], STREAMING_READS_CONTENT)
<<<<<<< HEAD
        mock_file_iter.assert_called_with('/project_A/sample_1.bai', byte_range=(100, 200), raw_content=True)

        # test no byte range
        mock_file_iter.reset_mock()
        response = self.client.get(url)
        self.assertEqual(response.status_code, 200)
        self.assertListEqual([val for val in response.streaming_content], STREAMING_READS_CONTENT)
        mock_file_iter.assert_called_with('/project_A/sample_1.bai', raw_content=True)
=======
        mock_subprocess.assert_called_with(
            'dd skip=100 count=150 bs=1 if=/project_A/sample_1.bai',
            stdout=subprocess.PIPE, stderr=subprocess.STDOUT, shell=True)
        mock_open.assert_not_called()

        # test no byte range
        response = self.client.get(url)
        self.assertEqual(response.status_code, 200)
        self.assertListEqual([val for val in response.streaming_content], STREAMING_READS_CONTENT)
        mock_open.assert_called_with('/project_A/sample_1.bai', 'rb')
>>>>>>> 1b4ea88c

    def test_receive_alignment_table_handler(self):
        url = reverse(receive_igv_table_handler, args=[PROJECT_GUID])
        self.check_pm_login(url)

        # Send invalid requests
        f = SimpleUploadedFile('samples.csv', b"NA19675\nNA19679,gs://readviz/NA19679.bam")
        response = self.client.post(url, data={'f': f})
        self.assertEqual(response.status_code, 400)
        self.assertDictEqual(response.json(), {'errors': ['Must contain 2 or 3 columns: NA19675']})

        f = SimpleUploadedFile('samples.csv', b"NA19675, /readviz/NA19675.cram\nNA19679,gs://readviz/NA19679.bam")
        response = self.client.post(url, data={'f': f})
        self.assertEqual(response.status_code, 400)
        self.assertDictEqual(response.json(), {'errors': ['The following Individual IDs do not exist: NA19675']})

        # Send valid request
        f = SimpleUploadedFile('samples.csv', b"NA19675_1,/readviz/NA19675.cram\nNA19675_1,gs://readviz/batch_10.dcr.bed.gz,NA19675\nNA19679,gs://readviz/NA19679.bam")
        response = self.client.post(url, data={'f': f})
        self.assertEqual(response.status_code, 200)

        response_json = response.json()
        self.assertSetEqual(set(response_json.keys()), {'uploadedFileId', 'errors', 'info', 'updates'})
        self.assertListEqual(response_json['errors'], [])
        self.assertListEqual(
            response_json['info'], ['Parsed 3 rows in 2 individuals from samples.csv', 'No change detected for 1 rows'])
        self.assertListEqual(sorted(response_json['updates'], key=lambda o: o['individualGuid']), [
            {'individualGuid': 'I000001_na19675', 'filePath': 'gs://readviz/batch_10.dcr.bed.gz', 'sampleId': 'NA19675'},
            {'individualGuid': 'I000003_na19679', 'filePath': 'gs://readviz/NA19679.bam', 'sampleId': None},
        ])

        # test data manager access
        self.login_data_manager_user()
        response = self.client.post(url, data={'f': f})
        self.assertEqual(response.status_code, 200)

    @mock.patch('seqr.utils.file_utils.subprocess.Popen')
    @mock.patch('seqr.utils.file_utils.os.path.isfile')
    def test_add_alignment_sample(self, mock_local_file_exists, mock_subprocess):
        url = reverse(update_individual_igv_sample, args=['I000001_na19675'])
        self.check_pm_login(url)

        # Send invalid requests
        response = self.client.post(url, content_type='application/json', data=json.dumps({}))
        self.assertEqual(response.status_code, 400)
        self.assertEqual(response.reason_phrase, 'request must contain fields: filePath')

        response = self.client.post(url, content_type='application/json', data=json.dumps({
            'filePath': 'invalid_path.txt',
        }))
        self.assertEqual(response.status_code, 400)
        self.assertEqual(
            response.reason_phrase,
            'Invalid file extension for "invalid_path.txt" - valid extensions are bam, cram, bigWig, junctions.bed.gz, dcr.bed.gz')

        mock_local_file_exists.return_value = False
        mock_subprocess.return_value.wait.return_value = 1
        response = self.client.post(url, content_type='application/json', data=json.dumps({
            'filePath': '/readviz/NA19675_new.cram',
        }))
        self.assertEqual(response.status_code, 400)
        self.assertEqual(response.reason_phrase, 'Error accessing "/readviz/NA19675_new.cram"')

        response = self.client.post(url, content_type='application/json', data=json.dumps({
            'filePath': 'gs://readviz/NA19675_new.cram',
        }))
        self.assertEqual(response.status_code, 400)
        self.assertEqual(response.reason_phrase, 'Error accessing "gs://readviz/NA19675_new.cram"')

        # Send valid request
        mock_local_file_exists.return_value = True
        mock_subprocess.return_value.wait.return_value = 0
        response = self.client.post(url, content_type='application/json', data=json.dumps({
            'filePath': '/readviz/NA19675.new.cram',
        }))
        self.assertEqual(response.status_code, 200)
        self.assertDictEqual(response.json(), {'igvSamplesByGuid': {'S000145_na19675': {
            'projectGuid': PROJECT_GUID, 'individualGuid': 'I000001_na19675', 'sampleGuid': 'S000145_na19675',
            'filePath': '/readviz/NA19675.new.cram', 'sampleId': None, 'sampleType': 'alignment'}}})
        mock_local_file_exists.assert_called_with('/readviz/NA19675.new.cram')

        response = self.client.post(url, content_type='application/json', data=json.dumps({
            'filePath': 'gs://readviz/batch_10.dcr.bed.gz', 'sampleId': 'NA19675',
        }))
        self.assertEqual(response.status_code, 200)
        response_json = response.json()

        self.assertSetEqual(set(response_json.keys()), {'igvSamplesByGuid', 'individualsByGuid'})
        self.assertEqual(len(response_json['igvSamplesByGuid']), 1)
        sample_guid = next(iter(response_json['igvSamplesByGuid']))
        self.assertDictEqual(response_json['igvSamplesByGuid'][sample_guid], {
            'projectGuid': PROJECT_GUID, 'individualGuid': 'I000001_na19675', 'sampleGuid': sample_guid,
            'filePath': 'gs://readviz/batch_10.dcr.bed.gz', 'sampleId': 'NA19675', 'sampleType': 'gcnv'})
        self.assertListEqual(list(response_json['individualsByGuid'].keys()), ['I000001_na19675'])
        self.assertSetEqual(
            set(response_json['individualsByGuid']['I000001_na19675']['igvSampleGuids']),
            {'S000145_na19675', sample_guid}
        )
        mock_subprocess.assert_called_with('gsutil ls gs://readviz/batch_10.dcr.bed.gz', stdout=subprocess.PIPE, stderr=subprocess.STDOUT, shell=True)

        # test data manager access
        self.login_data_manager_user()
        response = self.client.post(url, content_type='application/json', data=json.dumps({
            'filePath': '/readviz/NA19675_new.cram',
        }))
        self.assertEqual(response.status_code, 200)

    @responses.activate
    def test_igv_genomes_proxyy(self):
        url_path = 'org.genomes/foo?query=true'
        url = reverse(igv_genomes_proxy, args=[url_path])

        expected_body = {'genes': ['GENE1', 'GENE2']}
        responses.add(
            responses.GET, 'https://s3.amazonaws.com/igv.org.genomes/foo?query=true', match_querystring=True,
            content_type='application/json', body=json.dumps(expected_body))

        response = self.client.get(url)
        self.assertEqual(response.status_code, 200)
        self.assertDictEqual(json.loads(response.content), expected_body)
        self.assertIsNone(responses.calls[0].request.headers.get('Range'))

        # test with range header proxy
        expected_content = 'test file content'
        responses.replace(
            responses.GET, 'https://s3.amazonaws.com/igv.org.genomes/foo?query=true', match_querystring=True,
            body=expected_content)

        response = self.client.get(url, HTTP_RANGE='bytes=100-200')
        self.assertEqual(response.status_code, 200)
        self.assertEqual(response.content.decode(), expected_content)
        self.assertEqual(responses.calls[1].request.headers.get('Range'), 'bytes=100-200')<|MERGE_RESOLUTION|>--- conflicted
+++ resolved
@@ -29,44 +29,27 @@
         self.assertListEqual([val for val in response.streaming_content], STREAMING_READS_CONTENT)
         mock_file_iter.assert_called_with('gs://project_A/sample_1.bai', byte_range=(100, 200), raw_content=True)
 
-<<<<<<< HEAD
+    @mock.patch('seqr.utils.file_utils.subprocess.Popen')
     @mock.patch('seqr.views.apis.igv_api.file_iter')
-    def test_proxy_local_to_igv(self, mock_file_iter):
-        mock_file_iter.return_value = STREAMING_READS_CONTENT
-=======
-    @mock.patch('seqr.utils.file_utils.subprocess.Popen')
-    @mock.patch('seqr.utils.file_utils.open')
-    def test_proxy_local_to_igv(self, mock_open, mock_subprocess):
+    def test_proxy_local_to_igv(self, mock_file_iter, mock_subprocess):
         mock_subprocess.return_value.stdout = STREAMING_READS_CONTENT
-        mock_open.return_value.__enter__.return_value.__iter__.return_value = STREAMING_READS_CONTENT
->>>>>>> 1b4ea88c
+        mock_file_iter.return_value.__enter__.return_value.__iter__.return_value = STREAMING_READS_CONTENT
 
         url = reverse(fetch_igv_track, args=[PROJECT_GUID, '/project_A/sample_1.bam.bai'])
         self.check_collaborator_login(url)
         response = self.client.get(url, HTTP_RANGE='bytes=100-250')
         self.assertEqual(response.status_code, 206)
         self.assertListEqual([val for val in response.streaming_content], STREAMING_READS_CONTENT)
-<<<<<<< HEAD
-        mock_file_iter.assert_called_with('/project_A/sample_1.bai', byte_range=(100, 200), raw_content=True)
-
-        # test no byte range
-        mock_file_iter.reset_mock()
-        response = self.client.get(url)
-        self.assertEqual(response.status_code, 200)
-        self.assertListEqual([val for val in response.streaming_content], STREAMING_READS_CONTENT)
-        mock_file_iter.assert_called_with('/project_A/sample_1.bai', raw_content=True)
-=======
         mock_subprocess.assert_called_with(
             'dd skip=100 count=150 bs=1 if=/project_A/sample_1.bai',
             stdout=subprocess.PIPE, stderr=subprocess.STDOUT, shell=True)
-        mock_open.assert_not_called()
+        mock_file_iter.assert_not_called()
 
         # test no byte range
         response = self.client.get(url)
         self.assertEqual(response.status_code, 200)
         self.assertListEqual([val for val in response.streaming_content], STREAMING_READS_CONTENT)
         mock_open.assert_called_with('/project_A/sample_1.bai', 'rb')
->>>>>>> 1b4ea88c
 
     def test_receive_alignment_table_handler(self):
         url = reverse(receive_igv_table_handler, args=[PROJECT_GUID])
