from collections import defaultdict
from copy import deepcopy

from datetime import datetime
from dateutil import relativedelta as rdelta
<<<<<<< HEAD
from django.db.models import Prefetch, Count, Q
=======
from django.db.models import Prefetch, Count, F, Q, Value, Case, When
>>>>>>> 1f9f2e18
from django.utils import timezone
import json
import re
import requests

from seqr.utils.file_utils import is_google_bucket_file_path, does_file_exist
from seqr.utils.gene_utils import get_genes
from seqr.utils.logging_utils import SeqrLogger
from seqr.utils.middleware import ErrorsWarningsException
from seqr.utils.xpos_utils import get_chrom_pos

<<<<<<< HEAD
from seqr.views.utils.airtable_utils import get_airtable_samples
from seqr.views.utils.anvil_metadata_utils import parse_anvil_metadata, HISPANIC, MIDDLE_EASTERN, OTHER_POPULATION, \
ANCESTRY_MAP, ANCESTRY_DETAIL_MAP, SHARED_DISCOVERY_TABLE_VARIANT_COLUMNS
=======
from seqr.views.utils.airtable_utils import get_airtable_samples, AirtableSession
from seqr.views.utils.anvil_metadata_utils import parse_anvil_metadata, HISPANIC, MIDDLE_EASTERN, OTHER_POPULATION, \
    ANCESTRY_MAP, ANCESTRY_DETAIL_MAP, SHARED_DISCOVERY_TABLE_VARIANT_COLUMNS
>>>>>>> 1f9f2e18
from seqr.views.utils.export_utils import export_multiple_files, write_multiple_files_to_gs
from seqr.views.utils.json_utils import create_json_response
from seqr.views.utils.permissions_utils import analyst_required, get_project_and_check_permissions, \
    check_project_permissions, get_project_guids_user_can_view, get_internal_projects
from seqr.views.utils.terra_api_utils import anvil_enabled
from seqr.views.utils.variant_utils import get_variant_main_transcript, get_saved_discovery_variants_by_family, \
    get_variant_inheritance_models, get_sv_name, get_discovery_phenotype_class

from matchmaker.models import MatchmakerSubmission
from seqr.models import Project, Family, VariantTag, VariantTagType, Sample, SavedVariant, Individual, FamilyNote
from reference_data.models import Omim, HumanPhenotypeOntology
from settings import GREGOR_DATA_MODEL_URL


logger = SeqrLogger(__name__)


@analyst_required
def seqr_stats(request):
    non_demo_projects = Project.objects.filter(is_demo=False)

    project_models = {
        'demo': Project.objects.filter(is_demo=True),
    }
    if anvil_enabled():
        is_anvil_q = Q(workspace_namespace='') | Q(workspace_namespace__isnull=True)
        anvil_projects = non_demo_projects.exclude(is_anvil_q)
        internal_ids = get_internal_projects().values_list('id', flat=True)
        project_models.update({
            'internal': anvil_projects.filter(id__in=internal_ids),
            'external': anvil_projects.exclude(id__in=internal_ids),
            'no_anvil': non_demo_projects.filter(is_anvil_q),
        })
    else:
        project_models.update({
            'non_demo': non_demo_projects,
        })

    grouped_sample_counts = defaultdict(dict)
    for project_key, projects in project_models.items():
        samples_counts = _get_sample_counts(Sample.objects.filter(individual__family__project__in=projects))
        for k, v in samples_counts.items():
            grouped_sample_counts[k][project_key] = v

    return create_json_response({
        'projectsCount': {k: projects.count() for k, projects in project_models.items()},
        'familiesCount': {
            k: Family.objects.filter(project__in=projects).count() for k, projects in project_models.items()
        },
        'individualsCount': {
            k: Individual.objects.filter(family__project__in=projects).count() for k, projects in project_models.items()
        },
        'sampleCountsByType': grouped_sample_counts,
    })


def _get_sample_counts(sample_q):
    samples_agg = sample_q.filter(is_active=True).values('sample_type', 'dataset_type').annotate(count=Count('*'))
    return {
        f'{sample_agg["sample_type"]}__{sample_agg["dataset_type"]}': sample_agg['count'] for sample_agg in samples_agg
    }


# AnVIL metadata

SUBJECT_TABLE_COLUMNS = [
    'entity:subject_id', 'subject_id', 'prior_testing', 'project_id', 'pmid_id', 'dbgap_study_id',
    'dbgap_subject_id', 'multiple_datasets', 'family_id', 'paternal_id', 'maternal_id', 'twin_id',
    'proband_relationship', 'sex', 'ancestry', 'ancestry_detail', 'age_at_last_observation', 'phenotype_group',
    'disease_id', 'disease_description', 'affected_status', 'congenital_status', 'age_of_onset', 'hpo_present',
    'hpo_absent', 'phenotype_description', 'solve_state',
]
SAMPLE_TABLE_COLUMNS = [
    'entity:sample_id', 'subject_id', 'sample_id', 'dbgap_sample_id', 'sequencing_center', 'sample_source',
    'tissue_affected_status',
]
FAMILY_TABLE_COLUMNS = [
    'entity:family_id', 'family_id', 'consanguinity', 'consanguinity_detail', 'pedigree_image', 'pedigree_detail',
    'family_history', 'family_onset',
]
DISCOVERY_TABLE_CORE_COLUMNS = ['subject_id', 'sample_id']
DISCOVERY_TABLE_VARIANT_COLUMNS = deepcopy(SHARED_DISCOVERY_TABLE_VARIANT_COLUMNS)
DISCOVERY_TABLE_VARIANT_COLUMNS.insert(4, 'variant_genome_build')
DISCOVERY_TABLE_VARIANT_COLUMNS.insert(14, 'significance')
<<<<<<< HEAD
=======
DISCOVERY_TABLE_METADATA_VARIANT_COLUMNS = SHARED_DISCOVERY_TABLE_VARIANT_COLUMNS + ['novel_mendelian_gene', 'phenotype_class']
>>>>>>> 1f9f2e18

GENOME_BUILD_MAP = {
    '37': 'GRCh37',
    '38': 'GRCh38.p12',
}


@analyst_required
def anvil_export(request, project_guid):
    project = get_project_and_check_permissions(project_guid, request.user)

    parsed_rows = defaultdict(list)

    def _add_row(row, family_id, row_type):
        if row_type == 'discovery':
            parsed_rows[row_type] += [{
                'entity:discovery_id': f'{discovery_row["Chrom"]}_{discovery_row["Pos"]}_{discovery_row["subject_id"]}',
                **discovery_row,
            } for discovery_row in row]
        else:
            id_field = f'{row_type}_id'
            entity_id_field = f'entity:{id_field}'
            if id_field in row and entity_id_field not in row:
                row[entity_id_field] = row[id_field]
            parsed_rows[row_type].append(row)

    parse_anvil_metadata(
        [project], request.GET.get('loadedBefore'), request.user, _add_row,
        get_additional_variant_discovery_fields=lambda variant, genome_version: {
            'variant_genome_build': GENOME_BUILD_MAP.get(variant.get('genomeVersion') or genome_version) or '',
        },
        get_additional_sample_fields=lambda sample, *args: {
            'entity:sample_id': sample.individual.individual_id,
            'sequencing_center': 'Broad',
        },
    )

    return export_multiple_files([
        ['{}_PI_Subject'.format(project.name), SUBJECT_TABLE_COLUMNS, parsed_rows['subject']],
        ['{}_PI_Sample'.format(project.name), SAMPLE_TABLE_COLUMNS, parsed_rows['sample']],
        ['{}_PI_Family'.format(project.name), FAMILY_TABLE_COLUMNS, parsed_rows['family']],
        ['{}_PI_Discovery'.format(project.name), ['entity:discovery_id'] + DISCOVERY_TABLE_CORE_COLUMNS + DISCOVERY_TABLE_VARIANT_COLUMNS, parsed_rows['discovery']],
    ], '{}_AnVIL_Metadata'.format(project.name), add_header_prefix=True, file_format='tsv', blank_value='-')


<<<<<<< HEAD
=======
@analyst_required
def sample_metadata_export(request, project_guid):
    is_all_projects = project_guid == 'all'
    omit_airtable = is_all_projects or 'true' in request.GET.get('omitAirtable', '')
    if is_all_projects:
        projects = get_internal_projects()
    else:
        projects = [get_project_and_check_permissions(project_guid, request.user)]

    family_rows_by_id = {}
    rows_by_subject_family_id = defaultdict(dict)
    collaborator_map = {}
    all_features = set()

    def _add_row(row, family_id, row_type):
        if row_type == 'family':
            family_rows_by_id[family_id] = row
        elif row_type == 'discovery':
            for i, discovery_row in enumerate(row):
                parsed_row = {
                    '{}-{}'.format(k, i + 1): discovery_row[k] for k in DISCOVERY_TABLE_METADATA_VARIANT_COLUMNS if
                    discovery_row.get(k)
                }
                parsed_row['num_saved_variants'] = len(row)
                rows_by_subject_family_id[(discovery_row['subject_id'], family_id)].update(parsed_row)

        else:
            row_key = (row['subject_id'], family_id)
            collaborator = row.pop('Collaborator', None)
            if collaborator:
                collaborator_map[row_key] = collaborator
            if 'ancestry_detail' in row:
                row['ancestry'] = row.pop('ancestry_detail')
            if 'hpo_present' in row:
                all_features.update(row['hpo_present'].split('|'))
                all_features.update(row['hpo_absent'].split('|'))
            rows_by_subject_family_id[row_key].update(row)

    parse_anvil_metadata(
        projects, request.GET.get('loadedBefore') or datetime.now().strftime('%Y-%m-%d'), request.user, _add_row,
        omit_airtable=omit_airtable, get_additional_variant_discovery_fields=_get_additional_variant_discovery_fields,
        get_additional_sample_fields=lambda sample, airtable_metadata: {
            'data_type': sample.sample_type,
            'date_data_generation': sample.loaded_date.strftime('%Y-%m-%d'),
            'Collaborator': (airtable_metadata or {}).get('Collaborator'),
        }, family_values={
            'family_guid': F('guid'),
            'project_guid': F('project__guid'),
            'MME': Case(When(individual__matchmakersubmission__isnull=True, then=Value('N')), default=Value('Y')),
        },
    )

    if collaborator_map:
        collaborator_name_map = _get_airtable_collaborator_names(request.user, collaborator_map.values())
        for row_key, collaborator_id in collaborator_map.items():
            rows_by_subject_family_id[row_key]['sample_provider'] = collaborator_name_map.get(collaborator_id)

    hpo_name_map = {hpo.hpo_id: hpo.name for hpo in HumanPhenotypeOntology.objects.filter(hpo_id__in=all_features)}
    for row_key, row in rows_by_subject_family_id.items():
        row.update(family_rows_by_id[row_key[1]])
        row['num_saved_variants'] = row.get('num_saved_variants', 0)
        for hpo_key in ['hpo_present', 'hpo_absent']:
            if row[hpo_key]:
                row[hpo_key] = '|'.join(['{} ({})'.format(feature_id, hpo_name_map.get(feature_id, '')) for feature_id in row[hpo_key].split('|')])

    return create_json_response({'rows': list(rows_by_subject_family_id.values())})


def _get_additional_variant_discovery_fields(variant, *args):
    discovery_tag_names = variant['discovery_tag_guids_by_name'].keys()
    is_novel = 'Y' if any('Novel gene' in name for name in discovery_tag_names) else 'N'
    return {
        'novel_mendelian_gene': is_novel,
        'phenotype_class': get_discovery_phenotype_class(discovery_tag_names),
    }


def _get_airtable_collaborator_names(user, collaborator_ids):
    collaborator_map = AirtableSession(user).fetch_records(
        'Collaborator', fields=['CollaboratorID'], or_filters={'RECORD_ID()': collaborator_ids}
    )

    return {
        collaborator_id: collaborator_map.get(collaborator_id, {}).get('CollaboratorID')
        for collaborator_id in collaborator_ids
    }


>>>>>>> 1f9f2e18
# GREGoR metadata

GREGOR_DATA_TYPES = ['wgs', 'wes', 'rna']
SMID_FIELD = 'SMID'
PARTICIPANT_ID_FIELD = 'CollaboratorParticipantID'
COLLABORATOR_SAMPLE_ID_FIELD = 'CollaboratorSampleID'
PARTICIPANT_TABLE_COLUMNS = [
    'participant_id', 'internal_project_id', 'gregor_center', 'consent_code', 'recontactable', 'prior_testing',
    'pmid_id', 'family_id', 'paternal_id', 'maternal_id', 'twin_id', 'proband_relationship',
    'proband_relationship_detail', 'sex', 'sex_detail', 'reported_race', 'reported_ethnicity', 'ancestry_detail',
    'age_at_last_observation', 'affected_status', 'phenotype_description', 'age_at_enrollment',
]
GREGOR_FAMILY_TABLE_COLUMNS = [
    'family_id', 'consanguinity', 'consanguinity_detail', 'pedigree_file', 'pedigree_file_detail', 'family_history_detail',
]
PHENOTYPE_TABLE_COLUMNS = [
    'phenotype_id', 'participant_id', 'term_id', 'presence', 'ontology', 'additional_details', 'onset_age_range',
    'additional_modifiers',
]
ANALYTE_TABLE_COLUMNS = [
    'analyte_id', 'participant_id', 'analyte_type', 'analyte_processing_details', 'primary_biosample',
    'primary_biosample_id', 'primary_biosample_details', 'tissue_affected_status', 'age_at_collection',
    'participant_drugs_intake', 'participant_special_diet', 'hours_since_last_meal', 'passage_number', 'time_to_freeze',
    'sample_transformation_detail', 'quality_issues',
]
EXPERIMENT_TABLE_AIRTABLE_FIELDS = [
    'seq_library_prep_kit_method', 'read_length', 'experiment_type', 'targeted_regions_method',
    'targeted_region_bed_file', 'date_data_generation', 'target_insert_size', 'sequencing_platform',
]
EXPERIMENT_TABLE_COLUMNS = [
    'experiment_dna_short_read_id', 'analyte_id', 'experiment_sample_id',
] + EXPERIMENT_TABLE_AIRTABLE_FIELDS
EXPERIMENT_RNA_TABLE_AIRTABLE_FIELDS = [
    'library_prep_type', 'single_or_paired_ends', 'within_site_batch_name', 'RIN', 'estimated_library_size',
    'total_reads', 'percent_rRNA', 'percent_mRNA', '5prime3prime_bias',
]
EXPERIMENT_RNA_TABLE_COLUMNS = ['experiment_rna_short_read_id'] + [
    c for c in EXPERIMENT_TABLE_COLUMNS[1:] if not c.startswith('target')] + EXPERIMENT_RNA_TABLE_AIRTABLE_FIELDS + [
    'percent_mtRNA', 'percent_Globin', 'percent_UMI',  'percent_GC', 'percent_chrX_Y',
]
EXPERIMENT_LOOKUP_TABLE_COLUMNS = ['experiment_id', 'table_name', 'id_in_table', 'participant_id']
READ_TABLE_AIRTABLE_FIELDS = [
    'aligned_dna_short_read_file', 'aligned_dna_short_read_index_file', 'md5sum', 'reference_assembly',
    'mean_coverage', 'alignment_software', 'analysis_details',
]
READ_TABLE_COLUMNS = ['aligned_dna_short_read_id', 'experiment_dna_short_read_id'] + READ_TABLE_AIRTABLE_FIELDS + ['quality_issues']
READ_TABLE_COLUMNS.insert(6, 'reference_assembly_details')
READ_TABLE_COLUMNS.insert(6, 'reference_assembly_uri')
READ_RNA_TABLE_AIRTABLE_ID_FIELDS = ['aligned_rna_short_read_file', 'aligned_rna_short_read_index_file']
READ_RNA_TABLE_AIRTABLE_FIELDS = [
    'gene_annotation', 'alignment_software', 'alignment_log_file', 'percent_uniquely_aligned', 'percent_multimapped', 'percent_unaligned',
]
READ_RNA_TABLE_COLUMNS = ['aligned_rna_short_read_id', 'experiment_rna_short_read_id'] + \
    READ_RNA_TABLE_AIRTABLE_ID_FIELDS + READ_TABLE_COLUMNS[4:-3] + READ_RNA_TABLE_AIRTABLE_FIELDS + ['quality_issues']
READ_RNA_TABLE_COLUMNS.insert(READ_RNA_TABLE_COLUMNS.index('gene_annotation')+1, 'gene_annotation_details')
READ_RNA_TABLE_COLUMNS.insert(READ_RNA_TABLE_COLUMNS.index('alignment_log_file')+1, 'alignment_postprocessing')
READ_SET_TABLE_COLUMNS = ['aligned_dna_short_read_set_id', 'aligned_dna_short_read_id']
CALLED_VARIANT_FILE_COLUMN = 'called_variants_dna_file'
CALLED_TABLE_COLUMNS = [
    'called_variants_dna_short_read_id', 'aligned_dna_short_read_set_id', CALLED_VARIANT_FILE_COLUMN, 'md5sum',
    'caller_software', 'variant_types', 'analysis_details',
]

RNA_ONLY = EXPERIMENT_RNA_TABLE_AIRTABLE_FIELDS + READ_RNA_TABLE_AIRTABLE_FIELDS + ['reference_assembly_uri']
DATA_TYPE_OMIT = {
    'wgs': ['targeted_regions_method'] + RNA_ONLY, 'wes': RNA_ONLY, 'rna': [
        'targeted_regions_method', 'target_insert_size', 'mean_coverage', 'aligned_dna_short_read_file',
        'aligned_dna_short_read_index_file',
    ],
}
NO_DATA_TYPE_FIELDS = {
    'targeted_region_bed_file', 'reference_assembly', 'analysis_details', 'percent_rRNA', 'percent_mRNA',
    'alignment_software_dna',
}
NO_DATA_TYPE_FIELDS.update(READ_RNA_TABLE_AIRTABLE_ID_FIELDS)

DATA_TYPE_AIRTABLE_COLUMNS = EXPERIMENT_TABLE_AIRTABLE_FIELDS + READ_TABLE_AIRTABLE_FIELDS + RNA_ONLY + [
    COLLABORATOR_SAMPLE_ID_FIELD, SMID_FIELD]
ALL_AIRTABLE_COLUMNS = DATA_TYPE_AIRTABLE_COLUMNS + CALLED_TABLE_COLUMNS
AIRTABLE_QUERY_COLUMNS = set(CALLED_TABLE_COLUMNS)
AIRTABLE_QUERY_COLUMNS.remove('md5sum')
AIRTABLE_QUERY_COLUMNS.update(NO_DATA_TYPE_FIELDS)
for data_type in GREGOR_DATA_TYPES:
    data_type_columns = set(DATA_TYPE_AIRTABLE_COLUMNS) - NO_DATA_TYPE_FIELDS - set(DATA_TYPE_OMIT[data_type])
    AIRTABLE_QUERY_COLUMNS.update({f'{field}_{data_type}' for field in data_type_columns})

WARN_MISSING_TABLE_COLUMNS = {
    'participant': ['recontactable',  'reported_race', 'affected_status', 'phenotype_description', 'age_at_enrollment'],
}
WARN_MISSING_CONDITIONAL_COLUMNS = {
    'reported_race': lambda row: not row['ancestry_detail'],
    'age_at_enrollment': lambda row: row['affected_status'] == 'Affected'
}

GREGOR_ANCESTRY_DETAIL_MAP = deepcopy(ANCESTRY_DETAIL_MAP)
GREGOR_ANCESTRY_DETAIL_MAP.pop(MIDDLE_EASTERN)
GREGOR_ANCESTRY_DETAIL_MAP.update({
    HISPANIC: 'Other',
    OTHER_POPULATION: 'Other',
})
GREGOR_ANCESTRY_MAP = deepcopy(ANCESTRY_MAP)
GREGOR_ANCESTRY_MAP.update({
    MIDDLE_EASTERN: 'Middle Eastern or North African',
    HISPANIC: None,
    OTHER_POPULATION: None,
})

HPO_QUALIFIERS = {
    'age_of_onset': {
        'Adult onset': 'HP:0003581',
        'Childhood onset': 'HP:0011463',
        'Congenital onset': 'HP:0003577',
        'Embryonal onset': 'HP:0011460',
        'Fetal onset': 'HP:0011461',
        'Infantile onset': 'HP:0003593',
        'Juvenile onset': 'HP:0003621',
        'Late onset': 'HP:0003584',
        'Middle age onset': 'HP:0003596',
        'Neonatal onset': 'HP:0003623',
        'Young adult onset': 'HP:0011462',
    },
    'pace_of_progression': {
        'Nonprogressive': 'HP:0003680',
        'Slow progression': 'HP:0003677',
        'Progressive': 'HP:0003676',
        'Rapidly progressive': 'HP:0003678',
        'Variable progression rate': 'HP:0003682',
    },
    'severity': {
        'Borderline': 'HP:0012827',
        'Mild': 'HP:0012825',
        'Moderate': 'HP:0012826',
        'Severe': 'HP:0012828',
        'Profound': 'HP:0012829',
    },
    'temporal_pattern': {
        'Insidious onset': 'HP:0003587',
        'Chronic': 'HP:0011010',
        'Subacute': 'HP:0011011',
        'Acute': 'HP:0011009',
    },
    'spatial_pattern': {
        'Generalized': 'HP:0012837',
        'Localized': 'HP:0012838',
        'Distal': 'HP:0012839',
        'Proximal': 'HP:0012840',
    },
}


@analyst_required
def gregor_export(request):
    request_json = json.loads(request.body)
    missing_required_fields = [field for field in ['consentCode', 'deliveryPath'] if not request_json.get(field)]
    if missing_required_fields:
        raise ErrorsWarningsException([f'Missing required field(s): {", ".join(missing_required_fields)}'])

    consent_code = request_json['consentCode']
    file_path = request_json['deliveryPath']
    if not is_google_bucket_file_path(file_path):
        raise ErrorsWarningsException(['Delivery Path must be a valid google bucket path (starts with gs://)'])
    if not does_file_exist(file_path, user=request.user):
        raise ErrorsWarningsException(['Invalid Delivery Path: folder not found'])

    projects = get_internal_projects().filter(
        guid__in=get_project_guids_user_can_view(request.user),
        consent_code=consent_code[0],
        projectcategory__name='GREGoR',
    )
    sample_types = Sample.objects.filter(individual__family__project__in=projects).values_list('individual_id', 'sample_type')
    individual_data_types = defaultdict(set)
    for individual_db_id, sample_type in sample_types:
        individual_data_types[individual_db_id].add(sample_type)
    individuals = Individual.objects.filter(id__in=individual_data_types).prefetch_related(
        'family__project', 'mother', 'father')

    grouped_data_type_individuals = defaultdict(dict)
    for i in individuals:
        grouped_data_type_individuals[i.individual_id].update({data_type: i for data_type in individual_data_types[i.id]})

    airtable_sample_records, airtable_metadata_by_participant = _get_gregor_airtable_data(
        grouped_data_type_individuals.keys(), request.user)

    participant_rows = []
    family_map = {}
    phenotype_rows = []
    analyte_rows = []
    airtable_rows = []
    airtable_rna_rows = []
    experiment_lookup_rows = []
    for data_type_individuals in grouped_data_type_individuals.values():
        # If multiple individual records, prefer WGS
        individual = next(
            data_type_individuals[data_type.upper()] for data_type in GREGOR_DATA_TYPES
            if data_type_individuals.get(data_type.upper())
        )

        # family table
        family = individual.family
        if family not in family_map:
            family_map[family] = _get_gregor_family_row(family)

        if individual.consanguinity is not None and family_map[family]['consanguinity'] == 'Unknown':
            family_map[family]['consanguinity'] = 'Present' if individual.consanguinity else 'None suspected'

        # participant table
        airtable_sample = airtable_sample_records.get(individual.individual_id, {})
        participant_id = f'Broad_{individual.individual_id}'
        participant = _get_participant_row(individual, airtable_sample)
        participant.update(family_map[family])
        participant.update({
            'participant_id': participant_id,
            'consent_code': consent_code,
        })
        participant_rows.append(participant)

        # phenotype table
        base_phenotype_row = {'participant_id': participant_id, 'presence': 'Present', 'ontology': 'HPO'}
        phenotype_rows += [
            dict(**base_phenotype_row, **_get_phenotype_row(feature)) for feature in individual.features or []
        ]
        base_phenotype_row['presence'] = 'Absent'
        phenotype_rows += [
            dict(**base_phenotype_row, **_get_phenotype_row(feature)) for feature in individual.absent_features or []
        ]

        analyte_ids = set()
        # airtable data
        if airtable_sample:
            airtable_metadata = airtable_metadata_by_participant.get(airtable_sample[PARTICIPANT_ID_FIELD]) or {}
            for data_type in data_type_individuals:
                if data_type not in airtable_metadata:
                    continue
                row = _get_airtable_row(data_type, airtable_metadata)
                analyte_ids.add(row['analyte_id'])
                is_rna = data_type == 'RNA'
                if not is_rna:
                    row['alignment_software'] = row['alignment_software_dna']
                (airtable_rna_rows if is_rna else airtable_rows).append(row)
                experiment_lookup_rows.append(
                    {'participant_id': participant_id, **_get_experiment_lookup_row(is_rna, row)}
                )

        # analyte table
        if not analyte_ids:
            analyte_ids.add(_get_analyte_id(airtable_sample))
        for analyte_id in analyte_ids:
            analyte_rows.append(dict(participant_id=participant_id, analyte_id=analyte_id, **_get_analyte_row(individual)))

    files = [
        ('participant', PARTICIPANT_TABLE_COLUMNS, participant_rows),
        ('family', GREGOR_FAMILY_TABLE_COLUMNS, list(family_map.values())),
        ('phenotype', PHENOTYPE_TABLE_COLUMNS, phenotype_rows),
        ('analyte', ANALYTE_TABLE_COLUMNS, analyte_rows),
        ('experiment_dna_short_read', EXPERIMENT_TABLE_COLUMNS, airtable_rows),
        ('aligned_dna_short_read', READ_TABLE_COLUMNS, airtable_rows),
        ('aligned_dna_short_read_set', READ_SET_TABLE_COLUMNS, airtable_rows),
        ('called_variants_dna_short_read', CALLED_TABLE_COLUMNS, [
            row for row in airtable_rows if row.get(CALLED_VARIANT_FILE_COLUMN)
        ]),
        ('experiment_rna_short_read', EXPERIMENT_RNA_TABLE_COLUMNS, airtable_rna_rows),
        ('aligned_rna_short_read', READ_RNA_TABLE_COLUMNS, airtable_rna_rows),
        ('experiment', EXPERIMENT_LOOKUP_TABLE_COLUMNS, experiment_lookup_rows),
    ]
    warnings = _validate_gregor_files(files)
    write_multiple_files_to_gs(files, file_path, request.user, file_format='tsv')

    return create_json_response({
        'info': [f'Successfully validated and uploaded Gregor Report for {len(family_map)} families'],
        'warnings': warnings,
    })


def _get_gregor_airtable_data(individual_ids, user):
    sample_records, session = get_airtable_samples(
        individual_ids, user, fields=[SMID_FIELD, PARTICIPANT_ID_FIELD, 'Recontactable'],
    )

    airtable_metadata = session.fetch_records(
        'GREGoR Data Model',
        fields=[PARTICIPANT_ID_FIELD] + sorted(AIRTABLE_QUERY_COLUMNS),
        or_filters={f'{PARTICIPANT_ID_FIELD}': {r[PARTICIPANT_ID_FIELD] for r in sample_records.values()}},
    )

    airtable_metadata_by_participant = {r[PARTICIPANT_ID_FIELD]: r for r in airtable_metadata.values()}
    for data_type in GREGOR_DATA_TYPES:
        for r in airtable_metadata_by_participant.values():
            data_type_fields = [f for f in r if f.endswith(f'_{data_type}')]
            if data_type_fields:
                r[data_type.upper()] = {f.replace(f'_{data_type}', ''): r.pop(f) for f in data_type_fields}

    return sample_records, airtable_metadata_by_participant


def _get_gregor_family_row(family):
    return {
        'family_id':  f'Broad_{family.family_id}',
        'internal_project_id': f'Broad_{family.project.name}',
        'consanguinity': 'Unknown',
        'pmid_id': '|'.join(family.pubmed_ids or []),
        'phenotype_description': family.coded_phenotype,
    }


def _get_participant_row(individual, airtable_sample):
    participant = {
        'gregor_center': 'BROAD',
        'paternal_id': f'Broad_{individual.father.individual_id}' if individual.father else '0',
        'maternal_id': f'Broad_{individual.mother.individual_id}' if individual.mother else '0',
        'prior_testing': '|'.join([gene.get('gene', gene['comments']) for gene in individual.rejected_genes or []]),
        'proband_relationship': individual.get_proband_relationship_display(),
        'sex': individual.get_sex_display(),
        'affected_status': individual.get_affected_display(),
        'reported_race': GREGOR_ANCESTRY_MAP.get(individual.population),
        'ancestry_detail': GREGOR_ANCESTRY_DETAIL_MAP.get(individual.population),
        'reported_ethnicity': ANCESTRY_MAP[HISPANIC] if individual.population == HISPANIC else None,
        'recontactable': airtable_sample.get('Recontactable'),
    }
    if individual.birth_year and individual.birth_year > 0:
        participant.update({
            'age_at_last_observation': str(datetime.now().year - individual.birth_year),
            'age_at_enrollment': str(individual.created_date.year - individual.birth_year),
        })
    return participant


def _get_phenotype_row(feature):
    qualifiers_by_type = {
        q['type']: HPO_QUALIFIERS[q['type']][q['label']]
        for q in feature.get('qualifiers') or [] if q['type'] in HPO_QUALIFIERS
    }
    onset_age = qualifiers_by_type.pop('age_of_onset', None)
    return {
        'term_id': feature['id'],
        'additional_details': feature.get('notes', '').replace('\r\n', ' ').replace('\n', ' '),
        'onset_age_range': onset_age,
        'additional_modifiers': '|'.join(qualifiers_by_type.values()),
    }


def _get_analyte_row(individual):
    return {
        'analyte_type': individual.get_analyte_type_display(),
        'primary_biosample': individual.get_primary_biosample_display(),
        'tissue_affected_status': 'Yes' if individual.tissue_affected_status else 'No',
    }


def _get_airtable_row(data_type, airtable_metadata):
    data_type_metadata = airtable_metadata[data_type]
    collaborator_sample_id = data_type_metadata[COLLABORATOR_SAMPLE_ID_FIELD]
    experiment_short_read_id = f'Broad_{data_type_metadata.get("experiment_type", "NA")}_{collaborator_sample_id}'
    aligned_short_read_id = f'{experiment_short_read_id}_1'
    return {
        'analyte_id': _get_analyte_id(data_type_metadata),
        'experiment_dna_short_read_id': experiment_short_read_id,
        'experiment_rna_short_read_id': experiment_short_read_id,
        'experiment_sample_id': collaborator_sample_id,
        'aligned_dna_short_read_id': aligned_short_read_id,
        'aligned_rna_short_read_id': aligned_short_read_id,
        **airtable_metadata,
        **data_type_metadata,
    }


def _get_analyte_id(airtable_metadata):
    sm_id = airtable_metadata.get(SMID_FIELD)
    return f'Broad_{sm_id}' if sm_id else None


def _get_experiment_lookup_row(is_rna, row_data):
    table_name = f'experiment_{"rna" if is_rna else "dna"}_short_read'
    id_in_table = row_data[f'{table_name}_id']
    return {
        'table_name': table_name,
        'id_in_table': id_in_table,
        'experiment_id': f'{table_name}.{id_in_table}',
    }


is_integer = lambda val, *args: val.isnumeric() or re.match(r'^[\d{3},]*\d{3}$', val)
DATA_TYPE_VALIDATORS = {
    'string': lambda val, validator: (not validator.get('is_bucket_path')) or val.startswith('gs://'),
    'enumeration': lambda val, validator: val in validator['enumerations'],
    'integer': is_integer,
    'float': lambda val, validator: is_integer(val) or re.match(r'^\d+.\d+$', val),
    'date': lambda val, validator: bool(re.match(r'^\d{4}-\d{2}-\d{2}$', val)),
}
DATA_TYPE_ERROR_FORMATTERS = {
    'string': lambda validator: ' are a google bucket path starting with gs://',
    'enumeration': lambda validator: f': {", ".join(validator["enumerations"])}',
}

def _validate_gregor_files(file_data):
    errors = []
    warnings = []
    try:
        validators, required_tables = _load_data_model_validators()
    except Exception as e:
        warnings.append(f'Unable to load data model for validation: {e}')
        validators = {}
        required_tables = {}

    tables = {f[0] for f in file_data}
    missing_tables = [
        table for table, validator in required_tables.items() if not _has_required_table(table, validator, tables)
    ]
    if missing_tables:
        warnings.append(
            f'The following tables are required in the data model but absent from the reports: {", ".join(missing_tables)}'
        )

    for file_name, columns, data in file_data:
        table_validator = validators.get(file_name)
        if not table_validator:
            warnings.append(f'No data model found for "{file_name}" table so no validation was performed')
            continue

        extra_columns = set(columns).difference(table_validator.keys())
        if extra_columns:
            col_summary = ', '.join(sorted(extra_columns))
            warnings.append(
                f'The following columns are included in the "{file_name}" table but are missing from the data model: {col_summary}'
            )
        missing_columns = set(table_validator.keys()).difference(columns)
        if missing_columns:
            col_summary = ', '.join(sorted(missing_columns))
            warnings.append(
                f'The following columns are included in the "{file_name}" data model but are missing in the report: {col_summary}'
            )
        invalid_data_type_columns = {
            col: validator['data_type'] for col, validator in table_validator.items()
            if validator.get('data_type') and validator['data_type'] not in DATA_TYPE_VALIDATORS
        }
        if invalid_data_type_columns:
            col_summary = ', '.join(sorted([f'{col} ({data_type})' for col, data_type in invalid_data_type_columns.items()]))
            warnings.append(
                f'The following columns are included in the "{file_name}" data model but have an unsupported data type: {col_summary}'
            )
        invalid_enum_columns = [
            col for col, validator in table_validator.items()
            if validator.get('data_type') == 'enumeration' and not validator.get('enumerations')
        ]
        if invalid_enum_columns:
            for col in invalid_enum_columns:
                table_validator[col]['data_type'] = None
            col_summary = ', '.join(sorted(invalid_enum_columns))
            warnings.append(
                f'The following columns are specified as "enumeration" in the "{file_name}" data model but are missing the allowed values definition: {col_summary}'
            )

        for column in columns:
            _validate_column_data(
                column, file_name, data, column_validator=table_validator.get(column, {}),
                warnings=warnings, errors=errors,
            )

    if errors:
        raise ErrorsWarningsException(errors, warnings)

    return warnings


def _load_data_model_validators():
    response = requests.get(GREGOR_DATA_MODEL_URL)
    response.raise_for_status()
    table_models = response.json()['tables']
    validators = {
        t['table']: {c['column']: c for c in t['columns']}
        for t in table_models
    }
    required_tables = {t['table']: _parse_table_required(t['required']) for t in table_models if t.get('required')}
    return validators, required_tables


def _parse_table_required(required_validator):
    if required_validator is True:
        return True

    match = re.match(r'CONDITIONAL \(([\w+(\s,)?]+)\)', required_validator)
    return match and match.group(1).split(', ')


def _has_required_table(table, validator, tables):
    if table in tables:
        return True
    if validator is True:
        return False
    return tables.isdisjoint(validator)


def _validate_column_data(column, file_name, data, column_validator, warnings, errors):
    data_type = column_validator.get('data_type')
    data_type_validator = DATA_TYPE_VALIDATORS.get(data_type)
    unique = column_validator.get('is_unique')
    required = column_validator.get('required')
    recommended = column in WARN_MISSING_TABLE_COLUMNS.get(file_name, [])
    if not (required or unique or recommended or data_type_validator):
        return

    missing = []
    warn_missing = []
    invalid = []
    grouped_values = defaultdict(set)
    for row in data:
        value = row.get(column)
        if not value:
            if required:
                missing.append(_get_row_id(row))
            elif recommended:
                check_recommend_condition = WARN_MISSING_CONDITIONAL_COLUMNS.get(column)
                if not check_recommend_condition or check_recommend_condition(row):
                    warn_missing.append(_get_row_id(row))
        elif data_type_validator and not data_type_validator(value, column_validator):
            invalid.append(f'{_get_row_id(row)} ({value})')
        elif unique:
            grouped_values[value].add(_get_row_id(row))

    duplicates = [f'{k} ({", ".join(sorted(v))})' for k, v in grouped_values.items() if len(v) > 1]
    if missing or warn_missing or invalid or duplicates:
        airtable_summary = ' (from Airtable)' if column in ALL_AIRTABLE_COLUMNS else ''
        error_template = f'The following entries {{issue}} "{column}"{airtable_summary} in the "{file_name}" table'
        if missing:
            errors.append(
                f'{error_template.format(issue="are missing required")}: {", ".join(sorted(missing))}'
            )
        if invalid:
            invalid_values = f'Invalid values: {", ".join(sorted(invalid))}'
            allowed = DATA_TYPE_ERROR_FORMATTERS[data_type](column_validator) \
                if data_type in DATA_TYPE_ERROR_FORMATTERS else f' have data type {data_type}'
            errors.append(
                f'{error_template.format(issue="have invalid values for")}. Allowed values{allowed}. {invalid_values}'
            )
        if duplicates:
            errors.append(
                f'{error_template.format(issue="have non-unique values for")}: {", ".join(sorted(duplicates))}'
            )
        if warn_missing:
            warnings.append(
                f'{error_template.format(issue="are missing recommended")}: {", ".join(sorted(warn_missing))}'
            )


def _get_row_id(row):
    id_col = next(col for col in ['participant_id', 'experiment_sample_id', 'family_id'] if col in row)
    return row[id_col]


# Discovery Sheet

# HPO categories are direct children of HP:0000118 "Phenotypic abnormality".
# See https://hpo.jax.org/app/browse/term/HP:0000118
HPO_CATEGORY_DISCOVERY_COLUMNS = {
    'HP:0000478': 'eye_defects',
    'HP:0002664': 'neoplasm',
    'HP:0000818': 'endocrine_system',
    'HP:0000152': 'head_or_neck',
    'HP:0002715': 'immune_system',
    'HP:0001507': 'growth',
    'HP:0045027': 'thoracic_cavity',
    'HP:0001871': 'blood',
    'HP:0002086': 'respiratory',
    'HP:0000598': 'ear_defects',
    'HP:0001939': 'metabolism_homeostasis',
    'HP:0003549': 'connective_tissue',
    'HP:0001608': 'voice',
    'HP:0000707': 'nervous_system',
    'HP:0000769': 'breast',
    'HP:0001197': 'prenatal_development_or_birth',
    'HP:0040064': 'limbs',
    'HP:0025031': 'abdomen',
    'HP:0033127': 'musculature',
    'HP:0001626': 'cardiovascular_system',
    'HP:0000924': 'skeletal_system',
    'HP:0001574': 'integument',
    'HP:0000119': 'genitourinary_system',
}
DISCOVERY_SKIP_HPO_CATEGORIES = {'HP:0025354', 'HP:0025142'}


DEFAULT_ROW = {
    "t0": None,
    "t0_copy": None,
    "months_since_t0": None,
    "sample_source": "CMG",
    "analysis_summary": "",
    "analysis_complete_status": "complete",
    "expected_inheritance_model": "multiple",
    "actual_inheritance_model": "",
    "n_kindreds": "1",
    "gene_name": "NS",
    "novel_mendelian_gene": "NS",
    "gene_count": "NA",
    "phenotype_class": "New",
    "solved": "N",
    "genome_wide_linkage": "NS",
    "p_value": "NS",
    "n_kindreds_overlapping_sv_similar_phenotype": "NS",
    "n_unrelated_kindreds_with_causal_variants_in_gene": "NS",
    "biochemical_function": "NS",
    "protein_interaction": "NS",
    "expression": "NS",
    "patient_cells": "NS",
    "non_patient_cell_model": "NS",
    "animal_model": "NS",
    "non_human_cell_culture_model": "NS",
    "rescue": "NS",
    "omim_number_initial": "NA",
    "omim_number_post_discovery": "NA",
    "submitted_to_mme": "NS",
    "posted_publicly": "NS",
    "komp_early_release": "NS",
}
DEFAULT_ROW.update({hpo_category: 'N' for hpo_category in HPO_CATEGORY_DISCOVERY_COLUMNS.values()})

ADDITIONAL_KINDREDS_FIELD = "n_unrelated_kindreds_with_causal_variants_in_gene"
OVERLAPPING_KINDREDS_FIELD = "n_kindreds_overlapping_sv_similar_phenotype"
FUNCTIONAL_DATA_FIELD_MAP = {
    "Additional Unrelated Kindreds w/ Causal Variants in Gene": ADDITIONAL_KINDREDS_FIELD,
    "Genome-wide Linkage": "genome_wide_linkage",
    "Bonferroni corrected p-value": "p_value",
    "Kindreds w/ Overlapping SV & Similar Phenotype": OVERLAPPING_KINDREDS_FIELD,
    "Biochemical Function": "biochemical_function",
    "Protein Interaction": "protein_interaction",
    "Expression": "expression",
    "Patient Cells": "patient_cells",
    "Non-patient cells": "non_patient_cell_model",
    "Animal Model": "animal_model",
    "Non-human cell culture model": "non_human_cell_culture_model",
    "Rescue": "rescue",
}
METADATA_FUNCTIONAL_DATA_FIELDS = {
    "genome_wide_linkage",
    "p_value",
    OVERLAPPING_KINDREDS_FIELD,
    ADDITIONAL_KINDREDS_FIELD,
}


@analyst_required
def get_category_projects(request, category):
    return create_json_response({
        'projectGuids': list(Project.objects.filter(projectcategory__name__iexact=category).values_list('guid', flat=True)),
    })


@analyst_required
def discovery_sheet(request, project_guid):
    project = Project.objects.filter(guid=project_guid).prefetch_related(
        Prefetch('family_set', to_attr='families', queryset=Family.objects.prefetch_related('individual_set'))
    ).distinct().first()
    if not project:
        message = 'Invalid project {}'.format(project_guid)
        return create_json_response({'error': message}, status = 400, reason = message)
    check_project_permissions(project, request.user)

    rows = []
    errors = []

    loaded_samples_by_family = _get_loaded_samples_by_family(project)
    saved_variants_by_family = _get_project_saved_discovery_variants_by_family(project)
    analysis_notes_by_family = _get_analysis_notes_by_family(project)
    mme_submission_family_guids = _get_has_mme_submission_family_guids([project])

    if not loaded_samples_by_family:
        errors.append("No data loaded for project: {}".format(project))
        return create_json_response({
            'rows': [],
            'errors': errors,
        })

    if "external" in project.name.lower() or "reprocessed" in project.name.lower():
        sequencing_approach = "REAN"
    else:
        sequencing_approach = next(iter(loaded_samples_by_family.values()))[-1].sample_type
    initial_row = {
        "project_guid": project.guid,
        "collaborator": project.name,
        "sequencing_approach": sequencing_approach,
    }
    initial_row.update(DEFAULT_ROW)

    now = timezone.now()
    for family in sorted(project.families, key=lambda family: family.id):
        samples = loaded_samples_by_family.get(family.guid)
        if not samples:
            errors.append("No data loaded for family: %s. Skipping..." % family)
            continue
        saved_variants = saved_variants_by_family.get(family.id)
        analysis_notes = analysis_notes_by_family.get(family.guid)
        submitted_to_mme = family.guid in mme_submission_family_guids

        rows += _generate_rows(initial_row, family, samples, saved_variants, analysis_notes, submitted_to_mme, now=now)

    _update_gene_symbols(rows)
    _update_hpo_categories(rows, errors)
    _update_initial_omim_numbers(rows)

    return create_json_response({
        'rows': rows,
        'errors': errors,
    })


def _get_loaded_samples_by_family(project):
    loaded_samples = Sample.objects.filter(individual__family__project=project).select_related(
        'individual__family').order_by('loaded_date')

    loaded_samples_by_family = defaultdict(list)
    for sample in loaded_samples:
        family = sample.individual.family
        loaded_samples_by_family[family.guid].append(sample)

    return loaded_samples_by_family


def _get_analysis_notes_by_family(project):
    notes = FamilyNote.objects.filter(
        family__project=project, note_type='A').select_related('family').order_by('last_modified_date')

    analysis_notes_by_family = defaultdict(list)
    for note in notes:
        analysis_notes_by_family[note.family.guid].append(note.note)

    return analysis_notes_by_family


def _get_project_saved_discovery_variants_by_family(project):
<<<<<<< HEAD
    return get_saved_discovery_variants_by_family(
        {'family__project': project},
        lambda project_saved_variants, tag_types: project_saved_variants.prefetch_related(
            Prefetch('varianttag_set', to_attr='discovery_tags',
                 queryset=VariantTag.objects.filter(variant_tag_type__in=tag_types).select_related('variant_tag_type'),
            )).prefetch_related('variantfunctionaldata_set'),
        lambda saved_variant: saved_variant.family_id,
    )
=======
    return get_saved_discovery_variants_by_family({'family__project': project}, parse_json=False)
>>>>>>> 1f9f2e18


def _get_has_mme_submission_family_guids(projects):
    return MatchmakerSubmission.objects.filter(
        individual__family__project__in=projects,
    ).values_list('individual__family__guid', flat=True).distinct()


def _generate_rows(initial_row, family, samples, saved_variants, analysis_notes, submitted_to_mme, now=timezone.now()):
    row = _get_basic_row(initial_row, family, samples, now)
    if submitted_to_mme:
        row["submitted_to_mme"] = "Y"
    if analysis_notes:
        row['analysis_summary'] = '; '.join(analysis_notes)

    individuals = family.individual_set.all()

    expected_inheritance_models = []
    mim_disorders = []
    row['features'] = set()
    for i in individuals:
        expected_inheritance_models += i.expected_inheritance or []
        mim_disorders += i.disorders or []
        row['features'].update([feature['id'] for feature in i.features or []])

    if len(expected_inheritance_models) == 1:
        row["expected_inheritance_model"] = Individual.INHERITANCE_LOOKUP[expected_inheritance_models[0]]

    if mim_disorders:
        row.update({
            "omim_number_initial": mim_disorders[0],
            "phenotype_class": "KNOWN",
        })

    if family.post_discovery_omim_number:
        row["omim_number_post_discovery"] = family.post_discovery_omim_number

    if not saved_variants:
        return [row]

    affected_individual_guids = set()
    unaffected_individual_guids = set()
    male_individual_guids = set()
    for sample in samples:
        if sample.individual.affected == "A":
            affected_individual_guids.add(sample.individual.guid)
        elif sample.individual.affected == "N":
            unaffected_individual_guids.add(sample.individual.guid)
        if sample.individual.sex == Individual.SEX_MALE:
            male_individual_guids.add(sample.individual.guid)

    potential_compound_het_genes = defaultdict(set)
    for variant in saved_variants:
        _update_variant_inheritance(
            variant, affected_individual_guids, unaffected_individual_guids, male_individual_guids, potential_compound_het_genes)

    gene_ids_to_saved_variants, gene_ids_to_variant_tag_names, gene_ids_to_inheritance = _get_gene_to_variant_info_map(
        saved_variants, potential_compound_het_genes)

    if len(gene_ids_to_saved_variants) > 1:
        row["gene_count"] = len(gene_ids_to_saved_variants)

    rows = []
    for gene_id, variants in gene_ids_to_saved_variants.items():
        rows.append(_get_gene_row(
            dict(row), gene_id, gene_ids_to_inheritance[gene_id], gene_ids_to_variant_tag_names[gene_id], variants))
    return rows


def _get_basic_row(initial_row, family, samples, now):
    row = {
        "family_guid": family.guid,
        "family_id": family.family_id,
        "extras_pedigree_url": family.pedigree_image.url if family.pedigree_image else "",
        "coded_phenotype": family.coded_phenotype or "",
        "pubmed_ids": '; '.join(family.pubmed_ids),
        "row_id": family.guid,
        "num_individuals_sequenced": len({sample.individual for sample in samples})
    }
    row.update(initial_row)

    t0 = samples[0].loaded_date
    t0_diff = rdelta.relativedelta(now, t0)
    t0_months_since_t0 = t0_diff.years * 12 + t0_diff.months
    row.update({
        "t0": t0,
        "t0_copy": t0,
        "months_since_t0": t0_months_since_t0,
    })
    if t0_months_since_t0 < 12:
        row['analysis_complete_status'] = "first_pass_in_progress"
    return row


def _update_variant_inheritance(variant, affected_individual_guids, unaffected_individual_guids, male_individual_guids, potential_compound_het_genes):
    inheritance_models, potential_compound_het_gene_ids = get_variant_inheritance_models(
        variant.saved_variant_json, affected_individual_guids, unaffected_individual_guids, male_individual_guids)
    variant.saved_variant_json['inheritance'] = inheritance_models

    for gene_id in potential_compound_het_gene_ids:
        potential_compound_het_genes[gene_id].add(variant)

    variant_json = variant.saved_variant_json
    variant_json['selectedMainTranscriptId'] = variant.selected_main_transcript_id
    main_transcript = get_variant_main_transcript(variant_json)
    if main_transcript.get('geneId'):
        variant.saved_variant_json['mainTranscriptGeneId'] = main_transcript['geneId']


def _get_gene_to_variant_info_map(saved_variants, potential_compound_het_genes):
    gene_ids_to_saved_variants = defaultdict(set)
    gene_ids_to_variant_tag_names = defaultdict(set)
    gene_ids_to_inheritance = defaultdict(set)
    # Compound het variants are reported in the gene that they share
    for gene_id, variants in potential_compound_het_genes.items():
        if len(variants) > 1:
            gene_ids_to_inheritance[gene_id].add("AR-comphet")
            # Only include compound hets for one of the genes they are both in
            existing_gene_id = next((
                existing_gene_id for existing_gene_id, existing_variants in gene_ids_to_saved_variants.items()
                if existing_variants == variants), None)
            if existing_gene_id:
                main_gene_ids = {
                    variant.saved_variant_json.get('mainTranscriptGeneId') for variant in variants
                }
                if gene_id in main_gene_ids:
                    gene_ids_to_saved_variants[gene_id] = gene_ids_to_saved_variants[existing_gene_id]
                    del gene_ids_to_saved_variants[existing_gene_id]
                    gene_ids_to_variant_tag_names[gene_id] = gene_ids_to_variant_tag_names[existing_gene_id]
                    del gene_ids_to_variant_tag_names[existing_gene_id]
            else:
                for variant in variants:
                    variant.saved_variant_json['inheritance'] = {"AR-comphet"}
                    gene_ids_to_variant_tag_names[gene_id].update(
                        {vt.variant_tag_type.name for vt in variant.discovery_tags})
                gene_ids_to_saved_variants[gene_id].update(variants)

    # Non-compound het variants are reported in the main transcript gene
    for variant in saved_variants:
        if "AR-comphet" not in variant.saved_variant_json['inheritance']:
            gene_id = variant.saved_variant_json.get('mainTranscriptGeneId')
            if not gene_id and variant.saved_variant_json.get('svType'):
                gene_id = get_sv_name(variant.saved_variant_json)
            gene_ids_to_saved_variants[gene_id].add(variant)
            gene_ids_to_variant_tag_names[gene_id].update({vt.variant_tag_type.name for vt in variant.discovery_tags})
            gene_ids_to_inheritance[gene_id].update(variant.saved_variant_json['inheritance'])

    return gene_ids_to_saved_variants, gene_ids_to_variant_tag_names, gene_ids_to_inheritance


def _get_gene_row(row, gene_id, inheritances, variant_tag_names, variants):
    row["actual_inheritance_model"] = ", ".join(inheritances)

    row["gene_id"] = gene_id
    row["row_id"] += gene_id

    has_tier1 = any(name.startswith("Tier 1") for name in variant_tag_names)
    has_tier2 = any(name.startswith("Tier 2") for name in variant_tag_names)
    has_known_gene_for_phenotype = 'Known gene for phenotype' in variant_tag_names

    row.update({
        "solved": ("TIER 1 GENE" if (has_tier1 or has_known_gene_for_phenotype) else (
            "TIER 2 GENE" if has_tier2 else "N")),
        "komp_early_release": "Y" if 'Share with KOMP' in variant_tag_names else "N",
    })

    if has_tier1 or has_tier2 or has_known_gene_for_phenotype:
        row.update({
            "posted_publicly": "",
            "analysis_complete_status": "complete",
            "novel_mendelian_gene": "Y" if any("Novel gene" in name for name in variant_tag_names) else "N",
        })

    _set_discovery_details(row, variant_tag_names, variants)
    if has_known_gene_for_phenotype:
        row["phenotype_class"] = "KNOWN"
        for functional_field in FUNCTIONAL_DATA_FIELD_MAP.values():
            row[functional_field] = "KPG"

    if not row["submitted_to_mme"] == 'Y':
        if has_tier1 or has_tier2:
            row["submitted_to_mme"] = "N" if row['months_since_t0'] > 7 else "TBD"
        elif has_known_gene_for_phenotype:
            row["submitted_to_mme"] = "KPG"

    row["extras_variant_tag_list"] = []
    for variant in variants:
        variant_id = variant.saved_variant_json.get('variantId')
        if not variant_id:
            variant_id = "-".join(map(str, list(get_chrom_pos(variant.xpos)) + [variant.ref, variant.alt]))
        row["extras_variant_tag_list"] += [
            (variant_id, gene_id, vt.variant_tag_type.name.lower()) for vt in variant.discovery_tags
        ]
    return row


def _set_discovery_details(row, variant_tag_names, variants):
    phenotype_class = get_discovery_phenotype_class(variant_tag_names)
    if phenotype_class:
        row['phenotype_class'] = phenotype_class

    # Set defaults
    for functional_field in FUNCTIONAL_DATA_FIELD_MAP.values():
        if functional_field == ADDITIONAL_KINDREDS_FIELD:
            row[functional_field] = "1"
        elif functional_field in METADATA_FUNCTIONAL_DATA_FIELDS:
            row[functional_field] = "NA"
        else:
            row[functional_field] = "N"
    # Set values
    for variant in variants:
        for f in variant.variantfunctionaldata_set.all():
            functional_field = FUNCTIONAL_DATA_FIELD_MAP.get(f.functional_data_tag)
            if not functional_field:
                continue
            if functional_field in METADATA_FUNCTIONAL_DATA_FIELDS:
                value = f.metadata
                if functional_field == ADDITIONAL_KINDREDS_FIELD:
                    value = str(int(value) + 1)
                elif functional_field == OVERLAPPING_KINDREDS_FIELD:
                    value = str(int(value))
                elif row[functional_field] != 'NS':
                    value = '{} {}'.format(row[functional_field], value)
            else:
                value = 'Y'

            row[functional_field] = value


def _update_gene_symbols(rows):
    genes_by_id = get_genes({row['gene_id'] for row in rows if row.get('gene_id')})
    for row in rows:
        if row.get('gene_id'):
            row['gene_name'] = genes_by_id.get(row['gene_id'], {}).get('geneSymbol') or row['gene_id']

        row["extras_variant_tag_list"] = ["{variant_id}  {gene_symbol}  {tag}".format(
            variant_id=variant_id, gene_symbol=genes_by_id.get(gene_id, {}).get('geneSymbol', ''), tag=tag,
        ) for variant_id, gene_id, tag in row.get("extras_variant_tag_list", [])]


def _update_hpo_categories(rows, errors):
    all_features = set()
    for row in rows:
        all_features.update(row['features'])

    hpo_term_to_category = {
        hpo.hpo_id: hpo.category_id for hpo in HumanPhenotypeOntology.objects.filter(hpo_id__in=all_features)
    }

    for row in rows:
        category_not_set_on_some_features = False
        for feature in row.pop('features'):
            category = hpo_term_to_category.get(feature)
            if not category:
                category_not_set_on_some_features = True
                continue
            if category in DISCOVERY_SKIP_HPO_CATEGORIES:
                continue

            hpo_category_column_key = HPO_CATEGORY_DISCOVERY_COLUMNS[category]
            row[hpo_category_column_key] = "Y"

        if category_not_set_on_some_features:
            errors.append('HPO category field not set for some HPO terms in {}'.format(row['family_id']))


def _update_initial_omim_numbers(rows):
    omim_numbers = {row['omim_number_initial'] for row in rows if row['omim_number_initial'] and row['omim_number_initial'] != 'NA'}

    omim_number_map = {str(omim.phenotype_mim_number): omim.phenotypic_series_number
                       for omim in Omim.objects.filter(phenotype_mim_number__in=omim_numbers, phenotypic_series_number__isnull=False)}

    for mim_number, phenotypic_series_number in omim_number_map.items():
        logger.info("Will replace OMIM initial # %s with phenotypic series %s" % (mim_number, phenotypic_series_number), user=None)

    for row in rows:
        if omim_number_map.get(row['omim_number_initial']):
            row['omim_number_initial'] = omim_number_map[row['omim_number_initial']]<|MERGE_RESOLUTION|>--- conflicted
+++ resolved
@@ -3,11 +3,7 @@
 
 from datetime import datetime
 from dateutil import relativedelta as rdelta
-<<<<<<< HEAD
 from django.db.models import Prefetch, Count, Q
-=======
-from django.db.models import Prefetch, Count, F, Q, Value, Case, When
->>>>>>> 1f9f2e18
 from django.utils import timezone
 import json
 import re
@@ -19,15 +15,9 @@
 from seqr.utils.middleware import ErrorsWarningsException
 from seqr.utils.xpos_utils import get_chrom_pos
 
-<<<<<<< HEAD
 from seqr.views.utils.airtable_utils import get_airtable_samples
 from seqr.views.utils.anvil_metadata_utils import parse_anvil_metadata, HISPANIC, MIDDLE_EASTERN, OTHER_POPULATION, \
-ANCESTRY_MAP, ANCESTRY_DETAIL_MAP, SHARED_DISCOVERY_TABLE_VARIANT_COLUMNS
-=======
-from seqr.views.utils.airtable_utils import get_airtable_samples, AirtableSession
-from seqr.views.utils.anvil_metadata_utils import parse_anvil_metadata, HISPANIC, MIDDLE_EASTERN, OTHER_POPULATION, \
     ANCESTRY_MAP, ANCESTRY_DETAIL_MAP, SHARED_DISCOVERY_TABLE_VARIANT_COLUMNS
->>>>>>> 1f9f2e18
 from seqr.views.utils.export_utils import export_multiple_files, write_multiple_files_to_gs
 from seqr.views.utils.json_utils import create_json_response
 from seqr.views.utils.permissions_utils import analyst_required, get_project_and_check_permissions, \
@@ -112,10 +102,6 @@
 DISCOVERY_TABLE_VARIANT_COLUMNS = deepcopy(SHARED_DISCOVERY_TABLE_VARIANT_COLUMNS)
 DISCOVERY_TABLE_VARIANT_COLUMNS.insert(4, 'variant_genome_build')
 DISCOVERY_TABLE_VARIANT_COLUMNS.insert(14, 'significance')
-<<<<<<< HEAD
-=======
-DISCOVERY_TABLE_METADATA_VARIANT_COLUMNS = SHARED_DISCOVERY_TABLE_VARIANT_COLUMNS + ['novel_mendelian_gene', 'phenotype_class']
->>>>>>> 1f9f2e18
 
 GENOME_BUILD_MAP = {
     '37': 'GRCh37',
@@ -161,97 +147,6 @@
     ], '{}_AnVIL_Metadata'.format(project.name), add_header_prefix=True, file_format='tsv', blank_value='-')
 
 
-<<<<<<< HEAD
-=======
-@analyst_required
-def sample_metadata_export(request, project_guid):
-    is_all_projects = project_guid == 'all'
-    omit_airtable = is_all_projects or 'true' in request.GET.get('omitAirtable', '')
-    if is_all_projects:
-        projects = get_internal_projects()
-    else:
-        projects = [get_project_and_check_permissions(project_guid, request.user)]
-
-    family_rows_by_id = {}
-    rows_by_subject_family_id = defaultdict(dict)
-    collaborator_map = {}
-    all_features = set()
-
-    def _add_row(row, family_id, row_type):
-        if row_type == 'family':
-            family_rows_by_id[family_id] = row
-        elif row_type == 'discovery':
-            for i, discovery_row in enumerate(row):
-                parsed_row = {
-                    '{}-{}'.format(k, i + 1): discovery_row[k] for k in DISCOVERY_TABLE_METADATA_VARIANT_COLUMNS if
-                    discovery_row.get(k)
-                }
-                parsed_row['num_saved_variants'] = len(row)
-                rows_by_subject_family_id[(discovery_row['subject_id'], family_id)].update(parsed_row)
-
-        else:
-            row_key = (row['subject_id'], family_id)
-            collaborator = row.pop('Collaborator', None)
-            if collaborator:
-                collaborator_map[row_key] = collaborator
-            if 'ancestry_detail' in row:
-                row['ancestry'] = row.pop('ancestry_detail')
-            if 'hpo_present' in row:
-                all_features.update(row['hpo_present'].split('|'))
-                all_features.update(row['hpo_absent'].split('|'))
-            rows_by_subject_family_id[row_key].update(row)
-
-    parse_anvil_metadata(
-        projects, request.GET.get('loadedBefore') or datetime.now().strftime('%Y-%m-%d'), request.user, _add_row,
-        omit_airtable=omit_airtable, get_additional_variant_discovery_fields=_get_additional_variant_discovery_fields,
-        get_additional_sample_fields=lambda sample, airtable_metadata: {
-            'data_type': sample.sample_type,
-            'date_data_generation': sample.loaded_date.strftime('%Y-%m-%d'),
-            'Collaborator': (airtable_metadata or {}).get('Collaborator'),
-        }, family_values={
-            'family_guid': F('guid'),
-            'project_guid': F('project__guid'),
-            'MME': Case(When(individual__matchmakersubmission__isnull=True, then=Value('N')), default=Value('Y')),
-        },
-    )
-
-    if collaborator_map:
-        collaborator_name_map = _get_airtable_collaborator_names(request.user, collaborator_map.values())
-        for row_key, collaborator_id in collaborator_map.items():
-            rows_by_subject_family_id[row_key]['sample_provider'] = collaborator_name_map.get(collaborator_id)
-
-    hpo_name_map = {hpo.hpo_id: hpo.name for hpo in HumanPhenotypeOntology.objects.filter(hpo_id__in=all_features)}
-    for row_key, row in rows_by_subject_family_id.items():
-        row.update(family_rows_by_id[row_key[1]])
-        row['num_saved_variants'] = row.get('num_saved_variants', 0)
-        for hpo_key in ['hpo_present', 'hpo_absent']:
-            if row[hpo_key]:
-                row[hpo_key] = '|'.join(['{} ({})'.format(feature_id, hpo_name_map.get(feature_id, '')) for feature_id in row[hpo_key].split('|')])
-
-    return create_json_response({'rows': list(rows_by_subject_family_id.values())})
-
-
-def _get_additional_variant_discovery_fields(variant, *args):
-    discovery_tag_names = variant['discovery_tag_guids_by_name'].keys()
-    is_novel = 'Y' if any('Novel gene' in name for name in discovery_tag_names) else 'N'
-    return {
-        'novel_mendelian_gene': is_novel,
-        'phenotype_class': get_discovery_phenotype_class(discovery_tag_names),
-    }
-
-
-def _get_airtable_collaborator_names(user, collaborator_ids):
-    collaborator_map = AirtableSession(user).fetch_records(
-        'Collaborator', fields=['CollaboratorID'], or_filters={'RECORD_ID()': collaborator_ids}
-    )
-
-    return {
-        collaborator_id: collaborator_map.get(collaborator_id, {}).get('CollaboratorID')
-        for collaborator_id in collaborator_ids
-    }
-
-
->>>>>>> 1f9f2e18
 # GREGoR metadata
 
 GREGOR_DATA_TYPES = ['wgs', 'wes', 'rna']
@@ -980,7 +875,6 @@
 
 
 def _get_project_saved_discovery_variants_by_family(project):
-<<<<<<< HEAD
     return get_saved_discovery_variants_by_family(
         {'family__project': project},
         lambda project_saved_variants, tag_types: project_saved_variants.prefetch_related(
@@ -989,9 +883,6 @@
             )).prefetch_related('variantfunctionaldata_set'),
         lambda saved_variant: saved_variant.family_id,
     )
-=======
-    return get_saved_discovery_variants_by_family({'family__project': project}, parse_json=False)
->>>>>>> 1f9f2e18
 
 
 def _get_has_mme_submission_family_guids(projects):
