from collections import defaultdict
from copy import deepcopy

from datetime import datetime
from django.db.models import Count, Q, F
from django.contrib.postgres.aggregates import ArrayAgg
import json
import re
import requests

from seqr.utils.file_utils import is_google_bucket_file_path, does_file_exist
from seqr.utils.gene_utils import get_genes
from seqr.utils.logging_utils import SeqrLogger
from seqr.utils.middleware import ErrorsWarningsException
from seqr.utils.xpos_utils import get_chrom_pos

from seqr.views.utils.airtable_utils import get_airtable_samples
from seqr.views.utils.anvil_metadata_utils import parse_anvil_metadata, \
    ANCESTRY_MAP, ANCESTRY_DETAIL_MAP, SHARED_DISCOVERY_TABLE_VARIANT_COLUMNS, FAMILY_ROW_TYPE, SUBJECT_ROW_TYPE, \
    SAMPLE_ROW_TYPE, DISCOVERY_ROW_TYPE, HISPANIC, MIDDLE_EASTERN, OTHER_POPULATION
from seqr.views.utils.export_utils import export_multiple_files, write_multiple_files_to_gs
from seqr.views.utils.json_utils import create_json_response
from seqr.views.utils.permissions_utils import analyst_required, get_project_and_check_permissions, \
    get_project_guids_user_can_view, get_internal_projects
from seqr.views.utils.terra_api_utils import anvil_enabled
from seqr.views.utils.variant_utils import get_variant_main_transcript, get_saved_discovery_variants_by_family

from seqr.models import Project, Family, Sample, Individual, FamilyNote
from reference_data.models import Omim, HumanPhenotypeOntology, GENOME_VERSION_LOOKUP
from settings import GREGOR_DATA_MODEL_URL


logger = SeqrLogger(__name__)

MONDO_BASE_URL = 'https://monarchinitiative.org/v3/api/entity'


@analyst_required
def seqr_stats(request):
    non_demo_projects = Project.objects.filter(is_demo=False)

    project_models = {
        'demo': Project.objects.filter(is_demo=True),
    }
    if anvil_enabled():
        is_anvil_q = Q(workspace_namespace='') | Q(workspace_namespace__isnull=True)
        anvil_projects = non_demo_projects.exclude(is_anvil_q)
        internal_ids = get_internal_projects().values_list('id', flat=True)
        project_models.update({
            'internal': anvil_projects.filter(id__in=internal_ids),
            'external': anvil_projects.exclude(id__in=internal_ids),
            'no_anvil': non_demo_projects.filter(is_anvil_q),
        })
    else:
        project_models.update({
            'non_demo': non_demo_projects,
        })

    grouped_sample_counts = defaultdict(dict)
    for project_key, projects in project_models.items():
        samples_counts = _get_sample_counts(Sample.objects.filter(individual__family__project__in=projects))
        for k, v in samples_counts.items():
            grouped_sample_counts[k][project_key] = v

    return create_json_response({
        'projectsCount': {k: projects.count() for k, projects in project_models.items()},
        'familiesCount': {
            k: Family.objects.filter(project__in=projects).count() for k, projects in project_models.items()
        },
        'individualsCount': {
            k: Individual.objects.filter(family__project__in=projects).count() for k, projects in project_models.items()
        },
        'sampleCountsByType': grouped_sample_counts,
    })


def _get_sample_counts(sample_q):
    samples_agg = sample_q.filter(is_active=True).values('sample_type', 'dataset_type').annotate(count=Count('*'))
    return {
        f'{sample_agg["sample_type"]}__{sample_agg["dataset_type"]}': sample_agg['count'] for sample_agg in samples_agg
    }


# AnVIL metadata

SUBJECT_TABLE_COLUMNS = [
    'entity:subject_id', 'subject_id', 'prior_testing', 'project_id', 'pmid_id', 'dbgap_study_id',
    'dbgap_subject_id', 'multiple_datasets', 'family_id', 'paternal_id', 'maternal_id', 'twin_id',
    'proband_relationship', 'sex', 'ancestry', 'ancestry_detail', 'age_at_last_observation', 'phenotype_group',
    'disease_id', 'disease_description', 'affected_status', 'congenital_status', 'age_of_onset', 'hpo_present',
    'hpo_absent', 'phenotype_description', 'solve_state',
]
SAMPLE_TABLE_COLUMNS = [
    'entity:sample_id', 'subject_id', 'sample_id', 'dbgap_sample_id', 'sequencing_center', 'sample_source',
    'tissue_affected_status',
]
FAMILY_TABLE_COLUMNS = [
    'entity:family_id', 'family_id', 'consanguinity', 'consanguinity_detail', 'pedigree_image', 'pedigree_detail',
    'family_history', 'family_onset',
]
DISCOVERY_TABLE_CORE_COLUMNS = ['subject_id', 'sample_id']
DISCOVERY_TABLE_VARIANT_COLUMNS = list(SHARED_DISCOVERY_TABLE_VARIANT_COLUMNS)
DISCOVERY_TABLE_VARIANT_COLUMNS.insert(4, 'variant_genome_build')
DISCOVERY_TABLE_VARIANT_COLUMNS.insert(14, 'significance')

GENOME_BUILD_MAP = {
    '37': 'GRCh37',
    '38': 'GRCh38.p12',
}


@analyst_required
def anvil_export(request, project_guid):
    project = get_project_and_check_permissions(project_guid, request.user)

    parsed_rows = defaultdict(list)

    def _add_row(row, family_id, row_type):
        if row_type == DISCOVERY_ROW_TYPE:
            parsed_rows[row_type] += [{
                'entity:discovery_id': f'{discovery_row["Chrom"]}_{discovery_row["Pos"]}_{discovery_row["subject_id"]}',
                **discovery_row,
            } for discovery_row in row]
        else:
            id_field = f'{row_type}_id'
            entity_id_field = f'entity:{id_field}'
            if id_field in row and entity_id_field not in row:
                row[entity_id_field] = row[id_field]
            parsed_rows[row_type].append(row)

    parse_anvil_metadata(
        [project], request.GET.get('loadedBefore'), request.user, _add_row,
        get_additional_variant_fields=lambda variant, genome_version: {
            'variant_genome_build': GENOME_BUILD_MAP.get(variant.get('genomeVersion') or genome_version) or '',
        },
        get_additional_sample_fields=lambda sample, *args: {
            'entity:sample_id': sample.individual.individual_id,
            'sequencing_center': 'Broad',
        },
    )

    return export_multiple_files([
        ['{}_PI_Subject'.format(project.name), SUBJECT_TABLE_COLUMNS, parsed_rows[SUBJECT_ROW_TYPE]],
        ['{}_PI_Sample'.format(project.name), SAMPLE_TABLE_COLUMNS, parsed_rows[SAMPLE_ROW_TYPE]],
        ['{}_PI_Family'.format(project.name), FAMILY_TABLE_COLUMNS, parsed_rows[FAMILY_ROW_TYPE]],
        ['{}_PI_Discovery'.format(project.name), ['entity:discovery_id'] + DISCOVERY_TABLE_CORE_COLUMNS + DISCOVERY_TABLE_VARIANT_COLUMNS, parsed_rows[DISCOVERY_ROW_TYPE]],
    ], '{}_AnVIL_Metadata'.format(project.name), add_header_prefix=True, file_format='tsv', blank_value='-')


# GREGoR metadata

GREGOR_DATA_TYPES = ['wgs', 'wes', 'rna']
SMID_FIELD = 'SMID'
PARTICIPANT_ID_FIELD = 'CollaboratorParticipantID'
COLLABORATOR_SAMPLE_ID_FIELD = 'CollaboratorSampleID'
PARTICIPANT_TABLE_COLUMNS = {
    'participant_id', 'internal_project_id', 'gregor_center', 'consent_code', 'recontactable', 'prior_testing',
    'pmid_id', 'family_id', 'paternal_id', 'maternal_id', 'proband_relationship',
    'sex', 'reported_race', 'reported_ethnicity', 'ancestry_detail', 'solve_status', 'missing_variant_case',
    'age_at_last_observation', 'affected_status', 'phenotype_description', 'age_at_enrollment',
}
GREGOR_FAMILY_TABLE_COLUMNS = {'family_id', 'consanguinity'}
PHENOTYPE_TABLE_COLUMNS = {
    'phenotype_id', 'participant_id', 'term_id', 'presence', 'ontology', 'additional_details', 'onset_age_range',
    'additional_modifiers',
}
ANALYTE_TABLE_COLUMNS = {
    'analyte_id', 'participant_id', 'analyte_type', 'primary_biosample', 'tissue_affected_status',
}
EXPERIMENT_TABLE_AIRTABLE_FIELDS = [
    'seq_library_prep_kit_method', 'read_length', 'experiment_type', 'targeted_regions_method',
    'targeted_region_bed_file', 'date_data_generation', 'target_insert_size', 'sequencing_platform',
]
EXPERIMENT_COLUMNS = {'analyte_id', 'experiment_sample_id'}
EXPERIMENT_TABLE_COLUMNS = {'experiment_dna_short_read_id'}
EXPERIMENT_TABLE_COLUMNS.update(EXPERIMENT_COLUMNS)
EXPERIMENT_TABLE_COLUMNS.update(EXPERIMENT_TABLE_AIRTABLE_FIELDS)
EXPERIMENT_RNA_TABLE_AIRTABLE_FIELDS = [
    'library_prep_type', 'single_or_paired_ends', 'within_site_batch_name', 'RIN', 'estimated_library_size',
    'total_reads', 'percent_rRNA', 'percent_mRNA', '5prime3prime_bias',
]
EXPERIMENT_RNA_TABLE_COLUMNS = {'experiment_rna_short_read_id'}
EXPERIMENT_RNA_TABLE_COLUMNS.update(EXPERIMENT_COLUMNS)
EXPERIMENT_RNA_TABLE_COLUMNS.update(EXPERIMENT_RNA_TABLE_AIRTABLE_FIELDS)
EXPERIMENT_RNA_TABLE_COLUMNS.update([c for c in EXPERIMENT_TABLE_AIRTABLE_FIELDS if not c.startswith('target')])
EXPERIMENT_LOOKUP_TABLE_COLUMNS = {'experiment_id', 'table_name', 'id_in_table', 'participant_id'}
READ_TABLE_AIRTABLE_FIELDS = [
    'aligned_dna_short_read_file', 'aligned_dna_short_read_index_file', 'md5sum', 'reference_assembly',
    'mean_coverage', 'alignment_software', 'analysis_details',
]
READ_TABLE_COLUMNS = {'aligned_dna_short_read_id', 'experiment_dna_short_read_id'}
READ_TABLE_COLUMNS.update(READ_TABLE_AIRTABLE_FIELDS)
READ_RNA_TABLE_AIRTABLE_ID_FIELDS = ['aligned_rna_short_read_file', 'aligned_rna_short_read_index_file']
READ_RNA_TABLE_AIRTABLE_FIELDS = [
    'gene_annotation', 'alignment_software', 'alignment_log_file', 'percent_uniquely_aligned', 'percent_multimapped', 'percent_unaligned',
]
READ_RNA_TABLE_COLUMNS = {'aligned_rna_short_read_id', 'experiment_rna_short_read_id'}
READ_RNA_TABLE_COLUMNS.update(READ_RNA_TABLE_AIRTABLE_ID_FIELDS)
READ_RNA_TABLE_COLUMNS.update(READ_RNA_TABLE_AIRTABLE_FIELDS)
READ_RNA_TABLE_COLUMNS.update(READ_TABLE_AIRTABLE_FIELDS[2:-1])
READ_SET_TABLE_COLUMNS = {'aligned_dna_short_read_set_id', 'aligned_dna_short_read_id'}
CALLED_VARIANT_FILE_COLUMN = 'called_variants_dna_file'
CALLED_TABLE_COLUMNS = {
    'called_variants_dna_short_read_id', 'aligned_dna_short_read_set_id', CALLED_VARIANT_FILE_COLUMN, 'md5sum',
    'caller_software', 'variant_types', 'analysis_details',
}
GENETIC_FINDINGS_TABLE_COLUMNS = {
    'chrom', 'pos', 'ref', 'alt', 'variant_type', 'variant_reference_assembly', 'gene', 'transcript', 'hgvsc', 'hgvsp',
    'gene_known_for_phenotype', 'known_condition_name', 'condition_id', 'condition_inheritance', 'phenotype_contribution',
    'genetic_findings_id', 'participant_id', 'experiment_id', 'zygosity', 'allele_balance_or_heteroplasmy_percentage',
    'variant_inheritance', 'linked_variant', 'additional_family_members_with_variant', 'method_of_discovery',
}

RNA_ONLY = EXPERIMENT_RNA_TABLE_AIRTABLE_FIELDS + READ_RNA_TABLE_AIRTABLE_FIELDS + ['reference_assembly_uri']
DATA_TYPE_OMIT = {
    'wgs': ['targeted_regions_method'] + RNA_ONLY, 'wes': RNA_ONLY, 'rna': [
        'targeted_regions_method', 'target_insert_size', 'mean_coverage', 'aligned_dna_short_read_file',
        'aligned_dna_short_read_index_file',
    ],
}
NO_DATA_TYPE_FIELDS = {
    'targeted_region_bed_file', 'reference_assembly', 'analysis_details', 'percent_rRNA', 'percent_mRNA',
    'alignment_software_dna',
}
NO_DATA_TYPE_FIELDS.update(READ_RNA_TABLE_AIRTABLE_ID_FIELDS)

DATA_TYPE_AIRTABLE_COLUMNS = EXPERIMENT_TABLE_AIRTABLE_FIELDS + READ_TABLE_AIRTABLE_FIELDS + RNA_ONLY + [
    COLLABORATOR_SAMPLE_ID_FIELD, SMID_FIELD]
ALL_AIRTABLE_COLUMNS = DATA_TYPE_AIRTABLE_COLUMNS + list(CALLED_TABLE_COLUMNS) + ['experiment_id']
AIRTABLE_QUERY_COLUMNS = set()
AIRTABLE_QUERY_COLUMNS.update(CALLED_TABLE_COLUMNS)
AIRTABLE_QUERY_COLUMNS.remove('md5sum')
AIRTABLE_QUERY_COLUMNS.update(NO_DATA_TYPE_FIELDS)
for data_type in GREGOR_DATA_TYPES:
    data_type_columns = set(DATA_TYPE_AIRTABLE_COLUMNS) - NO_DATA_TYPE_FIELDS - set(DATA_TYPE_OMIT[data_type])
    AIRTABLE_QUERY_COLUMNS.update({f'{field}_{data_type}' for field in data_type_columns})

WARN_MISSING_TABLE_COLUMNS = {
    'participant': ['recontactable',  'reported_race', 'affected_status', 'phenotype_description', 'age_at_enrollment'],
    'genetic_findings': ['known_condition_name'],
}
WARN_MISSING_CONDITIONAL_COLUMNS = {
    'reported_race': lambda row: not row['ancestry_detail'],
    'age_at_enrollment': lambda row: row['affected_status'] == 'Affected',
    'known_condition_name': lambda row: row['condition_id'],
}

SOLVE_STATUS_LOOKUP = {
    **{s: 'Yes' for s in Family.SOLVED_ANALYSIS_STATUSES},
    **{s: 'Likely' for s in Family.STRONG_CANDIDATE_ANALYSIS_STATUSES},
    Family.ANALYSIS_STATUS_PARTIAL_SOLVE: 'Partial',
}
GREGOR_ANCESTRY_DETAIL_MAP = deepcopy(ANCESTRY_DETAIL_MAP)
GREGOR_ANCESTRY_DETAIL_MAP.pop(MIDDLE_EASTERN)
GREGOR_ANCESTRY_DETAIL_MAP.update({
    HISPANIC: 'Other',
    OTHER_POPULATION: 'Other',
})
GREGOR_ANCESTRY_MAP = deepcopy(ANCESTRY_MAP)
GREGOR_ANCESTRY_MAP.update({
    MIDDLE_EASTERN: 'Middle Eastern or North African',
    HISPANIC: None,
    OTHER_POPULATION: None,
})
MIM_INHERITANCE_MAP = {
    'Digenic dominant': 'Digenic',
    'Digenic recessive': 'Digenic',
    'X-linked dominant': 'X-linked',
    'X-linked recessive': 'X-linked',
}
MIM_INHERITANCE_MAP.update({inheritance: 'Other' for inheritance in [
    'Isolated cases', 'Multifactorial', 'Pseudoautosomal dominant', 'Pseudoautosomal recessive', 'Somatic mutation'
]})
ZYGOSITY_MAP = {
    1: 'Heterozygous',
    2: 'Homozygous',
}
MITO_ZYGOSITY_MAP = {
    1: 'Heteroplasmy',
    2: 'Homoplasmy',
}
METHOD_MAP = {
    Sample.SAMPLE_TYPE_WES: 'SR-ES',
    Sample.SAMPLE_TYPE_WGS: 'SR-GS',
}

HPO_QUALIFIERS = {
    'age_of_onset': {
        'Adult onset': 'HP:0003581',
        'Childhood onset': 'HP:0011463',
        'Congenital onset': 'HP:0003577',
        'Embryonal onset': 'HP:0011460',
        'Fetal onset': 'HP:0011461',
        'Infantile onset': 'HP:0003593',
        'Juvenile onset': 'HP:0003621',
        'Late onset': 'HP:0003584',
        'Middle age onset': 'HP:0003596',
        'Neonatal onset': 'HP:0003623',
        'Young adult onset': 'HP:0011462',
    },
    'pace_of_progression': {
        'Nonprogressive': 'HP:0003680',
        'Slow progression': 'HP:0003677',
        'Progressive': 'HP:0003676',
        'Rapidly progressive': 'HP:0003678',
        'Variable progression rate': 'HP:0003682',
    },
    'severity': {
        'Borderline': 'HP:0012827',
        'Mild': 'HP:0012825',
        'Moderate': 'HP:0012826',
        'Severe': 'HP:0012828',
        'Profound': 'HP:0012829',
    },
    'temporal_pattern': {
        'Insidious onset': 'HP:0003587',
        'Chronic': 'HP:0011010',
        'Subacute': 'HP:0011011',
        'Acute': 'HP:0011009',
    },
    'spatial_pattern': {
        'Generalized': 'HP:0012837',
        'Localized': 'HP:0012838',
        'Distal': 'HP:0012839',
        'Proximal': 'HP:0012840',
    },
}


@analyst_required
def gregor_export(request):
    request_json = json.loads(request.body)
    missing_required_fields = [field for field in ['consentCode', 'deliveryPath'] if not request_json.get(field)]
    if missing_required_fields:
        raise ErrorsWarningsException([f'Missing required field(s): {", ".join(missing_required_fields)}'])

    consent_code = request_json['consentCode']
    file_path = request_json['deliveryPath']
    if not is_google_bucket_file_path(file_path):
        raise ErrorsWarningsException(['Delivery Path must be a valid google bucket path (starts with gs://)'])
    if not does_file_exist(file_path, user=request.user):
        raise ErrorsWarningsException(['Invalid Delivery Path: folder not found'])

    projects = get_internal_projects().filter(
        guid__in=get_project_guids_user_can_view(request.user),
        consent_code=consent_code[0],
        projectcategory__name='GREGoR',
    )
    sample_types = Sample.objects.filter(individual__family__project__in=projects).values_list('individual_id', 'sample_type')
    individual_data_types = defaultdict(set)
    for individual_db_id, sample_type in sample_types:
        individual_data_types[individual_db_id].add(sample_type)
    individuals = Individual.objects.filter(id__in=individual_data_types).prefetch_related(
        'family__project', 'mother', 'father')

    grouped_data_type_individuals = defaultdict(dict)
    family_individuals = defaultdict(dict)
    for i in individuals:
        grouped_data_type_individuals[i.individual_id].update({data_type: i for data_type in individual_data_types[i.id]})
        family_individuals[i.family_id][i.guid] = i

    saved_variants_by_family = get_saved_discovery_variants_by_family(
        variant_filter={'family__project__in': projects, 'alt__isnull': False},
        format_variants=_parse_variant_genetic_findings,
        get_family_id=lambda v: v['family_id'],
    )

    airtable_sample_records, airtable_metadata_by_participant = _get_gregor_airtable_data(
        grouped_data_type_individuals.keys(), request.user)

    participant_rows = []
    family_map = {}
    phenotype_rows = []
    analyte_rows = []
    airtable_rows = []
    airtable_rna_rows = []
    experiment_lookup_rows = []
    genetic_findings_rows = []
    for data_type_individuals in grouped_data_type_individuals.values():
        # If multiple individual records, prefer WGS
        individual = next(
            data_type_individuals[data_type.upper()] for data_type in GREGOR_DATA_TYPES
            if data_type_individuals.get(data_type.upper())
        )

        # family table
        family = individual.family
        if family not in family_map:
            family_map[family] = _get_gregor_family_row(family)

        if individual.consanguinity is not None and family_map[family]['consanguinity'] == 'Unknown':
            family_map[family]['consanguinity'] = 'Present' if individual.consanguinity else 'None suspected'

        # participant table
        airtable_sample = airtable_sample_records.get(individual.individual_id, {})
        participant_id = _get_participant_id(individual)
        participant = _get_participant_row(individual, airtable_sample)
        participant.update(family_map[family])
        participant.update({
            'participant_id': participant_id,
            'consent_code': consent_code,
        })
        participant_rows.append(participant)

        # phenotype table
        base_phenotype_row = {'participant_id': participant_id, 'presence': 'Present', 'ontology': 'HPO'}
        phenotype_rows += [
            dict(**base_phenotype_row, **_get_phenotype_row(feature)) for feature in individual.features or []
        ]
        base_phenotype_row['presence'] = 'Absent'
        phenotype_rows += [
            dict(**base_phenotype_row, **_get_phenotype_row(feature)) for feature in individual.absent_features or []
        ]

        analyte_ids = set()
        experiment_id = None
        # airtable data
        if airtable_sample:
            airtable_metadata = airtable_metadata_by_participant.get(airtable_sample[PARTICIPANT_ID_FIELD]) or {}
            for data_type in data_type_individuals:
                if data_type not in airtable_metadata:
                    continue
                row = _get_airtable_row(data_type, airtable_metadata)
                analyte_ids.add(row['analyte_id'])
                is_rna = data_type == 'RNA'
                if not is_rna:
                    row['alignment_software'] = row['alignment_software_dna']
                    experiment_id = row['experiment_dna_short_read_id']
                (airtable_rna_rows if is_rna else airtable_rows).append(row)
                experiment_lookup_rows.append(
                    {'participant_id': participant_id, **_get_experiment_lookup_row(is_rna, row)}
                )

        # analyte table
        if not analyte_ids:
            analyte_id = _get_analyte_id(airtable_sample)
            if analyte_id:
                analyte_ids.add(analyte_id)
        for analyte_id in analyte_ids:
            analyte_rows.append(dict(participant_id=participant_id, analyte_id=analyte_id, **_get_analyte_row(individual)))

        if participant['proband_relationship'] == 'Self':
            genetic_findings_rows += _get_gregor_genetic_findings_rows(
                saved_variants_by_family.get(family.id), individual, participant_id, experiment_id,
                data_type_individuals.keys(), family_individuals[family.id],
            )

    file_data = [
        ('participant', PARTICIPANT_TABLE_COLUMNS, participant_rows),
        ('family', GREGOR_FAMILY_TABLE_COLUMNS, list(family_map.values())),
        ('phenotype', PHENOTYPE_TABLE_COLUMNS, phenotype_rows),
        ('analyte', ANALYTE_TABLE_COLUMNS, analyte_rows),
        ('experiment_dna_short_read', EXPERIMENT_TABLE_COLUMNS, airtable_rows),
        ('aligned_dna_short_read', READ_TABLE_COLUMNS, airtable_rows),
        ('aligned_dna_short_read_set', READ_SET_TABLE_COLUMNS, airtable_rows),
        ('called_variants_dna_short_read', CALLED_TABLE_COLUMNS, [
            row for row in airtable_rows if row.get(CALLED_VARIANT_FILE_COLUMN)
        ]),
        ('experiment_rna_short_read', EXPERIMENT_RNA_TABLE_COLUMNS, airtable_rna_rows),
        ('aligned_rna_short_read', READ_RNA_TABLE_COLUMNS, airtable_rna_rows),
        ('experiment', EXPERIMENT_LOOKUP_TABLE_COLUMNS, experiment_lookup_rows),
        ('genetic_findings', GENETIC_FINDINGS_TABLE_COLUMNS, genetic_findings_rows),
    ]

    files, warnings = _populate_gregor_files(file_data)
    write_multiple_files_to_gs(files, file_path, request.user, file_format='tsv')

    return create_json_response({
        'info': [f'Successfully validated and uploaded Gregor Report for {len(family_map)} families'],
        'warnings': warnings,
    })


def _get_gregor_airtable_data(individual_ids, user):
    sample_records, session = get_airtable_samples(
        individual_ids, user, fields=[SMID_FIELD, PARTICIPANT_ID_FIELD, 'Recontactable'],
    )

    airtable_metadata = session.fetch_records(
        'GREGoR Data Model',
        fields=[PARTICIPANT_ID_FIELD] + sorted(AIRTABLE_QUERY_COLUMNS),
        or_filters={f'{PARTICIPANT_ID_FIELD}': {r[PARTICIPANT_ID_FIELD] for r in sample_records.values()}},
    )

    airtable_metadata_by_participant = {r[PARTICIPANT_ID_FIELD]: r for r in airtable_metadata.values()}
    for data_type in GREGOR_DATA_TYPES:
        for r in airtable_metadata_by_participant.values():
            data_type_fields = [f for f in r if f.endswith(f'_{data_type}')]
            if data_type_fields:
                r[data_type.upper()] = {f.replace(f'_{data_type}', ''): r.pop(f) for f in data_type_fields}

    return sample_records, airtable_metadata_by_participant


def _get_gregor_family_row(family):
    return {
        'family_id':  f'Broad_{family.family_id}',
        'internal_project_id': f'Broad_{family.project.name}',
        'consanguinity': 'Unknown',
        'pmid_id': '|'.join(family.pubmed_ids or []),
        'phenotype_description': family.coded_phenotype,
        'solve_status': SOLVE_STATUS_LOOKUP.get(family.analysis_status, 'No'),
    }


def _get_participant_id(individual):
    return f'Broad_{individual.individual_id}'


def _get_participant_row(individual, airtable_sample):
    participant = {
        'gregor_center': 'BROAD',
        'paternal_id': f'Broad_{individual.father.individual_id}' if individual.father else '0',
        'maternal_id': f'Broad_{individual.mother.individual_id}' if individual.mother else '0',
        'prior_testing': '|'.join([gene.get('gene', gene['comments']) for gene in individual.rejected_genes or []]),
        'proband_relationship': individual.get_proband_relationship_display(),
        'sex': individual.get_sex_display(),
        'affected_status': individual.get_affected_display(),
        'reported_race': GREGOR_ANCESTRY_MAP.get(individual.population),
        'ancestry_detail': GREGOR_ANCESTRY_DETAIL_MAP.get(individual.population),
        'reported_ethnicity': ANCESTRY_MAP[HISPANIC] if individual.population == HISPANIC else None,
        'recontactable': airtable_sample.get('Recontactable'),
        'missing_variant_case': 'No',
    }
    if individual.birth_year and individual.birth_year > 0:
        participant.update({
            'age_at_last_observation': str(datetime.now().year - individual.birth_year),
            'age_at_enrollment': str(individual.created_date.year - individual.birth_year),
        })
    return participant


def _get_phenotype_row(feature):
    qualifiers_by_type = {
        q['type']: HPO_QUALIFIERS[q['type']][q['label']]
        for q in feature.get('qualifiers') or [] if q['type'] in HPO_QUALIFIERS
    }
    onset_age = qualifiers_by_type.pop('age_of_onset', None)
    return {
        'term_id': feature['id'],
        'additional_details': feature.get('notes', '').replace('\r\n', ' ').replace('\n', ' '),
        'onset_age_range': onset_age,
        'additional_modifiers': '|'.join(qualifiers_by_type.values()),
    }


def _parse_variant_genetic_findings(variant_models, *args):
    variant_models = variant_models.annotate(
        omim_numbers=F('family__post_discovery_omim_numbers'),
        mondo_id=F('family__mondo_id'),
    )
    variants = []
    gene_ids = set()
    mim_numbers = set()
    mondo_ids = set()
    for variant in variant_models:
        chrom, pos = get_chrom_pos(variant.xpos)

        variant_json = variant.saved_variant_json
        variant_json['selectedMainTranscriptId'] = variant.selected_main_transcript_id
        main_transcript = get_variant_main_transcript(variant_json)
        gene_id = main_transcript.get('geneId')
        gene_ids.add(gene_id)

        condition_id = ''
        if variant.omim_numbers:
            mim_number = variant.omim_numbers[0]
            mim_numbers.add(mim_number)
            condition_id = f'OMIM:{mim_number}'
        elif variant.mondo_id:
            condition_id = f"MONDO:{variant.mondo_id.replace('MONDO:', '')}"
            mondo_ids.add(condition_id)

        variants.append({
            'family_id': variant.family_id,
            'chrom': chrom,
            'pos': pos,
            'ref': variant.ref,
            'alt': variant.alt,
            'variant_type': 'SNV/INDEL',
            'variant_reference_assembly': GENOME_VERSION_LOOKUP[variant.saved_variant_json['genomeVersion']],
            'genotypes': variant.saved_variant_json['genotypes'],
            'gene_id': gene_id,
            'transcript': main_transcript.get('transcriptId'),
            'hgvsc': (main_transcript.get('hgvsc') or '').split(':')[-1],
            'hgvsp': (main_transcript.get('hgvsp') or '').split(':')[-1],
            'gene_known_for_phenotype': 'Known' if condition_id else 'Candidate',
            'condition_id': condition_id,
            'phenotype_contribution': 'Full',
        })

    genes_by_id = get_genes(gene_ids)
    conditions_by_id = {
        f'OMIM:{number}':  {
            'known_condition_name': description,
            'condition_inheritance': '|'.join([
                MIM_INHERITANCE_MAP.get(i, i) for i in (inheritance or '').split(', ')
            ]),
        } for number, description, inheritance in Omim.objects.filter(phenotype_mim_number__in=mim_numbers).values_list(
            'phenotype_mim_number', 'phenotype_description', 'phenotype_inheritance',
        )
    }
    conditions_by_id.update({mondo_id: _get_mondo_condition_data(mondo_id) for mondo_id in mondo_ids})
    for row in variants:
        row['gene'] = genes_by_id.get(row['gene_id'], {}).get('geneSymbol')
        row.update(conditions_by_id.get(row['condition_id'], {}))
    return variants


def _get_mondo_condition_data(mondo_id):
    try:
        response = requests.get(f'{MONDO_BASE_URL}/{mondo_id}', timeout=10)
        data = response.json()
        inheritance = data['inheritance']
        if inheritance:
            inheritance = HumanPhenotypeOntology.objects.get(hpo_id=inheritance['id']).name.replace(' inheritance', '')
        return {
            'known_condition_name': data['name'],
            'condition_inheritance': inheritance,
        }
    except Exception:
        return {}


def _get_gregor_genetic_findings_rows(rows, individual, participant_id, experiment_id, individual_data_types, family_individuals):
    parsed_rows = []
    findings_by_gene = defaultdict(list)
    for row in (rows or []):
        genotypes = row['genotypes']
        individual_genotype = genotypes.get(individual.guid)
        if individual_genotype and individual_genotype['numAlt'] > 0:
            heteroplasmy = individual_genotype.get('hl')
            findings_id = f'{participant_id}_{row["chrom"]}_{row["pos"]}'
            findings_by_gene[row['gene']].append(findings_id)
            parsed_rows.append({
                'genetic_findings_id': findings_id,
                'participant_id': participant_id,
                'experiment_id': experiment_id,
                'zygosity': (ZYGOSITY_MAP if heteroplasmy is None else MITO_ZYGOSITY_MAP)[individual_genotype['numAlt']],
                'allele_balance_or_heteroplasmy_percentage': heteroplasmy,
                'variant_inheritance': _get_variant_inheritance(individual, genotypes),
                'additional_family_members_with_variant': '|'.join([
                    f'Broad_{_get_participant_id(family_individuals[guid])}' for guid, g in genotypes.items()
                    if guid != individual.guid and guid in family_individuals and g['numAlt'] > 0
                ]),
                'method_of_discovery': '|'.join([
                    METHOD_MAP.get(data_type) for data_type in individual_data_types if data_type != Sample.SAMPLE_TYPE_RNA
                ]),
                **row,
            })

    for row in parsed_rows:
        gene_findings = findings_by_gene[row['gene']]
        if len(gene_findings) > 1:
            row['linked_variant'] = next(f for f in gene_findings if f != row['genetic_findings_id'])

    return parsed_rows


def _get_variant_inheritance(individual, genotypes):
    parental_inheritance = tuple(
        None if parent is None else genotypes.get(parent.guid, {}).get('numAlt', -1) > 0
        for parent in [individual.mother, individual.father]
    )
    return {
        (True, True): 'biparental',
        (True, False): 'maternal',
        (True, None): 'maternal',
        (False, True): 'paternal',
        (False, False): 'de novo',
        (False, None): 'nonmaternal',
        (None, True): 'paternal',
        (None, False): 'nonpaternal',
        (None, None): 'unknown',
    }[parental_inheritance]


def _get_analyte_row(individual):
    return {
        'analyte_type': individual.get_analyte_type_display(),
        'primary_biosample': individual.get_primary_biosample_display(),
        'tissue_affected_status': 'Yes' if individual.tissue_affected_status else 'No',
    }


def _get_airtable_row(data_type, airtable_metadata):
    data_type_metadata = airtable_metadata[data_type]
    collaborator_sample_id = data_type_metadata[COLLABORATOR_SAMPLE_ID_FIELD]
    experiment_short_read_id = f'Broad_{data_type_metadata.get("experiment_type", "NA")}_{collaborator_sample_id}'
    aligned_short_read_id = f'{experiment_short_read_id}_1'
    return {
        'analyte_id': _get_analyte_id(data_type_metadata),
        'experiment_dna_short_read_id': experiment_short_read_id,
        'experiment_rna_short_read_id': experiment_short_read_id,
        'experiment_sample_id': collaborator_sample_id,
        'aligned_dna_short_read_id': aligned_short_read_id,
        'aligned_rna_short_read_id': aligned_short_read_id,
        **airtable_metadata,
        **data_type_metadata,
    }


def _get_analyte_id(airtable_metadata):
    sm_id = airtable_metadata.get(SMID_FIELD)
    return f'Broad_{sm_id}' if sm_id else None


def _get_experiment_lookup_row(is_rna, row_data):
    table_name = f'experiment_{"rna" if is_rna else "dna"}_short_read'
    id_in_table = row_data[f'{table_name}_id']
    return {
        'table_name': table_name,
        'id_in_table': id_in_table,
        'experiment_id': f'{table_name}.{id_in_table}',
    }

def _validate_enumeration(val, validator):
    delimiter = validator.get('multi_value_delimiter')
    values = val.split(delimiter) if delimiter else [val]
    return all(v in validator['enumerations'] for v in values)

DATA_TYPE_VALIDATORS = {
    'string': lambda val, validator: (not validator.get('is_bucket_path')) or val.startswith('gs://'),
    'enumeration': _validate_enumeration,
    'integer': lambda val, *args: val.isnumeric(),
    'float': lambda val, validator: val.isnumeric() or re.match(r'^\d+.\d+$', val),
    'date': lambda val, validator: bool(re.match(r'^\d{4}-\d{2}-\d{2}$', val)),
}
DATA_TYPE_ERROR_FORMATTERS = {
    'string': lambda validator: ' are a google bucket path starting with gs://',
    'enumeration': lambda validator: f': {", ".join(validator["enumerations"])}',
}
DATA_TYPE_FORMATTERS = {
    'integer': lambda val: str(val).replace(',', ''),
}
DATA_TYPE_FORMATTERS['float'] = DATA_TYPE_FORMATTERS['integer']


def _populate_gregor_files(file_data):
    errors = []
    warnings = []
    try:
        table_configs, required_tables = _load_data_model_validators()
    except Exception as e:
        raise ErrorsWarningsException([f'Unable to load data model: {e}'])

    tables = {f[0] for f in file_data}
    missing_tables = [
        table for table, validator in required_tables.items() if not _has_required_table(table, validator, tables)
    ]
    if missing_tables:
        errors.append(
            f'The following tables are required in the data model but absent from the reports: {", ".join(missing_tables)}'
        )

    files = []
    for file_name, expected_columns, data in file_data:
        table_config = table_configs.get(file_name)
        if not table_config:
            errors.insert(0, f'No data model found for "{file_name}" table')
            continue

        files.append((file_name, list(table_config.keys()), data))

        extra_columns = expected_columns.difference(table_config.keys())
        if extra_columns:
            col_summary = ', '.join(sorted(extra_columns))
            warnings.insert(
                0, f'The following columns are computed for the "{file_name}" table but are missing from the data model: {col_summary}',
            )
        invalid_data_type_columns = {
            col: config['data_type'] for col, config in table_config.items()
            if config.get('data_type') and config['data_type'] not in DATA_TYPE_VALIDATORS
        }
        if invalid_data_type_columns:
            col_summary = ', '.join(sorted([f'{col} ({data_type})' for col, data_type in invalid_data_type_columns.items()]))
            warnings.insert(
                0, f'The following columns are included in the "{file_name}" data model but have an unsupported data type: {col_summary}',
            )
        invalid_enum_columns = [
            col for col, config in table_config.items()
            if config.get('data_type') == 'enumeration' and not config.get('enumerations')
        ]
        if invalid_enum_columns:
            for col in invalid_enum_columns:
                table_config[col]['data_type'] = None
            col_summary = ', '.join(sorted(invalid_enum_columns))
            warnings.insert(
                0, f'The following columns are specified as "enumeration" in the "{file_name}" data model but are missing the allowed values definition: {col_summary}',
            )

        for column, config in table_config.items():
            _validate_column_data(column, file_name, data, column_validator=config, warnings=warnings, errors=errors)

    if errors:
        raise ErrorsWarningsException(errors, warnings)

    return files, warnings


def _load_data_model_validators():
    response = requests.get(GREGOR_DATA_MODEL_URL)
    response.raise_for_status()
    # remove commented out lines from json
    response_json = json.loads(re.sub('\\n\s*//.*\\n', '', response.text))
    table_models = response_json['tables']
    table_configs = {
        t['table']: {c['column']: c for c in t['columns']}
        for t in table_models
    }
    required_tables = {t['table']: _parse_table_required(t['required']) for t in table_models if t.get('required')}
    return table_configs, required_tables


def _parse_table_required(required_validator):
    if required_validator is True:
        return True

    match = re.match(r'CONDITIONAL \(([\w+(\s,)?]+)\)', required_validator)
    return match and match.group(1).split(', ')


def _has_required_table(table, validator, tables):
    if table in tables:
        return True
    if validator is True:
        return False
    return tables.isdisjoint(validator)


def _validate_column_data(column, file_name, data, column_validator, warnings, errors):
    data_type = column_validator.get('data_type')
    data_type_validator = DATA_TYPE_VALIDATORS.get(data_type)
    data_type_formatter = DATA_TYPE_FORMATTERS.get(data_type)
    unique = column_validator.get('is_unique')
    required = column_validator.get('required')
    recommended = column in WARN_MISSING_TABLE_COLUMNS.get(file_name, [])
    if not (required or unique or recommended or data_type_validator):
        return

    missing = []
    warn_missing = []
    invalid = []
    grouped_values = defaultdict(set)
    for row in data:
        value = row.get(column)
        if not value:
            if required:
                missing.append(_get_row_id(row))
            elif recommended:
                check_recommend_condition = WARN_MISSING_CONDITIONAL_COLUMNS.get(column)
                if not check_recommend_condition or check_recommend_condition(row):
                    warn_missing.append(_get_row_id(row))
            continue

        if data_type_formatter:
            value = data_type_formatter(value)
            row[column] = value

        if data_type_validator and not data_type_validator(value, column_validator):
            invalid.append(f'{_get_row_id(row)} ({value})')
        elif unique:
            grouped_values[value].add(_get_row_id(row))

    duplicates = [f'{k} ({", ".join(sorted(v))})' for k, v in grouped_values.items() if len(v) > 1]
    if missing or warn_missing or invalid or duplicates:
        airtable_summary = ' (from Airtable)' if column in ALL_AIRTABLE_COLUMNS else ''
        error_template = f'The following entries {{issue}} "{column}"{airtable_summary} in the "{file_name}" table'
        if missing:
            errors.append(
                f'{error_template.format(issue="are missing required")}: {", ".join(sorted(missing))}'
            )
        if invalid:
            invalid_values = f'Invalid values: {", ".join(sorted(invalid))}'
            allowed = DATA_TYPE_ERROR_FORMATTERS[data_type](column_validator) \
                if data_type in DATA_TYPE_ERROR_FORMATTERS else f' have data type {data_type}'
            errors.append(
                f'{error_template.format(issue="have invalid values for")}. Allowed values{allowed}. {invalid_values}'
            )
        if duplicates:
            errors.append(
                f'{error_template.format(issue="have non-unique values for")}: {", ".join(sorted(duplicates))}'
            )
        if warn_missing:
            warnings.append(
                f'{error_template.format(issue="are missing recommended")}: {", ".join(sorted(warn_missing))}'
            )


def _get_row_id(row):
    id_col = next(col for col in ['participant_id', 'experiment_sample_id', 'family_id'] if col in row)
    return row[id_col]


@analyst_required
def family_metadata(request, project_guid):
    if project_guid == 'all':
        projects = get_internal_projects()
    else:
        projects = [get_project_and_check_permissions(project_guid, request.user)]

    families_by_id = {}
    family_individuals = defaultdict(dict)

    def _add_row(row, family_id, row_type):
        if row_type == FAMILY_ROW_TYPE:
            families_by_id[family_id] = row
        elif row_type == SUBJECT_ROW_TYPE:
            family_individuals[family_id][row['subject_id']] = row
        elif row_type == SAMPLE_ROW_TYPE:
            family_individuals[family_id][row['subject_id']].update(row)
        elif row_type == DISCOVERY_ROW_TYPE:
            families_by_id[family_id].update({
                'genes': '; '.join(sorted({v.get('Gene', v.get('sv_name')) or v.get('gene_id') or '' for v in row})),
                'inheritance_model': '; '.join({v['inheritance_description'] for v in row}),
            })

    parse_anvil_metadata(
        projects, max_loaded_date=None, user=request.user, add_row=_add_row,
        omit_airtable=True, include_metadata=True, include_no_individual_families=True, no_variant_zygosity=True,
        family_values={'analysis_groups': ArrayAgg('analysisgroup__name', distinct=True, filter=Q(analysisgroup__isnull=False))})

    for family_id, f in families_by_id.items():
        individuals_by_id = family_individuals[family_id]
        proband = next((i for i in individuals_by_id.values() if i['proband_relationship'] == 'Self'), None)
        individuals_ids = set(individuals_by_id.keys())
        known_ids = {}
        if proband:
            known_ids = {
                'proband_id': proband['subject_id'],
                'paternal_id': proband['paternal_id'],
                'maternal_id': proband['maternal_id'],
            }
            f.update(known_ids)
            individuals_ids -= set(known_ids.values())

        sorted_samples = sorted(individuals_by_id.values(), key=lambda x: x.get('date_data_generation', ''))
        earliest_sample = next((s for s in [proband or {}] + sorted_samples if s.get('date_data_generation')), {})

        f.update({
            'individual_count': len(individuals_by_id),
            'other_individual_ids':  '; '.join(sorted(individuals_ids)),
            'family_structure': _get_family_structure(len(individuals_by_id), sum(1 for id in known_ids.values() if id)),
            'data_type': earliest_sample.get('data_type'),
            'date_data_generation': earliest_sample.get('date_data_generation'),
        })

    return create_json_response({'rows': list(families_by_id.values())})


<<<<<<< HEAD
def _get_analysis_notes_by_family(projects):
=======
FAMILY_STRUCTURES = {
    1: 'singleton',
    2: 'duo',
    3: 'trio',
    4: 'quad',
}


def _get_family_structure(num_individuals, num_known_individuals):
    if (num_individuals and num_known_individuals == num_individuals) or (
            num_known_individuals in {0, 3} and num_individuals == num_known_individuals + 1):
        return FAMILY_STRUCTURES[num_individuals]
    return 'other'


@analyst_required
def get_category_projects(request, category):
    return create_json_response({
        'projectGuids': list(Project.objects.filter(projectcategory__name__iexact=category).values_list('guid', flat=True)),
    })


@analyst_required
def discovery_sheet(request, project_guid):
    project = Project.objects.filter(guid=project_guid).prefetch_related(
        Prefetch('family_set', to_attr='families', queryset=Family.objects.prefetch_related('individual_set'))
    ).distinct().first()
    if not project:
        message = 'Invalid project {}'.format(project_guid)
        return create_json_response({'error': message}, status = 400, reason = message)
    check_project_permissions(project, request.user)

    rows = []
    errors = []

    loaded_samples_by_family = _get_loaded_samples_by_family(project)
    saved_variants_by_family = _get_project_saved_discovery_variants_by_family(project)
    analysis_notes_by_family = _get_analysis_notes_by_family(project)
    mme_submission_family_guids = _get_has_mme_submission_family_guids([project])

    if not loaded_samples_by_family:
        errors.append("No data loaded for project: {}".format(project))
        return create_json_response({
            'rows': [],
            'errors': errors,
        })

    sequencing_approach = None
    if "external" in project.name.lower() or "reprocessed" in project.name.lower():
        sequencing_approach = "REAN"
    initial_row = {
        "project_guid": project.guid,
        "collaborator": project.name,
        "sequencing_approach": sequencing_approach,
    }
    initial_row.update(DEFAULT_ROW)

    now = timezone.now()
    for family in sorted(project.families, key=lambda family: family.id):
        samples = loaded_samples_by_family.get(family.guid)
        if not samples:
            errors.append("No data loaded for family: %s. Skipping..." % family)
            continue
        saved_variants = saved_variants_by_family.get(family.id)
        analysis_notes = analysis_notes_by_family.get(family.guid)
        submitted_to_mme = family.guid in mme_submission_family_guids
        if sequencing_approach is None:
            initial_row['sequencing_approach'] = samples[-1].sample_type

        rows += _generate_rows(initial_row, family, samples, saved_variants, analysis_notes, submitted_to_mme, now=now)

    _update_gene_symbols(rows)
    _update_hpo_categories(rows, errors)
    _update_initial_omim_numbers(rows)

    return create_json_response({
        'rows': rows,
        'errors': errors,
    })


def _get_loaded_samples_by_family(project):
    loaded_samples = Sample.objects.filter(individual__family__project=project).select_related(
        'individual__family').order_by('loaded_date')

    loaded_samples_by_family = defaultdict(list)
    for sample in loaded_samples:
        family = sample.individual.family
        loaded_samples_by_family[family.guid].append(sample)

    return loaded_samples_by_family


def _get_analysis_notes_by_family(project):
>>>>>>> aa0f3bc8
    notes = FamilyNote.objects.filter(
        family__project=project, note_type='A').select_related('family').order_by('last_modified_date')

    analysis_notes_by_family = defaultdict(list)
    for note in notes:
        analysis_notes_by_family[note.family.guid].append(note.note)

<<<<<<< HEAD
    return {k: '; '.join(v) for k, v in analysis_notes_by_family.items()}
=======
    return analysis_notes_by_family


def _get_project_saved_discovery_variants_by_family(project):
    return get_saved_discovery_variants_by_family(
        {'family__project': project},
        lambda project_saved_variants, tag_types: project_saved_variants.prefetch_related(
            Prefetch('varianttag_set', to_attr='discovery_tags',
                 queryset=VariantTag.objects.filter(variant_tag_type__in=tag_types).select_related('variant_tag_type'),
            )).prefetch_related('variantfunctionaldata_set'),
        lambda saved_variant: saved_variant.family_id,
    )


def _get_has_mme_submission_family_guids(projects):
    return MatchmakerSubmission.objects.filter(
        individual__family__project__in=projects,
    ).values_list('individual__family__guid', flat=True).distinct()


def _generate_rows(initial_row, family, samples, saved_variants, analysis_notes, submitted_to_mme, now=timezone.now()):
    row = _get_basic_row(initial_row, family, samples, now)
    if submitted_to_mme:
        row["submitted_to_mme"] = "Y"
    if analysis_notes:
        row['analysis_summary'] = '; '.join(analysis_notes)

    individuals = family.individual_set.all()

    expected_inheritance_models = []
    mim_disorders = []
    row['features'] = set()
    for i in individuals:
        expected_inheritance_models += i.expected_inheritance or []
        mim_disorders += i.disorders or []
        row['features'].update([feature['id'] for feature in i.features or []])

    if len(expected_inheritance_models) == 1:
        row["expected_inheritance_model"] = Individual.INHERITANCE_LOOKUP[expected_inheritance_models[0]]

    if mim_disorders:
        row.update({
            "omim_number_initial": mim_disorders[0],
            "phenotype_class": "KNOWN",
        })

    if family.post_discovery_omim_numbers:
        row["omim_number_post_discovery"] = ','.join([str(n) for n in family.post_discovery_omim_numbers])

    if not saved_variants:
        return [row]

    potential_compound_het_genes = defaultdict(set)
    for variant in saved_variants:
        _update_variant_inheritance(
            variant, parse_family_sample_affected_data(individuals), potential_compound_het_genes)

    gene_ids_to_saved_variants, gene_ids_to_variant_tag_names, gene_ids_to_inheritance = _get_gene_to_variant_info_map(
        saved_variants, potential_compound_het_genes)

    if len(gene_ids_to_saved_variants) > 1:
        row["gene_count"] = len(gene_ids_to_saved_variants)

    rows = []
    for gene_id, variants in gene_ids_to_saved_variants.items():
        rows.append(_get_gene_row(
            dict(row), gene_id, gene_ids_to_inheritance[gene_id], gene_ids_to_variant_tag_names[gene_id], variants))
    return rows


def _get_basic_row(initial_row, family, samples, now):
    row = {
        "family_guid": family.guid,
        "family_id": family.family_id,
        "extras_pedigree_url": family.pedigree_image.url if family.pedigree_image else "",
        "coded_phenotype": family.coded_phenotype or "",
        "pubmed_ids": '; '.join(family.pubmed_ids),
        "row_id": family.guid,
        "num_individuals_sequenced": len({sample.individual for sample in samples})
    }
    row.update(initial_row)

    t0 = samples[0].loaded_date
    t0_diff = rdelta.relativedelta(now, t0)
    t0_months_since_t0 = t0_diff.years * 12 + t0_diff.months
    row.update({
        "t0": t0,
        "t0_copy": t0,
        "months_since_t0": t0_months_since_t0,
    })
    if t0_months_since_t0 < 12:
        row['analysis_complete_status'] = "first_pass_in_progress"
    return row


def _update_variant_inheritance(variant, family_individual_data, potential_compound_het_genes):
    update_variant_inheritance(
        variant.saved_variant_json, family_individual_data,
        lambda gene_id: potential_compound_het_genes[gene_id].add(variant))

    main_transcript = _get_variant_model_main_transcript(variant)
    if main_transcript.get('geneId'):
        variant.saved_variant_json['mainTranscriptGeneId'] = main_transcript['geneId']


def _get_variant_model_main_transcript(variant):
    variant_json = variant.saved_variant_json
    variant_json['selectedMainTranscriptId'] = variant.selected_main_transcript_id
    return get_variant_main_transcript(variant_json)


def _get_gene_to_variant_info_map(saved_variants, potential_compound_het_genes):
    gene_ids_to_saved_variants = defaultdict(set)
    gene_ids_to_variant_tag_names = defaultdict(set)
    gene_ids_to_inheritance = defaultdict(set)
    # Compound het variants are reported in the gene that they share
    for gene_id, variants in potential_compound_het_genes.items():
        if len(variants) > 1:
            gene_ids_to_inheritance[gene_id].add("AR-comphet")
            # Only include compound hets for one of the genes they are both in
            existing_gene_id = next((
                existing_gene_id for existing_gene_id, existing_variants in gene_ids_to_saved_variants.items()
                if existing_variants == variants), None)
            if existing_gene_id:
                main_gene_ids = {
                    variant.saved_variant_json.get('mainTranscriptGeneId') for variant in variants
                }
                if gene_id in main_gene_ids:
                    gene_ids_to_saved_variants[gene_id] = gene_ids_to_saved_variants[existing_gene_id]
                    del gene_ids_to_saved_variants[existing_gene_id]
                    gene_ids_to_variant_tag_names[gene_id] = gene_ids_to_variant_tag_names[existing_gene_id]
                    del gene_ids_to_variant_tag_names[existing_gene_id]
            else:
                for variant in variants:
                    variant.saved_variant_json['inheritance'] = "AR-comphet"
                    gene_ids_to_variant_tag_names[gene_id].update(
                        {vt.variant_tag_type.name for vt in variant.discovery_tags})
                gene_ids_to_saved_variants[gene_id].update(variants)

    # Non-compound het variants are reported in the main transcript gene
    for variant in saved_variants:
        if "AR-comphet" not in variant.saved_variant_json['inheritance']:
            gene_id = variant.saved_variant_json.get('mainTranscriptGeneId')
            if not gene_id and variant.saved_variant_json.get('svType'):
                gene_id = get_sv_name(variant.saved_variant_json)
            gene_ids_to_saved_variants[gene_id].add(variant)
            gene_ids_to_variant_tag_names[gene_id].update({vt.variant_tag_type.name for vt in variant.discovery_tags})
            gene_ids_to_inheritance[gene_id].add(variant.saved_variant_json['inheritance'])

    return gene_ids_to_saved_variants, gene_ids_to_variant_tag_names, gene_ids_to_inheritance


def _get_gene_row(row, gene_id, inheritances, variant_tag_names, variants):
    row["actual_inheritance_model"] = ", ".join(inheritances)

    row["gene_id"] = gene_id
    row["row_id"] += gene_id

    has_tier1 = any(name.startswith("Tier 1") for name in variant_tag_names)
    has_tier2 = any(name.startswith("Tier 2") for name in variant_tag_names)
    has_known_gene_for_phenotype = 'Known gene for phenotype' in variant_tag_names

    row.update({
        "solved": ("TIER 1 GENE" if (has_tier1 or has_known_gene_for_phenotype) else (
            "TIER 2 GENE" if has_tier2 else "N")),
        "komp_early_release": "Y" if 'Share with KOMP' in variant_tag_names else "N",
    })

    if has_tier1 or has_tier2 or has_known_gene_for_phenotype:
        row.update({
            "posted_publicly": "",
            "analysis_complete_status": "complete",
            "novel_mendelian_gene": "Y" if any("Novel gene" in name for name in variant_tag_names) else "N",
        })

    _set_discovery_details(row, variant_tag_names, variants)
    if has_known_gene_for_phenotype:
        row["phenotype_class"] = "KNOWN"
        for functional_field in FUNCTIONAL_DATA_FIELD_MAP.values():
            row[functional_field] = "KPG"

    if not row["submitted_to_mme"] == 'Y':
        if has_tier1 or has_tier2:
            row["submitted_to_mme"] = "N" if row['months_since_t0'] > 7 else "TBD"
        elif has_known_gene_for_phenotype:
            row["submitted_to_mme"] = "KPG"

    row["extras_variant_tag_list"] = []
    for variant in variants:
        variant_id = variant.saved_variant_json.get('variantId')
        if not variant_id:
            variant_id = "-".join(map(str, list(get_chrom_pos(variant.xpos)) + [variant.ref, variant.alt]))
        row["extras_variant_tag_list"] += [
            (variant_id, gene_id, vt.variant_tag_type.name.lower()) for vt in variant.discovery_tags
        ]
    return row


def _set_discovery_details(row, variant_tag_names, variants):
    phenotype_class = get_discovery_phenotype_class(variant_tag_names)
    if phenotype_class:
        row['phenotype_class'] = phenotype_class

    # Set defaults
    for functional_field in FUNCTIONAL_DATA_FIELD_MAP.values():
        if functional_field == ADDITIONAL_KINDREDS_FIELD:
            row[functional_field] = "1"
        elif functional_field in METADATA_FUNCTIONAL_DATA_FIELDS:
            row[functional_field] = "NA"
        else:
            row[functional_field] = "N"
    # Set values
    for variant in variants:
        for f in variant.variantfunctionaldata_set.all():
            functional_field = FUNCTIONAL_DATA_FIELD_MAP.get(f.functional_data_tag)
            if not functional_field:
                continue
            if functional_field in METADATA_FUNCTIONAL_DATA_FIELDS:
                value = f.metadata
                if functional_field == ADDITIONAL_KINDREDS_FIELD:
                    value = str(int(value) + 1)
                elif functional_field == OVERLAPPING_KINDREDS_FIELD:
                    value = str(int(value))
                elif row[functional_field] != 'NS':
                    value = '{} {}'.format(row[functional_field], value)
            else:
                value = 'Y'

            row[functional_field] = value


def _update_gene_symbols(rows):
    genes_by_id = get_genes({row['gene_id'] for row in rows if row.get('gene_id')})
    for row in rows:
        if row.get('gene_id'):
            row['gene_name'] = genes_by_id.get(row['gene_id'], {}).get('geneSymbol') or row['gene_id']

        row["extras_variant_tag_list"] = ["{variant_id}  {gene_symbol}  {tag}".format(
            variant_id=variant_id, gene_symbol=genes_by_id.get(gene_id, {}).get('geneSymbol', ''), tag=tag,
        ) for variant_id, gene_id, tag in row.get("extras_variant_tag_list", [])]


def _update_hpo_categories(rows, errors):
    all_features = set()
    for row in rows:
        all_features.update(row['features'])

    hpo_term_to_category = {
        hpo.hpo_id: hpo.category_id for hpo in HumanPhenotypeOntology.objects.filter(hpo_id__in=all_features)
    }

    for row in rows:
        category_not_set_on_some_features = False
        for feature in row.pop('features'):
            category = hpo_term_to_category.get(feature)
            if not category:
                category_not_set_on_some_features = True
                continue
            if category in DISCOVERY_SKIP_HPO_CATEGORIES:
                continue

            hpo_category_column_key = HPO_CATEGORY_DISCOVERY_COLUMNS[category]
            row[hpo_category_column_key] = "Y"

        if category_not_set_on_some_features:
            errors.append('HPO category field not set for some HPO terms in {}'.format(row['family_id']))


def _update_initial_omim_numbers(rows):
    omim_numbers = {row['omim_number_initial'] for row in rows if row['omim_number_initial'] and row['omim_number_initial'] != 'NA'}

    omim_number_map = {str(omim.phenotype_mim_number): omim.phenotypic_series_number
                       for omim in Omim.objects.filter(phenotype_mim_number__in=omim_numbers, phenotypic_series_number__isnull=False)}

    for mim_number, phenotypic_series_number in omim_number_map.items():
        logger.info("Will replace OMIM initial # %s with phenotypic series %s" % (mim_number, phenotypic_series_number), user=None)

    for row in rows:
        if omim_number_map.get(row['omim_number_initial']):
            row['omim_number_initial'] = omim_number_map[row['omim_number_initial']]
>>>>>>> aa0f3bc8
<|MERGE_RESOLUTION|>--- conflicted
+++ resolved
@@ -948,9 +948,6 @@
     return create_json_response({'rows': list(families_by_id.values())})
 
 
-<<<<<<< HEAD
-def _get_analysis_notes_by_family(projects):
-=======
 FAMILY_STRUCTURES = {
     1: 'singleton',
     2: 'duo',
@@ -963,377 +960,4 @@
     if (num_individuals and num_known_individuals == num_individuals) or (
             num_known_individuals in {0, 3} and num_individuals == num_known_individuals + 1):
         return FAMILY_STRUCTURES[num_individuals]
-    return 'other'
-
-
-@analyst_required
-def get_category_projects(request, category):
-    return create_json_response({
-        'projectGuids': list(Project.objects.filter(projectcategory__name__iexact=category).values_list('guid', flat=True)),
-    })
-
-
-@analyst_required
-def discovery_sheet(request, project_guid):
-    project = Project.objects.filter(guid=project_guid).prefetch_related(
-        Prefetch('family_set', to_attr='families', queryset=Family.objects.prefetch_related('individual_set'))
-    ).distinct().first()
-    if not project:
-        message = 'Invalid project {}'.format(project_guid)
-        return create_json_response({'error': message}, status = 400, reason = message)
-    check_project_permissions(project, request.user)
-
-    rows = []
-    errors = []
-
-    loaded_samples_by_family = _get_loaded_samples_by_family(project)
-    saved_variants_by_family = _get_project_saved_discovery_variants_by_family(project)
-    analysis_notes_by_family = _get_analysis_notes_by_family(project)
-    mme_submission_family_guids = _get_has_mme_submission_family_guids([project])
-
-    if not loaded_samples_by_family:
-        errors.append("No data loaded for project: {}".format(project))
-        return create_json_response({
-            'rows': [],
-            'errors': errors,
-        })
-
-    sequencing_approach = None
-    if "external" in project.name.lower() or "reprocessed" in project.name.lower():
-        sequencing_approach = "REAN"
-    initial_row = {
-        "project_guid": project.guid,
-        "collaborator": project.name,
-        "sequencing_approach": sequencing_approach,
-    }
-    initial_row.update(DEFAULT_ROW)
-
-    now = timezone.now()
-    for family in sorted(project.families, key=lambda family: family.id):
-        samples = loaded_samples_by_family.get(family.guid)
-        if not samples:
-            errors.append("No data loaded for family: %s. Skipping..." % family)
-            continue
-        saved_variants = saved_variants_by_family.get(family.id)
-        analysis_notes = analysis_notes_by_family.get(family.guid)
-        submitted_to_mme = family.guid in mme_submission_family_guids
-        if sequencing_approach is None:
-            initial_row['sequencing_approach'] = samples[-1].sample_type
-
-        rows += _generate_rows(initial_row, family, samples, saved_variants, analysis_notes, submitted_to_mme, now=now)
-
-    _update_gene_symbols(rows)
-    _update_hpo_categories(rows, errors)
-    _update_initial_omim_numbers(rows)
-
-    return create_json_response({
-        'rows': rows,
-        'errors': errors,
-    })
-
-
-def _get_loaded_samples_by_family(project):
-    loaded_samples = Sample.objects.filter(individual__family__project=project).select_related(
-        'individual__family').order_by('loaded_date')
-
-    loaded_samples_by_family = defaultdict(list)
-    for sample in loaded_samples:
-        family = sample.individual.family
-        loaded_samples_by_family[family.guid].append(sample)
-
-    return loaded_samples_by_family
-
-
-def _get_analysis_notes_by_family(project):
->>>>>>> aa0f3bc8
-    notes = FamilyNote.objects.filter(
-        family__project=project, note_type='A').select_related('family').order_by('last_modified_date')
-
-    analysis_notes_by_family = defaultdict(list)
-    for note in notes:
-        analysis_notes_by_family[note.family.guid].append(note.note)
-
-<<<<<<< HEAD
-    return {k: '; '.join(v) for k, v in analysis_notes_by_family.items()}
-=======
-    return analysis_notes_by_family
-
-
-def _get_project_saved_discovery_variants_by_family(project):
-    return get_saved_discovery_variants_by_family(
-        {'family__project': project},
-        lambda project_saved_variants, tag_types: project_saved_variants.prefetch_related(
-            Prefetch('varianttag_set', to_attr='discovery_tags',
-                 queryset=VariantTag.objects.filter(variant_tag_type__in=tag_types).select_related('variant_tag_type'),
-            )).prefetch_related('variantfunctionaldata_set'),
-        lambda saved_variant: saved_variant.family_id,
-    )
-
-
-def _get_has_mme_submission_family_guids(projects):
-    return MatchmakerSubmission.objects.filter(
-        individual__family__project__in=projects,
-    ).values_list('individual__family__guid', flat=True).distinct()
-
-
-def _generate_rows(initial_row, family, samples, saved_variants, analysis_notes, submitted_to_mme, now=timezone.now()):
-    row = _get_basic_row(initial_row, family, samples, now)
-    if submitted_to_mme:
-        row["submitted_to_mme"] = "Y"
-    if analysis_notes:
-        row['analysis_summary'] = '; '.join(analysis_notes)
-
-    individuals = family.individual_set.all()
-
-    expected_inheritance_models = []
-    mim_disorders = []
-    row['features'] = set()
-    for i in individuals:
-        expected_inheritance_models += i.expected_inheritance or []
-        mim_disorders += i.disorders or []
-        row['features'].update([feature['id'] for feature in i.features or []])
-
-    if len(expected_inheritance_models) == 1:
-        row["expected_inheritance_model"] = Individual.INHERITANCE_LOOKUP[expected_inheritance_models[0]]
-
-    if mim_disorders:
-        row.update({
-            "omim_number_initial": mim_disorders[0],
-            "phenotype_class": "KNOWN",
-        })
-
-    if family.post_discovery_omim_numbers:
-        row["omim_number_post_discovery"] = ','.join([str(n) for n in family.post_discovery_omim_numbers])
-
-    if not saved_variants:
-        return [row]
-
-    potential_compound_het_genes = defaultdict(set)
-    for variant in saved_variants:
-        _update_variant_inheritance(
-            variant, parse_family_sample_affected_data(individuals), potential_compound_het_genes)
-
-    gene_ids_to_saved_variants, gene_ids_to_variant_tag_names, gene_ids_to_inheritance = _get_gene_to_variant_info_map(
-        saved_variants, potential_compound_het_genes)
-
-    if len(gene_ids_to_saved_variants) > 1:
-        row["gene_count"] = len(gene_ids_to_saved_variants)
-
-    rows = []
-    for gene_id, variants in gene_ids_to_saved_variants.items():
-        rows.append(_get_gene_row(
-            dict(row), gene_id, gene_ids_to_inheritance[gene_id], gene_ids_to_variant_tag_names[gene_id], variants))
-    return rows
-
-
-def _get_basic_row(initial_row, family, samples, now):
-    row = {
-        "family_guid": family.guid,
-        "family_id": family.family_id,
-        "extras_pedigree_url": family.pedigree_image.url if family.pedigree_image else "",
-        "coded_phenotype": family.coded_phenotype or "",
-        "pubmed_ids": '; '.join(family.pubmed_ids),
-        "row_id": family.guid,
-        "num_individuals_sequenced": len({sample.individual for sample in samples})
-    }
-    row.update(initial_row)
-
-    t0 = samples[0].loaded_date
-    t0_diff = rdelta.relativedelta(now, t0)
-    t0_months_since_t0 = t0_diff.years * 12 + t0_diff.months
-    row.update({
-        "t0": t0,
-        "t0_copy": t0,
-        "months_since_t0": t0_months_since_t0,
-    })
-    if t0_months_since_t0 < 12:
-        row['analysis_complete_status'] = "first_pass_in_progress"
-    return row
-
-
-def _update_variant_inheritance(variant, family_individual_data, potential_compound_het_genes):
-    update_variant_inheritance(
-        variant.saved_variant_json, family_individual_data,
-        lambda gene_id: potential_compound_het_genes[gene_id].add(variant))
-
-    main_transcript = _get_variant_model_main_transcript(variant)
-    if main_transcript.get('geneId'):
-        variant.saved_variant_json['mainTranscriptGeneId'] = main_transcript['geneId']
-
-
-def _get_variant_model_main_transcript(variant):
-    variant_json = variant.saved_variant_json
-    variant_json['selectedMainTranscriptId'] = variant.selected_main_transcript_id
-    return get_variant_main_transcript(variant_json)
-
-
-def _get_gene_to_variant_info_map(saved_variants, potential_compound_het_genes):
-    gene_ids_to_saved_variants = defaultdict(set)
-    gene_ids_to_variant_tag_names = defaultdict(set)
-    gene_ids_to_inheritance = defaultdict(set)
-    # Compound het variants are reported in the gene that they share
-    for gene_id, variants in potential_compound_het_genes.items():
-        if len(variants) > 1:
-            gene_ids_to_inheritance[gene_id].add("AR-comphet")
-            # Only include compound hets for one of the genes they are both in
-            existing_gene_id = next((
-                existing_gene_id for existing_gene_id, existing_variants in gene_ids_to_saved_variants.items()
-                if existing_variants == variants), None)
-            if existing_gene_id:
-                main_gene_ids = {
-                    variant.saved_variant_json.get('mainTranscriptGeneId') for variant in variants
-                }
-                if gene_id in main_gene_ids:
-                    gene_ids_to_saved_variants[gene_id] = gene_ids_to_saved_variants[existing_gene_id]
-                    del gene_ids_to_saved_variants[existing_gene_id]
-                    gene_ids_to_variant_tag_names[gene_id] = gene_ids_to_variant_tag_names[existing_gene_id]
-                    del gene_ids_to_variant_tag_names[existing_gene_id]
-            else:
-                for variant in variants:
-                    variant.saved_variant_json['inheritance'] = "AR-comphet"
-                    gene_ids_to_variant_tag_names[gene_id].update(
-                        {vt.variant_tag_type.name for vt in variant.discovery_tags})
-                gene_ids_to_saved_variants[gene_id].update(variants)
-
-    # Non-compound het variants are reported in the main transcript gene
-    for variant in saved_variants:
-        if "AR-comphet" not in variant.saved_variant_json['inheritance']:
-            gene_id = variant.saved_variant_json.get('mainTranscriptGeneId')
-            if not gene_id and variant.saved_variant_json.get('svType'):
-                gene_id = get_sv_name(variant.saved_variant_json)
-            gene_ids_to_saved_variants[gene_id].add(variant)
-            gene_ids_to_variant_tag_names[gene_id].update({vt.variant_tag_type.name for vt in variant.discovery_tags})
-            gene_ids_to_inheritance[gene_id].add(variant.saved_variant_json['inheritance'])
-
-    return gene_ids_to_saved_variants, gene_ids_to_variant_tag_names, gene_ids_to_inheritance
-
-
-def _get_gene_row(row, gene_id, inheritances, variant_tag_names, variants):
-    row["actual_inheritance_model"] = ", ".join(inheritances)
-
-    row["gene_id"] = gene_id
-    row["row_id"] += gene_id
-
-    has_tier1 = any(name.startswith("Tier 1") for name in variant_tag_names)
-    has_tier2 = any(name.startswith("Tier 2") for name in variant_tag_names)
-    has_known_gene_for_phenotype = 'Known gene for phenotype' in variant_tag_names
-
-    row.update({
-        "solved": ("TIER 1 GENE" if (has_tier1 or has_known_gene_for_phenotype) else (
-            "TIER 2 GENE" if has_tier2 else "N")),
-        "komp_early_release": "Y" if 'Share with KOMP' in variant_tag_names else "N",
-    })
-
-    if has_tier1 or has_tier2 or has_known_gene_for_phenotype:
-        row.update({
-            "posted_publicly": "",
-            "analysis_complete_status": "complete",
-            "novel_mendelian_gene": "Y" if any("Novel gene" in name for name in variant_tag_names) else "N",
-        })
-
-    _set_discovery_details(row, variant_tag_names, variants)
-    if has_known_gene_for_phenotype:
-        row["phenotype_class"] = "KNOWN"
-        for functional_field in FUNCTIONAL_DATA_FIELD_MAP.values():
-            row[functional_field] = "KPG"
-
-    if not row["submitted_to_mme"] == 'Y':
-        if has_tier1 or has_tier2:
-            row["submitted_to_mme"] = "N" if row['months_since_t0'] > 7 else "TBD"
-        elif has_known_gene_for_phenotype:
-            row["submitted_to_mme"] = "KPG"
-
-    row["extras_variant_tag_list"] = []
-    for variant in variants:
-        variant_id = variant.saved_variant_json.get('variantId')
-        if not variant_id:
-            variant_id = "-".join(map(str, list(get_chrom_pos(variant.xpos)) + [variant.ref, variant.alt]))
-        row["extras_variant_tag_list"] += [
-            (variant_id, gene_id, vt.variant_tag_type.name.lower()) for vt in variant.discovery_tags
-        ]
-    return row
-
-
-def _set_discovery_details(row, variant_tag_names, variants):
-    phenotype_class = get_discovery_phenotype_class(variant_tag_names)
-    if phenotype_class:
-        row['phenotype_class'] = phenotype_class
-
-    # Set defaults
-    for functional_field in FUNCTIONAL_DATA_FIELD_MAP.values():
-        if functional_field == ADDITIONAL_KINDREDS_FIELD:
-            row[functional_field] = "1"
-        elif functional_field in METADATA_FUNCTIONAL_DATA_FIELDS:
-            row[functional_field] = "NA"
-        else:
-            row[functional_field] = "N"
-    # Set values
-    for variant in variants:
-        for f in variant.variantfunctionaldata_set.all():
-            functional_field = FUNCTIONAL_DATA_FIELD_MAP.get(f.functional_data_tag)
-            if not functional_field:
-                continue
-            if functional_field in METADATA_FUNCTIONAL_DATA_FIELDS:
-                value = f.metadata
-                if functional_field == ADDITIONAL_KINDREDS_FIELD:
-                    value = str(int(value) + 1)
-                elif functional_field == OVERLAPPING_KINDREDS_FIELD:
-                    value = str(int(value))
-                elif row[functional_field] != 'NS':
-                    value = '{} {}'.format(row[functional_field], value)
-            else:
-                value = 'Y'
-
-            row[functional_field] = value
-
-
-def _update_gene_symbols(rows):
-    genes_by_id = get_genes({row['gene_id'] for row in rows if row.get('gene_id')})
-    for row in rows:
-        if row.get('gene_id'):
-            row['gene_name'] = genes_by_id.get(row['gene_id'], {}).get('geneSymbol') or row['gene_id']
-
-        row["extras_variant_tag_list"] = ["{variant_id}  {gene_symbol}  {tag}".format(
-            variant_id=variant_id, gene_symbol=genes_by_id.get(gene_id, {}).get('geneSymbol', ''), tag=tag,
-        ) for variant_id, gene_id, tag in row.get("extras_variant_tag_list", [])]
-
-
-def _update_hpo_categories(rows, errors):
-    all_features = set()
-    for row in rows:
-        all_features.update(row['features'])
-
-    hpo_term_to_category = {
-        hpo.hpo_id: hpo.category_id for hpo in HumanPhenotypeOntology.objects.filter(hpo_id__in=all_features)
-    }
-
-    for row in rows:
-        category_not_set_on_some_features = False
-        for feature in row.pop('features'):
-            category = hpo_term_to_category.get(feature)
-            if not category:
-                category_not_set_on_some_features = True
-                continue
-            if category in DISCOVERY_SKIP_HPO_CATEGORIES:
-                continue
-
-            hpo_category_column_key = HPO_CATEGORY_DISCOVERY_COLUMNS[category]
-            row[hpo_category_column_key] = "Y"
-
-        if category_not_set_on_some_features:
-            errors.append('HPO category field not set for some HPO terms in {}'.format(row['family_id']))
-
-
-def _update_initial_omim_numbers(rows):
-    omim_numbers = {row['omim_number_initial'] for row in rows if row['omim_number_initial'] and row['omim_number_initial'] != 'NA'}
-
-    omim_number_map = {str(omim.phenotype_mim_number): omim.phenotypic_series_number
-                       for omim in Omim.objects.filter(phenotype_mim_number__in=omim_numbers, phenotypic_series_number__isnull=False)}
-
-    for mim_number, phenotypic_series_number in omim_number_map.items():
-        logger.info("Will replace OMIM initial # %s with phenotypic series %s" % (mim_number, phenotypic_series_number), user=None)
-
-    for row in rows:
-        if omim_number_map.get(row['omim_number_initial']):
-            row['omim_number_initial'] = omim_number_map[row['omim_number_initial']]
->>>>>>> aa0f3bc8
+    return 'other'