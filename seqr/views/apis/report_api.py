--- conflicted
+++ resolved
@@ -3,13 +3,7 @@
 
 from datetime import datetime
 from dateutil import relativedelta as rdelta
-<<<<<<< HEAD
 from django.db.models import Prefetch, Count, Q
-=======
-from django.contrib.postgres.aggregates import ArrayAgg
-from django.db.models import Prefetch, Count, F, Q, Value, CharField, Case, When
-from django.db.models.functions import Replace, JSONObject
->>>>>>> bd598e88
 from django.utils import timezone
 import json
 import re
@@ -22,9 +16,8 @@
 from seqr.utils.xpos_utils import get_chrom_pos
 
 from seqr.views.utils.airtable_utils import get_airtable_samples
-from seqr.views.utils.anvil_metadata_utils import get_loaded_before_date_project_individual_samples, parse_anvil_metadata, \
-    DISCOVERY_TABLE_CORE_COLUMNS, DISCOVERY_TABLE_VARIANT_COLUMNS, HISPANIC, MIDDLE_EASTERN, OTHER_POPULATION, \
-    ANCESTRY_MAP, ANCESTRY_DETAIL_MAP
+from seqr.views.utils.anvil_metadata_utils import parse_anvil_metadata, HISPANIC, MIDDLE_EASTERN, OTHER_POPULATION, \
+ANCESTRY_MAP, ANCESTRY_DETAIL_MAP, SHARED_DISCOVERY_TABLE_VARIANT_COLUMNS
 from seqr.views.utils.export_utils import export_multiple_files, write_multiple_files_to_gs
 from seqr.views.utils.json_utils import create_json_response
 from seqr.views.utils.permissions_utils import analyst_required, get_project_and_check_permissions, \
@@ -106,30 +99,21 @@
     'family_history', 'family_onset',
 ]
 DISCOVERY_TABLE_CORE_COLUMNS = ['subject_id', 'sample_id']
-SHARED_DISCOVERY_TABLE_VARIANT_COLUMNS = [
-    'Gene', 'Gene_Class', 'inheritance_description', 'Zygosity', 'Chrom', 'Pos', 'Ref',
-    'Alt', 'hgvsc', 'hgvsp', 'Transcript', 'sv_name', 'sv_type', 'discovery_notes',
-]
 DISCOVERY_TABLE_VARIANT_COLUMNS = deepcopy(SHARED_DISCOVERY_TABLE_VARIANT_COLUMNS)
 DISCOVERY_TABLE_VARIANT_COLUMNS.insert(4, 'variant_genome_build')
 DISCOVERY_TABLE_VARIANT_COLUMNS.insert(14, 'significance')
-DISCOVERY_TABLE_METADATA_VARIANT_COLUMNS = SHARED_DISCOVERY_TABLE_VARIANT_COLUMNS + ['novel_mendelian_gene', 'phenotype_class']
+
+GENOME_BUILD_MAP = {
+    '37': 'GRCh37',
+    '38': 'GRCh38.p12',
+}
 
 
 @analyst_required
 def anvil_export(request, project_guid):
     project = get_project_and_check_permissions(project_guid, request.user)
 
-<<<<<<< HEAD
-    individual_samples = get_loaded_before_date_project_individual_samples(
-        [project], request.GET.get('loadedBefore'),
-    )
-
-    subject_rows, sample_rows, family_rows, discovery_rows = parse_anvil_metadata(
-        individual_samples, request.user, include_collaborator=False)
-=======
     parsed_rows = defaultdict(list)
->>>>>>> bd598e88
 
     def _add_row(row, family_id, row_type):
         if row_type == 'discovery':
@@ -144,7 +128,7 @@
                 row[entity_id_field] = row[id_field]
             parsed_rows[row_type].append(row)
 
-    _parse_anvil_metadata(
+    parse_anvil_metadata(
         [project], request.GET.get('loadedBefore'), request.user, _add_row,
         get_additional_variant_discovery_fields=lambda variant, genome_version: {
             'variant_genome_build': GENOME_BUILD_MAP.get(variant.get('genomeVersion') or genome_version) or '',
@@ -163,484 +147,6 @@
     ], '{}_AnVIL_Metadata'.format(project.name), add_header_prefix=True, file_format='tsv', blank_value='-')
 
 
-<<<<<<< HEAD
-=======
-@analyst_required
-def sample_metadata_export(request, project_guid):
-    is_all_projects = project_guid == 'all'
-    omit_airtable = is_all_projects or 'true' in request.GET.get('omitAirtable', '')
-    if is_all_projects:
-        projects = get_internal_projects()
-    else:
-        projects = [get_project_and_check_permissions(project_guid, request.user)]
-
-    family_rows_by_id = {}
-    rows_by_subject_family_id = defaultdict(dict)
-    collaborator_map = {}
-    all_features = set()
-
-    def _add_row(row, family_id, row_type):
-        if row_type == 'family':
-            family_rows_by_id[family_id] = row
-        elif row_type == 'discovery':
-            for i, discovery_row in enumerate(row):
-                rows_by_subject_family_id[(discovery_row['subject_id'], family_id)].update({
-                    '{}-{}'.format(k, i + 1): discovery_row[k] for k in DISCOVERY_TABLE_METADATA_VARIANT_COLUMNS if
-                    discovery_row.get(k)
-                })
-        else:
-            row_key = (row['subject_id'], family_id)
-            collaborator = row.pop('Collaborator', None)
-            if collaborator:
-                collaborator_map[row_key] = collaborator
-            if 'ancestry_detail' in row:
-                row['ancestry'] = row.pop('ancestry_detail')
-            if 'hpo_present' in row:
-                all_features.update(row['hpo_present'].split('|'))
-                all_features.update(row['hpo_absent'].split('|'))
-            rows_by_subject_family_id[row_key].update(row)
-
-    _parse_anvil_metadata(
-        projects, request.GET.get('loadedBefore') or datetime.now().strftime('%Y-%m-%d'), request.user, _add_row,
-        omit_airtable=omit_airtable, get_additional_variant_discovery_fields=_get_additional_variant_discovery_fields,
-        get_additional_sample_fields=lambda sample, airtable_metadata: {
-            'data_type': sample.sample_type,
-            'date_data_generation': sample.loaded_date.strftime('%Y-%m-%d'),
-            'Collaborator': (airtable_metadata or {}).get('Collaborator'),
-        }, family_values={
-            'family_guid': F('guid'),
-            'project_guid': F('project__guid'),
-            'MME': Case(When(individual__matchmakersubmission__isnull=True, then=Value('N')), default=Value('Y')),
-        },
-    )
-
-    if collaborator_map:
-        collaborator_name_map = _get_airtable_collaborator_names(request.user, collaborator_map.values())
-        for row_key, collaborator_id in collaborator_map.items():
-            rows_by_subject_family_id[row_key]['sample_provider'] = collaborator_name_map.get(collaborator_id)
-
-    hpo_name_map = {hpo.hpo_id: hpo.name for hpo in HumanPhenotypeOntology.objects.filter(hpo_id__in=all_features)}
-    for row_key, row in rows_by_subject_family_id.items():
-        row.update(family_rows_by_id[row_key[1]])
-        for hpo_key in ['hpo_present', 'hpo_absent']:
-            if row[hpo_key]:
-                row[hpo_key] = '|'.join(['{} ({})'.format(feature_id, hpo_name_map.get(feature_id, '')) for feature_id in row[hpo_key].split('|')])
-
-    return create_json_response({'rows': list(rows_by_subject_family_id.values())})
-
-
-def _get_additional_variant_discovery_fields(variant, *args):
-    discovery_tag_names = variant['discovery_tag_guids_by_name'].keys()
-    is_novel = 'Y' if any('Novel gene' in name for name in discovery_tag_names) else 'N'
-    return {
-        'novel_mendelian_gene': is_novel,
-        'phenotype_class': _get_discovery_phenotype_class(discovery_tag_names),
-    }
-
-
-def _parse_anvil_metadata(projects, max_loaded_date, user, add_row, omit_airtable=False, family_values=None,
-                          get_additional_sample_fields=None, get_additional_variant_discovery_fields=None):
-    individual_samples = _get_loaded_before_date_project_individual_samples(projects, max_loaded_date)
-
-    family_data = Family.objects.filter(individual__in=individual_samples).distinct().values(
-        'id', 'family_id', 'post_discovery_omim_number', 'project__name',
-        pmid_id=Replace('pubmed_ids__0', Value('PMID:'), Value(''), output_field=CharField()),
-        phenotype_description=Replace(
-            Replace('coded_phenotype', Value(','), Value(';'), output_field=CharField()),
-            Value('\t'), Value(' '),
-        ),
-        genome_version=F('project__genome_version'),
-        phenotype_groups=ArrayAgg(
-            'project__projectcategory__name', distinct=True,
-            filter=Q(project__projectcategory__name__in=PHENOTYPE_PROJECT_CATEGORIES),
-        ),
-        **(family_values or {}),
-    )
-
-    family_data_by_id = {}
-    for f in family_data:
-        family_id = f.pop('id')
-        f.update({
-            'project_id': f.pop('project__name'),
-            'phenotype_group': '|'.join(f.pop('phenotype_groups')),
-        })
-        family_data_by_id[family_id] = f
-
-    samples_by_family_id = defaultdict(list)
-    individual_id_map = {}
-    sample_ids = set()
-    for individual, sample in individual_samples.items():
-        samples_by_family_id[individual.family_id].append(sample)
-        individual_id_map[individual.id] = individual.individual_id
-        sample_ids.add(sample.sample_id)
-
-    family_individual_affected_guids = {}
-    for family_id, family_samples in samples_by_family_id.items():
-        family_individual_affected_guids[family_id] = (
-            {s.individual.guid for s in family_samples if s.individual.affected == Individual.AFFECTED_STATUS_AFFECTED},
-            {s.individual.guid for s in family_samples if s.individual.affected == Individual.AFFECTED_STATUS_UNAFFECTED},
-            {s.individual.guid for s in family_samples if s.individual.sex == Individual.SEX_MALE},
-        )
-
-    sample_airtable_metadata = None if omit_airtable else _get_sample_airtable_metadata(list(sample_ids), user)
-
-    saved_variants_by_family = _get_parsed_saved_discovery_variants_by_family(list(samples_by_family_id.keys()))
-    compound_het_gene_id_by_family, gene_ids = _process_saved_variants(
-        saved_variants_by_family, family_individual_affected_guids)
-    genes_by_id = get_genes(gene_ids)
-
-    mim_numbers = set()
-    for family in family_data:
-        if family['post_discovery_omim_number']:
-            mim_numbers.update(family['post_discovery_omim_number'].split(','))
-    mim_decription_map = {
-        str(o.phenotype_mim_number): o.phenotype_description
-        for o in Omim.objects.filter(phenotype_mim_number__in=mim_numbers)
-    }
-
-    for family_id, family_samples in samples_by_family_id.items():
-        saved_variants = saved_variants_by_family[family_id]
-
-        family_subject_row = family_data_by_id[family_id]
-        genome_version = family_subject_row.pop('genome_version')
-
-        post_discovery_omim_number = family_subject_row.pop('post_discovery_omim_number')
-        if post_discovery_omim_number:
-            mim_numbers = post_discovery_omim_number.split(',')
-            family_subject_row.update({
-                'disease_id': ';'.join(['OMIM:{}'.format(mim_number) for mim_number in mim_numbers]),
-                'disease_description': ';'.join([
-                    mim_decription_map.get(mim_number, '') for mim_number in mim_numbers]).replace(',', ';'),
-            })
-
-        affected_individual_guids, _, male_individual_guids = family_individual_affected_guids[family_id]
-
-        family_consanguinity = any(sample.individual.consanguinity is True for sample in family_samples)
-        family_row = {
-            'family_id': family_subject_row['family_id'],
-            'consanguinity': 'Present' if family_consanguinity else 'None suspected',
-        }
-        if len(affected_individual_guids) > 1:
-            family_row['family_history'] = 'Yes'
-        add_row(family_row, family_id, 'family')
-
-        parsed_variants = [
-            _parse_anvil_family_saved_variant(
-                variant, family_id, genome_version, compound_het_gene_id_by_family, genes_by_id, get_additional_variant_discovery_fields)
-            for variant in saved_variants]
-
-        for sample in family_samples:
-            individual = sample.individual
-
-            airtable_metadata = None
-            has_dbgap_submission = None
-            if sample_airtable_metadata is not None:
-                airtable_metadata = sample_airtable_metadata.get(sample.sample_id, {})
-                dbgap_submission = airtable_metadata.get('dbgap_submission') or set()
-                has_dbgap_submission = sample.sample_type in dbgap_submission
-
-            subject_row = _get_subject_row(
-                individual, has_dbgap_submission, airtable_metadata, parsed_variants, individual_id_map)
-            subject_row.update(family_subject_row)
-            add_row(subject_row, family_id, 'subject')
-
-            sample_row = _get_sample_row(sample, has_dbgap_submission, airtable_metadata, get_additional_sample_fields)
-            add_row(sample_row, family_id, 'sample')
-
-            discovery_row = _get_discovery_rows(sample, parsed_variants, male_individual_guids)
-            add_row(discovery_row, family_id, 'discovery')
-
-
-def _get_variant_main_transcript(variant):
-    main_transcript_id = variant.get('selectedMainTranscriptId') or variant.get('mainTranscriptId')
-    if main_transcript_id:
-        for gene_id, transcripts in variant.get('transcripts', {}).items():
-            main_transcript = next((t for t in transcripts if t['transcriptId'] == main_transcript_id), None)
-            if main_transcript:
-                if 'geneId' not in main_transcript:
-                    main_transcript['geneId'] = gene_id
-                return main_transcript
-    elif len(variant.get('transcripts', {})) == 1:
-        gene_id = next(k for k in variant['transcripts'].keys())
-        #  Handle manually created SNPs
-        if variant['transcripts'][gene_id] == []:
-            return {'geneId': gene_id}
-    return {}
-
-
-def _get_sv_name(variant_json):
-    return variant_json.get('svName') or '{svType}:chr{chrom}:{pos}-{end}'.format(**variant_json)
-
-
-def _get_nested_variant_name(variant):
-    return _get_sv_name(variant) if variant.get('svType') else variant['variantId']
-
-
-def _get_loaded_before_date_project_individual_samples(projects, max_loaded_date):
-    if max_loaded_date:
-        max_loaded_date = datetime.strptime(max_loaded_date, '%Y-%m-%d')
-    else:
-        max_loaded_date = datetime.now() - timedelta(days=365)
-
-    loaded_samples = get_search_samples(projects, active_only=False).select_related('individual').order_by('-loaded_date')
-    if max_loaded_date:
-        loaded_samples = loaded_samples.filter(loaded_date__lte=max_loaded_date)
-    #  Only return the oldest sample for each individual
-    return {sample.individual: sample for sample in loaded_samples}
-
-
-def _process_saved_variants(saved_variants_by_family, family_individual_affected_guids):
-    gene_ids = set()
-    compound_het_gene_id_by_family = {}
-    for family_id, saved_variants in saved_variants_by_family.items():
-        potential_com_het_gene_variants = defaultdict(list)
-        potential_mnvs = defaultdict(list)
-        for variant in saved_variants:
-            variant['main_transcript'] = _get_variant_main_transcript(variant)
-            if variant['main_transcript']:
-                gene_ids.add(variant['main_transcript']['geneId'])
-
-            affected_individual_guids, unaffected_individual_guids, male_individual_guids = family_individual_affected_guids[family_id]
-            inheritance_models, potential_compound_het_gene_ids = _get_inheritance_models(
-                variant, affected_individual_guids, unaffected_individual_guids, male_individual_guids)
-            variant['inheritance_models'] = inheritance_models
-            for gene_id in potential_compound_het_gene_ids:
-                potential_com_het_gene_variants[gene_id].append(variant)
-            for guid in variant['discovery_tag_guids_by_name'].values():
-                potential_mnvs[guid].append(variant)
-
-        mnv_genes = _process_mnvs(potential_mnvs, saved_variants)
-        compound_het_gene_id_by_family.update(
-            _process_comp_hets(family_id, potential_com_het_gene_variants, gene_ids, mnv_genes)
-        )
-
-    return compound_het_gene_id_by_family, gene_ids
-
-
-def _process_mnvs(potential_mnvs, saved_variants):
-    mnv_genes = set()
-    for mnvs in potential_mnvs.values():
-        if len(mnvs) <= 2:
-            continue
-        parent_mnv = next((v for v in mnvs if not v.get('populations')), mnvs[0])
-        nested_mnvs = [v for v in mnvs if v['variantId'] != parent_mnv['variantId']]
-        mnv_genes |= {gene_id for variant in nested_mnvs for gene_id in variant['transcripts'].keys()}
-        parent_transcript = parent_mnv.get('main_transcript') or {}
-        parent_details = [parent_transcript[key] for key in ['hgvsc', 'hgvsp'] if parent_transcript.get(key)]
-        parent_name = _get_nested_variant_name(parent_mnv)
-        discovery_notes = 'The following variants are part of the {variant_type} variant {parent}: {nested}'.format(
-            variant_type='complex structural' if parent_mnv.get('svType') else 'multinucleotide',
-            parent='{} ({})'.format(parent_name, ', '.join(parent_details)) if parent_details else parent_name,
-            nested=', '.join(sorted([_get_nested_variant_name(v) for v in nested_mnvs])))
-        for variant in nested_mnvs:
-            variant['discovery_notes'] = discovery_notes
-        saved_variants.remove(parent_mnv)
-    return mnv_genes
-
-
-def _process_comp_hets(family_id, potential_com_het_gene_variants, gene_ids, mnv_genes):
-    compound_het_gene_id_by_family = {}
-    for gene_id, comp_het_variants in potential_com_het_gene_variants.items():
-        if gene_id in mnv_genes:
-            continue
-        if len(comp_het_variants) > 1:
-            main_gene_ids = set()
-            for variant in comp_het_variants:
-                variant['inheritance_models'] = {'AR-comphet'}
-                if variant['main_transcript']:
-                    main_gene_ids.add(variant['main_transcript']['geneId'])
-                else:
-                    main_gene_ids.update(list(variant['transcripts'].keys()))
-            if len(main_gene_ids) > 1:
-                # This occurs in compound hets where some hits have a primary transcripts in different genes
-                for gene_id in sorted(main_gene_ids):
-                    if all(gene_id in variant['transcripts'] for variant in comp_het_variants):
-                        compound_het_gene_id_by_family[family_id] = gene_id
-                        gene_ids.add(gene_id)
-    return compound_het_gene_id_by_family
-
-
-def _parse_anvil_family_saved_variant(variant, family_id, genome_version, compound_het_gene_id_by_family, genes_by_id, get_additional_variant_discovery_fields):
-    if variant['inheritance_models']:
-        inheritance_mode = '|'.join([INHERITANCE_MODE_MAP[model] for model in variant['inheritance_models']])
-    else:
-        inheritance_mode = 'Unknown / Other'
-
-    parsed_variant = {
-        'Gene_Class': 'Known',
-        'inheritance_description': inheritance_mode,
-        'discovery_notes': variant.get('discovery_notes', ''),
-        'Chrom': variant.get('chrom', ''),
-        'Pos': str(variant.get('pos', '')),
-    }
-
-    if 'discovery_tag_guids_by_name' in variant:
-        if get_additional_variant_discovery_fields:
-            parsed_variant.update(get_additional_variant_discovery_fields(variant, genome_version))
-        discovery_tag_names = variant['discovery_tag_guids_by_name'].keys()
-        if any('Tier 1' in name for name in discovery_tag_names):
-            parsed_variant['Gene_Class'] = 'Tier 1 - Candidate'
-        elif any('Tier 2' in name for name in discovery_tag_names):
-            parsed_variant['Gene_Class'] = 'Tier 2 - Candidate'
-
-    if variant.get('svType'):
-        parsed_variant.update({
-            'sv_name': _get_sv_name(variant),
-            'sv_type': SV_TYPE_MAP.get(variant['svType'], variant['svType']),
-        })
-    else:
-        gene_id = compound_het_gene_id_by_family.get(family_id) or variant['main_transcript']['geneId']
-        parsed_variant.update({
-            'Gene': genes_by_id[gene_id]['geneSymbol'],
-            'Ref': variant['ref'],
-            'Alt': variant['alt'],
-            'hgvsc': (variant['main_transcript'].get('hgvsc') or '').split(':')[-1],
-            'hgvsp': (variant['main_transcript'].get('hgvsp') or '').split(':')[-1],
-            'Transcript': variant['main_transcript'].get('transcriptId'),
-        })
-    return variant['genotypes'], parsed_variant
-
-def _get_subject_row(individual, has_dbgap_submission, airtable_metadata, parsed_variants, individual_id_map):
-    features_present = [feature['id'] for feature in individual.features or []]
-    features_absent = [feature['id'] for feature in individual.absent_features or []]
-    onset = individual.onset_age
-
-    solve_state = 'Unsolved'
-    if parsed_variants:
-        all_tier_2 = all(variant[1]['Gene_Class'] == 'Tier 2 - Candidate' for variant in parsed_variants)
-        solve_state = 'Tier 2' if all_tier_2 else 'Tier 1'
-
-    subject_row = {
-        'subject_id': individual.individual_id,
-        'sex': Individual.SEX_LOOKUP[individual.sex],
-        'ancestry': ANCESTRY_MAP.get(individual.population, ''),
-        'ancestry_detail': ANCESTRY_DETAIL_MAP.get(individual.population, ''),
-        'affected_status': Individual.AFFECTED_STATUS_LOOKUP[individual.affected],
-        'congenital_status': Individual.ONSET_AGE_LOOKUP[onset] if onset else 'Unknown',
-        'hpo_present': '|'.join(features_present),
-        'hpo_absent': '|'.join(features_absent),
-        'solve_state': solve_state,
-        'proband_relationship': Individual.RELATIONSHIP_LOOKUP.get(individual.proband_relationship, ''),
-        'paternal_id': individual_id_map.get(individual.father_id, ''),
-        'maternal_id': individual_id_map.get(individual.mother_id, ''),
-    }
-    if airtable_metadata is not None:
-        sequencing = airtable_metadata.get('SequencingProduct') or set()
-        subject_row.update({
-            'dbgap_submission': 'Yes' if has_dbgap_submission else 'No',
-            'dbgap_study_id': airtable_metadata.get('dbgap_study_id', '') if has_dbgap_submission else '',
-            'dbgap_subject_id': airtable_metadata.get('dbgap_subject_id', '') if has_dbgap_submission else '',
-            'multiple_datasets': 'Yes' if len(sequencing) > 1 or (
-            len(sequencing) == 1 and list(sequencing)[0] in MULTIPLE_DATASET_PRODUCTS) else 'No',
-        })
-    return subject_row
-
-
-def _get_sample_row(sample, has_dbgap_submission, airtable_metadata, get_additional_sample_fields=None):
-    individual = sample.individual
-    sample_row = {
-        'subject_id': individual.individual_id,
-        'sample_id': sample.sample_id,
-    }
-    if has_dbgap_submission:
-        sample_row['dbgap_sample_id'] = airtable_metadata.get('dbgap_sample_id', '')
-    if get_additional_sample_fields:
-        sample_row.update(get_additional_sample_fields(sample, airtable_metadata))
-    return sample_row
-
-
-def _get_discovery_rows(sample, parsed_variants, male_individual_guids):
-    individual = sample.individual
-    discovery_row = {
-        'subject_id': individual.individual_id,
-        'sample_id': sample.sample_id,
-    }
-    discovery_rows = []
-    for genotypes, parsed_variant in parsed_variants:
-        genotype = genotypes.get(individual.guid, {})
-        chrom = parsed_variant.get('Chrom', '')
-        is_x_linked = "X" in chrom
-        zygosity = _get_genotype_zygosity(
-            genotype, is_hemi_variant=is_x_linked and individual.guid in male_individual_guids)
-        if zygosity:
-            variant_discovery_row = {
-                'Zygosity': zygosity,
-            }
-            variant_discovery_row.update(parsed_variant)
-            variant_discovery_row.update(discovery_row)
-            discovery_rows.append(variant_discovery_row)
-    return discovery_rows
-
-
-SINGLE_SAMPLE_FIELDS = ['Collaborator', 'dbgap_study_id', 'dbgap_subject_id', 'dbgap_sample_id']
-LIST_SAMPLE_FIELDS = ['SequencingProduct', 'dbgap_submission']
-
-
-def _get_airtable_samples_for_id_field(sample_ids, id_field, fields, session):
-    raw_records = session.fetch_records(
-        'Samples', fields=[id_field] + fields,
-        or_filters={f'{{{id_field}}}': sample_ids},
-    )
-
-    records_by_id = defaultdict(list)
-    for record in raw_records.values():
-        records_by_id[record[id_field]].append(record)
-    return records_by_id
-
-
-def _get_airtable_samples(sample_ids, user, fields, list_fields=None):
-    list_fields = list_fields or []
-    all_fields = fields + list_fields
-
-    session = AirtableSession(user)
-    records_by_id = _get_airtable_samples_for_id_field(sample_ids, 'CollaboratorSampleID', all_fields, session)
-    missing = set(sample_ids) - set(records_by_id.keys())
-    if missing:
-        records_by_id.update(_get_airtable_samples_for_id_field(missing, 'SeqrCollaboratorSampleID', all_fields, session))
-
-    sample_records = {}
-    for record_id, records in records_by_id.items():
-        parsed_record = {}
-        for field in fields:
-            record_field = {
-                record[field][0] if field == 'Collaborator' else record[field] for record in records if field in record
-            }
-            if len(record_field) > 1:
-                error = 'Found multiple airtable records for sample {} with mismatched values in field {}'.format(
-                    record_id, field)
-                raise Exception(error)
-            if record_field:
-                parsed_record[field] = record_field.pop()
-        for field in list_fields:
-            parsed_record[field] = set()
-            for record in records:
-                if field in record:
-                    parsed_record[field].update(record[field])
-
-        sample_records[record_id] = parsed_record
-
-    return sample_records, session
-
-
-def _get_sample_airtable_metadata(sample_ids, user):
-    sample_records, _ = _get_airtable_samples(
-        sample_ids, user, fields=SINGLE_SAMPLE_FIELDS, list_fields=LIST_SAMPLE_FIELDS,
-    )
-    return sample_records
-
-
-def _get_airtable_collaborator_names(user, collaborator_ids):
-    collaborator_map = AirtableSession(user).fetch_records(
-        'Collaborator', fields=['CollaboratorID'], or_filters={'RECORD_ID()': collaborator_ids}
-    )
-
-    return {
-        collaborator_id: collaborator_map.get(collaborator_id, {}).get('CollaboratorID')
-        for collaborator_id in collaborator_ids
-    }
-
-
->>>>>>> bd598e88
 # GREGoR metadata
 
 GREGOR_DATA_TYPES = ['wgs', 'wes', 'rna']
@@ -1573,30 +1079,9 @@
     return row
 
 
-<<<<<<< HEAD
 def _set_discovery_details(row, variant_tag_names, variants):
     phenotype_class = get_discovery_phenotype_class(variant_tag_names)
-    if phenotype_class is not None:
-=======
-DISCOVERY_PHENOTYPE_CLASSES = {
-    'NEW': ['Tier 1 - Known gene, new phenotype', 'Tier 2 - Known gene, new phenotype'],
-    'EXPAN': ['Tier 1 - Phenotype expansion', 'Tier 1 - Novel mode of inheritance', 'Tier 2 - Phenotype expansion'],
-    'UE': ['Tier 1 - Phenotype not delineated', 'Tier 2 - Phenotype not delineated'],
-    'KNOWN': ['Known gene for phenotype'],
-}
-
-
-def _get_discovery_phenotype_class(variant_tag_names):
-    for phenotype_class, class_tag_names in DISCOVERY_PHENOTYPE_CLASSES.items():
-        if any(tag in variant_tag_names for tag in class_tag_names):
-            return phenotype_class
-    return None
-
-
-def _set_discovery_details(row, variant_tag_names, variants):
-    phenotype_class = _get_discovery_phenotype_class(variant_tag_names)
     if phenotype_class:
->>>>>>> bd598e88
         row['phenotype_class'] = phenotype_class
 
     # Set defaults
