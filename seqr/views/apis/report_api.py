--- conflicted
+++ resolved
@@ -223,299 +223,7 @@
     is_novel = 'Y' if any('Novel gene' in name for name in discovery_tag_names) else 'N'
     return {
         'novel_mendelian_gene': is_novel,
-<<<<<<< HEAD
         'phenotype_class': get_discovery_phenotype_class(discovery_tag_names),
-=======
-        'phenotype_class': _get_discovery_phenotype_class(discovery_tag_names),
-    }
-
-
-def _parse_anvil_metadata(projects, max_loaded_date, user, add_row, omit_airtable=False, family_values=None,
-                          get_additional_sample_fields=None, get_additional_variant_fields=None):
-    individual_samples = _get_loaded_before_date_project_individual_samples(projects, max_loaded_date)
-
-    family_data = Family.objects.filter(individual__in=individual_samples).distinct().values(
-        'id', 'family_id', 'post_discovery_omim_number', 'project__name',
-        pmid_id=Replace('pubmed_ids__0', Value('PMID:'), Value(''), output_field=CharField()),
-        phenotype_description=Replace(
-            Replace('coded_phenotype', Value(','), Value(';'), output_field=CharField()),
-            Value('\t'), Value(' '),
-        ),
-        genome_version=F('project__genome_version'),
-        phenotype_groups=ArrayAgg(
-            'project__projectcategory__name', distinct=True,
-            filter=Q(project__projectcategory__name__in=PHENOTYPE_PROJECT_CATEGORIES),
-        ),
-        **(family_values or {}),
-    )
-
-    family_data_by_id = {}
-    for f in family_data:
-        family_id = f.pop('id')
-        f.update({
-            'project_id': f.pop('project__name'),
-            'phenotype_group': '|'.join(f.pop('phenotype_groups')),
-        })
-        family_data_by_id[family_id] = f
-
-    samples_by_family_id = defaultdict(list)
-    individual_id_map = {}
-    sample_ids = set()
-    for individual, sample in individual_samples.items():
-        samples_by_family_id[individual.family_id].append(sample)
-        individual_id_map[individual.id] = individual.individual_id
-        sample_ids.add(sample.sample_id)
-
-    family_individual_affected_guids = {}
-    for family_id, family_samples in samples_by_family_id.items():
-        family_individual_affected_guids[family_id] = (
-            {s.individual.guid for s in family_samples if s.individual.affected == Individual.AFFECTED_STATUS_AFFECTED},
-            {s.individual.guid for s in family_samples if s.individual.affected == Individual.AFFECTED_STATUS_UNAFFECTED},
-            {s.individual.guid for s in family_samples if s.individual.sex == Individual.SEX_MALE},
-        )
-
-    sample_airtable_metadata = None if omit_airtable else _get_sample_airtable_metadata(list(sample_ids), user)
-
-    saved_variants_by_family = _get_parsed_saved_discovery_variants_by_family(list(samples_by_family_id.keys()))
-    compound_het_gene_id_by_family, gene_ids = _process_saved_variants(
-        saved_variants_by_family, family_individual_affected_guids)
-    genes_by_id = get_genes(gene_ids)
-
-    mim_numbers = set()
-    for family in family_data:
-        if family['post_discovery_omim_number']:
-            mim_numbers.update(family['post_discovery_omim_number'].split(','))
-    mim_decription_map = {
-        str(o.phenotype_mim_number): o.phenotype_description
-        for o in Omim.objects.filter(phenotype_mim_number__in=mim_numbers)
-    }
-
-    for family_id, family_samples in samples_by_family_id.items():
-        saved_variants = saved_variants_by_family[family_id]
-
-        family_subject_row = family_data_by_id[family_id]
-        genome_version = family_subject_row.pop('genome_version')
-
-        post_discovery_omim_number = family_subject_row.pop('post_discovery_omim_number')
-        if post_discovery_omim_number:
-            mim_numbers = post_discovery_omim_number.split(',')
-            family_subject_row.update({
-                'disease_id': ';'.join(['OMIM:{}'.format(mim_number) for mim_number in mim_numbers]),
-                'disease_description': ';'.join([
-                    mim_decription_map.get(mim_number, '') for mim_number in mim_numbers]).replace(',', ';'),
-            })
-
-        affected_individual_guids, _, male_individual_guids = family_individual_affected_guids[family_id]
-
-        family_consanguinity = any(sample.individual.consanguinity is True for sample in family_samples)
-        family_row = {
-            'family_id': family_subject_row['family_id'],
-            'consanguinity': 'Present' if family_consanguinity else 'None suspected',
-        }
-        if len(affected_individual_guids) > 1:
-            family_row['family_history'] = 'Yes'
-        add_row(family_row, family_id, 'family')
-
-        parsed_variants = [
-            _parse_anvil_family_saved_variant(
-                variant, family_id, genome_version, compound_het_gene_id_by_family, genes_by_id, get_additional_variant_fields)
-            for variant in saved_variants]
-
-        for sample in family_samples:
-            individual = sample.individual
-
-            airtable_metadata = None
-            has_dbgap_submission = None
-            if sample_airtable_metadata is not None:
-                airtable_metadata = sample_airtable_metadata.get(sample.sample_id, {})
-                dbgap_submission = airtable_metadata.get('dbgap_submission') or set()
-                has_dbgap_submission = sample.sample_type in dbgap_submission
-
-            subject_row = _get_subject_row(
-                individual, has_dbgap_submission, airtable_metadata, parsed_variants, individual_id_map)
-            subject_row.update(family_subject_row)
-            add_row(subject_row, family_id, 'subject')
-
-            sample_row = _get_sample_row(sample, has_dbgap_submission, airtable_metadata, get_additional_sample_fields)
-            add_row(sample_row, family_id, 'sample')
-
-            discovery_row = _get_discovery_rows(sample, parsed_variants, male_individual_guids)
-            add_row(discovery_row, family_id, 'discovery')
-
-
-def _get_variant_main_transcript(variant):
-    main_transcript_id = variant.get('selectedMainTranscriptId') or variant.get('mainTranscriptId')
-    if main_transcript_id:
-        for gene_id, transcripts in variant.get('transcripts', {}).items():
-            main_transcript = next((t for t in transcripts if t['transcriptId'] == main_transcript_id), None)
-            if main_transcript:
-                if 'geneId' not in main_transcript:
-                    main_transcript['geneId'] = gene_id
-                return main_transcript
-    elif len(variant.get('transcripts', {})) == 1:
-        gene_id = next(k for k in variant['transcripts'].keys())
-        #  Handle manually created SNPs
-        if variant['transcripts'][gene_id] == []:
-            return {'geneId': gene_id}
-    return {}
-
-
-def _get_sv_name(variant_json):
-    return variant_json.get('svName') or '{svType}:chr{chrom}:{pos}-{end}'.format(**variant_json)
-
-
-def _get_nested_variant_name(variant):
-    return _get_sv_name(variant) if variant.get('svType') else variant['variantId']
-
-
-def _get_loaded_before_date_project_individual_samples(projects, max_loaded_date):
-    if max_loaded_date:
-        max_loaded_date = datetime.strptime(max_loaded_date, '%Y-%m-%d')
-    else:
-        max_loaded_date = datetime.now() - timedelta(days=365)
-
-    loaded_samples = get_search_samples(projects, active_only=False).select_related('individual').order_by('-loaded_date')
-    if max_loaded_date:
-        loaded_samples = loaded_samples.filter(loaded_date__lte=max_loaded_date)
-    #  Only return the oldest sample for each individual
-    return {sample.individual: sample for sample in loaded_samples}
-
-
-def _process_saved_variants(saved_variants_by_family, family_individual_affected_guids):
-    gene_ids = set()
-    compound_het_gene_id_by_family = {}
-    for family_id, saved_variants in saved_variants_by_family.items():
-        potential_com_het_gene_variants = defaultdict(list)
-        potential_mnvs = defaultdict(list)
-        for variant in saved_variants:
-            variant['main_transcript'] = _get_variant_main_transcript(variant)
-            if variant['main_transcript']:
-                gene_ids.add(variant['main_transcript']['geneId'])
-
-            affected_individual_guids, unaffected_individual_guids, male_individual_guids = family_individual_affected_guids[family_id]
-            inheritance_models, potential_compound_het_gene_ids = _get_inheritance_models(
-                variant, affected_individual_guids, unaffected_individual_guids, male_individual_guids)
-            variant['inheritance_models'] = inheritance_models
-            for gene_id in potential_compound_het_gene_ids:
-                potential_com_het_gene_variants[gene_id].append(variant)
-            for guid in variant['discovery_tag_guids_by_name'].values():
-                potential_mnvs[guid].append(variant)
-
-        mnv_genes = _process_mnvs(potential_mnvs, saved_variants)
-        compound_het_gene_id_by_family.update(
-            _process_comp_hets(family_id, potential_com_het_gene_variants, gene_ids, mnv_genes)
-        )
-
-    return compound_het_gene_id_by_family, gene_ids
-
-
-def _process_mnvs(potential_mnvs, saved_variants):
-    mnv_genes = set()
-    for mnvs in potential_mnvs.values():
-        if len(mnvs) <= 2:
-            continue
-        parent_mnv = next((v for v in mnvs if not v.get('populations')), mnvs[0])
-        nested_mnvs = [v for v in mnvs if v['variantId'] != parent_mnv['variantId']]
-        mnv_genes |= {gene_id for variant in nested_mnvs for gene_id in variant['transcripts'].keys()}
-        parent_transcript = parent_mnv.get('main_transcript') or {}
-        parent_details = [parent_transcript[key] for key in ['hgvsc', 'hgvsp'] if parent_transcript.get(key)]
-        parent_name = _get_nested_variant_name(parent_mnv)
-        discovery_notes = 'The following variants are part of the {variant_type} variant {parent}: {nested}'.format(
-            variant_type='complex structural' if parent_mnv.get('svType') else 'multinucleotide',
-            parent='{} ({})'.format(parent_name, ', '.join(parent_details)) if parent_details else parent_name,
-            nested=', '.join(sorted([_get_nested_variant_name(v) for v in nested_mnvs])))
-        for variant in nested_mnvs:
-            variant['discovery_notes'] = discovery_notes
-        saved_variants.remove(parent_mnv)
-    return mnv_genes
-
-
-def _process_comp_hets(family_id, potential_com_het_gene_variants, gene_ids, mnv_genes):
-    compound_het_gene_id_by_family = {}
-    for gene_id, comp_het_variants in potential_com_het_gene_variants.items():
-        if gene_id in mnv_genes:
-            continue
-        if len(comp_het_variants) > 1:
-            main_gene_ids = set()
-            for variant in comp_het_variants:
-                variant['inheritance_models'] = {'AR-comphet'}
-                if variant['main_transcript']:
-                    main_gene_ids.add(variant['main_transcript']['geneId'])
-                else:
-                    main_gene_ids.update(list(variant['transcripts'].keys()))
-            if len(main_gene_ids) > 1:
-                # This occurs in compound hets where some hits have a primary transcripts in different genes
-                for gene_id in sorted(main_gene_ids):
-                    if all(gene_id in variant['transcripts'] for variant in comp_het_variants):
-                        compound_het_gene_id_by_family[family_id] = gene_id
-                        gene_ids.add(gene_id)
-    return compound_het_gene_id_by_family
-
-
-def _parse_anvil_family_saved_variant(variant, family_id, genome_version, compound_het_gene_id_by_family, genes_by_id, get_additional_variant_fields):
-    if variant['inheritance_models']:
-        inheritance_mode = '|'.join([INHERITANCE_MODE_MAP[model] for model in variant['inheritance_models']])
-    else:
-        inheritance_mode = 'Unknown / Other'
-
-    parsed_variant = {
-        'Gene_Class': 'Known',
-        'inheritance_description': inheritance_mode,
-        'discovery_notes': variant.get('discovery_notes', ''),
-        'Chrom': variant.get('chrom', ''),
-        'Pos': str(variant.get('pos', '')),
-    }
-    if get_additional_variant_fields:
-        parsed_variant.update(get_additional_variant_fields(variant, genome_version))
-
-    if 'discovery_tag_guids_by_name' in variant:
-        discovery_tag_names = variant['discovery_tag_guids_by_name'].keys()
-        if any('Tier 1' in name for name in discovery_tag_names):
-            parsed_variant['Gene_Class'] = 'Tier 1 - Candidate'
-        elif any('Tier 2' in name for name in discovery_tag_names):
-            parsed_variant['Gene_Class'] = 'Tier 2 - Candidate'
-
-    if variant.get('svType'):
-        parsed_variant.update({
-            'sv_name': _get_sv_name(variant),
-            'sv_type': SV_TYPE_MAP.get(variant['svType'], variant['svType']),
-        })
-    else:
-        gene_id = compound_het_gene_id_by_family.get(family_id) or variant['main_transcript']['geneId']
-        parsed_variant.update({
-            'Gene': genes_by_id[gene_id]['geneSymbol'],
-            'Ref': variant['ref'],
-            'Alt': variant['alt'],
-            'hgvsc': (variant['main_transcript'].get('hgvsc') or '').split(':')[-1],
-            'hgvsp': (variant['main_transcript'].get('hgvsp') or '').split(':')[-1],
-            'Transcript': variant['main_transcript'].get('transcriptId'),
-        })
-    return variant['genotypes'], parsed_variant
-
-def _get_subject_row(individual, has_dbgap_submission, airtable_metadata, parsed_variants, individual_id_map):
-    features_present = [feature['id'] for feature in individual.features or []]
-    features_absent = [feature['id'] for feature in individual.absent_features or []]
-    onset = individual.onset_age
-
-    solve_state = 'Unsolved'
-    if parsed_variants:
-        all_tier_2 = all(variant[1]['Gene_Class'] == 'Tier 2 - Candidate' for variant in parsed_variants)
-        solve_state = 'Tier 2' if all_tier_2 else 'Tier 1'
-
-    subject_row = {
-        'subject_id': individual.individual_id,
-        'sex': Individual.SEX_LOOKUP[individual.sex],
-        'ancestry': ANCESTRY_MAP.get(individual.population, ''),
-        'ancestry_detail': ANCESTRY_DETAIL_MAP.get(individual.population, ''),
-        'affected_status': Individual.AFFECTED_STATUS_LOOKUP[individual.affected],
-        'congenital_status': Individual.ONSET_AGE_LOOKUP[onset] if onset else 'Unknown',
-        'hpo_present': '|'.join(features_present),
-        'hpo_absent': '|'.join(features_absent),
-        'solve_state': solve_state,
-        'proband_relationship': Individual.RELATIONSHIP_LOOKUP.get(individual.proband_relationship, ''),
-        'paternal_id': individual_id_map.get(individual.father_id, ''),
-        'maternal_id': individual_id_map.get(individual.mother_id, ''),
->>>>>>> 6e1a2664
     }
 
 
