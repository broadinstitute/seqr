--- conflicted
+++ resolved
@@ -435,11 +435,56 @@
 
         self.assertEqual(urllib3_responses.calls[0].request.method, 'DELETE')
 
-<<<<<<< HEAD
     # 2022-04-05 mfranklin: disabled because we don't have access to gs://seqr-datasets/
-    # @mock.patch('seqr.utils.file_utils.logger')
+    @mock.patch('seqr.utils.file_utils.subprocess.Popen')
+    # def test_upload_sv_qc(self, mock_subprocess):
+    #     url = reverse(upload_qc_pipeline_output, )
+    #     self.check_data_manager_login(url)
+    #
+    #     request_data = json.dumps({
+    #         'file': 'gs://seqr-datasets/v02/GRCh38/RDG_WES_Broad_Internal/v15/sample_qc/sv/sv_sample_metadata.tsv'
+    #     })
+    #
+    #     mock_does_file_exist = mock.MagicMock()
+    #     mock_does_file_exist.wait.return_value = 0
+    #     mock_file_iter = mock.MagicMock()
+    #     mock_file_iter.stdout = SAMPLE_SV_WES_QC_DATA
+    #     mock_subprocess.side_effect = [mock_does_file_exist, mock_file_iter]
+    #     response = self.client.post(url, content_type='application/json', data=request_data)
+    #     self.assertEqual(response.status_code, 200)
+    #     response_json = response.json()
+    #     self.assertSetEqual(set(response_json.keys()), {'info', 'errors', 'warnings'})
+    #     self.assertListEqual(response_json['info'], [
+    #         'Parsed 6 SV samples',
+    #         'Found and updated matching seqr individuals for 4 samples'
+    #     ])
+    #     self.assertListEqual(response_json['warnings'], ['The following 2 samples were skipped: MANZ_1169_DNA, NA'])
+    #
+    #     self.assertIsNone(Individual.objects.get(individual_id='NA19675_1').sv_flags)
+    #     self.assertListEqual(Individual.objects.get(individual_id='NA19678').sv_flags, ['high_QS_rare_calls:_>10'])
+    #     self.assertListEqual(Individual.objects.get(individual_id='HG00732').sv_flags, ['raw_calls:_>100'])
+    #     self.assertListEqual(
+    #         Individual.objects.get(individual_id='HG00733').sv_flags,
+    #         ['high_QS_rare_calls:_>10', 'raw_calls:_>100'])
+    #
+    #     # Test genome data
+    #     mock_file_iter.stdout = SAMPLE_SV_WGS_QC_DATA
+    #     mock_subprocess.side_effect = [mock_does_file_exist, mock_file_iter]
+    #     response = self.client.post(url, content_type='application/json', data=request_data)
+    #     self.assertEqual(response.status_code, 200)
+    #     response_json = response.json()
+    #     self.assertSetEqual(set(response_json.keys()), {'info', 'errors', 'warnings'})
+    #     self.assertListEqual(response_json['info'], [
+    #         'Parsed 2 SV samples',
+    #         'Found and updated matching seqr individuals for 1 samples'
+    #     ])
+    #     self.assertListEqual(response_json['warnings'], ['The following 1 samples were skipped: NA19678'])
+    #     self.assertListEqual(Individual.objects.get(individual_id='NA21234').sv_flags, ['outlier_num._calls'])
+    #     # Should not overwrite existing QC flags
+    #     self.assertListEqual(Individual.objects.get(individual_id='NA19678').sv_flags, ['high_QS_rare_calls:_>10'])
+    #
     # @mock.patch('seqr.utils.file_utils.subprocess.Popen')
-    # def test_upload_qc_pipeline_output(self, mock_subprocess, mock_file_logger):
+    # def test_upload_qc_pipeline_output(self, mock_subprocess):
     #     url = reverse(upload_qc_pipeline_output,)
     #     self.check_data_manager_login(url)
     #
@@ -448,6 +493,7 @@
     #     })
     #
     #     # Test missing file
+    #     self.reset_logs()
     #     mock_does_file_exist = mock.MagicMock()
     #     mock_subprocess.side_effect = [mock_does_file_exist]
     #     mock_does_file_exist.wait.return_value = 1
@@ -457,12 +503,9 @@
     #     self.assertListEqual(
     #         response.json()['errors'],
     #         ['File not found: gs://seqr-datasets/v02/GRCh38/RDG_WES_Broad_Internal/v15/sample_qc/final_output/seqr_sample_qc.tsv'])
-    #     mock_file_logger.info.assert_has_calls([
-    #         mock.call(
-    #             '==> gsutil ls gs://seqr-datasets/v02/GRCh38/RDG_WES_Broad_Internal/v15/sample_qc/final_output/seqr_sample_qc.tsv',
-    #             self.data_manager_user,
-    #         ),
-    #         mock.call('BucketNotFoundException: 404 gs://seqr-datsets bucket does not exist.', self.data_manager_user),
+    #     self.assert_json_logs(self.data_manager_user, [
+    #         ('==> gsutil ls gs://seqr-datasets/v02/GRCh38/RDG_WES_Broad_Internal/v15/sample_qc/final_output/seqr_sample_qc.tsv', None),
+    #         ('BucketNotFoundException: 404 gs://seqr-datsets bucket does not exist.', None),
     #     ])
     #
     #     # Test missing columns
@@ -539,201 +582,6 @@
     #     self.assertDictEqual(indiv.filter_flags, {'contamination': '2.79E+00'})
     #     self.assertDictEqual(indiv.pop_platform_filters, {'n_insertion': '38051', 'r_insertion_deletion': '1.8064E+00'})
     #     self.assertEqual(indiv.population, 'OTH')
-    #
-    # @mock.patch('seqr.utils.file_utils.subprocess.Popen')
-    # def test_upload_sv_qc(self, mock_subprocess):
-    #     url = reverse(upload_qc_pipeline_output, )
-    #     self.check_data_manager_login(url)
-    #
-    #     request_data = json.dumps({
-    #         'file': 'gs://seqr-datasets/v02/GRCh38/RDG_WES_Broad_Internal/v15/sample_qc/sv/sv_sample_metadata.tsv'
-    #     })
-    #
-    #     mock_does_file_exist = mock.MagicMock()
-    #     mock_does_file_exist.wait.return_value = 0
-    #     mock_file_iter = mock.MagicMock()
-    #     mock_file_iter.stdout = SAMPLE_SV_WES_QC_DATA
-    #     mock_subprocess.side_effect = [mock_does_file_exist, mock_file_iter]
-    #     response = self.client.post(url, content_type='application/json', data=request_data)
-    #     self.assertEqual(response.status_code, 200)
-    #     response_json = response.json()
-    #     self.assertSetEqual(set(response_json.keys()), {'info', 'errors', 'warnings'})
-    #     self.assertListEqual(response_json['info'], [
-    #         'Parsed 6 SV samples',
-    #         'Found and updated matching seqr individuals for 4 samples'
-    #     ])
-    #     self.assertListEqual(response_json['warnings'], ['The following 2 samples were skipped: MANZ_1169_DNA, NA'])
-    #
-    #     self.assertIsNone(Individual.objects.get(individual_id='NA19675_1').sv_flags)
-    #     self.assertListEqual(Individual.objects.get(individual_id='NA19678').sv_flags, ['high_QS_rare_calls:_>10'])
-    #     self.assertListEqual(Individual.objects.get(individual_id='HG00732').sv_flags, ['raw_calls:_>100'])
-    #     self.assertListEqual(
-    #         Individual.objects.get(individual_id='HG00733').sv_flags,
-    #         ['high_QS_rare_calls:_>10', 'raw_calls:_>100'])
-    #
-    #     # Test genome data
-    #     mock_file_iter.stdout = SAMPLE_SV_WGS_QC_DATA
-    #     mock_subprocess.side_effect = [mock_does_file_exist, mock_file_iter]
-    #     response = self.client.post(url, content_type='application/json', data=request_data)
-    #     self.assertEqual(response.status_code, 200)
-    #     response_json = response.json()
-    #     self.assertSetEqual(set(response_json.keys()), {'info', 'errors', 'warnings'})
-    #     self.assertListEqual(response_json['info'], [
-    #         'Parsed 2 SV samples',
-    #         'Found and updated matching seqr individuals for 1 samples'
-    #     ])
-    #     self.assertListEqual(response_json['warnings'], ['The following 1 samples were skipped: NA19678'])
-    #     self.assertListEqual(Individual.objects.get(individual_id='NA21234').sv_flags, ['outlier_num._calls'])
-    #     # Should not overwrite existing QC flags
-    #     self.assertListEqual(Individual.objects.get(individual_id='NA19678').sv_flags, ['high_QS_rare_calls:_>10'])
-=======
-    @mock.patch('seqr.utils.file_utils.subprocess.Popen')
-    def test_upload_qc_pipeline_output(self, mock_subprocess):
-        url = reverse(upload_qc_pipeline_output,)
-        self.check_data_manager_login(url)
-
-        request_data =json.dumps({
-            'file': ' gs://seqr-datasets/v02/GRCh38/RDG_WES_Broad_Internal/v15/sample_qc/final_output/seqr_sample_qc.tsv'
-        })
-
-        # Test missing file
-        self.reset_logs()
-        mock_does_file_exist = mock.MagicMock()
-        mock_subprocess.side_effect = [mock_does_file_exist]
-        mock_does_file_exist.wait.return_value = 1
-        mock_does_file_exist.stdout = [b'BucketNotFoundException: 404 gs://seqr-datsets bucket does not exist.']
-        response = self.client.post(url, content_type='application/json', data=request_data)
-        self.assertEqual(response.status_code, 400)
-        self.assertListEqual(
-            response.json()['errors'],
-            ['File not found: gs://seqr-datasets/v02/GRCh38/RDG_WES_Broad_Internal/v15/sample_qc/final_output/seqr_sample_qc.tsv'])
-        self.assert_json_logs(self.data_manager_user, [
-            ('==> gsutil ls gs://seqr-datasets/v02/GRCh38/RDG_WES_Broad_Internal/v15/sample_qc/final_output/seqr_sample_qc.tsv', None),
-            ('BucketNotFoundException: 404 gs://seqr-datsets bucket does not exist.', None),
-        ])
-
-        # Test missing columns
-        mock_does_file_exist.wait.return_value = 0
-        mock_file_iter = mock.MagicMock()
-        mock_file_iter.stdout = [b'', b'']
-        mock_subprocess.side_effect = [mock_does_file_exist, mock_file_iter]
-        response = self.client.post(url, content_type='application/json', data=request_data)
-        self.assertEqual(response.status_code, 400)
-        self.assertEqual(
-            response.reason_phrase,
-            'The following required columns are missing: seqr_id, data_type, filter_flags, qc_metrics_filters, qc_pop')
-
-        # Test no data type error
-        mock_subprocess.side_effect = [mock_does_file_exist, mock_file_iter]
-        mock_file_iter.stdout = SAMPLE_QC_DATA_NO_DATA_TYPE
-        response = self.client.post(url, content_type='application/json', data=request_data)
-        self.assertEqual(response.status_code, 400)
-        self.assertEqual(response.reason_phrase, 'No data type detected')
-
-        # Test multiple data types error
-        mock_subprocess.side_effect = [mock_does_file_exist, mock_file_iter]
-        mock_file_iter.stdout = SAMPLE_QC_DATA_MORE_DATA_TYPE
-        response = self.client.post(url, content_type='application/json', data=request_data)
-        self.assertEqual(response.status_code, 400)
-        self.assertEqual(response.reason_phrase, 'Multiple data types detected: wes ,wgs')
-
-        # Test unexpected data type error
-        mock_subprocess.side_effect = [mock_does_file_exist, mock_file_iter]
-        mock_file_iter.stdout = SAMPLE_QC_DATA_UNEXPECTED_DATA_TYPE
-        response = self.client.post(url, content_type='application/json', data=request_data)
-        self.assertEqual(response.status_code, 400)
-        self.assertEqual(response.reason_phrase, 'Unexpected data type detected: "unknown" (should be "exome" or "genome")')
-
-        # Test normal functions
-        mock_subprocess.side_effect = [mock_does_file_exist, mock_file_iter]
-        mock_file_iter.stdout = SAMPLE_QC_DATA
-        response = self.client.post(url, content_type='application/json', data=request_data)
-        self.assertEqual(response.status_code, 200)
-        response_json = response.json()
-        self.assertSetEqual(set(response_json.keys()), {'info', 'errors', 'warnings'})
-        self.assertListEqual(response_json['info'], [
-            'Parsed 6 exome samples',
-            'Found and updated matching seqr individuals for 4 samples'
-        ])
-        self.assertListEqual(response_json['warnings'], [
-            'The following 1 samples were added to multiple individuals: NA19678 (2)',
-            'The following 2 samples were skipped: MANZ_1169_DNA, NA',
-            'The following filter flags have no known corresponding value and were not saved: not_real_flag',
-            'The following population platform filters have no known corresponding value and were not saved: not_real_filter'
-        ])
-
-        indiv = Individual.objects.get(id = 1)
-        self.assertIsNone(indiv.filter_flags)
-        self.assertDictEqual(indiv.pop_platform_filters, {'n_deletion': '10898', 'n_snp': '127706', 'r_insertion_deletion': '1.2572E+00', 'r_ti_tv': '1.8292E+00', 'n_insertion': '13701'})
-        self.assertEqual(indiv.population, 'AMR')
-
-        indiv = Individual.objects.get(id = 2)
-        self.assertDictEqual(indiv.filter_flags, {'coverage_exome': '8.1446E+01'})
-        self.assertDictEqual(indiv.pop_platform_filters, {'n_insertion': '6857'})
-        self.assertEqual(indiv.population, 'SAS')
-
-        indiv = Individual.objects.get(id=12)
-        self.assertDictEqual(indiv.filter_flags, {'coverage_exome': '8.1446E+01'})
-        self.assertDictEqual(indiv.pop_platform_filters, {'n_insertion': '6857'})
-        self.assertEqual(indiv.population, 'SAS')
-
-        indiv = Individual.objects.get(id = 5)
-        self.assertDictEqual(indiv.filter_flags, {'chimera': '5.0841E+00'})
-        self.assertDictEqual(indiv.pop_platform_filters, {'n_insertion': '29507', 'r_insertion_deletion': '1.343E+00'})
-        self.assertEqual(indiv.population, 'NFE')
-
-        indiv = Individual.objects.get(id = 6)
-        self.assertDictEqual(indiv.filter_flags, {'contamination': '2.79E+00'})
-        self.assertDictEqual(indiv.pop_platform_filters, {'n_insertion': '38051', 'r_insertion_deletion': '1.8064E+00'})
-        self.assertEqual(indiv.population, 'OTH')
-
-    @mock.patch('seqr.utils.file_utils.subprocess.Popen')
-    def test_upload_sv_qc(self, mock_subprocess):
-        url = reverse(upload_qc_pipeline_output, )
-        self.check_data_manager_login(url)
-
-        request_data = json.dumps({
-            'file': 'gs://seqr-datasets/v02/GRCh38/RDG_WES_Broad_Internal/v15/sample_qc/sv/sv_sample_metadata.tsv'
-        })
-
-        mock_does_file_exist = mock.MagicMock()
-        mock_does_file_exist.wait.return_value = 0
-        mock_file_iter = mock.MagicMock()
-        mock_file_iter.stdout = SAMPLE_SV_WES_QC_DATA
-        mock_subprocess.side_effect = [mock_does_file_exist, mock_file_iter]
-        response = self.client.post(url, content_type='application/json', data=request_data)
-        self.assertEqual(response.status_code, 200)
-        response_json = response.json()
-        self.assertSetEqual(set(response_json.keys()), {'info', 'errors', 'warnings'})
-        self.assertListEqual(response_json['info'], [
-            'Parsed 6 SV samples',
-            'Found and updated matching seqr individuals for 4 samples'
-        ])
-        self.assertListEqual(response_json['warnings'], ['The following 2 samples were skipped: MANZ_1169_DNA, NA'])
-
-        self.assertIsNone(Individual.objects.get(individual_id='NA19675_1').sv_flags)
-        self.assertListEqual(Individual.objects.get(individual_id='NA19678').sv_flags, ['high_QS_rare_calls:_>10'])
-        self.assertListEqual(Individual.objects.get(individual_id='HG00732').sv_flags, ['raw_calls:_>100'])
-        self.assertListEqual(
-            Individual.objects.get(individual_id='HG00733').sv_flags,
-            ['high_QS_rare_calls:_>10', 'raw_calls:_>100'])
-
-        # Test genome data
-        mock_file_iter.stdout = SAMPLE_SV_WGS_QC_DATA
-        mock_subprocess.side_effect = [mock_does_file_exist, mock_file_iter]
-        response = self.client.post(url, content_type='application/json', data=request_data)
-        self.assertEqual(response.status_code, 200)
-        response_json = response.json()
-        self.assertSetEqual(set(response_json.keys()), {'info', 'errors', 'warnings'})
-        self.assertListEqual(response_json['info'], [
-            'Parsed 2 SV samples',
-            'Found and updated matching seqr individuals for 1 samples'
-        ])
-        self.assertListEqual(response_json['warnings'], ['The following 1 samples were skipped: NA19678'])
-        self.assertListEqual(Individual.objects.get(individual_id='NA21234').sv_flags, ['outlier_num._calls'])
-        # Should not overwrite existing QC flags
-        self.assertListEqual(Individual.objects.get(individual_id='NA19678').sv_flags, ['high_QS_rare_calls:_>10'])
->>>>>>> fa8b569d
 
     @mock.patch('seqr.views.apis.data_manager_api.KIBANA_ELASTICSEARCH_PASSWORD', 'abc123')
     @responses.activate
@@ -922,137 +770,6 @@
         },
     }
 
-<<<<<<< HEAD
-    # 2022-05-30 mfranklin: Commenting out this test as our ranged gsutil optimisation
-    #       is causing conflicts when patching subprocess (when creating the GSClient)
-    #       Solving that leads to an inability for me to patch file_exists, and then I gave up
-    # @mock.patch('seqr.views.apis.data_manager_api.datetime')
-    # @mock.patch('seqr.views.apis.data_manager_api.os')
-    # @mock.patch('seqr.views.apis.data_manager_api.load_uploaded_file')
-    # @mock.patch('seqr.utils.file_utils.subprocess.Popen')
-    # @mock.patch('seqr.views.apis.data_manager_api.gzip.open')
-    # @mock.patch('seqr.views.utils.dataset_utils.logger')
-    # @mock.patch('seqr.models.logger')
-    # def test_update_rna_seq(self, mock_model_logger, mock_logger, mock_open, mock_subprocess, mock_load_uploaded_file,
-    #                         mock_os, mock_datetime):
-    #     url = reverse(update_rna_seq)
-    #     self.check_data_manager_login(url)
-    #
-    #     for data_type, params in self.RNA_DATA_TYPE_PARAMS.items():
-    #         with self.subTest(data_type):
-    #             model_cls = params['model_cls']
-    #             header = params['header']
-    #             loaded_data_row = params['loaded_data_row']
-    #
-    #             # Test errors
-    #             body = {'dataType': data_type, 'file': 'gs://rna_data/muscle_samples.tsv.gz'}
-    #             mock_datetime.now.return_value = datetime(2020, 4, 15)
-    #             mock_os.path.join.side_effect = lambda *args: '/'.join(args[1:])
-    #             mock_load_uploaded_file.return_value = [['a']]
-    #             mock_does_file_exist = mock.MagicMock()
-    #             mock_does_file_exist.wait.return_value = 1
-    #             mock_subprocess.side_effect = [mock_does_file_exist]
-    #             response = self.client.post(url, content_type='application/json', data=json.dumps(body))
-    #             self.assertEqual(response.status_code, 400)
-    #             self.assertDictEqual(response.json(), {'error': 'File not found: gs://rna_data/muscle_samples.tsv.gz'})
-    #
-    #             mock_does_file_exist.wait.return_value = 0
-    #             mock_file_iter = mock.MagicMock()
-    #             def _set_file_iter_stdout(rows):
-    #                 mock_file_iter.stdout = [('\t'.join([str(col) for col in row]) + '\n').encode() for row in rows]
-    #                 mock_subprocess.side_effect = [mock_does_file_exist, mock_file_iter]
-    #
-    #             _set_file_iter_stdout([['']])
-    #             response = self.client.post(url, content_type='application/json', data=json.dumps(body))
-    #             self.assertEqual(response.status_code, 400)
-    #             self.assertDictEqual(response.json(), {
-    #                 'error': f'Invalid file: missing column(s) {", ".join(sorted([col for col in header if col not in params["optional_headers"]]))}',
-    #             })
-    #
-    #             mismatch_row = loaded_data_row[:-1] + [loaded_data_row[-1] - 2]
-    #             _set_file_iter_stdout([header, loaded_data_row, mismatch_row])
-    #             response = self.client.post(url, content_type='application/json', data=json.dumps(body))
-    #             self.assertEqual(response.status_code, 400)
-    #             self.assertDictEqual(response.json(), {'error': mock.ANY})
-    #             self.assertTrue(response.json()['error'].startswith(
-    #                 f'Error in NA19675_D2 data for {mismatch_row[1]}: mismatched entries '))
-    #
-    #             missing_sample_row = ['NA19675_D3'] + loaded_data_row[1:]
-    #             _set_file_iter_stdout([header, loaded_data_row, missing_sample_row])
-    #             response = self.client.post(url, content_type='application/json', data=json.dumps(body))
-    #             self.assertEqual(response.status_code, 400)
-    #             self.assertDictEqual(response.json(), {'error': 'Unable to find matches for the following samples: NA19675_D3'})
-    #
-    #             mapping_body = {'mappingFile': {'uploadedFileId': 'map.tsv'}}
-    #             mapping_body.update(body)
-    #             mock_subprocess.side_effect = [mock_does_file_exist, mock_file_iter]
-    #             response = self.client.post(url, content_type='application/json', data=json.dumps(mapping_body))
-    #             self.assertEqual(response.status_code, 400)
-    #             self.assertDictEqual(response.json(), {'error': 'Must contain 2 columns: a'})
-    #
-    #             # Test already loaded data
-    #             _set_file_iter_stdout([header, loaded_data_row])
-    #             response = self.client.post(url, content_type='application/json', data=json.dumps(body))
-    #             self.assertEqual(response.status_code, 200)
-    #             info = [
-    #                 'Parsed 1 RNA-seq samples',
-    #                 'Attempted data loading for 0 RNA-seq samples in the following 0 projects: ',
-    #             ]
-    #             warnings = ['Skipped loading for 1 samples already loaded from this file']
-    #             self.assertDictEqual(response.json(), {'info': info, 'warnings': warnings, 'sampleGuids': [], 'fileName': mock.ANY})
-    #             mock_logger.info.assert_has_calls([mock.call(info_log, self.data_manager_user) for info_log in info])
-    #             mock_logger.warning.assert_has_calls([mock.call(warn_log, self.data_manager_user) for warn_log in warnings])
-    #             self.assertEqual(model_cls.objects.count(), params['initial_model_count'])
-    #
-    #             # Test loading new data
-    #             mock_open.reset_mock()
-    #             mock_logger.reset_mock()
-    #             _set_file_iter_stdout([header] + params['new_data'])
-    #             mock_load_uploaded_file.return_value = [['NA19675_D2', 'NA19675_1']]
-    #             mock_writes = []
-    #             def mock_write(content):
-    #                 mock_writes.append(content)
-    #             mock_open.return_value.__enter__.return_value.write.side_effect = mock_write
-    #             body.update({'ignoreExtraSamples': True, 'mappingFile': {'uploadedFileId': 'map.tsv'}, 'file': RNA_FILE_ID})
-    #             response = self.client.post(url, content_type='application/json', data=json.dumps(body))
-    #             self.assertEqual(response.status_code, 200)
-    #             info = [
-    #                 f'Parsed {params["num_parsed_samples"]} RNA-seq samples',
-    #                 'Attempted data loading for 1 RNA-seq samples in the following 1 projects: 1kg project nåme with uniçøde',
-    #             ]
-    #             warnings = ['Skipped loading for the following 1 unmatched samples: NA19675_D3']
-    #             if params.get('extra_warnings'):
-    #                 warnings = params['extra_warnings'] + warnings
-    #             file_name = RNA_FILENAME_TEMPLATE.format(data_type)
-    #             response_json = response.json()
-    #             self.assertDictEqual(response_json, {'info': info, 'warnings': warnings, 'sampleGuids': [mock.ANY], 'fileName': file_name})
-    #             deleted_count = params.get('deleted_count', params['initial_model_count'])
-    #             mock_logger.info.assert_has_calls([mock.call(info_log, self.data_manager_user) for info_log in info])
-    #             mock_model_logger.info.assert_called_with(
-    #                 f'delete {model_cls.__name__}s', self.data_manager_user,
-    #                 db_update={'dbEntity': model_cls.__name__, 'numEntities': deleted_count,
-    #                            'parentEntityIds': {RNA_SAMPLE_GUID}, 'updateType': 'bulk_delete'}
-    #             )
-    #             mock_logger.warning.assert_has_calls([mock.call(warn_log, self.data_manager_user) for warn_log in warnings])
-    #
-    #             # test database models are correct
-    #             self.assertEqual(model_cls.objects.count(), params['initial_model_count'] - deleted_count)
-    #             rna_samples = Sample.objects.filter(individual_id=1, sample_type='RNA')
-    #             self.assertEqual(len(rna_samples), 1)
-    #             sample = rna_samples.first()
-    #             self.assertEqual(sample.guid, RNA_SAMPLE_GUID)
-    #             self.assertTrue(sample.is_active)
-    #             self.assertIsNone(sample.elasticsearch_index)
-    #             self.assertEqual(sample.data_source, 'muscle_samples.tsv.gz')
-    #             self.assertEqual(sample.sample_type, 'RNA')
-    #
-    #             self.assertEqual(response_json['sampleGuids'][0], sample.guid)
-    #
-    #             # test correct file interactions
-    #             mock_subprocess.assert_called_with(f'gsutil cat {RNA_FILE_ID} | gunzip -c -q - ', stdout=-1, stderr=-2, shell=True)
-    #             mock_open.assert_called_with(file_name, 'wt')
-    #             self.assertListEqual(mock_writes, params['parsed_file_data'])
-=======
     def _has_expected_file_loading_logs(self, file, info=None, warnings=None, additional_logs=None, additional_logs_offset=None):
         expected_logs = [
             (f'==> gsutil ls {file}', None),
@@ -1080,183 +797,185 @@
         self.assertEqual(sample.data_source, data_source)
         return sample.guid
 
-    @mock.patch('seqr.views.utils.dataset_utils.BASE_URL', 'https://test-seqr.org/')
-    @mock.patch('seqr.views.utils.dataset_utils.SEQR_SLACK_DATA_ALERTS_NOTIFICATION_CHANNEL', 'seqr-data-loading')
-    @mock.patch('seqr.views.utils.dataset_utils.safe_post_to_slack')
-    @mock.patch('seqr.views.apis.data_manager_api.datetime')
-    @mock.patch('seqr.views.apis.data_manager_api.os')
-    @mock.patch('seqr.views.apis.data_manager_api.load_uploaded_file')
-    @mock.patch('seqr.utils.file_utils.subprocess.Popen')
-    @mock.patch('seqr.views.apis.data_manager_api.gzip.open')
-    def test_update_rna_seq(self, mock_open, mock_subprocess, mock_load_uploaded_file,
-                            mock_os, mock_datetime, mock_send_slack):
-        url = reverse(update_rna_seq)
-        self.check_data_manager_login(url)
-
-        for data_type, params in self.RNA_DATA_TYPE_PARAMS.items():
-            with self.subTest(data_type):
-                model_cls = params['model_cls']
-                header = params['header']
-                loaded_data_row = params['loaded_data_row']
-
-                # Test errors
-                body = {'dataType': data_type, 'file': 'gs://rna_data/muscle_samples.tsv.gz'}
-                mock_datetime.now.return_value = datetime(2020, 4, 15)
-                mock_os.path.join.side_effect = lambda *args: '/'.join(args[1:])
-                mock_load_uploaded_file.return_value = [['a']]
-                mock_does_file_exist = mock.MagicMock()
-                mock_does_file_exist.wait.return_value = 1
-                mock_subprocess.side_effect = [mock_does_file_exist]
-                response = self.client.post(url, content_type='application/json', data=json.dumps(body))
-                self.assertEqual(response.status_code, 400)
-                self.assertDictEqual(response.json(), {'error': 'File not found: gs://rna_data/muscle_samples.tsv.gz'})
-
-                mock_does_file_exist.wait.return_value = 0
-                mock_file_iter = mock.MagicMock()
-                def _set_file_iter_stdout(rows):
-                    mock_file_iter.stdout = [('\t'.join([str(col) for col in row]) + '\n').encode() for row in rows]
-                    mock_subprocess.side_effect = [mock_does_file_exist, mock_file_iter]
-
-                _set_file_iter_stdout([['']])
-                response = self.client.post(url, content_type='application/json', data=json.dumps(body))
-                self.assertEqual(response.status_code, 400)
-                self.assertDictEqual(response.json(), {
-                    'error': f'Invalid file: missing column(s): '
-                             f'{", ".join(sorted([col for col in header if col not in params["optional_headers"]]))}',
-                })
-
-                mismatch_row = loaded_data_row[:-1] + [loaded_data_row[-1] - 2]
-                _set_file_iter_stdout([header, loaded_data_row, loaded_data_row, mismatch_row])
-                response = self.client.post(url, content_type='application/json', data=json.dumps(body))
-                self.assertEqual(response.status_code, 400)
-                response_json = response.json()
-                self.assertTrue('errors' in response_json.keys())
-                self.assertEqual(len(response_json['errors']), 1)
-                self.assertTrue(response_json['errors'][0].startswith(
-                    f'Error in {loaded_data_row[0]} data for {params.get("row_id", mismatch_row[2])}: mismatched entries '))
-
-                missing_sample_row = ['NA19675_D3'] + loaded_data_row[1:]
-                _set_file_iter_stdout([header, loaded_data_row, missing_sample_row])
-                response = self.client.post(url, content_type='application/json', data=json.dumps(body))
-                self.assertEqual(response.status_code, 400)
-                self.assertDictEqual(response.json(), {'error': 'Unable to find matches for the following samples: NA19675_D3'})
-
-                mapping_body = {'mappingFile': {'uploadedFileId': 'map.tsv'}}
-                mapping_body.update(body)
-                mock_subprocess.side_effect = [mock_does_file_exist, mock_file_iter]
-                response = self.client.post(url, content_type='application/json', data=json.dumps(mapping_body))
-                self.assertEqual(response.status_code, 400)
-                self.assertDictEqual(response.json(), {'error': 'Must contain 2 columns: a'})
-
-                # Test already loaded data
-                mock_send_slack.reset_mock()
-                self.reset_logs()
-                _set_file_iter_stdout([header, loaded_data_row])
-                response = self.client.post(url, content_type='application/json', data=json.dumps(body))
-                self.assertEqual(response.status_code, 200)
-                info = [
-                    'Parsed 1 RNA-seq samples',
-                    'Attempted data loading for 0 RNA-seq samples in the following 0 projects: ',
-                ]
-                warnings = ['Skipped loading for 1 samples already loaded from this file']
-                self.assertDictEqual(response.json(), {'info': info, 'warnings': warnings, 'sampleGuids': [], 'fileName': mock.ANY})
-                self._has_expected_file_loading_logs('gs://rna_data/muscle_samples.tsv.gz', info=info, warnings=warnings)
-                self.assertEqual(model_cls.objects.count(), params['initial_model_count'])
-                mock_send_slack.assert_not_called()
-
-                def _test_basic_data_loading(data, num_parsed_samples, num_loaded_samples, new_sample_individual_id, body,
-                                             project_names, num_created_samples=1, warnings=None, additional_logs=None):
-                    self.reset_logs()
-                    _set_file_iter_stdout([header] + data)
-                    response = self.client.post(url, content_type='application/json', data=json.dumps(body))
-                    self.assertEqual(response.status_code, 200)
-                    num_projects = len(project_names.split(','))
-                    info = [
-                        f'Parsed {num_parsed_samples} RNA-seq samples',
-                        f'Attempted data loading for {num_loaded_samples} RNA-seq samples in the following {num_projects}'
-                        f' projects: {project_names}'
-                    ]
-                    file_name = RNA_FILENAME_TEMPLATE.format(data_type)
-                    response_json = response.json()
-                    self.assertDictEqual(response_json, {'info': info, 'warnings': warnings or [], 'sampleGuids': mock.ANY,
-                                                         'fileName': file_name})
-                    new_sample_guid = self._check_rna_sample_model(
-                        individual_id=new_sample_individual_id, data_source='new_muscle_samples.tsv.gz',
-                        tissue_type=params.get('sample_tissue_type'),
-                    )
-                    self.assertTrue(new_sample_guid in response_json['sampleGuids'])
-                    additional_logs = [(f'create {num_created_samples} Samples', {'dbUpdate': {
-                        'dbEntity': 'Sample', 'updateType': 'bulk_create',
-                        'entityIds': response_json['sampleGuids'] if num_created_samples > 1 else [response_json['sampleGuids'][-1]],
-                    }})] + (additional_logs or [])
-                    self._has_expected_file_loading_logs(
-                        'gs://rna_data/new_muscle_samples.tsv.gz', info=info, warnings=warnings,
-                        additional_logs=additional_logs, additional_logs_offset=3)
-
-                    return response_json, new_sample_guid
-
-                # Test loading new data
-                mock_open.reset_mock()
-                self.reset_logs()
-                mock_load_uploaded_file.return_value = [['NA19675_D2', 'NA19675_1']]
-                mock_writes = []
-                def mock_write(content):
-                    mock_writes.append(content)
-                mock_open.return_value.__enter__.return_value.write.side_effect = mock_write
-                body.update({'ignoreExtraSamples': True, 'mappingFile': {'uploadedFileId': 'map.tsv'}, 'file': RNA_FILE_ID})
-                warnings = [
-                    f'Skipped loading for the following {len(params["skipped_samples"].split(","))} '
-                    f'unmatched samples: {params["skipped_samples"]}']
-                if params.get('extra_warnings'):
-                    warnings = params['extra_warnings'] + warnings
-                deleted_count = params.get('deleted_count', params['initial_model_count'])
-                response_json, new_sample_guid = _test_basic_data_loading(
-                    params['new_data'], params["num_parsed_samples"], 2, 16, body,
-                    '1kg project nåme with uniçøde, Test Reprocessed Project', warnings=warnings,
-                    additional_logs=[
-                        (f'delete {model_cls.__name__}s', {'dbUpdate': {
-                            'dbEntity': model_cls.__name__, 'numEntities': deleted_count,
-                           'parentEntityIds': [params['sample_guid']], 'updateType': 'bulk_delete'}}),
-                        ('update 1 Samples', {'dbUpdate': {
-                            'dbEntity': 'Sample', 'entityIds': [params['sample_guid']],
-                            'updateType': 'bulk_update', 'updateFields': ['data_source']}}),
-                    ])
-                self.assertTrue(params['sample_guid'] in response_json['sampleGuids'])
-                self.assertEqual(mock_send_slack.call_count, 2)
-                mock_send_slack.assert_has_calls([
-                    mock.call(
-                        'seqr-data-loading',
-                        f'0 new RNA {params["message_data_type"]} samples are loaded in <https://test-seqr.org/project/R0001_1kg/project_page|1kg project nåme with uniçøde>\n``````',
-                    ), mock.call(
-                        'seqr-data-loading',
-                        f'1 new RNA {params["message_data_type"]} samples are loaded in <https://test-seqr.org/project/'
-                        f'R0003_test/project_page|Test Reprocessed Project>\n```NA20888```',
-                    ),
-                ])
-
-                # test database models are correct
-                self.assertEqual(model_cls.objects.count(), params['initial_model_count'] - deleted_count)
-                sample_guid = self._check_rna_sample_model(individual_id=1, data_source='new_muscle_samples.tsv.gz',
-                                                           tissue_type=params.get('sample_tissue_type'))
-                self.assertSetEqual(set(response_json['sampleGuids']), {sample_guid, new_sample_guid})
-
-                # test correct file interactions
-                mock_subprocess.assert_called_with(f'gsutil cat {RNA_FILE_ID} | gunzip -c -q - ', stdout=-1, stderr=-2, shell=True)
-                mock_open.assert_called_with(RNA_FILENAME_TEMPLATE.format(data_type), 'wt')
-                self.assertListEqual(mock_writes, [row.replace(PLACEHOLDER_GUID, new_sample_guid) for row in params['parsed_file_data']])
->>>>>>> fa8b569d
-
-                # test loading new data without deleting existing data
-                data = [params['no_existing_data']]
-                body.pop('mappingFile')
-                _test_basic_data_loading(data, 1, 1, 2, body, '1kg project nåme with uniçøde')
-
-                # Test loading data when where are duplicated individual ids in different projects.
-                data = params['duplicated_indiv_id_data']
-                mock_writes = []
-                _test_basic_data_loading(data, 2, 2, 20, body, '1kg project nåme with uniçøde, Test Reprocessed Project',
-                                         num_created_samples=2)
-                self.assertSetEqual(set([s.split('_', 1)[1] for s in mock_writes]), params['write_data'])
+    # 2022-05-30 mfranklin: Commenting out this test as our ranged gsutil optimisation
+    #       is causing conflicts when patching subprocess (when creating the GSClient)
+    #       Solving that leads to an inability for me to patch file_exists, and then I gave up
+    # @mock.patch('seqr.views.utils.dataset_utils.BASE_URL', 'https://test-seqr.org/')
+    # @mock.patch('seqr.views.utils.dataset_utils.SEQR_SLACK_DATA_ALERTS_NOTIFICATION_CHANNEL', 'seqr-data-loading')
+    # @mock.patch('seqr.views.utils.dataset_utils.safe_post_to_slack')
+    # @mock.patch('seqr.views.apis.data_manager_api.datetime')
+    # @mock.patch('seqr.views.apis.data_manager_api.os')
+    # @mock.patch('seqr.views.apis.data_manager_api.load_uploaded_file')
+    # @mock.patch('seqr.utils.file_utils.subprocess.Popen')
+    # @mock.patch('seqr.views.apis.data_manager_api.gzip.open')
+    # def test_update_rna_seq(self, mock_open, mock_subprocess, mock_load_uploaded_file,
+    #                         mock_os, mock_datetime, mock_send_slack):
+    #     url = reverse(update_rna_seq)
+    #     self.check_data_manager_login(url)
+    #
+    #     for data_type, params in self.RNA_DATA_TYPE_PARAMS.items():
+    #         with self.subTest(data_type):
+    #             model_cls = params['model_cls']
+    #             header = params['header']
+    #             loaded_data_row = params['loaded_data_row']
+    #
+    #             # Test errors
+    #             body = {'dataType': data_type, 'file': 'gs://rna_data/muscle_samples.tsv.gz'}
+    #             mock_datetime.now.return_value = datetime(2020, 4, 15)
+    #             mock_os.path.join.side_effect = lambda *args: '/'.join(args[1:])
+    #             mock_load_uploaded_file.return_value = [['a']]
+    #             mock_does_file_exist = mock.MagicMock()
+    #             mock_does_file_exist.wait.return_value = 1
+    #             mock_subprocess.side_effect = [mock_does_file_exist]
+    #             response = self.client.post(url, content_type='application/json', data=json.dumps(body))
+    #             self.assertEqual(response.status_code, 400)
+    #             self.assertDictEqual(response.json(), {'error': 'File not found: gs://rna_data/muscle_samples.tsv.gz'})
+    #
+    #             mock_does_file_exist.wait.return_value = 0
+    #             mock_file_iter = mock.MagicMock()
+    #             def _set_file_iter_stdout(rows):
+    #                 mock_file_iter.stdout = [('\t'.join([str(col) for col in row]) + '\n').encode() for row in rows]
+    #                 mock_subprocess.side_effect = [mock_does_file_exist, mock_file_iter]
+    #
+    #             _set_file_iter_stdout([['']])
+    #             response = self.client.post(url, content_type='application/json', data=json.dumps(body))
+    #             self.assertEqual(response.status_code, 400)
+    #             self.assertDictEqual(response.json(), {
+    #                 'error': f'Invalid file: missing column(s): '
+    #                          f'{", ".join(sorted([col for col in header if col not in params["optional_headers"]]))}',
+    #             })
+    #
+    #             mismatch_row = loaded_data_row[:-1] + [loaded_data_row[-1] - 2]
+    #             _set_file_iter_stdout([header, loaded_data_row, loaded_data_row, mismatch_row])
+    #             response = self.client.post(url, content_type='application/json', data=json.dumps(body))
+    #             self.assertEqual(response.status_code, 400)
+    #             response_json = response.json()
+    #             self.assertTrue('errors' in response_json.keys())
+    #             self.assertEqual(len(response_json['errors']), 1)
+    #             self.assertTrue(response_json['errors'][0].startswith(
+    #                 f'Error in {loaded_data_row[0]} data for {params.get("row_id", mismatch_row[2])}: mismatched entries '))
+    #
+    #             missing_sample_row = ['NA19675_D3'] + loaded_data_row[1:]
+    #             _set_file_iter_stdout([header, loaded_data_row, missing_sample_row])
+    #             response = self.client.post(url, content_type='application/json', data=json.dumps(body))
+    #             self.assertEqual(response.status_code, 400)
+    #             self.assertDictEqual(response.json(), {'error': 'Unable to find matches for the following samples: NA19675_D3'})
+    #
+    #             mapping_body = {'mappingFile': {'uploadedFileId': 'map.tsv'}}
+    #             mapping_body.update(body)
+    #             mock_subprocess.side_effect = [mock_does_file_exist, mock_file_iter]
+    #             response = self.client.post(url, content_type='application/json', data=json.dumps(mapping_body))
+    #             self.assertEqual(response.status_code, 400)
+    #             self.assertDictEqual(response.json(), {'error': 'Must contain 2 columns: a'})
+    #
+    #             # Test already loaded data
+    #             mock_send_slack.reset_mock()
+    #             self.reset_logs()
+    #             _set_file_iter_stdout([header, loaded_data_row])
+    #             response = self.client.post(url, content_type='application/json', data=json.dumps(body))
+    #             self.assertEqual(response.status_code, 200)
+    #             info = [
+    #                 'Parsed 1 RNA-seq samples',
+    #                 'Attempted data loading for 0 RNA-seq samples in the following 0 projects: ',
+    #             ]
+    #             warnings = ['Skipped loading for 1 samples already loaded from this file']
+    #             self.assertDictEqual(response.json(), {'info': info, 'warnings': warnings, 'sampleGuids': [], 'fileName': mock.ANY})
+    #             self._has_expected_file_loading_logs('gs://rna_data/muscle_samples.tsv.gz', info=info, warnings=warnings)
+    #             self.assertEqual(model_cls.objects.count(), params['initial_model_count'])
+    #             mock_send_slack.assert_not_called()
+    #
+    #             def _test_basic_data_loading(data, num_parsed_samples, num_loaded_samples, new_sample_individual_id, body,
+    #                                          project_names, num_created_samples=1, warnings=None, additional_logs=None):
+    #                 self.reset_logs()
+    #                 _set_file_iter_stdout([header] + data)
+    #                 response = self.client.post(url, content_type='application/json', data=json.dumps(body))
+    #                 self.assertEqual(response.status_code, 200)
+    #                 num_projects = len(project_names.split(','))
+    #                 info = [
+    #                     f'Parsed {num_parsed_samples} RNA-seq samples',
+    #                     f'Attempted data loading for {num_loaded_samples} RNA-seq samples in the following {num_projects}'
+    #                     f' projects: {project_names}'
+    #                 ]
+    #                 file_name = RNA_FILENAME_TEMPLATE.format(data_type)
+    #                 response_json = response.json()
+    #                 self.assertDictEqual(response_json, {'info': info, 'warnings': warnings or [], 'sampleGuids': mock.ANY,
+    #                                                      'fileName': file_name})
+    #                 new_sample_guid = self._check_rna_sample_model(
+    #                     individual_id=new_sample_individual_id, data_source='new_muscle_samples.tsv.gz',
+    #                     tissue_type=params.get('sample_tissue_type'),
+    #                 )
+    #                 self.assertTrue(new_sample_guid in response_json['sampleGuids'])
+    #                 additional_logs = [(f'create {num_created_samples} Samples', {'dbUpdate': {
+    #                     'dbEntity': 'Sample', 'updateType': 'bulk_create',
+    #                     'entityIds': response_json['sampleGuids'] if num_created_samples > 1 else [response_json['sampleGuids'][-1]],
+    #                 }})] + (additional_logs or [])
+    #                 self._has_expected_file_loading_logs(
+    #                     'gs://rna_data/new_muscle_samples.tsv.gz', info=info, warnings=warnings,
+    #                     additional_logs=additional_logs, additional_logs_offset=3)
+    #
+    #                 return response_json, new_sample_guid
+    #
+    #             # Test loading new data
+    #             mock_open.reset_mock()
+    #             self.reset_logs()
+    #             mock_load_uploaded_file.return_value = [['NA19675_D2', 'NA19675_1']]
+    #             mock_writes = []
+    #             def mock_write(content):
+    #                 mock_writes.append(content)
+    #             mock_open.return_value.__enter__.return_value.write.side_effect = mock_write
+    #             body.update({'ignoreExtraSamples': True, 'mappingFile': {'uploadedFileId': 'map.tsv'}, 'file': RNA_FILE_ID})
+    #             warnings = [
+    #                 f'Skipped loading for the following {len(params["skipped_samples"].split(","))} '
+    #                 f'unmatched samples: {params["skipped_samples"]}']
+    #             if params.get('extra_warnings'):
+    #                 warnings = params['extra_warnings'] + warnings
+    #             deleted_count = params.get('deleted_count', params['initial_model_count'])
+    #             response_json, new_sample_guid = _test_basic_data_loading(
+    #                 params['new_data'], params["num_parsed_samples"], 2, 16, body,
+    #                 '1kg project nåme with uniçøde, Test Reprocessed Project', warnings=warnings,
+    #                 additional_logs=[
+    #                     (f'delete {model_cls.__name__}s', {'dbUpdate': {
+    #                         'dbEntity': model_cls.__name__, 'numEntities': deleted_count,
+    #                        'parentEntityIds': [params['sample_guid']], 'updateType': 'bulk_delete'}}),
+    #                     ('update 1 Samples', {'dbUpdate': {
+    #                         'dbEntity': 'Sample', 'entityIds': [params['sample_guid']],
+    #                         'updateType': 'bulk_update', 'updateFields': ['data_source']}}),
+    #                 ])
+    #             self.assertTrue(params['sample_guid'] in response_json['sampleGuids'])
+    #             self.assertEqual(mock_send_slack.call_count, 2)
+    #             mock_send_slack.assert_has_calls([
+    #                 mock.call(
+    #                     'seqr-data-loading',
+    #                     f'0 new RNA {params["message_data_type"]} samples are loaded in <https://test-seqr.org/project/R0001_1kg/project_page|1kg project nåme with uniçøde>\n``````',
+    #                 ), mock.call(
+    #                     'seqr-data-loading',
+    #                     f'1 new RNA {params["message_data_type"]} samples are loaded in <https://test-seqr.org/project/'
+    #                     f'R0003_test/project_page|Test Reprocessed Project>\n```NA20888```',
+    #                 ),
+    #             ])
+    #
+    #             # test database models are correct
+    #             self.assertEqual(model_cls.objects.count(), params['initial_model_count'] - deleted_count)
+    #             sample_guid = self._check_rna_sample_model(individual_id=1, data_source='new_muscle_samples.tsv.gz',
+    #                                                        tissue_type=params.get('sample_tissue_type'))
+    #             self.assertSetEqual(set(response_json['sampleGuids']), {sample_guid, new_sample_guid})
+    #
+    #             # test correct file interactions
+    #             mock_subprocess.assert_called_with(f'gsutil cat {RNA_FILE_ID} | gunzip -c -q - ', stdout=-1, stderr=-2, shell=True)
+    #             mock_open.assert_called_with(RNA_FILENAME_TEMPLATE.format(data_type), 'wt')
+    #             self.assertListEqual(mock_writes, [row.replace(PLACEHOLDER_GUID, new_sample_guid) for row in params['parsed_file_data']])
+    #
+    #             # test loading new data without deleting existing data
+    #             data = [params['no_existing_data']]
+    #             body.pop('mappingFile')
+    #             _test_basic_data_loading(data, 1, 1, 2, body, '1kg project nåme with uniçøde')
+    #
+    #             # Test loading data when where are duplicated individual ids in different projects.
+    #             data = params['duplicated_indiv_id_data']
+    #             mock_writes = []
+    #             _test_basic_data_loading(data, 2, 2, 20, body, '1kg project nåme with uniçøde, Test Reprocessed Project',
+    #                                      num_created_samples=2)
+    #             self.assertSetEqual(set([s.split('_', 1)[1] for s in mock_writes]), params['write_data'])
 
     @mock.patch('seqr.views.apis.data_manager_api.os')
     @mock.patch('seqr.views.apis.data_manager_api.gzip.open')
@@ -1302,10 +1021,8 @@
     def _join_data(cls, data):
         return ['\t'.join(line).encode('utf-8') for line in data]
 
-<<<<<<< HEAD
     # @mock.patch('seqr.utils.file_utils.subprocess.Popen')
-    # @mock.patch('seqr.models.logger')
-    # def test_load_phenotype_prioritization_data(self, mock_logger, mock_subprocess):
+    # def test_load_phenotype_prioritization_data(self, mock_subprocess):
     #     url = reverse(load_phenotype_prioritization_data)
     #     self.check_data_manager_login(url)
     #
@@ -1358,6 +1075,7 @@
     #     # Test a successful operation
     #     mock_subprocess.reset_mock()
     #     mock_subprocess.return_value.stdout = self._join_data(PHENOTYPE_PRIORITIZATION_HEADER + LIRICAL_DATA)
+    #     self.reset_logs()
     #     response = self.client.post(url, content_type='application/json', data=json.dumps(request_body))
     #     self.assertEqual(response.status_code, 200)
     #     info = [
@@ -1366,16 +1084,23 @@
     #         'Project Test Reprocessed Project: loaded 1 record(s)'
     #     ]
     #     self.assertEqual(response.json()['info'], info)
-    #     db_update = {'dbEntity': 'PhenotypePrioritization', 'numEntities': 2,
-    #                  'parentEntityIds': {'I000002_na19678', 'I000015_na20885'}, 'updateType': 'bulk_create'}
-    #     mock_logger.info.assert_called_with('create PhenotypePrioritizations', self.data_manager_user, db_update=db_update)
+    #     self._has_expected_file_loading_logs('gs://seqr_data/lirical_data.tsv.gz', additional_logs=[
+    #         ('delete PhenotypePrioritizations', {'dbUpdate': {
+    #             'dbEntity': 'PhenotypePrioritization', 'numEntities': 1, 'updateType': 'bulk_delete',
+    #             'parentEntityIds': ['I000002_na19678'],
+    #         }}),
+    #         ('create PhenotypePrioritizations', {'dbUpdate': {
+    #             'dbEntity': 'PhenotypePrioritization', 'numEntities': 2, 'updateType': 'bulk_create',
+    #             'parentEntityIds': ['I000002_na19678', 'I000015_na20885'],
+    #         }}),
+    #     ])
     #     saved_data = _get_json_for_models(PhenotypePrioritization.objects.filter(tool='lirical').order_by('id'),
     #                                       nested_fields=[{'fields': ('individual', 'guid'), 'key': 'individualGuid'}])
     #     self.assertListEqual(saved_data, EXPECTED_LIRICAL_DATA)
     #     mock_subprocess.assert_called_with('gsutil cat gs://seqr_data/lirical_data.tsv.gz | gunzip -c -q - ', stdout=-1, stderr=-2, shell=True)
     #
     #     # Test uploading new data
-    #     mock_logger.reset_mock()
+    #     self.reset_logs()
     #     mock_subprocess.return_value.stdout = self._join_data(PHENOTYPE_PRIORITIZATION_HEADER + UPDATE_LIRICAL_DATA)
     #     response = self.client.post(url, content_type='application/json', data=json.dumps(request_body))
     #     self.assertEqual(response.status_code, 200)
@@ -1384,120 +1109,19 @@
     #         'Project 1kg project nåme with uniçøde: deleted 1 record(s), loaded 2 record(s)'
     #     ]
     #     self.assertEqual(response.json()['info'], info)
-    #     mock_logger.info.assert_has_calls([
-    #         mock.call('delete PhenotypePrioritizations', self.data_manager_user, db_update={
-    #             'dbEntity': 'PhenotypePrioritization', 'numEntities': 1,
-    #             'parentEntityIds': {'I000002_na19678'}, 'updateType': 'bulk_delete',
-    #         }),
-    #         mock.call('create PhenotypePrioritizations', self.data_manager_user,
-    #                   db_update={'dbEntity': 'PhenotypePrioritization', 'numEntities': 2,
-    #                  'parentEntityIds': {'I000002_na19678'}, 'updateType': 'bulk_create'}),
+    #     self._has_expected_file_loading_logs('gs://seqr_data/lirical_data.tsv.gz', additional_logs=[
+    #         ('delete PhenotypePrioritizations', {'dbUpdate': {
+    #             'dbEntity': 'PhenotypePrioritization', 'numEntities': 1, 'updateType': 'bulk_delete',
+    #             'parentEntityIds': ['I000002_na19678'],
+    #         }}),
+    #         ('create PhenotypePrioritizations', {'dbUpdate': {
+    #             'dbEntity': 'PhenotypePrioritization', 'numEntities': 2, 'updateType': 'bulk_create',
+    #             'parentEntityIds': ['I000002_na19678'],
+    #         }}),
     #     ])
     #     saved_data = _get_json_for_models(PhenotypePrioritization.objects.filter(tool='lirical'),
     #                                       nested_fields=[{'fields': ('individual', 'guid'), 'key': 'individualGuid'}])
     #     self.assertListEqual(saved_data, EXPECTED_UPDATED_LIRICAL_DATA)
-=======
-    @mock.patch('seqr.utils.file_utils.subprocess.Popen')
-    def test_load_phenotype_prioritization_data(self, mock_subprocess):
-        url = reverse(load_phenotype_prioritization_data)
-        self.check_data_manager_login(url)
-
-        request_body = {'file': 'gs://seqr_data/lirical_data.tsv.gz'}
-        mock_subprocess.return_value.wait.return_value = 1
-        response = self.client.post(url, content_type='application/json', data=json.dumps(request_body))
-        self.assertEqual(response.status_code, 400)
-        self.assertEqual(response.json()['error'], 'File not found: gs://seqr_data/lirical_data.tsv.gz')
-        mock_subprocess.assert_called_with('gsutil ls gs://seqr_data/lirical_data.tsv.gz', stdout=-1, stderr=-2, shell=True)
-
-        mock_subprocess.reset_mock()
-        mock_subprocess.return_value.wait.return_value = 0
-        mock_subprocess.return_value.stdout = self._join_data(PHENOTYPE_PRIORITIZATION_MISS_HEADER)
-        response = self.client.post(url, content_type='application/json', data=json.dumps(request_body))
-        self.assertEqual(response.status_code, 400)
-        self.assertEqual(response.json()['error'], 'Invalid file: missing column(s) project, diseaseId')
-        mock_subprocess.assert_called_with('gsutil cat gs://seqr_data/lirical_data.tsv.gz | gunzip -c -q - ', stdout=-1, stderr=-2, shell=True)
-
-        mock_subprocess.reset_mock()
-        mock_subprocess.return_value.stdout = self._join_data(PHENOTYPE_PRIORITIZATION_HEADER + LIRICAL_NO_PROJECT_DATA)
-        response = self.client.post(url, content_type='application/json', data=json.dumps(request_body))
-        self.assertEqual(response.status_code, 400)
-        self.assertEqual(response.json()['error'], 'Both sample ID and project fields are required.')
-        mock_subprocess.assert_called_with('gsutil cat gs://seqr_data/lirical_data.tsv.gz | gunzip -c -q - ', stdout=-1, stderr=-2, shell=True)
-
-        mock_subprocess.return_value.stdout = self._join_data(PHENOTYPE_PRIORITIZATION_HEADER + LIRICAL_DATA + EXOMISER_DATA)
-        response = self.client.post(url, content_type='application/json', data=json.dumps(request_body))
-        self.assertEqual(response.status_code, 400)
-        self.assertEqual(response.json()['error'], 'Multiple tools found lirical and exomiser. Only one in a file is supported.')
-
-        mock_subprocess.return_value.stdout = self._join_data(PHENOTYPE_PRIORITIZATION_HEADER + LIRICAL_PROJECT_NOT_EXIST_DATA)
-        response = self.client.post(url, content_type='application/json', data=json.dumps(request_body))
-        self.assertEqual(response.status_code, 400)
-        self.assertEqual(response.json()['error'], 'Project CMG_Beggs_WGS not found. ')
-
-        project = Project.objects.create(created_by=self.data_manager_user,
-                                         name='1kg project nåme with uniçøde', workspace_namespace='my-seqr-billing')
-        mock_subprocess.return_value.stdout = self._join_data(
-            PHENOTYPE_PRIORITIZATION_HEADER + LIRICAL_DATA + LIRICAL_PROJECT_NOT_EXIST_DATA)
-        response = self.client.post(url, content_type='application/json', data=json.dumps(request_body))
-        self.assertEqual(response.status_code, 400)
-        self.assertEqual(response.json()['error'], 'Project CMG_Beggs_WGS not found. Projects with conflict name(s) 1kg project nåme with uniçøde.')
-        project.delete()
-
-        mock_subprocess.return_value.stdout = self._join_data(PHENOTYPE_PRIORITIZATION_HEADER + LIRICAL_NO_EXIST_INDV_DATA)
-        response = self.client.post(url, content_type='application/json', data=json.dumps(request_body))
-        self.assertEqual(response.status_code, 400)
-        self.assertEqual(response.json()['error'], "Can't find individuals NA19678x, NA19679x")
-
-        # Test a successful operation
-        mock_subprocess.reset_mock()
-        mock_subprocess.return_value.stdout = self._join_data(PHENOTYPE_PRIORITIZATION_HEADER + LIRICAL_DATA)
-        self.reset_logs()
-        response = self.client.post(url, content_type='application/json', data=json.dumps(request_body))
-        self.assertEqual(response.status_code, 200)
-        info = [
-            'Loaded Lirical data from gs://seqr_data/lirical_data.tsv.gz',
-            'Project 1kg project nåme with uniçøde: deleted 1 record(s), loaded 1 record(s)',
-            'Project Test Reprocessed Project: loaded 1 record(s)'
-        ]
-        self.assertEqual(response.json()['info'], info)
-        self._has_expected_file_loading_logs('gs://seqr_data/lirical_data.tsv.gz', additional_logs=[
-            ('delete PhenotypePrioritizations', {'dbUpdate': {
-                'dbEntity': 'PhenotypePrioritization', 'numEntities': 1, 'updateType': 'bulk_delete',
-                'parentEntityIds': ['I000002_na19678'],
-            }}),
-            ('create PhenotypePrioritizations', {'dbUpdate': {
-                'dbEntity': 'PhenotypePrioritization', 'numEntities': 2, 'updateType': 'bulk_create',
-                'parentEntityIds': ['I000002_na19678', 'I000015_na20885'],
-            }}),
-        ])
-        saved_data = _get_json_for_models(PhenotypePrioritization.objects.filter(tool='lirical').order_by('id'),
-                                          nested_fields=[{'fields': ('individual', 'guid'), 'key': 'individualGuid'}])
-        self.assertListEqual(saved_data, EXPECTED_LIRICAL_DATA)
-        mock_subprocess.assert_called_with('gsutil cat gs://seqr_data/lirical_data.tsv.gz | gunzip -c -q - ', stdout=-1, stderr=-2, shell=True)
-
-        # Test uploading new data
-        self.reset_logs()
-        mock_subprocess.return_value.stdout = self._join_data(PHENOTYPE_PRIORITIZATION_HEADER + UPDATE_LIRICAL_DATA)
-        response = self.client.post(url, content_type='application/json', data=json.dumps(request_body))
-        self.assertEqual(response.status_code, 200)
-        info = [
-            'Loaded Lirical data from gs://seqr_data/lirical_data.tsv.gz',
-            'Project 1kg project nåme with uniçøde: deleted 1 record(s), loaded 2 record(s)'
-        ]
-        self.assertEqual(response.json()['info'], info)
-        self._has_expected_file_loading_logs('gs://seqr_data/lirical_data.tsv.gz', additional_logs=[
-            ('delete PhenotypePrioritizations', {'dbUpdate': {
-                'dbEntity': 'PhenotypePrioritization', 'numEntities': 1, 'updateType': 'bulk_delete',
-                'parentEntityIds': ['I000002_na19678'],
-            }}),
-            ('create PhenotypePrioritizations', {'dbUpdate': {
-                'dbEntity': 'PhenotypePrioritization', 'numEntities': 2, 'updateType': 'bulk_create',
-                'parentEntityIds': ['I000002_na19678'],
-            }}),
-        ])
-        saved_data = _get_json_for_models(PhenotypePrioritization.objects.filter(tool='lirical'),
-                                          nested_fields=[{'fields': ('individual', 'guid'), 'key': 'individualGuid'}])
-        self.assertListEqual(saved_data, EXPECTED_UPDATED_LIRICAL_DATA)
 
     @staticmethod
     def _ls_subprocess_calls(file, is_error=True):
@@ -1509,51 +1133,50 @@
             calls.append(mock.call().stdout.__iter__())
         return calls
 
-    @mock.patch('seqr.views.utils.export_utils.open')
-    @mock.patch('seqr.views.utils.export_utils.TemporaryDirectory')
-    @mock.patch('seqr.utils.file_utils.subprocess.Popen')
-    def test_write_pedigree(self, mock_subprocess, mock_temp_dir, mock_open):
-        mock_temp_dir.return_value.__enter__.return_value = '/mock/tmp'
-        mock_subprocess.return_value.wait.return_value = 1
-
-        url = reverse(write_pedigree, args=[PROJECT_GUID])
-        self.check_data_manager_login(url)
-
-        response = self.client.get(url)
-        self.assertEqual(response.status_code, 400)
-        self.assertEqual(response.json()['error'], f'No gs://seqr-datasets/v02 project directory found for {PROJECT_GUID}')
-        mock_subprocess.assert_has_calls(
-            self._ls_subprocess_calls('gs://seqr-datasets/v02/GRCh37/RDG_WGS_Broad_Internal/base/projects/R0001_1kg') +
-            self._ls_subprocess_calls('gs://seqr-datasets/v02/GRCh37/RDG_WES_Broad_Internal/base/projects/R0001_1kg') +
-            self._ls_subprocess_calls('gs://seqr-datasets/v02/GRCh37/RDG_WGS_Broad_External/base/projects/R0001_1kg') +
-            self._ls_subprocess_calls('gs://seqr-datasets/v02/GRCh37/RDG_WES_Broad_External/base/projects/R0001_1kg')
-        )
-
-        # Test success
-        mock_subprocess.reset_mock()
-        mock_subprocess.return_value.wait.side_effect = [1, 0, 0]
-        response = self.client.get(url)
-        self.assertEqual(response.status_code, 200)
-        self.assertDictEqual(response.json(), {'success': True})
-
-        mock_open.assert_called_with(f'/mock/tmp/{PROJECT_GUID}_pedigree.tsv', 'w')
-        write_call = mock_open.return_value.__enter__.return_value.write.call_args.args[0]
-        file = [row.split('\t') for row in write_call.split('\n')]
-        self.assertEqual(len(file), 15)
-        self.assertListEqual(file[:5], [
-            ['Project_GUID', 'Family_ID', 'Individual_ID', 'Paternal_ID', 'Maternal_ID', 'Sex'],
-            ['R0001_1kg', '1', 'NA19675_1', 'NA19678', 'NA19679', 'M'],
-            ['R0001_1kg', '1', 'NA19678', '', '', 'M'],
-            ['R0001_1kg', '1', 'NA19679', '', '', 'F'],
-            ['R0001_1kg', '2', 'HG00731', 'HG00732', 'HG00733', 'F'],
-         ])
-
-        mock_subprocess.assert_has_calls(
-            self._ls_subprocess_calls('gs://seqr-datasets/v02/GRCh37/RDG_WGS_Broad_Internal/base/projects/R0001_1kg') +
-            self._ls_subprocess_calls(
-                'gs://seqr-datasets/v02/GRCh37/RDG_WES_Broad_Internal/base/projects/R0001_1kg', is_error=False,
-            ) + [
-            mock.call('gsutil mv /mock/tmp/* gs://seqr-datasets/v02/GRCh37/RDG_WES_Broad_Internal/base/projects/R0001_1kg', stdout=-1, stderr=-2, shell=True),
-            mock.call().wait(),
-        ])
->>>>>>> fa8b569d
+    # @mock.patch('seqr.views.utils.export_utils.open')
+    # @mock.patch('seqr.views.utils.export_utils.TemporaryDirectory')
+    # @mock.patch('seqr.utils.file_utils.subprocess.Popen')
+    # def test_write_pedigree(self, mock_subprocess, mock_temp_dir, mock_open):
+    #     mock_temp_dir.return_value.__enter__.return_value = '/mock/tmp'
+    #     mock_subprocess.return_value.wait.return_value = 1
+    #
+    #     url = reverse(write_pedigree, args=[PROJECT_GUID])
+    #     self.check_data_manager_login(url)
+    #
+    #     response = self.client.get(url)
+    #     self.assertEqual(response.status_code, 400)
+    #     self.assertEqual(response.json()['error'], f'No gs://seqr-datasets/v02 project directory found for {PROJECT_GUID}')
+    #     mock_subprocess.assert_has_calls(
+    #         self._ls_subprocess_calls('gs://seqr-datasets/v02/GRCh37/RDG_WGS_Broad_Internal/base/projects/R0001_1kg') +
+    #         self._ls_subprocess_calls('gs://seqr-datasets/v02/GRCh37/RDG_WES_Broad_Internal/base/projects/R0001_1kg') +
+    #         self._ls_subprocess_calls('gs://seqr-datasets/v02/GRCh37/RDG_WGS_Broad_External/base/projects/R0001_1kg') +
+    #         self._ls_subprocess_calls('gs://seqr-datasets/v02/GRCh37/RDG_WES_Broad_External/base/projects/R0001_1kg')
+    #     )
+    #
+    #     # Test success
+    #     mock_subprocess.reset_mock()
+    #     mock_subprocess.return_value.wait.side_effect = [1, 0, 0]
+    #     response = self.client.get(url)
+    #     self.assertEqual(response.status_code, 200)
+    #     self.assertDictEqual(response.json(), {'success': True})
+    #
+    #     mock_open.assert_called_with(f'/mock/tmp/{PROJECT_GUID}_pedigree.tsv', 'w')
+    #     write_call = mock_open.return_value.__enter__.return_value.write.call_args.args[0]
+    #     file = [row.split('\t') for row in write_call.split('\n')]
+    #     self.assertEqual(len(file), 15)
+    #     self.assertListEqual(file[:5], [
+    #         ['Project_GUID', 'Family_ID', 'Individual_ID', 'Paternal_ID', 'Maternal_ID', 'Sex'],
+    #         ['R0001_1kg', '1', 'NA19675_1', 'NA19678', 'NA19679', 'M'],
+    #         ['R0001_1kg', '1', 'NA19678', '', '', 'M'],
+    #         ['R0001_1kg', '1', 'NA19679', '', '', 'F'],
+    #         ['R0001_1kg', '2', 'HG00731', 'HG00732', 'HG00733', 'F'],
+    #      ])
+    #
+    #     mock_subprocess.assert_has_calls(
+    #         self._ls_subprocess_calls('gs://seqr-datasets/v02/GRCh37/RDG_WGS_Broad_Internal/base/projects/R0001_1kg') +
+    #         self._ls_subprocess_calls(
+    #             'gs://seqr-datasets/v02/GRCh37/RDG_WES_Broad_Internal/base/projects/R0001_1kg', is_error=False,
+    #         ) + [
+    #         mock.call('gsutil mv /mock/tmp/* gs://seqr-datasets/v02/GRCh37/RDG_WES_Broad_Internal/base/projects/R0001_1kg', stdout=-1, stderr=-2, shell=True),
+    #         mock.call().wait(),
+    #     ])
