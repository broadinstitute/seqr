--- conflicted
+++ resolved
@@ -1060,15 +1060,8 @@
                 mock_open.return_value.__enter__.return_value.readlines.return_value = parsed_file_lines
                 file_name = RNA_FILENAME_TEMPLATE.format(data_type)
 
-<<<<<<< HEAD
-                response = self.client.post(url, content_type='application/json', data=json.dumps({
-                    'fileName': file_name, 'dataType': data_type,
-                }))
-
-=======
                 body = {'fileName': file_name, 'dataType': data_type}
                 response = self.client.post(url, content_type='application/json', data=json.dumps(body))
->>>>>>> 71d732d2
                 self.assertEqual(response.status_code, 200)
                 self.assertDictEqual(response.json(), {'success': True})
 
