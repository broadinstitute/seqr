from datetime import datetime
from django.urls.base import reverse
import json
import mock
from requests import HTTPError
import responses

from seqr.views.apis.data_manager_api import elasticsearch_status, upload_qc_pipeline_output, delete_index, \
    update_rna_seq, load_rna_seq_sample_data, load_phenotype_prioritization_data, write_pedigree
from seqr.views.utils.orm_to_json_utils import get_json_for_rna_seq_outliers, _get_json_for_models
from seqr.views.utils.test_utils import AuthenticationTestCase, urllib3_responses
from seqr.models import Individual, RnaSeqOutlier, RnaSeqTpm, RnaSeqSpliceOutlier, Sample, Project, PhenotypePrioritization


PROJECT_GUID = 'R0001_1kg'

ES_CAT_ALLOCATION=[{
    'node': 'node-1',
    'shards': '113',
    'disk.used': '67.2gb',
    'disk.avail': '188.6gb',
    'disk.percent': '26'
},
    {'node': 'UNASSIGNED',
     'shards': '2',
     'disk.used': None,
     'disk.avail': None,
     'disk.percent': None
     }]

ES_CAT_NODES=[{
    'name': 'node-1',
    'heap.percent': '57',
},
    {'name': 'no-disk-node',
     'heap.percent': '83',
     }]

EXPECTED_DISK_ALLOCATION = [{
    'node': 'node-1',
    'shards': '113',
    'diskUsed': '67.2gb',
    'diskAvail': '188.6gb',
    'diskPercent': '26',
    'heapPercent': '57',
},
    {'node': 'UNASSIGNED',
     'shards': '2',
     'diskUsed': None,
     'diskAvail': None,
     'diskPercent': None
     }]

EXPECTED_NODE_STATS = [{'name': 'no-disk-node', 'heapPercent': '83'}]

ES_CAT_INDICES = [{
    "index": "test_index",
    "docs.count": "122674997",
    "store.size": "14.9gb",
    "creation.date.string": "2019-11-04T19:33:47.522Z"
},
    {
        "index": "test_index_alias_1",
        "docs.count": "672312",
        "store.size": "233.4mb",
        "creation.date.string": "2019-10-03T19:53:53.846Z"
    },
    {
        "index": "test_index_alias_2",
        "docs.count": "672312",
        "store.size": "233.4mb",
        "creation.date.string": "2019-10-03T19:53:53.846Z"
    },
    {
        "index": "test_index_no_project",
        "docs.count": "672312",
        "store.size": "233.4mb",
        "creation.date.string": "2019-10-03T19:53:53.846Z"
    },
    {
        "index": "test_index_sv",
        "docs.count": "672312",
        "store.size": "233.4mb",
        "creation.date.string": "2019-10-03T19:53:53.846Z"
    },
    {
        "index": "test_index_sv_wgs",
        "docs.count": "672312",
        "store.size": "233.4mb",
        "creation.date.string": "2019-10-03T19:53:53.846Z"
    },
]

ES_CAT_ALIAS = [
    {
        "alias": "test_index_second",
        "index": "test_index_alias_1"
    },
    {
        "alias": "test_index_second",
        "index": "test_index_alias_2"
    }]

ES_INDEX_MAPPING = {
    "test_index": {
        "mappings": {
            "_meta": {
                "gencodeVersion": "25",
                "genomeVersion": "38",
                "sampleType": "WES",
                "sourceFilePath": "test_index_file_path",
            },
            "_all": {
                "enabled": False
            }
        }
    },
    "test_index_alias_1": {
        "mappings": {
            "_meta": {
                "gencodeVersion": "25",
                "hail_version": "0.2.24",
                "genomeVersion": "37",
                "sampleType": "WGS",
                "sourceFilePath": "test_index_alias_1_path",
            },
            "_all": {
                "enabled": False
            },
        }
    },
    "test_index_alias_2": {
        "mappings": {
            "_meta": {
                "gencodeVersion": "19",
                "genomeVersion": "37",
                "sampleType": "WES",
                "datasetType": "VARIANTS",
                "sourceFilePath": "test_index_alias_2_path"
            },
            "_all": {
                "enabled": False
            },
        }
    },
    "test_index_no_project": {
        "mappings": {
            "_meta": {
                "gencodeVersion": "19",
                "genomeVersion": "37",
                "sampleType": "WGS",
                "datasetType": "VARIANTS",
                "sourceFilePath": "test_index_no_project_path"
            },
            "_all": {
                "enabled": False
            },
        }
    },
    "test_index_sv": {
        "mappings": {
            "_meta": {
                "gencodeVersion": "29",
                "genomeVersion": "38",
                "sampleType": "WES",
                "datasetType": "SV",
                "sourceFilePath": "test_sv_index_path"
            },
        }
    },
    "test_index_sv_wgs": {
        "mappings": {
            "_meta": {
                "gencodeVersion": "29",
                "genomeVersion": "38",
                "sampleType": "WGS",
                "datasetType": "SV",
                "sourceFilePath": "test_sv_wgs_index_path"
            },
        }
    },
}

TEST_INDEX_EXPECTED_DICT = {
    "index": "test_index",
    "sampleType": "WES",
    "genomeVersion": "38",
    "sourceFilePath": "test_index_file_path",
    "docsCount": "122674997",
    "storeSize": "14.9gb",
    "creationDateString": "2019-11-04T19:33:47.522Z",
    "gencodeVersion": "25",
    "projects": [{'projectName': '1kg project n\xe5me with uni\xe7\xf8de', 'projectGuid': 'R0001_1kg'}]
}

TEST_SV_INDEX_EXPECTED_DICT = {
    "index": "test_index_sv",
    "sampleType": "WES",
    "genomeVersion": "38",
    "sourceFilePath": "test_sv_index_path",
    "docsCount": "672312",
    "storeSize": "233.4mb",
    "creationDateString": "2019-10-03T19:53:53.846Z",
    "gencodeVersion": "29",
    "datasetType": "SV",
    "projects": [{'projectName': '1kg project n\xe5me with uni\xe7\xf8de', 'projectGuid': 'R0001_1kg'}]
}

TEST_INDEX_NO_PROJECT_EXPECTED_DICT = {
    "index": "test_index_no_project",
    "sampleType": "WGS",
    "genomeVersion": "37",
    "sourceFilePath": "test_index_no_project_path",
    "docsCount": "672312",
    "storeSize": "233.4mb",
    "creationDateString": "2019-10-03T19:53:53.846Z",
    "datasetType": "VARIANTS",
    "gencodeVersion": "19",
    "projects": []
}

EXPECTED_ERRORS = [
    'test_index_old does not exist and is used by project(s) 1kg project n\xe5me with uni\xe7\xf8de (1 samples)',
    'test_index_mito_wgs does not exist and is used by project(s) 1kg project n\xe5me with uni\xe7\xf8de (1 samples)'
]

SAMPLE_QC_DATA = [
    b'PCT_CONTAMINATION	AL_PCT_CHIMERAS	HS_PCT_TARGET_BASES_20X	seqr_id	data_type	filter_flags	qc_platform	qc_pop	pop_PC1	pop_PC2	pop_PC3	pop_PC4	pop_PC5	pop_PC6	qc_metrics_filters	sample_qc.call_rate	sample_qc.n_called	sample_qc.n_not_called	sample_qc.n_filtered	sample_qc.n_hom_ref	sample_qc.n_het	sample_qc.n_hom_var	sample_qc.n_non_ref	sample_qc.n_singleton	sample_qc.n_snp	sample_qc.n_insertion	sample_qc.n_deletion	sample_qc.n_transition	sample_qc.n_transversion	sample_qc.n_star	sample_qc.r_ti_tv	sample_qc.r_het_hom_var	sample_qc.r_insertion_deletion	sample_qc.f_inbreeding.f_stat	sample_qc.f_inbreeding.n_called	sample_qc.f_inbreeding.expected_homs	sample_qc.f_inbreeding.observed_homs\n',
    b'1.6E-01	5.567E-01	9.2619E+01	MANZ_1169_DNA	WES	[]	WES-010230 Standard Germline Exome	nfe	6.0654E-02	6.0452E-02	-6.2635E-03	-4.3252E-03	-2.1807E-02	-1.948E-02	["n_snp"]	7.1223E-01	14660344	5923237	0	14485322	114532	60490	175022	585	195114	18516	21882	133675	61439	0	2.1757E+00	1.8934E+00	8.4617E-01	5.3509E-01	14660344	1.4414E+07	14545812\n',
    b'NA	NA	NA	NA	WES	[]	Unknown	nfe	4.6581E-02	5.7881E-02	-5.6011E-03	3.5992E-03	-2.9438E-02	-9.6098E-03	["r_insertion_deletion"]	6.2631E-01	12891805	7691776	0	12743977	97831	49997	147828	237	165267	15474	17084	114154	51113	0	2.2334E+00	1.9567E+00	9.0576E-01	5.4467E-01	12891805	1.2677E+07	12793974\n',
    b'NA	NA	NA	NA19675_1	WES	[]	Unknown	amr	2.2367E-02	-1.9772E-02	6.3769E-02	2.5774E-03	-1.6655E-02	2.0457E-03	["r_ti_tv","n_deletion","n_snp","r_insertion_deletion","n_insertion"]	1.9959E-01	4108373	16475208	0	3998257	67927	42189	110116	18572	127706	13701	10898	82568	45138	0	1.8292E+00	1.6101E+00	1.2572E+00	5.3586E-02	4108373	4.0366E+06	4040446\n',
    b'5.6E-01	3.273E-01	8.1446E+01	NA19678	WES	["coverage"]	Standard Exome Sequencing v4	sas	2.4039E-02	-6.9517E-02	-4.1485E-02	1.421E-01	7.5583E-02	-2.0986E-02	["n_insertion"]	4.6084E-01	9485820	11097761	0	9379951	59871	45998	105869	736	136529	6857	8481	95247	41282	0	2.3072E+00	1.3016E+00	8.0851E-01	5.2126E-01	9485820	9.3608E+06	9425949\n',
    b'5.4E-01	5.0841E+00	8.7288E+01	HG00732	WES	["chimera"]	Standard Germline Exome v5	nfe	5.2785E-02	5.547E-02	-5.82E-03	2.7961E-02	-4.2259E-02	3.0271E-02	["n_insertion","r_insertion_deletion"]	6.8762E-01	14153622	6429959	0	13964844	123884	64894	188778	1719	202194	29507	21971	138470	63724	0	2.173E+00	1.909E+00	1.343E+00	4.924E-01	14153622	1.391E+07	14029738\n',
    b'2.79E+00	1.8996E+01	7.352E+01	HG00733	WES	["contamination","not_real_flag"]	Standard Germline Exome v5	oth	-1.5417E-01	2.8868E-02	-1.3819E-02	4.1915E-02	-4.0001E-02	7.6392E-02	["n_insertion","r_insertion_deletion", "not_real_filter"]	6.1147E-01	12586314	7997267	0	12383958	140784	61572	202356	8751	204812	38051	21065	140282	64530	0	2.1739E+00	2.2865E+00	1.8064E+00	3.6592E-01	12586314	1.2364E+07	12445530\n',
]

SAMPLE_QC_DATA_NO_DATA_TYPE = [
    b'seqr_id	data_type	filter_flags	qc_platform	qc_pop	qc_metrics_filters\n',
    b'03133B_2	n/a	[]	Standard Germline Exome v5	nfe	[]\n',
]

SAMPLE_QC_DATA_MORE_DATA_TYPE = [
    b'seqr_id	data_type	filter_flags	qc_platform	qc_pop	qc_metrics_filters\n',
    b'03133B_2	WES	[]	Standard Germline Exome v5	nfe	[]\n',
    b'03133B_3	WGS	[]	Standard Germline Exome v5	nfe	[]\n',
]


SAMPLE_QC_DATA_UNEXPECTED_DATA_TYPE = [
    b'seqr_id	data_type	filter_flags	qc_platform	qc_pop	qc_metrics_filters\n',
    b'03133B_2	UNKNOWN	[]	Standard Germline Exome v5	nfe	[]\n',
]

SAMPLE_SV_WES_QC_DATA = [
    b'sample	lt100_raw_calls	lt10_highQS_rare_calls\n',
    b'RP-123_MANZ_1169_DNA_v1_Exome_GCP	FALSE	TRUE\n',
    b'RP-123_NA_v1_Exome_GCP	TRUE	FALSE\n',
    b'RP-123_NA19675_1_v1_Exome_GCP	TRUE	TRUE\n',
    b'RP-123_NA19678_v1_Exome_GCP	TRUE	FALSE\n',
    b'RP-123_HG00732_v1_Exome_GCP	FALSE	TRUE\n',
    b'RP-123_HG00733_v1_Exome_GCP	FALSE	FALSE\n',
]

SAMPLE_SV_WGS_QC_DATA = [
    b'sample	expected_num_calls\n',
    b'NA21234	FALSE\n',
    b'NA19678	FALSE\n',
]

RNA_SAMPLE_GUID = 'S000150_na19675_d2'
RNA_TPM_SAMPLE_GUID = 'S000152_na19675_d2'
RNA_SPLICE_SAMPLE_GUID = 'S000151_na20889'
PLACEHOLDER_GUID = 'S0000100'
RNA_FILE_ID = 'gs://rna_data/new_muscle_samples.tsv.gz'
SAMPLE_GENE_OUTLIER_DATA = {
    'ENSG00000240361': {'gene_id': 'ENSG00000240361', 'p_value': '0.01', 'p_adjust': '0.13', 'z_score': '-3.1'},
    'ENSG00000233750': {'gene_id': 'ENSG00000233750', 'p_value': '0.064', 'p_adjust': '0.0000057', 'z_score': '7.8'},
}
SAMPLE_GENE_TPM_DATA = {
    'ENSG00000240361': {'gene_id': 'ENSG00000240361', 'tpm': '7.8'},
    'ENSG00000233750': {'gene_id': 'ENSG00000233750', 'tpm': '0.064'},
}
RNA_OUTLIER_SAMPLE_DATA = [
    f'{RNA_SAMPLE_GUID}\t\t{json.dumps(SAMPLE_GENE_OUTLIER_DATA)}\n',
    f"{PLACEHOLDER_GUID}\t\t{json.dumps({'ENSG00000240361': {'gene_id': 'ENSG00000240361', 'p_value': '0.04', 'p_adjust': '0.112', 'z_score': '1.9'}})}\n",
]
RNA_TPM_SAMPLE_DATA = [
    f'{RNA_TPM_SAMPLE_GUID}\t\t{json.dumps(SAMPLE_GENE_TPM_DATA)}\n',
    f"{PLACEHOLDER_GUID}\t\t{json.dumps({'ENSG00000240361': {'gene_id': 'ENSG00000240361', 'tpm': '0.112'}})}\n",
]
RNA_SPLICE_SAMPLE_DATA = [
    f'{RNA_TPM_SAMPLE_GUID}\t\t{json.dumps(SAMPLE_GENE_TPM_DATA)}\n',
    f"{PLACEHOLDER_GUID}\t\t{json.dumps({'ENSG00000240361': {'gene_id': 'ENSG00000240361', 'tpm': '0.112'}})}\n",
]
RNA_FILENAME_TEMPLATE = 'rna_sample_data__{}__2020-04-15T00:00:00.json.gz'

PHENOTYPE_PRIORITIZATION_HEADER = [['tool', 'project', 'sampleId', 'rank', 'geneId', 'diseaseId', 'diseaseName',
                                   'scoreName1', 'score1', 'scoreName2', 'score2', 'scoreName3', 'score3']]
PHENOTYPE_PRIORITIZATION_MISS_HEADER = [['tool', 'sampleId', 'rank', 'geneId', 'diseaseName', 'scoreName1', 'score1',
                                        'scoreName2', 'score2', 'scoreName3', 'score3']]
LIRICAL_NO_PROJECT_DATA = [['lirical']]
LIRICAL_PROJECT_NOT_EXIST_DATA = [
    ['lirical', 'CMG_Beggs_WGS', 'NA19678', '1', 'ENSG00000105357', 'OMIM:618460', 'Khan-Khan-Katsanis syndrome',
     'post_test_probability', '0', 'compositeLR', '0.066'],
]
LIRICAL_NO_EXIST_INDV_DATA = [
    ['lirical', '1kg project nåme with uniçøde', 'NA19678x', '1', 'ENSG00000105357', 'OMIM:618460',
     'Khan-Khan-Katsanis syndrome', 'post_test_probability', '0', 'compositeLR', '0.066'],
    ['lirical', '1kg project nåme with uniçøde', 'NA19679x', '1', 'ENSG00000105357', 'OMIM:618460',
     'Khan-Khan-Katsanis syndrome', 'post_test_probability', '0', 'compositeLR', '0.066'],
]
LIRICAL_DATA = [
    ['lirical', '1kg project nåme with uniçøde', 'NA19678', '1', 'ENSG00000105357', 'OMIM:618460',
     'Khan-Khan-Katsanis syndrome', 'post_test_probability', '0', 'compositeLR', '0.066'],
    ['lirical', 'Test Reprocessed Project', 'NA20885', '2', 'ENSG00000105357', 'OMIM:219800',
     '"Cystinosis, nephropathic"', 'post_test_probability', '0', 'compositeLR', '', '', ''],
]
EXOMISER_DATA = [
    ['exomiser', 'CMG_Beggs_WGS', 'BEG_1230-1_01', '1', 'ENSG00000105357', 'ORPHA:2131',
     'Alternating hemiplegia of childhood', 'exomiser_score', '0.977923765', 'phenotype_score', '0.603998205',
     'variant_score', '1'],
    ['exomiser', 'CMG_Beggs_WGS', 'BEG_1230-1_01', '3', 'ENSG00000105357', 'ORPHA:71517',
     'Rapid-onset dystonia-parkinsonism', 'exomiser_score', '0.977923765', 'phenotype_score', '0.551578222',
     'variant_score', '1']
]
UPDATE_LIRICAL_DATA = [
    ['lirical', '1kg project nåme with uniçøde', 'NA19678', '3', 'ENSG00000105357', 'OMIM:618460',
     'Khan-Khan-Katsanis syndrome', 'post_test_probability', '0', 'compositeLR', '0.066'],
    ['lirical', '1kg project nåme with uniçøde', 'NA19678', '4', 'ENSG00000105357', 'OMIM:219800',
     '"Cystinosis, nephropathic"', 'post_test_probability', '0', 'compositeLR', '0.003', '', ''],
]

EXPECTED_LIRICAL_DATA = [
    {'diseaseId': 'OMIM:219801', 'geneId': 'ENSG00000268904', 'diseaseName': 'Cystinosis, no syndrome',
     'scores': {'compositeLR': 0.003, 'post_test_probability': 0.1},
     'tool': 'lirical', 'rank': 11, 'individualGuid': 'I000001_na19675'},  # record from the fixture
    {'diseaseId': 'OMIM:618460', 'geneId': 'ENSG00000105357', 'diseaseName': 'Khan-Khan-Katsanis syndrome',
     'scores': {'compositeLR': 0.066, 'postTestProbability': 0.0},
     'tool': 'lirical', 'rank': 1, 'individualGuid': 'I000002_na19678'},
    {'diseaseId': 'OMIM:219800', 'geneId': 'ENSG00000105357', 'diseaseName': 'Cystinosis, nephropathic',
     'scores': {'postTestProbability': 0.0},
     'tool': 'lirical', 'rank': 2, 'individualGuid': 'I000015_na20885'}
]
EXPECTED_UPDATED_LIRICAL_DATA = [
    {'diseaseId': 'OMIM:219801', 'geneId': 'ENSG00000268904', 'diseaseName': 'Cystinosis, no syndrome',
     'scores': {'compositeLR': 0.003, 'post_test_probability': 0.1},
     'tool': 'lirical', 'rank': 11, 'individualGuid': 'I000001_na19675'},  # record from the fixture
    {'diseaseId': 'OMIM:219800', 'geneId': 'ENSG00000105357', 'diseaseName': 'Cystinosis, nephropathic',
     'scores': {'postTestProbability': 0.0},
     'tool': 'lirical', 'rank': 2, 'individualGuid': 'I000015_na20885'},
    {'diseaseId': 'OMIM:618460', 'geneId': 'ENSG00000105357', 'diseaseName': 'Khan-Khan-Katsanis syndrome',
     'scores': {'compositeLR': 0.066, 'postTestProbability': 0.0},
     'tool': 'lirical', 'rank': 3, 'individualGuid': 'I000002_na19678'},
    {'diseaseId': 'OMIM:219800', 'geneId': 'ENSG00000105357', 'diseaseName': 'Cystinosis, nephropathic',
     'scores': {'compositeLR': 0.003, 'postTestProbability': 0.0},
     'tool': 'lirical', 'rank': 4, 'individualGuid': 'I000002_na19678'},
]


class DataManagerAPITest(AuthenticationTestCase):
    fixtures = ['users', '1kg_project', 'reference_data']

    @urllib3_responses.activate
    def test_elasticsearch_status(self):
        url = reverse(elasticsearch_status)
        self.check_data_manager_login(url)

        urllib3_responses.add_json(
            '/_cat/allocation?format=json&h=node,shards,disk.avail,disk.used,disk.percent', ES_CAT_ALLOCATION)
        urllib3_responses.add_json(
            '/_cat/nodes?format=json&h=name,heap.percent', ES_CAT_NODES)
        urllib3_responses.add_json(
           '/_cat/indices?format=json&h=index,docs.count,store.size,creation.date.string', ES_CAT_INDICES)
        urllib3_responses.add_json('/_cat/aliases?format=json&h=alias,index', ES_CAT_ALIAS)
        urllib3_responses.add_json('/_all/_mapping', ES_INDEX_MAPPING)

        response = self.client.get(url)
        self.assertEqual(response.status_code, 200)
        response_json = response.json()
        self.assertSetEqual(set(response_json.keys()), {'indices', 'errors', 'diskStats', 'nodeStats'})

        self.assertEqual(len(response_json['indices']), 6)
        self.assertDictEqual(response_json['indices'][0], TEST_INDEX_EXPECTED_DICT)
        self.assertDictEqual(response_json['indices'][3], TEST_INDEX_NO_PROJECT_EXPECTED_DICT)
        self.assertDictEqual(response_json['indices'][4], TEST_SV_INDEX_EXPECTED_DICT)

        self.assertListEqual(response_json['errors'], EXPECTED_ERRORS)

        self.assertListEqual(response_json['diskStats'], EXPECTED_DISK_ALLOCATION)
        self.assertListEqual(response_json['nodeStats'], EXPECTED_NODE_STATS)

    @urllib3_responses.activate
    def test_delete_index(self):
        url = reverse(delete_index)
        self.check_data_manager_login(url)

        response = self.client.post(url, content_type='application/json', data=json.dumps({'index': 'test_index'}))
        self.assertEqual(response.status_code, 400)
        self.assertDictEqual(
            response.json(), ({'error': 'Index "test_index" is still used by: 1kg project n\xe5me with uni\xe7\xf8de'}))
        self.assertEqual(len(urllib3_responses.calls), 0)

        urllib3_responses.add_json(
            '/_cat/indices?format=json&h=index,docs.count,store.size,creation.date.string', ES_CAT_INDICES)
        urllib3_responses.add_json('/_cat/aliases?format=json&h=alias,index', ES_CAT_ALIAS)
        urllib3_responses.add_json('/_all/_mapping', ES_INDEX_MAPPING)
        urllib3_responses.add(urllib3_responses.DELETE, '/unused_index')

        response = self.client.post(url, content_type='application/json', data=json.dumps({'index': 'unused_index'}))
        self.assertEqual(response.status_code, 200)
        response_json = response.json()
        self.assertSetEqual(set(response_json.keys()), {'indices'})
        self.assertEqual(len(response_json['indices']), 6)
        self.assertDictEqual(response_json['indices'][0], TEST_INDEX_EXPECTED_DICT)
        self.assertDictEqual(response_json['indices'][3], TEST_INDEX_NO_PROJECT_EXPECTED_DICT)
        self.assertDictEqual(response_json['indices'][4], TEST_SV_INDEX_EXPECTED_DICT)

        self.assertEqual(urllib3_responses.calls[0].request.method, 'DELETE')

    @mock.patch('seqr.utils.file_utils.subprocess.Popen')
    def test_upload_qc_pipeline_output(self, mock_subprocess):
        url = reverse(upload_qc_pipeline_output,)
        self.check_data_manager_login(url)

        request_data =json.dumps({
            'file': ' gs://seqr-datasets/v02/GRCh38/RDG_WES_Broad_Internal/v15/sample_qc/final_output/seqr_sample_qc.tsv'
        })

        # Test missing file
        self.reset_logs()
        mock_does_file_exist = mock.MagicMock()
        mock_subprocess.side_effect = [mock_does_file_exist]
        mock_does_file_exist.wait.return_value = 1
        mock_does_file_exist.stdout = [b'BucketNotFoundException: 404 gs://seqr-datsets bucket does not exist.']
        response = self.client.post(url, content_type='application/json', data=request_data)
        self.assertEqual(response.status_code, 400)
        self.assertListEqual(
            response.json()['errors'],
            ['File not found: gs://seqr-datasets/v02/GRCh38/RDG_WES_Broad_Internal/v15/sample_qc/final_output/seqr_sample_qc.tsv'])
        self.assert_json_logs(self.data_manager_user, [
            ('==> gsutil ls gs://seqr-datasets/v02/GRCh38/RDG_WES_Broad_Internal/v15/sample_qc/final_output/seqr_sample_qc.tsv', None),
            ('BucketNotFoundException: 404 gs://seqr-datsets bucket does not exist.', None),
        ])

        # Test missing columns
        mock_does_file_exist.wait.return_value = 0
        mock_file_iter = mock.MagicMock()
        mock_file_iter.stdout = [b'', b'']
        mock_subprocess.side_effect = [mock_does_file_exist, mock_file_iter]
        response = self.client.post(url, content_type='application/json', data=request_data)
        self.assertEqual(response.status_code, 400)
        self.assertEqual(
            response.reason_phrase,
            'The following required columns are missing: seqr_id, data_type, filter_flags, qc_metrics_filters, qc_pop')

        # Test no data type error
        mock_subprocess.side_effect = [mock_does_file_exist, mock_file_iter]
        mock_file_iter.stdout = SAMPLE_QC_DATA_NO_DATA_TYPE
        response = self.client.post(url, content_type='application/json', data=request_data)
        self.assertEqual(response.status_code, 400)
        self.assertEqual(response.reason_phrase, 'No data type detected')

        # Test multiple data types error
        mock_subprocess.side_effect = [mock_does_file_exist, mock_file_iter]
        mock_file_iter.stdout = SAMPLE_QC_DATA_MORE_DATA_TYPE
        response = self.client.post(url, content_type='application/json', data=request_data)
        self.assertEqual(response.status_code, 400)
        self.assertEqual(response.reason_phrase, 'Multiple data types detected: wes ,wgs')

        # Test unexpected data type error
        mock_subprocess.side_effect = [mock_does_file_exist, mock_file_iter]
        mock_file_iter.stdout = SAMPLE_QC_DATA_UNEXPECTED_DATA_TYPE
        response = self.client.post(url, content_type='application/json', data=request_data)
        self.assertEqual(response.status_code, 400)
        self.assertEqual(response.reason_phrase, 'Unexpected data type detected: "unknown" (should be "exome" or "genome")')

        # Test normal functions
        mock_subprocess.side_effect = [mock_does_file_exist, mock_file_iter]
        mock_file_iter.stdout = SAMPLE_QC_DATA
        response = self.client.post(url, content_type='application/json', data=request_data)
        self.assertEqual(response.status_code, 200)
        response_json = response.json()
        self.assertSetEqual(set(response_json.keys()), {'info', 'errors', 'warnings'})
        self.assertListEqual(response_json['info'], [
            'Parsed 6 exome samples',
            'Found and updated matching seqr individuals for 4 samples'
        ])
        self.assertListEqual(response_json['warnings'], [
            'The following 1 samples were added to multiple individuals: NA19678 (2)',
            'The following 2 samples were skipped: MANZ_1169_DNA, NA',
            'The following filter flags have no known corresponding value and were not saved: not_real_flag',
            'The following population platform filters have no known corresponding value and were not saved: not_real_filter'
        ])

        indiv = Individual.objects.get(id = 1)
        self.assertIsNone(indiv.filter_flags)
        self.assertDictEqual(indiv.pop_platform_filters, {'n_deletion': '10898', 'n_snp': '127706', 'r_insertion_deletion': '1.2572E+00', 'r_ti_tv': '1.8292E+00', 'n_insertion': '13701'})
        self.assertEqual(indiv.population, 'AMR')

        indiv = Individual.objects.get(id = 2)
        self.assertDictEqual(indiv.filter_flags, {'coverage_exome': '8.1446E+01'})
        self.assertDictEqual(indiv.pop_platform_filters, {'n_insertion': '6857'})
        self.assertEqual(indiv.population, 'SAS')

        indiv = Individual.objects.get(id=12)
        self.assertDictEqual(indiv.filter_flags, {'coverage_exome': '8.1446E+01'})
        self.assertDictEqual(indiv.pop_platform_filters, {'n_insertion': '6857'})
        self.assertEqual(indiv.population, 'SAS')

        indiv = Individual.objects.get(id = 5)
        self.assertDictEqual(indiv.filter_flags, {'chimera': '5.0841E+00'})
        self.assertDictEqual(indiv.pop_platform_filters, {'n_insertion': '29507', 'r_insertion_deletion': '1.343E+00'})
        self.assertEqual(indiv.population, 'NFE')

        indiv = Individual.objects.get(id = 6)
        self.assertDictEqual(indiv.filter_flags, {'contamination': '2.79E+00'})
        self.assertDictEqual(indiv.pop_platform_filters, {'n_insertion': '38051', 'r_insertion_deletion': '1.8064E+00'})
        self.assertEqual(indiv.population, 'OTH')

    @mock.patch('seqr.utils.file_utils.subprocess.Popen')
    def test_upload_sv_qc(self, mock_subprocess):
        url = reverse(upload_qc_pipeline_output, )
        self.check_data_manager_login(url)

        request_data = json.dumps({
            'file': 'gs://seqr-datasets/v02/GRCh38/RDG_WES_Broad_Internal/v15/sample_qc/sv/sv_sample_metadata.tsv'
        })

        mock_does_file_exist = mock.MagicMock()
        mock_does_file_exist.wait.return_value = 0
        mock_file_iter = mock.MagicMock()
        mock_file_iter.stdout = SAMPLE_SV_WES_QC_DATA
        mock_subprocess.side_effect = [mock_does_file_exist, mock_file_iter]
        response = self.client.post(url, content_type='application/json', data=request_data)
        self.assertEqual(response.status_code, 200)
        response_json = response.json()
        self.assertSetEqual(set(response_json.keys()), {'info', 'errors', 'warnings'})
        self.assertListEqual(response_json['info'], [
            'Parsed 6 SV samples',
            'Found and updated matching seqr individuals for 4 samples'
        ])
        self.assertListEqual(response_json['warnings'], ['The following 2 samples were skipped: MANZ_1169_DNA, NA'])

        self.assertIsNone(Individual.objects.get(individual_id='NA19675_1').sv_flags)
        self.assertListEqual(Individual.objects.get(individual_id='NA19678').sv_flags, ['high_QS_rare_calls:_>10'])
        self.assertListEqual(Individual.objects.get(individual_id='HG00732').sv_flags, ['raw_calls:_>100'])
        self.assertListEqual(
            Individual.objects.get(individual_id='HG00733').sv_flags,
            ['high_QS_rare_calls:_>10', 'raw_calls:_>100'])

        # Test genome data
        mock_file_iter.stdout = SAMPLE_SV_WGS_QC_DATA
        mock_subprocess.side_effect = [mock_does_file_exist, mock_file_iter]
        response = self.client.post(url, content_type='application/json', data=request_data)
        self.assertEqual(response.status_code, 200)
        response_json = response.json()
        self.assertSetEqual(set(response_json.keys()), {'info', 'errors', 'warnings'})
        self.assertListEqual(response_json['info'], [
            'Parsed 2 SV samples',
            'Found and updated matching seqr individuals for 1 samples'
        ])
        self.assertListEqual(response_json['warnings'], ['The following 1 samples were skipped: NA19678'])
        self.assertListEqual(Individual.objects.get(individual_id='NA21234').sv_flags, ['outlier_num._calls'])
        # Should not overwrite existing QC flags
        self.assertListEqual(Individual.objects.get(individual_id='NA19678').sv_flags, ['high_QS_rare_calls:_>10'])

    @mock.patch('seqr.views.apis.data_manager_api.KIBANA_ELASTICSEARCH_PASSWORD', 'abc123')
    @responses.activate
    def test_kibana_proxy(self):
        url = '/api/kibana/random/path'
        self.check_data_manager_login(url)

        response_args = {
            'stream': True,
            'body': 'Test response',
            'content_type': 'text/custom',
            'headers': {'x-test-header': 'test', 'keep-alive': 'true'},
        }
        proxy_url = 'http://localhost:5601{}'.format(url)
        responses.add(responses.GET, proxy_url, status=200, **response_args)
        responses.add(responses.POST, proxy_url, status=201, **response_args)
        responses.add(responses.GET, '{}/bad_response'.format(proxy_url), body=HTTPError())

        response = self.client.get(url, HTTP_TEST_HEADER='some/value')
        self.assertEqual(response.status_code, 200)
        self.assertEqual(response.content, b'Test response')
        self.assertEqual(response.get('content-type'), 'text/custom')
        self.assertEqual(response.get('x-test-header'), 'test')
        self.assertIsNone(response.get('keep-alive'))

        data = json.dumps([{'content': 'Test Body'}])
        response = self.client.post(url, content_type='application/json', data=data)
        self.assertEqual(response.status_code, 201)

        self.assertEqual(len(responses.calls), 2)

        get_request = responses.calls[0].request
        self.assertEqual(get_request.headers['Host'], 'localhost:5601')
        self.assertEqual(get_request.headers['Authorization'], 'Basic a2liYW5hOmFiYzEyMw==')
        self.assertEqual(get_request.headers['Test-Header'], 'some/value')

        post_request = responses.calls[1].request
        self.assertEqual(post_request.headers['Host'], 'localhost:5601')
        self.assertEqual(get_request.headers['Authorization'], 'Basic a2liYW5hOmFiYzEyMw==')
        self.assertEqual(post_request.headers['Content-Type'], 'application/json')
        self.assertEqual(post_request.headers['Content-Length'], '26')
        self.assertEqual(post_request.body, data.encode('utf-8'))

        # Test with error response
        response = self.client.get('{}/bad_response'.format(url))
        self.assertEqual(response.status_code, 500)

        # Test with connection error
        response = self.client.get('{}/bad_path'.format(url))
        self.assertContains(response, 'Error: Unable to connect to Kibana', status_code=400)

    RNA_DATA_TYPE_PARAMS = {
        'outlier': {
            'model_cls': RnaSeqOutlier,
            'message_data_type': 'Outlier',
            'header': ['sampleID', 'project', 'geneID', 'detail', 'pValue', 'padjust', 'zScore'],
            'optional_headers': ['detail'],
            'loaded_data_row': ['NA19675_D2', '1kg project nåme with uniçøde', 'ENSG00000240361', 'detail1', 0.01, 0.001, -3.1],
            'no_existing_data': ['NA19678', '1kg project nåme with uniçøde', 'ENSG00000233750', 'detail1', 0.064, '0.0000057', 7.8],
            'duplicated_indiv_id_data': [
                ['NA20870', 'Test Reprocessed Project', 'ENSG00000233750', 'detail1', 0.064, '0.0000057', 7.8],
                ['NA20870', '1kg project nåme with uniçøde', 'ENSG00000240361', 'detail2', 0.01, 0.13, -3.1],
            ],
            'write_data': {
                'NA20870\t\t{"ENSG00000233750": {"gene_id": "ENSG00000233750", "p_value": "0.064", "p_adjust": "0.0000057", "z_score": "7.8"}}\n',
                'NA20870\t\t{"ENSG00000240361": {"gene_id": "ENSG00000240361", "p_value": "0.01", "p_adjust": "0.13", "z_score": "-3.1"}}\n'
            },
            'new_data': [
                ['NA19675_D2', '1kg project nåme with uniçøde', 'ENSG00000240361', 'detail1', 0.01, 0.13, -3.1],
                ['NA19675_D2', '1kg project nåme with uniçøde', 'ENSG00000240361', 'detail2', 0.01, 0.13, -3.1],
                ['NA19675_D2', '1kg project nåme with uniçøde', 'ENSG00000233750', 'detail1', 0.064, '0.0000057', 7.8],
                ['NA19675_D3', 'Test Reprocessed Project', 'ENSG00000233750', 'detail1', 0.064, '0.0000057', 7.8],
                ['NA20888', 'Test Reprocessed Project', 'ENSG00000240361', '', 0.04, 0.112, 1.9],
            ],
            'skipped_samples': 'NA19675_D3',
            'num_parsed_samples': 3,
            'initial_model_count': 3,
            'parsed_file_data': RNA_OUTLIER_SAMPLE_DATA,
            'get_models_json': get_json_for_rna_seq_outliers,
            'expected_models_json': [
                {'geneId': 'ENSG00000240361', 'pAdjust': 0.13, 'pValue': 0.01, 'zScore': -3.1, 'isSignificant': False},
                {'geneId': 'ENSG00000233750', 'pAdjust': 0.0000057, 'pValue': 0.064, 'zScore': 7.8,
                 'isSignificant': True},
            ],
            'sample_guid': RNA_SAMPLE_GUID,
        },
        'tpm': {
            'model_cls': RnaSeqTpm,
            'message_data_type': 'Expression',
            'header': ['sample_id', 'project', 'gene_id', 'individual_id', 'tissue', 'TPM'],
            'optional_headers': ['individual_id'],
            'loaded_data_row': ['NA19675_D2', '1kg project nåme with uniçøde', 'ENSG00000135953', 'NA19675_D3', 'muscle', 1.34],
            'no_existing_data': ['NA19678', '1kg project nåme with uniçøde', 'ENSG00000233750', 'NA19678', 'fibroblasts', 0.064],
            'duplicated_indiv_id_data': [
                ['NA20870', 'Test Reprocessed Project', 'ENSG00000240361', 'NA20870', 'fibroblasts', 7.8],
                ['NA20870', '1kg project nåme with uniçøde', 'ENSG00000233750', 'NA20870', 'muscle', 0.064],
            ],
            'write_data': {'NA20870\t\t{"ENSG00000240361": {"gene_id": "ENSG00000240361", "tpm": "7.8"}}\n',
                           'NA20870\t\t{"ENSG00000233750": {"gene_id": "ENSG00000233750", "tpm": "0.064"}}\n'},
            'new_data': [
                # existing sample NA19675_D2
                ['NA19675_D2', '1kg project nåme with uniçøde', 'ENSG00000240361', 'NA19675_D2', 'muscle', 7.8],
                ['NA19675_D2', '1kg project nåme with uniçøde', 'ENSG00000233750', 'NA19675_D2', 'muscle', 0.064],
                ['NA19675_D2', '1kg project nåme with uniçøde', 'ENSG00000135953', 'NA19675_D2', 'muscle', '0.0'],
                # no matched individual NA19675_D3
                ['NA19675_D3', '1kg project nåme with uniçøde', 'ENSG00000233750', 'NA19675_D3', 'fibroblasts', 0.064],
                # skip GTEX samples
                ['GTEX_001', '1kg project nåme with uniçøde', 'ENSG00000233750', 'NA19675_D3', 'whole_blood', 1.95],
                # a different project sample NA20888
                ['NA20888', 'Test Reprocessed Project', 'ENSG00000240361', 'NA20888', 'fibroblasts', 0.112],
                # a project mismatched sample NA20878
                ['NA20878', 'Test Reprocessed Project', 'ENSG00000233750', 'NA20878', 'fibroblasts', 0.064],
                # conflict tissue types samples
                ['NA19678', '1kg project nåme with uniçøde', 'ENSG00000233750', 'NA19678', 'muscle', 1.34],
                ['NA19678', '1kg project nåme with uniçøde', 'ENSG00000135954', 'NA19678', 'fibroblasts', 0.05],
            ],
            'skipped_samples': 'NA19675_D3, NA20878',
            'exist_sample_tissue_type': 'M',
            'created_sample_tissue_type': 'F',
            'extra_warnings': [
                'Skipped loading for the following 2 tissue-unmatched sample(s): NA19678 (fibroblasts, muscle)',
            ],
            'num_parsed_samples': 4,
            'initial_model_count': 4,
            'deleted_count': 1,
            'parsed_file_data': RNA_TPM_SAMPLE_DATA,
            'get_models_json': lambda models: list(models.values_list('gene_id', 'tpm')),
            'expected_models_json': [('ENSG00000240361', 7.8), ('ENSG00000233750', 0.064)],
            'sample_guid': RNA_TPM_SAMPLE_GUID,
        },
        'splice': {
            'model_cls': RnaSeqSpliceOutlier,
            'message_data_type': 'Splice Junction',
            'header': ['individualId', 'project', 'chrom', 'start', 'end', 'strand', 'geneName', 'type', 'pValue', 'zScore',
                       'deltaPsi', 'readCount', 'geneId', 'tissue', 'dotSize', 'rareDiseaseSamplesWithJunction',
                       'rareDiseaseSamplesTotal'],
            'optional_headers': [],
            'loaded_data_row': ['NA20889', 'Test Reprocessed Project', 'chr7', 132885746, 132886973, '*', 'CHCHD3',
                                'psi5', 1.08E-56, 12.34, 0.85, 1297, 'ENSG00000106554', 'muscle', 0.53953638, 1, 20],
            'no_existing_data': ['NA19678', '1kg project nåme with uniçøde', 'chr7', 132885746, 132886973, '*', 'CHCHD3',
                                'psi5', 1.08E-56, 12.34, 0.85, 1297, 'ENSG00000106554', 'muscle', 0.53953638, 1, 20],
            'new_data': [
                # existing sample NA20889
                ['NA20889', 'Test Reprocessed Project', 'chr2', 167254166, 167258349, '*', 'XIRP2', 'psi3', 1.56E-25, -4.9,
                 -0.46, 166, 'ENSG00000163092', 'muscle', 0.03850364, 1, 20],
                ['NA20889', 'Test Reprocessed Project', 'chr7', 132885746, 132975168, '*', 'CHCHD3', 'psi5', 1.08E-56,
                 -6.53, -0.85, 231, 'ENSG00000106554', 'muscle', 0.53953638, 1, 20],
                ['NA20889', 'Test Reprocessed Project', 'chr2', 167258096, 167258349, '*', 'XIRP2', 'psi3', 1.56E-25, 6.33,
                 0.45, 143, 'ENSG00000163092', 'muscle', 0.03454739, 1, 20],
                # no matched individual NA19675_D3
                ['NA19675_D3', '1kg project nåme with uniçøde', 'chr2', 167258096, 167258349, '*', 'XIRP2', 'psi3', 1.56E-25,
                 6.33, 0.45, 143, 'ENSG00000163092', 'muscle', 0.03454739, 1, 20],
                # a different project sample NA20888
                ['NA20878', '1kg project nåme with uniçøde', 'chr2', 167258096, 167258349, '*', 'XIRP2', 'psi3', 1.56E-25, 6.33,
                 0.45, 143, 'ENSG00000163092', 'fibroblasts', 0.03454739, 1, 20],
                # a project mismatched sample NA20878
                ['NA20878', 'Test Reprocessed Project', 'chr2', 167258096, 167258349, '*', 'XIRP2', 'psi3', 1.56E-25, 6.33,
                 0.45, 143, 'ENSG00000163092', 'fibroblasts', 0.03454739, 1, 20],
                # conflict tissue types samples
                ['NA19678', '1kg project nåme with uniçøde', 'chr2', 167258096, 167258349, '*', 'XIRP2', 'psi3', 1.56E-25,
                 6.33, 0.45, 143, 'ENSG00000163092', 'muscle', 0.03454739, 1, 20],
                ['NA19678', '1kg project nåme with uniçøde', 'chr2', 167258096, 167258349, '*', 'XIRP2', 'psi3', 1.56E-25,
                 6.33, 0.45, 143, 'ENSG00000163092', 'fibroblasts', 0.03454739, 1, 20],
            ],
            'exist_sample_tissue_type': 'M',
            'created_sample_tissue_type': 'F',
            'num_parsed_samples': 4,
            'initial_model_count': 4,
            'deleted_count': 1,
            'parsed_file_data': RNA_SPLICE_SAMPLE_DATA,
            'get_models_json': lambda models: list(
                models.values_list('gene_id', 'chrom', 'start', 'end', 'strand', 'gene_name', 'type', 'pValue', 'zScore',
                                   'delta_psi', 'read_count', 'gene_id', 'tissue', 'dot_size',
                                   'rare_disease_samples_withJunction', 'rare_disease_samples_total')),
            'expected_models_json': [('ENSG00000240361', 7.8), ('ENSG00000233750', 0.064)],
            'sample_guid': RNA_SPLICE_SAMPLE_GUID,
            'warnings': ['Skipped loading row with mismatched tissue types for sample NA19675_D2: muscle, fibroblasts',
                         'Skipped loading for the following 2 unmatched samples: NA19675_D3, NA20878']
        },
    }

    def _has_expected_file_loading_logs(self, file, info=None, warnings=None, additional_logs=None, additional_logs_offset=None):
        expected_logs = [
            (f'==> gsutil ls {file}', None),
            (f'==> gsutil cat {file} | gunzip -c -q - ', None),
        ] + [(info_log, None) for info_log in info or []] + [
            (warn_log, {'severity': 'WARNING'}) for warn_log in warnings or []
        ]
        if additional_logs:
            if additional_logs_offset:
                for log in reversed(additional_logs):
                    expected_logs.insert(additional_logs_offset, log)
            else:
                expected_logs += additional_logs

        self.assert_json_logs(self.data_manager_user, expected_logs)

    def _check_rna_sample_model(self, individual_id, data_source, tissue_type):
        rna_samples = Sample.objects.filter(individual_id=individual_id, sample_type='RNA', tissue_type=tissue_type)
        self.assertEqual(len(rna_samples), 1)
        sample = rna_samples.first()
        self.assertTrue(sample.is_active)
        self.assertIsNone(sample.elasticsearch_index)
        self.assertEqual(sample.sample_type, 'RNA')
        self.assertEqual(sample.tissue_type, tissue_type)
        self.assertEqual(sample.data_source, data_source)
        return sample.guid

    @mock.patch('seqr.views.utils.dataset_utils.BASE_URL', 'https://test-seqr.org/')
    @mock.patch('seqr.views.utils.dataset_utils.SEQR_SLACK_DATA_ALERTS_NOTIFICATION_CHANNEL', 'seqr-data-loading')
    @mock.patch('seqr.views.utils.dataset_utils.safe_post_to_slack')
    @mock.patch('seqr.views.apis.data_manager_api.datetime')
    @mock.patch('seqr.views.apis.data_manager_api.os')
    @mock.patch('seqr.views.apis.data_manager_api.load_uploaded_file')
    @mock.patch('seqr.utils.file_utils.subprocess.Popen')
    @mock.patch('seqr.views.apis.data_manager_api.gzip.open')
    def test_update_rna_seq(self, mock_open, mock_subprocess, mock_load_uploaded_file,
                            mock_os, mock_datetime, mock_send_slack):
        url = reverse(update_rna_seq)
        self.check_data_manager_login(url)

        for data_type, params in self.RNA_DATA_TYPE_PARAMS.items():
            with self.subTest(data_type):
                model_cls = params['model_cls']
                header = params['header']
                loaded_data_row = params['loaded_data_row']

                # Test errors
                body = {'dataType': data_type, 'file': 'gs://rna_data/muscle_samples.tsv.gz'}
                mock_datetime.now.return_value = datetime(2020, 4, 15)
                mock_os.path.join.side_effect = lambda *args: '/'.join(args[1:])
                mock_load_uploaded_file.return_value = [['a']]
                mock_does_file_exist = mock.MagicMock()
                mock_does_file_exist.wait.return_value = 1
                mock_subprocess.side_effect = [mock_does_file_exist]
                response = self.client.post(url, content_type='application/json', data=json.dumps(body))
                self.assertEqual(response.status_code, 400)
                self.assertDictEqual(response.json(), {'error': 'File not found: gs://rna_data/muscle_samples.tsv.gz'})

                mock_does_file_exist.wait.return_value = 0
                mock_file_iter = mock.MagicMock()
                def _set_file_iter_stdout(rows):
                    mock_file_iter.stdout = [('\t'.join([str(col) for col in row]) + '\n').encode() for row in rows]
                    mock_subprocess.side_effect = [mock_does_file_exist, mock_file_iter]

                _set_file_iter_stdout([['']])
                response = self.client.post(url, content_type='application/json', data=json.dumps(body))
                self.assertEqual(response.status_code, 400)
                self.assertDictEqual(response.json(), {
                    'error': f'Invalid file: missing column(s) {", ".join(sorted([col for col in header if col not in params["optional_headers"]]))}',
                })

                mismatch_row = loaded_data_row[:-1] + [loaded_data_row[-1] - 2]
                _set_file_iter_stdout([header, loaded_data_row, mismatch_row])
                response = self.client.post(url, content_type='application/json', data=json.dumps(body))
                self.assertEqual(response.status_code, 400)
                self.assertDictEqual(response.json(), {'error': mock.ANY})
                self.assertTrue(response.json()['error'].startswith(
                    f'Error in NA19675_D2 data for {mismatch_row[2]}: mismatched entries '))

                missing_sample_row = ['NA19675_D3'] + loaded_data_row[1:]
                _set_file_iter_stdout([header, loaded_data_row, missing_sample_row])
                response = self.client.post(url, content_type='application/json', data=json.dumps(body))
                self.assertEqual(response.status_code, 400)
                self.assertDictEqual(response.json(), {'error': 'Unable to find matches for the following samples: NA19675_D3'})

                mapping_body = {'mappingFile': {'uploadedFileId': 'map.tsv'}}
                mapping_body.update(body)
                mock_subprocess.side_effect = [mock_does_file_exist, mock_file_iter]
                response = self.client.post(url, content_type='application/json', data=json.dumps(mapping_body))
                self.assertEqual(response.status_code, 400)
                self.assertDictEqual(response.json(), {'error': 'Must contain 2 columns: a'})

                # Test already loaded data
                mock_send_slack.reset_mock()
                self.reset_logs()
                _set_file_iter_stdout([header, loaded_data_row])
                response = self.client.post(url, content_type='application/json', data=json.dumps(body))
                self.assertEqual(response.status_code, 200)
                info = [
                    'Parsed 1 RNA-seq samples',
                    'Attempted data loading for 0 RNA-seq samples in the following 0 projects: ',
                ]
                warnings = ['Skipped loading for 1 samples already loaded from this file']
                self.assertDictEqual(response.json(), {'info': info, 'warnings': warnings, 'sampleGuids': [], 'fileName': mock.ANY})
                self._has_expected_file_loading_logs('gs://rna_data/muscle_samples.tsv.gz', info=info, warnings=warnings)
                self.assertEqual(model_cls.objects.count(), params['initial_model_count'])
                mock_send_slack.assert_not_called()

                def _test_basic_data_loading(data, num_parsed_samples, num_loaded_samples, individual_id, body,
                                             project_names=None, num_created_samples=1, warnings=None, additional_logs=None):
                    self.reset_logs()
                    _set_file_iter_stdout([header] + data)
                    response = self.client.post(url, content_type='application/json', data=json.dumps(body))
                    self.assertEqual(response.status_code, 200)
                    if not project_names:
                        project_names = Individual.objects.filter(id=individual_id).values('family__project__name')[0]['family__project__name']
                    num_projects = len(project_names.split(','))
                    info = [
                        f'Parsed {num_parsed_samples} RNA-seq samples',
                        f'Attempted data loading for {num_loaded_samples} RNA-seq samples in the following {num_projects}'
                        f' projects: {project_names}'
                    ]
                    file_name = RNA_FILENAME_TEMPLATE.format(data_type)
                    response_json = response.json()
                    self.assertDictEqual(response_json, {'info': info, 'warnings': warnings or [], 'sampleGuids': mock.ANY,
                                                         'fileName': file_name})
                    new_sample_guid = self._check_rna_sample_model(
                        individual_id=individual_id, data_source='new_muscle_samples.tsv.gz',
                        tissue_type=params.get('created_sample_tissue_type'),
                    )
                    self.assertTrue(new_sample_guid in response_json['sampleGuids'])
                    additional_logs = [(f'create {num_created_samples} Samples', {'dbUpdate': {
                        'dbEntity': 'Sample', 'updateType': 'bulk_create',
                        'entityIds': response_json['sampleGuids'] if num_created_samples > 1 else
                            [response_json['sampleGuids'][-1]],
                    }})] + (additional_logs or [])
                    self._has_expected_file_loading_logs(
                        'gs://rna_data/new_muscle_samples.tsv.gz', info=info, warnings=warnings,
                        additional_logs=additional_logs, additional_logs_offset=3)

                    return response_json, new_sample_guid

                # Test loading new data
                mock_open.reset_mock()
                self.reset_logs()
                mock_load_uploaded_file.return_value = [['NA19675_D2', 'NA19675_1']]
                mock_writes = []
                def mock_write(content):
                    mock_writes.append(content)
                mock_open.return_value.__enter__.return_value.write.side_effect = mock_write
                body.update({'ignoreExtraSamples': True, 'mappingFile': {'uploadedFileId': 'map.tsv'}, 'file': RNA_FILE_ID})
                warnings = [
                    f'Skipped loading for the following {len(params["skipped_samples"].split(","))} '
                    f'unmatched samples: {params["skipped_samples"]}']
                if params.get('extra_warnings'):
                    warnings = params['extra_warnings'] + warnings
                deleted_count = params.get('deleted_count', params['initial_model_count'])
                response_json, new_sample_guid = _test_basic_data_loading(
                    params['new_data'], params["num_parsed_samples"], 2, 16, body,
                    project_names='1kg project nåme with uniçøde, Test Reprocessed Project', warnings=warnings,
                    additional_logs=[
                        (f'delete {model_cls.__name__}s', {'dbUpdate': {
                            'dbEntity': model_cls.__name__, 'numEntities': deleted_count,
                           'parentEntityIds': [params['sample_guid']], 'updateType': 'bulk_delete'}}),
                        ('update 1 Samples', {'dbUpdate': {
                            'dbEntity': 'Sample', 'entityIds': [params['sample_guid']],
                            'updateType': 'bulk_update', 'updateFields': ['data_source']}}),
                    ])
                self.assertTrue(params['sample_guid'] in response_json['sampleGuids'])
                self.assertEqual(mock_send_slack.call_count, 2)
                mock_send_slack.assert_has_calls([
                    mock.call(
                        'seqr-data-loading',
                        f'0 new RNA {params["message_data_type"]} samples are loaded in <https://test-seqr.org/project/R0001_1kg/project_page|1kg project nåme with uniçøde>\n``````',
                    ), mock.call(
                        'seqr-data-loading',
                        f'1 new RNA {params["message_data_type"]} samples are loaded in <https://test-seqr.org/project/'
                        f'R0003_test/project_page|Test Reprocessed Project>\n```NA20888```',
                    ),
                ])

                # test database models are correct
                self.assertEqual(model_cls.objects.count(), params['initial_model_count'] - deleted_count)
                sample_guid = self._check_rna_sample_model(individual_id=1, data_source='new_muscle_samples.tsv.gz',
                                                           tissue_type=params.get('exist_sample_tissue_type'))
                new_sample_guid = self._check_rna_sample_model(
                    individual_id=16, data_source='new_muscle_samples.tsv.gz',
                    tissue_type=params.get('created_sample_tissue_type'),
                )
                self.assertListEqual(response_json['sampleGuids'], [sample_guid, new_sample_guid])

                # test correct file interactions
                mock_subprocess.assert_called_with(f'gsutil cat {RNA_FILE_ID} | gunzip -c -q - ', stdout=-1, stderr=-2, shell=True)
                mock_open.assert_called_with(RNA_FILENAME_TEMPLATE.format(data_type), 'wt')
                self.assertListEqual(mock_writes, [row.replace(PLACEHOLDER_GUID, new_sample_guid) for row in params['parsed_file_data']])

                # test loading new data without deleting existing data
                data = [params['no_existing_data']]
                body.pop('mappingFile')
                _test_basic_data_loading(data, 1, 1, 2, body)

                # Test loading data when where are duplicated individual ids in different projects.
<<<<<<< HEAD
                if 'duplicated_indiv_id_data' in params:
                    data = params['duplicated_indiv_id_data']
                    mock_writes = []
                    _test_basic_data_loading(data, 2, 2, (20, 'Test Reprocessed Project'), body,
                                             project_names='1kg project nåme with uniçøde, Test Reprocessed Project',
                                             num_created_samples=2)
                    self.assertSetEqual({re.sub(r'^S[0-9]*', 'S', s) for s in mock_writes}, params['write_data'])
=======
                data = params['duplicated_indiv_id_data']
                mock_writes = []
                _test_basic_data_loading(data, 2, 2, 20, body,
                                         project_names='1kg project nåme with uniçøde, Test Reprocessed Project',
                                         num_created_samples=2)
                self.assertSetEqual(set([s.split('_', 1)[1] for s in mock_writes]), params['write_data'])
>>>>>>> 478ec345


    @mock.patch('seqr.views.apis.data_manager_api.os')
    @mock.patch('seqr.views.apis.data_manager_api.gzip.open')
    def test_load_rna_seq_sample_data(self, mock_open, mock_os):
        mock_os.path.join.side_effect = lambda *args: '/'.join(args[1:])

        url = reverse(load_rna_seq_sample_data, args=[RNA_SAMPLE_GUID])
        self.check_data_manager_login(url)

        for data_type, params in self.RNA_DATA_TYPE_PARAMS.items():
            with self.subTest(data_type):
                url = reverse(load_rna_seq_sample_data, args=[params['sample_guid']])
                model_cls = params['model_cls']
                model_cls.objects.all().delete()
                self.reset_logs()
                mock_open.return_value.__enter__.return_value.__iter__.return_value = params['parsed_file_data']
                file_name = RNA_FILENAME_TEMPLATE.format(data_type)

                response = self.client.post(url, content_type='application/json', data=json.dumps({
                    'fileName': file_name, 'dataType': data_type,
                }))
                self.assertEqual(response.status_code, 200)
                self.assertDictEqual(response.json(), {'success': True})

                models = model_cls.objects.all()
                self.assertEqual(models.count(), 2)
                self.assertSetEqual({model.sample.guid for model in models}, {params['sample_guid']})

                mock_open.assert_called_with(file_name, 'rt')

                self.assert_json_logs(self.data_manager_user, [
                    ('Loading outlier data for NA19675_D2', None),
                    (f'create {model_cls.__name__}s', {'dbUpdate': {
                        'dbEntity': model_cls.__name__, 'numEntities': 2, 'parentEntityIds': [params['sample_guid']],
                        'updateType': 'bulk_create',
                    }}),
                ])

                self.assertListEqual(list(params['get_models_json'](models)), params['expected_models_json'])

    @classmethod
    def _join_data(cls, data):
        return ['\t'.join(line).encode('utf-8') for line in data]

    @mock.patch('seqr.utils.file_utils.subprocess.Popen')
    def test_load_phenotype_prioritization_data(self, mock_subprocess):
        url = reverse(load_phenotype_prioritization_data)
        self.check_data_manager_login(url)

        request_body = {'file': 'gs://seqr_data/lirical_data.tsv.gz'}
        mock_subprocess.return_value.wait.return_value = 1
        response = self.client.post(url, content_type='application/json', data=json.dumps(request_body))
        self.assertEqual(response.status_code, 400)
        self.assertEqual(response.json()['error'], 'File not found: gs://seqr_data/lirical_data.tsv.gz')
        mock_subprocess.assert_called_with('gsutil ls gs://seqr_data/lirical_data.tsv.gz', stdout=-1, stderr=-2, shell=True)

        mock_subprocess.reset_mock()
        mock_subprocess.return_value.wait.return_value = 0
        mock_subprocess.return_value.stdout = self._join_data(PHENOTYPE_PRIORITIZATION_MISS_HEADER)
        response = self.client.post(url, content_type='application/json', data=json.dumps(request_body))
        self.assertEqual(response.status_code, 400)
        self.assertEqual(response.json()['error'], 'Invalid file: missing column(s) project, diseaseId')
        mock_subprocess.assert_called_with('gsutil cat gs://seqr_data/lirical_data.tsv.gz | gunzip -c -q - ', stdout=-1, stderr=-2, shell=True)

        mock_subprocess.reset_mock()
        mock_subprocess.return_value.stdout = self._join_data(PHENOTYPE_PRIORITIZATION_HEADER + LIRICAL_NO_PROJECT_DATA)
        response = self.client.post(url, content_type='application/json', data=json.dumps(request_body))
        self.assertEqual(response.status_code, 400)
        self.assertEqual(response.json()['error'], 'Both sample ID and project fields are required.')
        mock_subprocess.assert_called_with('gsutil cat gs://seqr_data/lirical_data.tsv.gz | gunzip -c -q - ', stdout=-1, stderr=-2, shell=True)

        mock_subprocess.return_value.stdout = self._join_data(PHENOTYPE_PRIORITIZATION_HEADER + LIRICAL_DATA + EXOMISER_DATA)
        response = self.client.post(url, content_type='application/json', data=json.dumps(request_body))
        self.assertEqual(response.status_code, 400)
        self.assertEqual(response.json()['error'], 'Multiple tools found lirical and exomiser. Only one in a file is supported.')

        mock_subprocess.return_value.stdout = self._join_data(PHENOTYPE_PRIORITIZATION_HEADER + LIRICAL_PROJECT_NOT_EXIST_DATA)
        response = self.client.post(url, content_type='application/json', data=json.dumps(request_body))
        self.assertEqual(response.status_code, 400)
        self.assertEqual(response.json()['error'], 'Project CMG_Beggs_WGS not found. ')

        project = Project.objects.create(created_by=self.data_manager_user,
                                         name='1kg project nåme with uniçøde', workspace_namespace='my-seqr-billing')
        mock_subprocess.return_value.stdout = self._join_data(
            PHENOTYPE_PRIORITIZATION_HEADER + LIRICAL_DATA + LIRICAL_PROJECT_NOT_EXIST_DATA)
        response = self.client.post(url, content_type='application/json', data=json.dumps(request_body))
        self.assertEqual(response.status_code, 400)
        self.assertEqual(response.json()['error'], 'Project CMG_Beggs_WGS not found. Projects with conflict name(s) 1kg project nåme with uniçøde.')
        project.delete()

        mock_subprocess.return_value.stdout = self._join_data(PHENOTYPE_PRIORITIZATION_HEADER + LIRICAL_NO_EXIST_INDV_DATA)
        response = self.client.post(url, content_type='application/json', data=json.dumps(request_body))
        self.assertEqual(response.status_code, 400)
        self.assertEqual(response.json()['error'], "Can't find individuals NA19678x, NA19679x")

        # Test a successful operation
        mock_subprocess.reset_mock()
        mock_subprocess.return_value.stdout = self._join_data(PHENOTYPE_PRIORITIZATION_HEADER + LIRICAL_DATA)
        self.reset_logs()
        response = self.client.post(url, content_type='application/json', data=json.dumps(request_body))
        self.assertEqual(response.status_code, 200)
        info = [
            'Loaded Lirical data from gs://seqr_data/lirical_data.tsv.gz',
            'Project 1kg project nåme with uniçøde: deleted 1 record(s), loaded 1 record(s)',
            'Project Test Reprocessed Project: loaded 1 record(s)'
        ]
        self.assertEqual(response.json()['info'], info)
        self._has_expected_file_loading_logs('gs://seqr_data/lirical_data.tsv.gz', additional_logs=[
            ('delete PhenotypePrioritizations', {'dbUpdate': {
                'dbEntity': 'PhenotypePrioritization', 'numEntities': 1, 'updateType': 'bulk_delete',
                'parentEntityIds': ['I000002_na19678'],
            }}),
            ('create PhenotypePrioritizations', {'dbUpdate': {
                'dbEntity': 'PhenotypePrioritization', 'numEntities': 2, 'updateType': 'bulk_create',
                'parentEntityIds': ['I000002_na19678', 'I000015_na20885'],
            }}),
        ])
        saved_data = _get_json_for_models(PhenotypePrioritization.objects.filter(tool='lirical').order_by('id'),
                                          nested_fields=[{'fields': ('individual', 'guid'), 'key': 'individualGuid'}])
        self.assertListEqual(saved_data, EXPECTED_LIRICAL_DATA)
        mock_subprocess.assert_called_with('gsutil cat gs://seqr_data/lirical_data.tsv.gz | gunzip -c -q - ', stdout=-1, stderr=-2, shell=True)

        # Test uploading new data
        self.reset_logs()
        mock_subprocess.return_value.stdout = self._join_data(PHENOTYPE_PRIORITIZATION_HEADER + UPDATE_LIRICAL_DATA)
        response = self.client.post(url, content_type='application/json', data=json.dumps(request_body))
        self.assertEqual(response.status_code, 200)
        info = [
            'Loaded Lirical data from gs://seqr_data/lirical_data.tsv.gz',
            'Project 1kg project nåme with uniçøde: deleted 1 record(s), loaded 2 record(s)'
        ]
        self.assertEqual(response.json()['info'], info)
        self._has_expected_file_loading_logs('gs://seqr_data/lirical_data.tsv.gz', additional_logs=[
            ('delete PhenotypePrioritizations', {'dbUpdate': {
                'dbEntity': 'PhenotypePrioritization', 'numEntities': 1, 'updateType': 'bulk_delete',
                'parentEntityIds': ['I000002_na19678'],
            }}),
            ('create PhenotypePrioritizations', {'dbUpdate': {
                'dbEntity': 'PhenotypePrioritization', 'numEntities': 2, 'updateType': 'bulk_create',
                'parentEntityIds': ['I000002_na19678'],
            }}),
        ])
        saved_data = _get_json_for_models(PhenotypePrioritization.objects.filter(tool='lirical'),
                                          nested_fields=[{'fields': ('individual', 'guid'), 'key': 'individualGuid'}])
        self.assertListEqual(saved_data, EXPECTED_UPDATED_LIRICAL_DATA)

    @staticmethod
    def _ls_subprocess_calls(file, is_error=True):
        calls = [
            mock.call(f'gsutil ls {file}',stdout=-1, stderr=-2, shell=True),
            mock.call().wait(),
        ]
        if is_error:
            calls.append(mock.call().stdout.__iter__())
        return calls

    @mock.patch('seqr.views.utils.export_utils.open')
    @mock.patch('seqr.views.utils.export_utils.TemporaryDirectory')
    @mock.patch('seqr.utils.file_utils.subprocess.Popen')
    def test_write_pedigree(self, mock_subprocess, mock_temp_dir, mock_open):
        mock_temp_dir.return_value.__enter__.return_value = '/mock/tmp'
        mock_subprocess.return_value.wait.return_value = 1

        url = reverse(write_pedigree, args=[PROJECT_GUID])
        self.check_data_manager_login(url)

        response = self.client.get(url)
        self.assertEqual(response.status_code, 400)
        self.assertEqual(response.json()['error'], f'No gs://seqr-datasets/v02 project directory found for {PROJECT_GUID}')
        mock_subprocess.assert_has_calls(
            self._ls_subprocess_calls('gs://seqr-datasets/v02/GRCh37/RDG_WGS_Broad_Internal/base/projects/R0001_1kg') +
            self._ls_subprocess_calls('gs://seqr-datasets/v02/GRCh37/RDG_WES_Broad_Internal/base/projects/R0001_1kg') +
            self._ls_subprocess_calls('gs://seqr-datasets/v02/GRCh37/RDG_WGS_Broad_External/base/projects/R0001_1kg') +
            self._ls_subprocess_calls('gs://seqr-datasets/v02/GRCh37/RDG_WES_Broad_External/base/projects/R0001_1kg')
        )

        # Test success
        mock_subprocess.reset_mock()
        mock_subprocess.return_value.wait.side_effect = [1, 0, 0]
        response = self.client.get(url)
        self.assertEqual(response.status_code, 200)
        self.assertDictEqual(response.json(), {'success': True})

        mock_open.assert_called_with(f'/mock/tmp/{PROJECT_GUID}_pedigree.tsv', 'w')
        write_call = mock_open.return_value.__enter__.return_value.write.call_args.args[0]
        file = [row.split('\t') for row in write_call.split('\n')]
        self.assertEqual(len(file), 15)
        self.assertListEqual(file[:5], [
            ['Project_GUID', 'Family_ID', 'Individual_ID', 'Paternal_ID', 'Maternal_ID', 'Sex'],
            ['R0001_1kg', '1', 'NA19675_1', 'NA19678', 'NA19679', 'M'],
            ['R0001_1kg', '1', 'NA19678', '', '', 'M'],
            ['R0001_1kg', '1', 'NA19679', '', '', 'F'],
            ['R0001_1kg', '2', 'HG00731', 'HG00732', 'HG00733', 'F'],
         ])

        mock_subprocess.assert_has_calls(
            self._ls_subprocess_calls('gs://seqr-datasets/v02/GRCh37/RDG_WGS_Broad_Internal/base/projects/R0001_1kg') +
            self._ls_subprocess_calls(
                'gs://seqr-datasets/v02/GRCh37/RDG_WES_Broad_Internal/base/projects/R0001_1kg', is_error=False,
            ) + [
            mock.call('gsutil mv /mock/tmp/* gs://seqr-datasets/v02/GRCh37/RDG_WES_Broad_Internal/base/projects/R0001_1kg', stdout=-1, stderr=-2, shell=True),
            mock.call().wait(),
        ])
<|MERGE_RESOLUTION|>--- conflicted
+++ resolved
@@ -946,22 +946,13 @@
                 _test_basic_data_loading(data, 1, 1, 2, body)
 
                 # Test loading data when where are duplicated individual ids in different projects.
-<<<<<<< HEAD
                 if 'duplicated_indiv_id_data' in params:
                     data = params['duplicated_indiv_id_data']
                     mock_writes = []
                     _test_basic_data_loading(data, 2, 2, (20, 'Test Reprocessed Project'), body,
                                              project_names='1kg project nåme with uniçøde, Test Reprocessed Project',
                                              num_created_samples=2)
-                    self.assertSetEqual({re.sub(r'^S[0-9]*', 'S', s) for s in mock_writes}, params['write_data'])
-=======
-                data = params['duplicated_indiv_id_data']
-                mock_writes = []
-                _test_basic_data_loading(data, 2, 2, 20, body,
-                                         project_names='1kg project nåme with uniçøde, Test Reprocessed Project',
-                                         num_created_samples=2)
-                self.assertSetEqual(set([s.split('_', 1)[1] for s in mock_writes]), params['write_data'])
->>>>>>> 478ec345
+                    self.assertSetEqual(set([s.split('_', 1)[1] for s in mock_writes]), params['write_data'])
 
 
     @mock.patch('seqr.views.apis.data_manager_api.os')
