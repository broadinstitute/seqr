--- conflicted
+++ resolved
@@ -1229,16 +1229,12 @@
         saved_data = _get_json_for_models(PhenotypePrioritization.objects.filter(tool='lirical').order_by('id'),
                                           nested_fields=[{'fields': ('individual', 'guid'), 'key': 'individualGuid'}])
         self.assertListEqual(saved_data, EXPECTED_LIRICAL_DATA)
-<<<<<<< HEAD
-        mock_subprocess.assert_called_with('gsutil cat gs://seqr_data/lirical_data.tsv.gz | gunzip -c -q - ', stdout=-1, stderr=-2, shell=True)
+        mock_subprocess.assert_called_with('gsutil cat gs://seqr_data/lirical_data.tsv.gz | gunzip -c -q - ', stdout=-1, stderr=-2, shell=True)  # nosec
         self._assert_expected_notifications(mock_send_email, [
             {'tool': 'lirical', 'num_samples': 1, 'user': self.data_manager_user},
             {'tool': 'lirical', 'num_samples': 1, 'user': self.data_manager_user,
              'project_guid': 'R0003_test', 'project_name': 'Test Reprocessed Project'}
         ])
-=======
-        mock_subprocess.assert_called_with('gsutil cat gs://seqr_data/lirical_data.tsv.gz | gunzip -c -q - ', stdout=-1, stderr=-2, shell=True)  # nosec
->>>>>>> 6aa2f527
 
         # Test uploading new data
         self.reset_logs()
