--- conflicted
+++ resolved
@@ -13,7 +13,6 @@
 from seqr.models import Individual, RnaSeqOutlier, Sample
 
 
-<<<<<<< HEAD
 PROJECT_GUID = "R0001_1kg"
 
 ES_CAT_ALLOCATION = [
@@ -62,53 +61,6 @@
     },
 ]
 
-ES_CAT_INDICES = [
-    {
-        "index": "test_index",
-        "docs.count": "122674997",
-        "store.size": "14.9gb",
-        "creation.date.string": "2019-11-04T19:33:47.522Z",
-    },
-=======
-PROJECT_GUID = 'R0001_1kg'
-
-ES_CAT_ALLOCATION=[{
-    'node': 'node-1',
-    'shards': '113',
-    'disk.used': '67.2gb',
-    'disk.avail': '188.6gb',
-    'disk.percent': '26'
-},
-    {'node': 'UNASSIGNED',
-     'shards': '2',
-     'disk.used': None,
-     'disk.avail': None,
-     'disk.percent': None
-     }]
-
-ES_CAT_NODES=[{
-    'name': 'node-1',
-    'heap.percent': '57',
-},
-    {'name': 'no-disk-node',
-     'heap.percent': '83',
-     }]
-
-EXPECTED_DISK_ALLOCATION = [{
-    'node': 'node-1',
-    'shards': '113',
-    'diskUsed': '67.2gb',
-    'diskAvail': '188.6gb',
-    'diskPercent': '26',
-    'heapPercent': '57',
-},
-    {'node': 'UNASSIGNED',
-     'shards': '2',
-     'diskUsed': None,
-     'diskAvail': None,
-     'diskPercent': None
-     }]
-
 EXPECTED_NODE_STATS = [{'name': 'no-disk-node', 'heapPercent': '83'}]
 
 ES_CAT_INDICES = [{
@@ -116,8 +68,7 @@
     "docs.count": "122674997",
     "store.size": "14.9gb",
     "creation.date.string": "2019-11-04T19:33:47.522Z"
-},
->>>>>>> 43fa86a4
+    },
     {
         "index": "test_index_alias_1",
         "docs.count": "672312",
@@ -350,14 +301,10 @@
         response = self.client.get(url)
         self.assertEqual(response.status_code, 200)
         response_json = response.json()
-<<<<<<< HEAD
         self.assertSetEqual(
             set(response_json.keys()),
-            {"indices", "errors", "diskStats", "elasticsearchHost"},
-        )
-=======
-        self.assertSetEqual(set(response_json.keys()), {'indices', 'errors', 'diskStats', 'nodeStats'})
->>>>>>> 43fa86a4
+            {'indices', 'errors', 'diskStats', 'nodeStats'}
+        )
 
         self.assertEqual(len(response_json['indices']), 6)
         self.assertDictEqual(response_json['indices'][0], TEST_INDEX_EXPECTED_DICT)
@@ -366,12 +313,8 @@
 
         self.assertListEqual(response_json["errors"], EXPECTED_ERRORS)
 
-<<<<<<< HEAD
-        self.assertListEqual(response_json["diskStats"], EXPECTED_DISK_ALLOCATION)
-=======
         self.assertListEqual(response_json['diskStats'], EXPECTED_DISK_ALLOCATION)
         self.assertListEqual(response_json['nodeStats'], EXPECTED_NODE_STATS)
->>>>>>> 43fa86a4
 
     @urllib3_responses.activate
     def test_delete_index(self):
