from datetime import datetime
from django.urls.base import reverse
import json
import mock
from requests import HTTPError
import responses

from seqr.views.apis.data_manager_api import elasticsearch_status, upload_qc_pipeline_output, delete_index, \
    update_rna_seq, load_rna_seq_sample_data, load_phenotype_prioritization_data, write_pedigree
from seqr.views.utils.orm_to_json_utils import get_json_for_rna_seq_outliers, _get_json_for_models
from seqr.views.utils.test_utils import AuthenticationTestCase, urllib3_responses
from seqr.models import Individual, RnaSeqOutlier, RnaSeqTpm, Sample, Project, PhenotypePrioritization


PROJECT_GUID = 'R0001_1kg'

ES_CAT_ALLOCATION=[{
    'node': 'node-1',
    'shards': '113',
    'disk.used': '67.2gb',
    'disk.avail': '188.6gb',
    'disk.percent': '26'
},
    {'node': 'UNASSIGNED',
     'shards': '2',
     'disk.used': None,
     'disk.avail': None,
     'disk.percent': None
     }]

ES_CAT_NODES=[{
    'name': 'node-1',
    'heap.percent': '57',
},
    {'name': 'no-disk-node',
     'heap.percent': '83',
     }]

EXPECTED_DISK_ALLOCATION = [{
    'node': 'node-1',
    'shards': '113',
    'diskUsed': '67.2gb',
    'diskAvail': '188.6gb',
    'diskPercent': '26',
    'heapPercent': '57',
},
    {'node': 'UNASSIGNED',
     'shards': '2',
     'diskUsed': None,
     'diskAvail': None,
     'diskPercent': None
     }]

EXPECTED_NODE_STATS = [{'name': 'no-disk-node', 'heapPercent': '83'}]

ES_CAT_INDICES = [{
    "index": "test_index",
    "docs.count": "122674997",
    "store.size": "14.9gb",
    "creation.date.string": "2019-11-04T19:33:47.522Z"
},
    {
        "index": "test_index_alias_1",
        "docs.count": "672312",
        "store.size": "233.4mb",
        "creation.date.string": "2019-10-03T19:53:53.846Z"
    },
    {
        "index": "test_index_alias_2",
        "docs.count": "672312",
        "store.size": "233.4mb",
        "creation.date.string": "2019-10-03T19:53:53.846Z"
    },
    {
        "index": "test_index_no_project",
        "docs.count": "672312",
        "store.size": "233.4mb",
        "creation.date.string": "2019-10-03T19:53:53.846Z"
    },
    {
        "index": "test_index_sv",
        "docs.count": "672312",
        "store.size": "233.4mb",
        "creation.date.string": "2019-10-03T19:53:53.846Z"
    },
    {
        "index": "test_index_sv_wgs",
        "docs.count": "672312",
        "store.size": "233.4mb",
        "creation.date.string": "2019-10-03T19:53:53.846Z"
    },
]

ES_CAT_ALIAS = [
    {
        "alias": "test_index_second",
        "index": "test_index_alias_1"
    },
    {
        "alias": "test_index_second",
        "index": "test_index_alias_2"
    }]

ES_INDEX_MAPPING = {
    "test_index": {
        "mappings": {
            "_meta": {
                "gencodeVersion": "25",
                "genomeVersion": "38",
                "sampleType": "WES",
                "sourceFilePath": "test_index_file_path",
            },
            "_all": {
                "enabled": False
            }
        }
    },
    "test_index_alias_1": {
        "mappings": {
            "_meta": {
                "gencodeVersion": "25",
                "hail_version": "0.2.24",
                "genomeVersion": "37",
                "sampleType": "WGS",
                "sourceFilePath": "test_index_alias_1_path",
            },
            "_all": {
                "enabled": False
            },
        }
    },
    "test_index_alias_2": {
        "mappings": {
            "_meta": {
                "gencodeVersion": "19",
                "genomeVersion": "37",
                "sampleType": "WES",
                "datasetType": "VARIANTS",
                "sourceFilePath": "test_index_alias_2_path"
            },
            "_all": {
                "enabled": False
            },
        }
    },
    "test_index_no_project": {
        "mappings": {
            "_meta": {
                "gencodeVersion": "19",
                "genomeVersion": "37",
                "sampleType": "WGS",
                "datasetType": "VARIANTS",
                "sourceFilePath": "test_index_no_project_path"
            },
            "_all": {
                "enabled": False
            },
        }
    },
    "test_index_sv": {
        "mappings": {
            "_meta": {
                "gencodeVersion": "29",
                "genomeVersion": "38",
                "sampleType": "WES",
                "datasetType": "SV",
                "sourceFilePath": "test_sv_index_path"
            },
        }
    },
    "test_index_sv_wgs": {
        "mappings": {
            "_meta": {
                "gencodeVersion": "29",
                "genomeVersion": "38",
                "sampleType": "WGS",
                "datasetType": "SV",
                "sourceFilePath": "test_sv_wgs_index_path"
            },
        }
    },
}

TEST_INDEX_EXPECTED_DICT = {
    "index": "test_index",
    "sampleType": "WES",
    "genomeVersion": "38",
    "sourceFilePath": "test_index_file_path",
    "docsCount": "122674997",
    "storeSize": "14.9gb",
    "creationDateString": "2019-11-04T19:33:47.522Z",
    "gencodeVersion": "25",
    "projects": [{'projectName': '1kg project n\xe5me with uni\xe7\xf8de', 'projectGuid': 'R0001_1kg'}]
}

TEST_SV_INDEX_EXPECTED_DICT = {
    "index": "test_index_sv",
    "sampleType": "WES",
    "genomeVersion": "38",
    "sourceFilePath": "test_sv_index_path",
    "docsCount": "672312",
    "storeSize": "233.4mb",
    "creationDateString": "2019-10-03T19:53:53.846Z",
    "gencodeVersion": "29",
    "datasetType": "SV",
    "projects": [{'projectName': '1kg project n\xe5me with uni\xe7\xf8de', 'projectGuid': 'R0001_1kg'}]
}

TEST_INDEX_NO_PROJECT_EXPECTED_DICT = {
    "index": "test_index_no_project",
    "sampleType": "WGS",
    "genomeVersion": "37",
    "sourceFilePath": "test_index_no_project_path",
    "docsCount": "672312",
    "storeSize": "233.4mb",
    "creationDateString": "2019-10-03T19:53:53.846Z",
    "datasetType": "VARIANTS",
    "gencodeVersion": "19",
    "projects": []
}

EXPECTED_ERRORS = [
    'test_index_old does not exist and is used by project(s) 1kg project n\xe5me with uni\xe7\xf8de (1 samples)',
    'test_index_mito_wgs does not exist and is used by project(s) 1kg project n\xe5me with uni\xe7\xf8de (1 samples)'
]

SAMPLE_QC_DATA = [
    b'PCT_CONTAMINATION	AL_PCT_CHIMERAS	HS_PCT_TARGET_BASES_20X	seqr_id	data_type	filter_flags	qc_platform	qc_pop	pop_PC1	pop_PC2	pop_PC3	pop_PC4	pop_PC5	pop_PC6	qc_metrics_filters	sample_qc.call_rate	sample_qc.n_called	sample_qc.n_not_called	sample_qc.n_filtered	sample_qc.n_hom_ref	sample_qc.n_het	sample_qc.n_hom_var	sample_qc.n_non_ref	sample_qc.n_singleton	sample_qc.n_snp	sample_qc.n_insertion	sample_qc.n_deletion	sample_qc.n_transition	sample_qc.n_transversion	sample_qc.n_star	sample_qc.r_ti_tv	sample_qc.r_het_hom_var	sample_qc.r_insertion_deletion	sample_qc.f_inbreeding.f_stat	sample_qc.f_inbreeding.n_called	sample_qc.f_inbreeding.expected_homs	sample_qc.f_inbreeding.observed_homs\n',
    b'1.6E-01	5.567E-01	9.2619E+01	MANZ_1169_DNA	WES	[]	WES-010230 Standard Germline Exome	nfe	6.0654E-02	6.0452E-02	-6.2635E-03	-4.3252E-03	-2.1807E-02	-1.948E-02	["n_snp"]	7.1223E-01	14660344	5923237	0	14485322	114532	60490	175022	585	195114	18516	21882	133675	61439	0	2.1757E+00	1.8934E+00	8.4617E-01	5.3509E-01	14660344	1.4414E+07	14545812\n',
    b'NA	NA	NA	NA	WES	[]	Unknown	nfe	4.6581E-02	5.7881E-02	-5.6011E-03	3.5992E-03	-2.9438E-02	-9.6098E-03	["r_insertion_deletion"]	6.2631E-01	12891805	7691776	0	12743977	97831	49997	147828	237	165267	15474	17084	114154	51113	0	2.2334E+00	1.9567E+00	9.0576E-01	5.4467E-01	12891805	1.2677E+07	12793974\n',
    b'NA	NA	NA	NA19675_1	WES	[]	Unknown	amr	2.2367E-02	-1.9772E-02	6.3769E-02	2.5774E-03	-1.6655E-02	2.0457E-03	["r_ti_tv","n_deletion","n_snp","r_insertion_deletion","n_insertion"]	1.9959E-01	4108373	16475208	0	3998257	67927	42189	110116	18572	127706	13701	10898	82568	45138	0	1.8292E+00	1.6101E+00	1.2572E+00	5.3586E-02	4108373	4.0366E+06	4040446\n',
    b'5.6E-01	3.273E-01	8.1446E+01	NA19678	WES	["coverage"]	Standard Exome Sequencing v4	sas	2.4039E-02	-6.9517E-02	-4.1485E-02	1.421E-01	7.5583E-02	-2.0986E-02	["n_insertion"]	4.6084E-01	9485820	11097761	0	9379951	59871	45998	105869	736	136529	6857	8481	95247	41282	0	2.3072E+00	1.3016E+00	8.0851E-01	5.2126E-01	9485820	9.3608E+06	9425949\n',
    b'5.4E-01	5.0841E+00	8.7288E+01	HG00732	WES	["chimera"]	Standard Germline Exome v5	nfe	5.2785E-02	5.547E-02	-5.82E-03	2.7961E-02	-4.2259E-02	3.0271E-02	["n_insertion","r_insertion_deletion"]	6.8762E-01	14153622	6429959	0	13964844	123884	64894	188778	1719	202194	29507	21971	138470	63724	0	2.173E+00	1.909E+00	1.343E+00	4.924E-01	14153622	1.391E+07	14029738\n',
    b'2.79E+00	1.8996E+01	7.352E+01	HG00733	WES	["contamination","not_real_flag"]	Standard Germline Exome v5	oth	-1.5417E-01	2.8868E-02	-1.3819E-02	4.1915E-02	-4.0001E-02	7.6392E-02	["n_insertion","r_insertion_deletion", "not_real_filter"]	6.1147E-01	12586314	7997267	0	12383958	140784	61572	202356	8751	204812	38051	21065	140282	64530	0	2.1739E+00	2.2865E+00	1.8064E+00	3.6592E-01	12586314	1.2364E+07	12445530\n',
]

SAMPLE_QC_DATA_NO_DATA_TYPE = [
    b'seqr_id	data_type	filter_flags	qc_platform	qc_pop	qc_metrics_filters\n',
    b'03133B_2	n/a	[]	Standard Germline Exome v5	nfe	[]\n',
]

SAMPLE_QC_DATA_MORE_DATA_TYPE = [
    b'seqr_id	data_type	filter_flags	qc_platform	qc_pop	qc_metrics_filters\n',
    b'03133B_2	WES	[]	Standard Germline Exome v5	nfe	[]\n',
    b'03133B_3	WGS	[]	Standard Germline Exome v5	nfe	[]\n',
]


SAMPLE_QC_DATA_UNEXPECTED_DATA_TYPE = [
    b'seqr_id	data_type	filter_flags	qc_platform	qc_pop	qc_metrics_filters\n',
    b'03133B_2	UNKNOWN	[]	Standard Germline Exome v5	nfe	[]\n',
]

SAMPLE_SV_WES_QC_DATA = [
    b'sample	lt100_raw_calls	lt10_highQS_rare_calls\n',
    b'RP-123_MANZ_1169_DNA_v1_Exome_GCP	FALSE	TRUE\n',
    b'RP-123_NA_v1_Exome_GCP	TRUE	FALSE\n',
    b'RP-123_NA19675_1_v1_Exome_GCP	TRUE	TRUE\n',
    b'RP-123_NA19678_v1_Exome_GCP	TRUE	FALSE\n',
    b'RP-123_HG00732_v1_Exome_GCP	FALSE	TRUE\n',
    b'RP-123_HG00733_v1_Exome_GCP	FALSE	FALSE\n',
]

SAMPLE_SV_WGS_QC_DATA = [
    b'sample	expected_num_calls\n',
    b'NA21234	FALSE\n',
    b'NA19678	FALSE\n',
]

RNA_SAMPLE_GUID = 'S000150_na19675_d2'
RNA_TPM_SAMPLE_GUID = 'S000152_na19675_d2'
PLACEHOLDER_GUID = 'S0000100'
RNA_FILE_ID = 'gs://rna_data/new_muscle_samples.tsv.gz'
SAMPLE_GENE_OUTLIER_DATA = {
    'ENSG00000240361': {'gene_id': 'ENSG00000240361', 'p_value': '0.01', 'p_adjust': '0.13', 'z_score': '-3.1'},
    'ENSG00000233750': {'gene_id': 'ENSG00000233750', 'p_value': '0.064', 'p_adjust': '0.0000057', 'z_score': '7.8'},
}
SAMPLE_GENE_TPM_DATA = {
    'ENSG00000240361': {'gene_id': 'ENSG00000240361', 'tpm': '7.8'},
    'ENSG00000233750': {'gene_id': 'ENSG00000233750', 'tpm': '0.064'},
}
RNA_OUTLIER_SAMPLE_DATA = [
    f'{RNA_SAMPLE_GUID}\t\t{json.dumps(SAMPLE_GENE_OUTLIER_DATA)}\n',
    f"{PLACEHOLDER_GUID}\t\t{json.dumps({'ENSG00000240361': {'gene_id': 'ENSG00000240361', 'p_value': '0.04', 'p_adjust': '0.112', 'z_score': '1.9'}})}\n",
]
RNA_TPM_SAMPLE_DATA = [
    f'{RNA_TPM_SAMPLE_GUID}\t\t{json.dumps(SAMPLE_GENE_TPM_DATA)}\n',
    f"{PLACEHOLDER_GUID}\t\t{json.dumps({'ENSG00000233750': {'gene_id': 'ENSG00000233750', 'tpm': '0.064'},'ENSG00000240361': {'gene_id': 'ENSG00000240361', 'tpm': '0.112'}})}\n",
]
RNA_FILENAME_TEMPLATE = 'rna_sample_data__{}__2020-04-15T00:00:00.json.gz'

PHENOTYPE_PRIORITIZATION_HEADER = [['tool', 'project', 'sampleId', 'rank', 'geneId', 'diseaseId', 'diseaseName',
                                   'scoreName1', 'score1', 'scoreName2', 'score2', 'scoreName3', 'score3']]
PHENOTYPE_PRIORITIZATION_MISS_HEADER = [['tool', 'sampleId', 'rank', 'geneId', 'diseaseName', 'scoreName1', 'score1',
                                        'scoreName2', 'score2', 'scoreName3', 'score3']]
LIRICAL_NO_PROJECT_DATA = [['lirical']]
LIRICAL_PROJECT_NOT_EXIST_DATA = [
    ['lirical', 'CMG_Beggs_WGS', 'NA19678', '1', 'ENSG00000105357', 'OMIM:618460', 'Khan-Khan-Katsanis syndrome',
     'post_test_probability', '0', 'compositeLR', '0.066'],
]
LIRICAL_NO_EXIST_INDV_DATA = [
    ['lirical', '1kg project nåme with uniçøde', 'NA19678x', '1', 'ENSG00000105357', 'OMIM:618460',
     'Khan-Khan-Katsanis syndrome', 'post_test_probability', '0', 'compositeLR', '0.066'],
    ['lirical', '1kg project nåme with uniçøde', 'NA19679x', '1', 'ENSG00000105357', 'OMIM:618460',
     'Khan-Khan-Katsanis syndrome', 'post_test_probability', '0', 'compositeLR', '0.066'],
]
LIRICAL_DATA = [
    ['lirical', '1kg project nåme with uniçøde', 'NA19678', '1', 'ENSG00000105357', 'OMIM:618460',
     'Khan-Khan-Katsanis syndrome', 'post_test_probability', '0', 'compositeLR', '0.066'],
    ['lirical', 'Test Reprocessed Project', 'NA20885', '2', 'ENSG00000105357', 'OMIM:219800',
     '"Cystinosis, nephropathic"', 'post_test_probability', '0', 'compositeLR', '', '', ''],
]
EXOMISER_DATA = [
    ['exomiser', 'CMG_Beggs_WGS', 'BEG_1230-1_01', '1', 'ENSG00000105357', 'ORPHA:2131',
     'Alternating hemiplegia of childhood', 'exomiser_score', '0.977923765', 'phenotype_score', '0.603998205',
     'variant_score', '1'],
    ['exomiser', 'CMG_Beggs_WGS', 'BEG_1230-1_01', '3', 'ENSG00000105357', 'ORPHA:71517',
     'Rapid-onset dystonia-parkinsonism', 'exomiser_score', '0.977923765', 'phenotype_score', '0.551578222',
     'variant_score', '1']
]
UPDATE_LIRICAL_DATA = [
    ['lirical', '1kg project nåme with uniçøde', 'NA19678', '3', 'ENSG00000105357', 'OMIM:618460',
     'Khan-Khan-Katsanis syndrome', 'post_test_probability', '0', 'compositeLR', '0.066'],
    ['lirical', '1kg project nåme with uniçøde', 'NA19678', '4', 'ENSG00000105357', 'OMIM:219800',
     '"Cystinosis, nephropathic"', 'post_test_probability', '0', 'compositeLR', '0.003', '', ''],
]

EXPECTED_LIRICAL_DATA = [
    {'diseaseId': 'OMIM:219801', 'geneId': 'ENSG00000268904', 'diseaseName': 'Cystinosis, no syndrome',
     'scores': {'compositeLR': 0.003, 'post_test_probability': 0.1},
     'tool': 'lirical', 'rank': 11, 'individualGuid': 'I000001_na19675'},  # record from the fixture
    {'diseaseId': 'OMIM:618460', 'geneId': 'ENSG00000105357', 'diseaseName': 'Khan-Khan-Katsanis syndrome',
     'scores': {'compositeLR': 0.066, 'postTestProbability': 0.0},
     'tool': 'lirical', 'rank': 1, 'individualGuid': 'I000002_na19678'},
    {'diseaseId': 'OMIM:219800', 'geneId': 'ENSG00000105357', 'diseaseName': 'Cystinosis, nephropathic',
     'scores': {'postTestProbability': 0.0},
     'tool': 'lirical', 'rank': 2, 'individualGuid': 'I000015_na20885'}
]
EXPECTED_UPDATED_LIRICAL_DATA = [
    {'diseaseId': 'OMIM:219801', 'geneId': 'ENSG00000268904', 'diseaseName': 'Cystinosis, no syndrome',
     'scores': {'compositeLR': 0.003, 'post_test_probability': 0.1},
     'tool': 'lirical', 'rank': 11, 'individualGuid': 'I000001_na19675'},  # record from the fixture
    {'diseaseId': 'OMIM:219800', 'geneId': 'ENSG00000105357', 'diseaseName': 'Cystinosis, nephropathic',
     'scores': {'postTestProbability': 0.0},
     'tool': 'lirical', 'rank': 2, 'individualGuid': 'I000015_na20885'},
    {'diseaseId': 'OMIM:618460', 'geneId': 'ENSG00000105357', 'diseaseName': 'Khan-Khan-Katsanis syndrome',
     'scores': {'compositeLR': 0.066, 'postTestProbability': 0.0},
     'tool': 'lirical', 'rank': 3, 'individualGuid': 'I000002_na19678'},
    {'diseaseId': 'OMIM:219800', 'geneId': 'ENSG00000105357', 'diseaseName': 'Cystinosis, nephropathic',
     'scores': {'compositeLR': 0.003, 'postTestProbability': 0.0},
     'tool': 'lirical', 'rank': 4, 'individualGuid': 'I000002_na19678'},
]


class DataManagerAPITest(AuthenticationTestCase):
    fixtures = ['users', '1kg_project', 'reference_data']

    @urllib3_responses.activate
    def test_elasticsearch_status(self):
        url = reverse(elasticsearch_status)
        self.check_data_manager_login(url)

        urllib3_responses.add_json(
            '/_cat/allocation?format=json&h=node,shards,disk.avail,disk.used,disk.percent', ES_CAT_ALLOCATION)
        urllib3_responses.add_json(
            '/_cat/nodes?format=json&h=name,heap.percent', ES_CAT_NODES)
        urllib3_responses.add_json(
           '/_cat/indices?format=json&h=index,docs.count,store.size,creation.date.string', ES_CAT_INDICES)
        urllib3_responses.add_json('/_cat/aliases?format=json&h=alias,index', ES_CAT_ALIAS)
        urllib3_responses.add_json('/_all/_mapping', ES_INDEX_MAPPING)

        response = self.client.get(url)
        self.assertEqual(response.status_code, 200)
        response_json = response.json()
        self.assertSetEqual(set(response_json.keys()), {'indices', 'errors', 'diskStats', 'nodeStats'})

        self.assertEqual(len(response_json['indices']), 6)
        self.assertDictEqual(response_json['indices'][0], TEST_INDEX_EXPECTED_DICT)
        self.assertDictEqual(response_json['indices'][3], TEST_INDEX_NO_PROJECT_EXPECTED_DICT)
        self.assertDictEqual(response_json['indices'][4], TEST_SV_INDEX_EXPECTED_DICT)

        self.assertListEqual(response_json['errors'], EXPECTED_ERRORS)

        self.assertListEqual(response_json['diskStats'], EXPECTED_DISK_ALLOCATION)
        self.assertListEqual(response_json['nodeStats'], EXPECTED_NODE_STATS)

    @urllib3_responses.activate
    def test_delete_index(self):
        url = reverse(delete_index)
        self.check_data_manager_login(url)

        response = self.client.post(url, content_type='application/json', data=json.dumps({'index': 'test_index'}))
        self.assertEqual(response.status_code, 400)
        self.assertDictEqual(
            response.json(), ({'error': 'Index "test_index" is still used by: 1kg project n\xe5me with uni\xe7\xf8de'}))
        self.assertEqual(len(urllib3_responses.calls), 0)

        urllib3_responses.add_json(
            '/_cat/indices?format=json&h=index,docs.count,store.size,creation.date.string', ES_CAT_INDICES)
        urllib3_responses.add_json('/_cat/aliases?format=json&h=alias,index', ES_CAT_ALIAS)
        urllib3_responses.add_json('/_all/_mapping', ES_INDEX_MAPPING)
        urllib3_responses.add(urllib3_responses.DELETE, '/unused_index')

        response = self.client.post(url, content_type='application/json', data=json.dumps({'index': 'unused_index'}))
        self.assertEqual(response.status_code, 200)
        response_json = response.json()
        self.assertSetEqual(set(response_json.keys()), {'indices'})
        self.assertEqual(len(response_json['indices']), 6)
        self.assertDictEqual(response_json['indices'][0], TEST_INDEX_EXPECTED_DICT)
        self.assertDictEqual(response_json['indices'][3], TEST_INDEX_NO_PROJECT_EXPECTED_DICT)
        self.assertDictEqual(response_json['indices'][4], TEST_SV_INDEX_EXPECTED_DICT)

        self.assertEqual(urllib3_responses.calls[0].request.method, 'DELETE')

    @mock.patch('seqr.utils.file_utils.logger')
    @mock.patch('seqr.utils.file_utils.subprocess.Popen')
    def test_upload_qc_pipeline_output(self, mock_subprocess, mock_file_logger):
        url = reverse(upload_qc_pipeline_output,)
        self.check_data_manager_login(url)

        request_data =json.dumps({
            'file': ' gs://seqr-datasets/v02/GRCh38/RDG_WES_Broad_Internal/v15/sample_qc/final_output/seqr_sample_qc.tsv'
        })

        # Test missing file
        mock_does_file_exist = mock.MagicMock()
        mock_subprocess.side_effect = [mock_does_file_exist]
        mock_does_file_exist.wait.return_value = 1
        mock_does_file_exist.stdout = [b'BucketNotFoundException: 404 gs://seqr-datsets bucket does not exist.']
        response = self.client.post(url, content_type='application/json', data=request_data)
        self.assertEqual(response.status_code, 400)
        self.assertListEqual(
            response.json()['errors'],
            ['File not found: gs://seqr-datasets/v02/GRCh38/RDG_WES_Broad_Internal/v15/sample_qc/final_output/seqr_sample_qc.tsv'])
        mock_file_logger.info.assert_has_calls([
            mock.call(
                '==> gsutil ls gs://seqr-datasets/v02/GRCh38/RDG_WES_Broad_Internal/v15/sample_qc/final_output/seqr_sample_qc.tsv',
                self.data_manager_user,
            ),
            mock.call('BucketNotFoundException: 404 gs://seqr-datsets bucket does not exist.', self.data_manager_user),
        ])

        # Test missing columns
        mock_does_file_exist.wait.return_value = 0
        mock_file_iter = mock.MagicMock()
        mock_file_iter.stdout = [b'', b'']
        mock_subprocess.side_effect = [mock_does_file_exist, mock_file_iter]
        response = self.client.post(url, content_type='application/json', data=request_data)
        self.assertEqual(response.status_code, 400)
        self.assertEqual(
            response.reason_phrase,
            'The following required columns are missing: seqr_id, data_type, filter_flags, qc_metrics_filters, qc_pop')

        # Test no data type error
        mock_subprocess.side_effect = [mock_does_file_exist, mock_file_iter]
        mock_file_iter.stdout = SAMPLE_QC_DATA_NO_DATA_TYPE
        response = self.client.post(url, content_type='application/json', data=request_data)
        self.assertEqual(response.status_code, 400)
        self.assertEqual(response.reason_phrase, 'No data type detected')

        # Test multiple data types error
        mock_subprocess.side_effect = [mock_does_file_exist, mock_file_iter]
        mock_file_iter.stdout = SAMPLE_QC_DATA_MORE_DATA_TYPE
        response = self.client.post(url, content_type='application/json', data=request_data)
        self.assertEqual(response.status_code, 400)
        self.assertEqual(response.reason_phrase, 'Multiple data types detected: wes ,wgs')

        # Test unexpected data type error
        mock_subprocess.side_effect = [mock_does_file_exist, mock_file_iter]
        mock_file_iter.stdout = SAMPLE_QC_DATA_UNEXPECTED_DATA_TYPE
        response = self.client.post(url, content_type='application/json', data=request_data)
        self.assertEqual(response.status_code, 400)
        self.assertEqual(response.reason_phrase, 'Unexpected data type detected: "unknown" (should be "exome" or "genome")')

        # Test normal functions
        mock_subprocess.side_effect = [mock_does_file_exist, mock_file_iter]
        mock_file_iter.stdout = SAMPLE_QC_DATA
        response = self.client.post(url, content_type='application/json', data=request_data)
        self.assertEqual(response.status_code, 200)
        response_json = response.json()
        self.assertSetEqual(set(response_json.keys()), {'info', 'errors', 'warnings'})
        self.assertListEqual(response_json['info'], [
            'Parsed 6 exome samples',
            'Found and updated matching seqr individuals for 4 samples'
        ])
        self.assertListEqual(response_json['warnings'], [
            'The following 1 samples were added to multiple individuals: NA19678 (2)',
            'The following 2 samples were skipped: MANZ_1169_DNA, NA',
            'The following filter flags have no known corresponding value and were not saved: not_real_flag',
            'The following population platform filters have no known corresponding value and were not saved: not_real_filter'
        ])

        indiv = Individual.objects.get(id = 1)
        self.assertIsNone(indiv.filter_flags)
        self.assertDictEqual(indiv.pop_platform_filters, {'n_deletion': '10898', 'n_snp': '127706', 'r_insertion_deletion': '1.2572E+00', 'r_ti_tv': '1.8292E+00', 'n_insertion': '13701'})
        self.assertEqual(indiv.population, 'AMR')

        indiv = Individual.objects.get(id = 2)
        self.assertDictEqual(indiv.filter_flags, {'coverage_exome': '8.1446E+01'})
        self.assertDictEqual(indiv.pop_platform_filters, {'n_insertion': '6857'})
        self.assertEqual(indiv.population, 'SAS')

        indiv = Individual.objects.get(id=12)
        self.assertDictEqual(indiv.filter_flags, {'coverage_exome': '8.1446E+01'})
        self.assertDictEqual(indiv.pop_platform_filters, {'n_insertion': '6857'})
        self.assertEqual(indiv.population, 'SAS')

        indiv = Individual.objects.get(id = 5)
        self.assertDictEqual(indiv.filter_flags, {'chimera': '5.0841E+00'})
        self.assertDictEqual(indiv.pop_platform_filters, {'n_insertion': '29507', 'r_insertion_deletion': '1.343E+00'})
        self.assertEqual(indiv.population, 'NFE')

        indiv = Individual.objects.get(id = 6)
        self.assertDictEqual(indiv.filter_flags, {'contamination': '2.79E+00'})
        self.assertDictEqual(indiv.pop_platform_filters, {'n_insertion': '38051', 'r_insertion_deletion': '1.8064E+00'})
        self.assertEqual(indiv.population, 'OTH')

    @mock.patch('seqr.utils.file_utils.subprocess.Popen')
    def test_upload_sv_qc(self, mock_subprocess):
        url = reverse(upload_qc_pipeline_output, )
        self.check_data_manager_login(url)

        request_data = json.dumps({
            'file': 'gs://seqr-datasets/v02/GRCh38/RDG_WES_Broad_Internal/v15/sample_qc/sv/sv_sample_metadata.tsv'
        })

        mock_does_file_exist = mock.MagicMock()
        mock_does_file_exist.wait.return_value = 0
        mock_file_iter = mock.MagicMock()
        mock_file_iter.stdout = SAMPLE_SV_WES_QC_DATA
        mock_subprocess.side_effect = [mock_does_file_exist, mock_file_iter]
        response = self.client.post(url, content_type='application/json', data=request_data)
        self.assertEqual(response.status_code, 200)
        response_json = response.json()
        self.assertSetEqual(set(response_json.keys()), {'info', 'errors', 'warnings'})
        self.assertListEqual(response_json['info'], [
            'Parsed 6 SV samples',
            'Found and updated matching seqr individuals for 4 samples'
        ])
        self.assertListEqual(response_json['warnings'], ['The following 2 samples were skipped: MANZ_1169_DNA, NA'])

        self.assertIsNone(Individual.objects.get(individual_id='NA19675_1').sv_flags)
        self.assertListEqual(Individual.objects.get(individual_id='NA19678').sv_flags, ['high_QS_rare_calls:_>10'])
        self.assertListEqual(Individual.objects.get(individual_id='HG00732').sv_flags, ['raw_calls:_>100'])
        self.assertListEqual(
            Individual.objects.get(individual_id='HG00733').sv_flags,
            ['high_QS_rare_calls:_>10', 'raw_calls:_>100'])

        # Test genome data
        mock_file_iter.stdout = SAMPLE_SV_WGS_QC_DATA
        mock_subprocess.side_effect = [mock_does_file_exist, mock_file_iter]
        response = self.client.post(url, content_type='application/json', data=request_data)
        self.assertEqual(response.status_code, 200)
        response_json = response.json()
        self.assertSetEqual(set(response_json.keys()), {'info', 'errors', 'warnings'})
        self.assertListEqual(response_json['info'], [
            'Parsed 2 SV samples',
            'Found and updated matching seqr individuals for 1 samples'
        ])
        self.assertListEqual(response_json['warnings'], ['The following 1 samples were skipped: NA19678'])
        self.assertListEqual(Individual.objects.get(individual_id='NA21234').sv_flags, ['outlier_num._calls'])
        # Should not overwrite existing QC flags
        self.assertListEqual(Individual.objects.get(individual_id='NA19678').sv_flags, ['high_QS_rare_calls:_>10'])

    @mock.patch('seqr.views.apis.data_manager_api.KIBANA_ELASTICSEARCH_PASSWORD', 'abc123')
    @responses.activate
    def test_kibana_proxy(self):
        url = '/api/kibana/random/path'
        self.check_data_manager_login(url)

        response_args = {
            'stream': True,
            'body': 'Test response',
            'content_type': 'text/custom',
            'headers': {'x-test-header': 'test', 'keep-alive': 'true'},
        }
        proxy_url = 'http://localhost:5601{}'.format(url)
        responses.add(responses.GET, proxy_url, status=200, **response_args)
        responses.add(responses.POST, proxy_url, status=201, **response_args)
        responses.add(responses.GET, '{}/bad_response'.format(proxy_url), body=HTTPError())

        response = self.client.get(url, HTTP_TEST_HEADER='some/value')
        self.assertEqual(response.status_code, 200)
        self.assertEqual(response.content, b'Test response')
        self.assertEqual(response.get('content-type'), 'text/custom')
        self.assertEqual(response.get('x-test-header'), 'test')
        self.assertIsNone(response.get('keep-alive'))

        data = json.dumps([{'content': 'Test Body'}])
        response = self.client.post(url, content_type='application/json', data=data)
        self.assertEqual(response.status_code, 201)

        self.assertEqual(len(responses.calls), 2)

        get_request = responses.calls[0].request
        self.assertEqual(get_request.headers['Host'], 'localhost:5601')
        self.assertEqual(get_request.headers['Authorization'], 'Basic a2liYW5hOmFiYzEyMw==')
        self.assertEqual(get_request.headers['Test-Header'], 'some/value')

        post_request = responses.calls[1].request
        self.assertEqual(post_request.headers['Host'], 'localhost:5601')
        self.assertEqual(get_request.headers['Authorization'], 'Basic a2liYW5hOmFiYzEyMw==')
        self.assertEqual(post_request.headers['Content-Type'], 'application/json')
        self.assertEqual(post_request.headers['Content-Length'], '26')
        self.assertEqual(post_request.body, data.encode('utf-8'))

        # Test with error response
        response = self.client.get('{}/bad_response'.format(url))
        self.assertEqual(response.status_code, 500)

        # Test with connection error
        response = self.client.get('{}/bad_path'.format(url))
        self.assertContains(response, 'Error: Unable to connect to Kibana', status_code=400)

    RNA_DATA_TYPE_PARAMS = {
        'outlier': {
            'model_cls': RnaSeqOutlier,
            'message_data_type': 'Outlier',
            'header': ['sampleID', 'project', 'geneID', 'detail', 'pValue', 'padjust', 'zScore'],
            'optional_headers': ['detail'],
            'loaded_data_row': ['NA19675_D2', '1kg project nåme with uniçøde', 'ENSG00000240361', 'detail1', 0.01, 0.001, -3.1],
            'no_existing_data': ['NA19678', '1kg project nåme with uniçøde', 'ENSG00000233750', 'detail1', 0.064, '0.0000057', 7.8],
            'reused_indiv_id_data': ['NA20870', 'Test Reprocessed Project', 'ENSG00000233750', 'detail1', 0.064, '0.0000057', 7.8],
            'new_data': [
                ['NA19675_D2', '1kg project nåme with uniçøde', 'ENSG00000240361', 'detail1', 0.01, 0.13, -3.1],
                ['NA19675_D2', '1kg project nåme with uniçøde', 'ENSG00000240361', 'detail2', 0.01, 0.13, -3.1],
                ['NA19675_D2', '1kg project nåme with uniçøde', 'ENSG00000233750', 'detail1', 0.064, '0.0000057', 7.8],
                ['NA19675_D3', 'Test Reprocessed Project', 'ENSG00000233750', 'detail1', 0.064, '0.0000057', 7.8],
                ['NA20888', 'Test Reprocessed Project', 'ENSG00000240361', '', 0.04, 0.112, 1.9],
            ],
            'skipped_samples': 'NA19675_D3',
            'num_parsed_samples': 3,
            'initial_model_count': 3,
            'parsed_file_data': RNA_OUTLIER_SAMPLE_DATA,
            'get_models_json': get_json_for_rna_seq_outliers,
            'expected_models_json': [
                {'geneId': 'ENSG00000240361', 'pAdjust': 0.13, 'pValue': 0.01, 'zScore': -3.1, 'isSignificant': False},
                {'geneId': 'ENSG00000233750', 'pAdjust': 0.0000057, 'pValue': 0.064, 'zScore': 7.8,
                 'isSignificant': True},
            ],
            'sample_guid': RNA_SAMPLE_GUID,
        },
        'tpm': {
            'model_cls': RnaSeqTpm,
            'message_data_type': 'Expression',
            'header': ['sample_id', 'project', 'gene_id', 'individual_id', 'tissue', 'TPM'],
            'optional_headers': ['individual_id'],
            'loaded_data_row': ['NA19675_D2', '1kg project nåme with uniçøde', 'ENSG00000135953', 'NA19675_D3', 'muscle', 1.34],
            'no_existing_data': ['NA19678', '1kg project nåme with uniçøde', 'ENSG00000233750', 'NA19678', 'fibroblasts', 0.064],
            'reused_indiv_id_data': ['NA20870', 'Test Reprocessed Project', 'ENSG00000233750', 'NA20870', 'fibroblasts', 0.064],
            'new_data': [
                ['NA19675_D2', '1kg project nåme with uniçøde', 'ENSG00000240361', 'NA19675_D2', 'muscle', 7.8],
                ['NA19675_D2', '1kg project nåme with uniçøde', 'ENSG00000233750', 'NA19675_D2', 'muscle', 0.064],
                ['NA19675_D2', '1kg project nåme with uniçøde', 'ENSG00000135953', 'NA19675_D2', 'muscle', '0.0'],
                ['NA20889', 'Test Reprocessed Project', 'ENSG00000233750', 'NA20889', 'fibroblasts', 0.064],
                ['NA19675_D3', '1kg project nåme with uniçøde', 'ENSG00000233750', 'NA19675_D3', 'fibroblasts', 0.064],
                ['GTEX_001', '1kg project nåme with uniçøde', 'ENSG00000233750', 'NA19675_D3', 'whole_blood', 1.95],
                ['NA20888', 'Test Reprocessed Project', 'ENSG00000240361', 'NA20888', 'fibroblasts', 0.112],
                ['NA20878', 'Test Reprocessed Project', 'ENSG00000233750', 'NA20878', 'fibroblasts', 0.064],
            ],
            'skipped_samples': 'NA19675_D3, NA20878',
            'created_sample_tissue_type': 'F',
            'num_parsed_samples': 5,
            'initial_model_count': 3,
            'deleted_count': 2,
            'extra_warnings': [
                'Skipped data loading for the following 1 samples due to mismatched tissue type: NA20889 (fibroblasts to muscle)'],
            'parsed_file_data': RNA_TPM_SAMPLE_DATA,
            'get_models_json': lambda models: list(models.values_list('gene_id', 'tpm')),
            'expected_models_json': [('ENSG00000240361', 7.8), ('ENSG00000233750',0.064)],
            'sample_guid': RNA_TPM_SAMPLE_GUID,
        },
    }

    def _check_rna_sample_model(self, individual_id, data_source, tissue_type, expected_samples):
        rna_samples = Sample.objects.filter(individual_id=individual_id, sample_type='RNA', tissue_type=tissue_type)
        self.assertEqual(len(rna_samples), expected_samples)
        sample = rna_samples.first()
        self.assertTrue(sample.is_active)
        self.assertIsNone(sample.elasticsearch_index)
        self.assertEqual(sample.sample_type, 'RNA')
        self.assertEqual(sample.tissue_type or tissue_type, tissue_type)
        self.assertEqual(sample.data_source, data_source)
        return sample.guid

    @mock.patch('seqr.views.utils.dataset_utils.BASE_URL', 'https://test-seqr.org/')
    @mock.patch('seqr.views.utils.dataset_utils.SEQR_SLACK_DATA_ALERTS_NOTIFICATION_CHANNEL', 'seqr-data-loading')
    @mock.patch('seqr.views.utils.dataset_utils.safe_post_to_slack')
    @mock.patch('seqr.views.apis.data_manager_api.datetime')
    @mock.patch('seqr.views.apis.data_manager_api.os')
    @mock.patch('seqr.views.apis.data_manager_api.load_uploaded_file')
    @mock.patch('seqr.utils.file_utils.subprocess.Popen')
    @mock.patch('seqr.views.apis.data_manager_api.gzip.open')
    @mock.patch('seqr.views.utils.dataset_utils.logger')
    @mock.patch('seqr.models.logger')
    def test_update_rna_seq(self, mock_model_logger, mock_logger, mock_open, mock_subprocess, mock_load_uploaded_file,
                            mock_os, mock_datetime, mock_send_slack):
        url = reverse(update_rna_seq)
        self.check_data_manager_login(url)

        for test_round, (data_type, params) in enumerate(self.RNA_DATA_TYPE_PARAMS.items()):
            with self.subTest(data_type):
                model_cls = params['model_cls']
                header = params['header']
                loaded_data_row = params['loaded_data_row']

                # Test errors
                body = {'dataType': data_type, 'file': 'gs://rna_data/muscle_samples.tsv.gz'}
                mock_datetime.now.return_value = datetime(2020, 4, 15)
                mock_os.path.join.side_effect = lambda *args: '/'.join(args[1:])
                mock_load_uploaded_file.return_value = [['a']]
                mock_does_file_exist = mock.MagicMock()
                mock_does_file_exist.wait.return_value = 1
                mock_subprocess.side_effect = [mock_does_file_exist]
                response = self.client.post(url, content_type='application/json', data=json.dumps(body))
                self.assertEqual(response.status_code, 400)
                self.assertDictEqual(response.json(), {'error': 'File not found: gs://rna_data/muscle_samples.tsv.gz'})

                mock_does_file_exist.wait.return_value = 0
                mock_file_iter = mock.MagicMock()
                def _set_file_iter_stdout(rows):
                    mock_file_iter.stdout = [('\t'.join([str(col) for col in row]) + '\n').encode() for row in rows]
                    mock_subprocess.side_effect = [mock_does_file_exist, mock_file_iter]

                _set_file_iter_stdout([['']])
                response = self.client.post(url, content_type='application/json', data=json.dumps(body))
                self.assertEqual(response.status_code, 400)
                self.assertDictEqual(response.json(), {
                    'error': f'Invalid file: missing column(s) {", ".join(sorted([col for col in header if col not in params["optional_headers"]]))}',
                })

                mismatch_row = loaded_data_row[:-1] + [loaded_data_row[-1] - 2]
                _set_file_iter_stdout([header, loaded_data_row, mismatch_row])
                response = self.client.post(url, content_type='application/json', data=json.dumps(body))
                self.assertEqual(response.status_code, 400)
                self.assertDictEqual(response.json(), {'error': mock.ANY})
                self.assertTrue(response.json()['error'].startswith(
                    f'Error in NA19675_D2 data for {mismatch_row[2]}: mismatched entries '))

                missing_sample_row = ['NA19675_D3'] + loaded_data_row[1:]
                _set_file_iter_stdout([header, loaded_data_row, missing_sample_row])
                response = self.client.post(url, content_type='application/json', data=json.dumps(body))
                self.assertEqual(response.status_code, 400)
                self.assertDictEqual(response.json(), {'error': 'Unable to find matches for the following samples: NA19675_D3'})

                mapping_body = {'mappingFile': {'uploadedFileId': 'map.tsv'}}
                mapping_body.update(body)
                mock_subprocess.side_effect = [mock_does_file_exist, mock_file_iter]
                response = self.client.post(url, content_type='application/json', data=json.dumps(mapping_body))
                self.assertEqual(response.status_code, 400)
                self.assertDictEqual(response.json(), {'error': 'Must contain 2 columns: a'})

                # Test already loaded data
                mock_send_slack.reset_mock()
                _set_file_iter_stdout([header, loaded_data_row])
                response = self.client.post(url, content_type='application/json', data=json.dumps(body))
                self.assertEqual(response.status_code, 200)
                info = [
                    'Parsed 1 RNA-seq samples',
                    'Attempted data loading for 0 RNA-seq samples in the following 0 projects: ',
                ]
                warnings = ['Skipped loading for 1 samples already loaded from this file']
                self.assertDictEqual(response.json(), {'info': info, 'warnings': warnings, 'sampleGuids': [], 'fileName': mock.ANY})
                mock_logger.info.assert_has_calls([mock.call(info_log, self.data_manager_user) for info_log in info])
                mock_logger.warning.assert_has_calls([mock.call(warn_log, self.data_manager_user) for warn_log in warnings])
                self.assertEqual(model_cls.objects.count(), params['initial_model_count'])
                mock_send_slack.assert_not_called()

                def _test_basic_data_loading(data, parsed_samples, loaded_samples, project_names, projects,
                                             individual_id, sample_guid_idx):
                    mock_logger.reset_mock()
                    _set_file_iter_stdout([header] + data)
                    response = self.client.post(url, content_type='application/json', data=json.dumps(body))
                    self.assertEqual(response.status_code, 200)
                    info = [
                        f'Parsed {parsed_samples} RNA-seq samples',
                        f'Attempted data loading for {loaded_samples} RNA-seq samples in the following {projects}'
                        f' projects: {project_names}'
                    ]
                    file_name = RNA_FILENAME_TEMPLATE.format(data_type)
                    response_json = response.json()
                    self.assertDictEqual(response_json, {'info': info, 'warnings': mock.ANY, 'sampleGuids': mock.ANY,
                                                         'fileName': file_name})
                    new_sample_guid = self._check_rna_sample_model(
                        individual_id=individual_id, data_source='new_muscle_samples.tsv.gz',
                        tissue_type=params.get('created_sample_tissue_type'),
                    )
                    self.assertTrue(new_sample_guid in response_json['sampleGuids'])
                    info_log_calls = [mock.call(info_log, self.data_manager_user) for info_log in info]
                    if test_round == 0:
                        info_log_calls.insert(1, mock.call(
                            'create 1 Samples', self.data_manager_user, db_update={
                                'dbEntity': 'Sample', 'entityIds': [response_json['sampleGuids'][sample_guid_idx]],
                                'updateType': 'bulk_create',
                            }
                        ))
                    mock_logger.info.assert_has_calls(info_log_calls)

                    return response_json, new_sample_guid

                # Test loading new data
                mock_open.reset_mock()
                mock_logger.reset_mock()
                mock_load_uploaded_file.return_value = [['NA19675_D2', 'NA19675_1']]
                mock_writes = []
                def mock_write(content):
                    mock_writes.append(content)
                mock_open.return_value.__enter__.return_value.write.side_effect = mock_write
                body.update({'ignoreExtraSamples': True, 'mappingFile': {'uploadedFileId': 'map.tsv'}, 'file': RNA_FILE_ID})
<<<<<<< HEAD
                response = self.client.post(url, content_type='application/json', data=json.dumps(body))
                self.assertEqual(response.status_code, 200)
                info = [
                    f'Parsed {params["num_parsed_samples"]} RNA-seq samples',
                    'Attempted data loading for 2 RNA-seq samples in the following 2 projects: 1kg project nåme with uniçøde, Test Reprocessed Project',
                ]
                warnings = ['Skipped loading for the following 1 unmatched samples: NA19675_D3']
                file_name = RNA_FILENAME_TEMPLATE.format(data_type)
                response_json = response.json()
                self.assertDictEqual(response_json, {'info': info, 'warnings': warnings, 'sampleGuids': mock.ANY, 'fileName': file_name})
                self.assertTrue(RNA_SAMPLE_GUID in response_json['sampleGuids'])
                deleted_count = params.get('deleted_count', params['initial_model_count'])
                info_log_calls = [mock.call(info_log, self.data_manager_user) for info_log in info]
                info_log_calls.insert(1, mock.call(
                    'create 1 Samples', self.data_manager_user, db_update={
                        'dbEntity': 'Sample', 'entityIds': [response_json['sampleGuids'][1]], 'updateType': 'bulk_create',
                    }
                ))
                mock_logger.info.assert_has_calls(info_log_calls)
=======
                response_json, new_sample_guid = _test_basic_data_loading(
                    params['new_data'], params["num_parsed_samples"], 2,
                    '1kg project nåme with uniçøde, Test Reprocessed Project', 2, 16, 1)
                self.assertTrue(RNA_SAMPLE_GUID in response_json['sampleGuids'])
                warnings = [f'Skipped loading for the following {len(params["skipped_samples"].split(","))} '
                            f'unmatched samples: {params["skipped_samples"]}']
                if params.get('extra_warnings'):
                    warnings = params['extra_warnings'] + warnings
                deleted_count = params.get('deleted_count', params['initial_model_count'])
>>>>>>> e6e6121f
                mock_model_logger.info.assert_called_with(
                    f'delete {model_cls.__name__}s', self.data_manager_user,
                    db_update={'dbEntity': model_cls.__name__, 'numEntities': deleted_count,
                               'parentEntityIds': {params['sample_guid']}, 'updateType': 'bulk_delete'}
                )
                mock_logger.warning.assert_has_calls([mock.call(warn_log, self.data_manager_user) for warn_log in warnings])
                self.assertEqual(mock_send_slack.call_count, 2)
                mock_send_slack.assert_has_calls([
                    mock.call(
                        'seqr-data-loading',
                        f'0 new RNA {params["message_data_type"]} samples are loaded in <https://test-seqr.org/project/R0001_1kg/project_page|1kg project nåme with uniçøde>\n``````',
                    ), mock.call(
                        'seqr-data-loading',
                        f'1 new RNA {params["message_data_type"]} samples are loaded in <https://test-seqr.org/project/'
                        f'R0003_test/project_page|Test Reprocessed Project>\n```NA20888```' if test_round == 0 else
                        f'1 new RNA {params["message_data_type"]} samples are loaded in <https://test-seqr.org/project/'
                        f'R0003_test/project_page|Test Reprocessed Project>\n```NA20889```'
                        ,
                    ),
                ])

                # test database models are correct
                self.assertEqual(model_cls.objects.count(), params['initial_model_count'] - deleted_count)
<<<<<<< HEAD
                sample_guid = self._check_rna_sample_model(individual_id=1, data_source='muscle_samples.tsv.gz',
                                                           tissue_type='M' if test_round else None, expected_samples=1)
                new_sample_guid = self._check_rna_sample_model(
                    individual_id=16+test_round, data_source='new_muscle_samples.tsv.gz',
                    tissue_type=params.get('created_sample_tissue_type'), expected_samples=1
                )
=======
                sample_guid = self._check_rna_sample_model(individual_id=1, data_source='muscle_samples.tsv.gz', tissue_type='M')
>>>>>>> e6e6121f
                self.assertListEqual(response_json['sampleGuids'], [sample_guid, new_sample_guid])

                # test correct file interactions
                mock_subprocess.assert_called_with(f'gsutil cat {RNA_FILE_ID} | gunzip -c -q - ', stdout=-1, stderr=-2, shell=True)
                mock_open.assert_called_with(RNA_FILENAME_TEMPLATE.format(data_type), 'wt')
                self.assertListEqual(mock_writes, [row.replace(PLACEHOLDER_GUID, new_sample_guid) for row in params['parsed_file_data']])

                # test loading new data without deleting existing data
                data = [params['no_existing_data']]
                body.pop('mappingFile')
                _test_basic_data_loading(data, 1, 1, '1kg project nåme with uniçøde', 1, 2, 0)

                # Test loading data when where are duplicated individual ids in different projects.
                data = [params['reused_indiv_id_data']]
                _test_basic_data_loading(data, 1, 1, 'Test Reprocessed Project', 1, 20, 0)

    @mock.patch('seqr.views.apis.data_manager_api.os')
    @mock.patch('seqr.views.apis.data_manager_api.gzip.open')
    @mock.patch('seqr.views.apis.data_manager_api.logger')
    @mock.patch('seqr.models.logger')
    def test_load_rna_seq_sample_data(self, mock_model_logger, mock_logger, mock_open, mock_os):
        mock_os.path.join.side_effect = lambda *args: '/'.join(args[1:])

        url = reverse(load_rna_seq_sample_data, args=[RNA_SAMPLE_GUID])
        self.check_data_manager_login(url)

        for data_type, params in self.RNA_DATA_TYPE_PARAMS.items():
            with self.subTest(data_type):
                url = reverse(load_rna_seq_sample_data, args=[params['sample_guid']])
                model_cls = params['model_cls']
                model_cls.objects.all().delete()
                mock_open.return_value.__enter__.return_value.__iter__.return_value = params['parsed_file_data']
                file_name = RNA_FILENAME_TEMPLATE.format(data_type)

                response = self.client.post(url, content_type='application/json', data=json.dumps({
                    'fileName': file_name, 'dataType': data_type,
                }))
                self.assertEqual(response.status_code, 200)
                self.assertDictEqual(response.json(), {'success': True})

                models = model_cls.objects.all()
                self.assertEqual(models.count(), 2)
                self.assertSetEqual({model.sample.guid for model in models}, {params['sample_guid']})

                mock_open.assert_called_with(file_name, 'rt')

                mock_logger.info.assert_called_with('Loading outlier data for NA19675_D2', self.data_manager_user)
                mock_model_logger.info.assert_called_with(
                    f'create {model_cls.__name__}s', self.data_manager_user, db_update={
                        'dbEntity': model_cls.__name__, 'numEntities': 2, 'parentEntityIds': {params['sample_guid']},
                        'updateType': 'bulk_create',
                    }
                )

                self.assertListEqual(list(params['get_models_json'](models)), params['expected_models_json'])

    @classmethod
    def _join_data(cls, data):
        return ['\t'.join(line).encode('utf-8') for line in data]

    @mock.patch('seqr.utils.file_utils.subprocess.Popen')
    @mock.patch('seqr.models.logger')
    def test_load_phenotype_prioritization_data(self, mock_logger, mock_subprocess):
        url = reverse(load_phenotype_prioritization_data)
        self.check_data_manager_login(url)

        request_body = {'file': 'gs://seqr_data/lirical_data.tsv.gz'}
        mock_subprocess.return_value.wait.return_value = 1
        response = self.client.post(url, content_type='application/json', data=json.dumps(request_body))
        self.assertEqual(response.status_code, 400)
        self.assertEqual(response.json()['error'], 'File not found: gs://seqr_data/lirical_data.tsv.gz')
        mock_subprocess.assert_called_with('gsutil ls gs://seqr_data/lirical_data.tsv.gz', stdout=-1, stderr=-2, shell=True)

        mock_subprocess.reset_mock()
        mock_subprocess.return_value.wait.return_value = 0
        mock_subprocess.return_value.stdout = self._join_data(PHENOTYPE_PRIORITIZATION_MISS_HEADER)
        response = self.client.post(url, content_type='application/json', data=json.dumps(request_body))
        self.assertEqual(response.status_code, 400)
        self.assertEqual(response.json()['error'], 'Invalid file: missing column(s) project, diseaseId')
        mock_subprocess.assert_called_with('gsutil cat gs://seqr_data/lirical_data.tsv.gz | gunzip -c -q - ', stdout=-1, stderr=-2, shell=True)

        mock_subprocess.reset_mock()
        mock_subprocess.return_value.stdout = self._join_data(PHENOTYPE_PRIORITIZATION_HEADER + LIRICAL_NO_PROJECT_DATA)
        response = self.client.post(url, content_type='application/json', data=json.dumps(request_body))
        self.assertEqual(response.status_code, 400)
        self.assertEqual(response.json()['error'], 'Both sample ID and project fields are required.')
        mock_subprocess.assert_called_with('gsutil cat gs://seqr_data/lirical_data.tsv.gz | gunzip -c -q - ', stdout=-1, stderr=-2, shell=True)

        mock_subprocess.return_value.stdout = self._join_data(PHENOTYPE_PRIORITIZATION_HEADER + LIRICAL_DATA + EXOMISER_DATA)
        response = self.client.post(url, content_type='application/json', data=json.dumps(request_body))
        self.assertEqual(response.status_code, 400)
        self.assertEqual(response.json()['error'], 'Multiple tools found lirical and exomiser. Only one in a file is supported.')

        mock_subprocess.return_value.stdout = self._join_data(PHENOTYPE_PRIORITIZATION_HEADER + LIRICAL_PROJECT_NOT_EXIST_DATA)
        response = self.client.post(url, content_type='application/json', data=json.dumps(request_body))
        self.assertEqual(response.status_code, 400)
        self.assertEqual(response.json()['error'], 'Project CMG_Beggs_WGS not found. ')

        project = Project.objects.create(created_by=self.data_manager_user,
                                         name='1kg project nåme with uniçøde', workspace_namespace='my-seqr-billing')
        mock_subprocess.return_value.stdout = self._join_data(
            PHENOTYPE_PRIORITIZATION_HEADER + LIRICAL_DATA + LIRICAL_PROJECT_NOT_EXIST_DATA)
        response = self.client.post(url, content_type='application/json', data=json.dumps(request_body))
        self.assertEqual(response.status_code, 400)
        self.assertEqual(response.json()['error'], 'Project CMG_Beggs_WGS not found. Projects with conflict name(s) 1kg project nåme with uniçøde.')
        project.delete()

        mock_subprocess.return_value.stdout = self._join_data(PHENOTYPE_PRIORITIZATION_HEADER + LIRICAL_NO_EXIST_INDV_DATA)
        response = self.client.post(url, content_type='application/json', data=json.dumps(request_body))
        self.assertEqual(response.status_code, 400)
        self.assertEqual(response.json()['error'], "Can't find individuals NA19678x, NA19679x")

        # Test a successful operation
        mock_subprocess.reset_mock()
        mock_subprocess.return_value.stdout = self._join_data(PHENOTYPE_PRIORITIZATION_HEADER + LIRICAL_DATA)
        response = self.client.post(url, content_type='application/json', data=json.dumps(request_body))
        self.assertEqual(response.status_code, 200)
        info = [
            'Loaded Lirical data from gs://seqr_data/lirical_data.tsv.gz',
            'Project 1kg project nåme with uniçøde: deleted 1 record(s), loaded 1 record(s)',
            'Project Test Reprocessed Project: loaded 1 record(s)'
        ]
        self.assertEqual(response.json()['info'], info)
        db_update = {'dbEntity': 'PhenotypePrioritization', 'numEntities': 2,
                     'parentEntityIds': {'I000002_na19678', 'I000015_na20885'}, 'updateType': 'bulk_create'}
        mock_logger.info.assert_called_with('create PhenotypePrioritizations', self.data_manager_user, db_update=db_update)
        saved_data = _get_json_for_models(PhenotypePrioritization.objects.filter(tool='lirical').order_by('id'),
                                          nested_fields=[{'fields': ('individual', 'guid'), 'key': 'individualGuid'}])
        self.assertListEqual(saved_data, EXPECTED_LIRICAL_DATA)
        mock_subprocess.assert_called_with('gsutil cat gs://seqr_data/lirical_data.tsv.gz | gunzip -c -q - ', stdout=-1, stderr=-2, shell=True)

        # Test uploading new data
        mock_logger.reset_mock()
        mock_subprocess.return_value.stdout = self._join_data(PHENOTYPE_PRIORITIZATION_HEADER + UPDATE_LIRICAL_DATA)
        response = self.client.post(url, content_type='application/json', data=json.dumps(request_body))
        self.assertEqual(response.status_code, 200)
        info = [
            'Loaded Lirical data from gs://seqr_data/lirical_data.tsv.gz',
            'Project 1kg project nåme with uniçøde: deleted 1 record(s), loaded 2 record(s)'
        ]
        self.assertEqual(response.json()['info'], info)
        mock_logger.info.assert_has_calls([
            mock.call('delete PhenotypePrioritizations', self.data_manager_user, db_update={
                'dbEntity': 'PhenotypePrioritization', 'numEntities': 1,
                'parentEntityIds': {'I000002_na19678'}, 'updateType': 'bulk_delete',
            }),
            mock.call('create PhenotypePrioritizations', self.data_manager_user,
                      db_update={'dbEntity': 'PhenotypePrioritization', 'numEntities': 2,
                     'parentEntityIds': {'I000002_na19678'}, 'updateType': 'bulk_create'}),
        ])
        saved_data = _get_json_for_models(PhenotypePrioritization.objects.filter(tool='lirical'),
                                          nested_fields=[{'fields': ('individual', 'guid'), 'key': 'individualGuid'}])
        self.assertListEqual(saved_data, EXPECTED_UPDATED_LIRICAL_DATA)

    @staticmethod
    def _ls_subprocess_calls(file, is_error=True):
        calls = [
            mock.call(f'gsutil ls {file}',stdout=-1, stderr=-2, shell=True),
            mock.call().wait(),
        ]
        if is_error:
            calls.append(mock.call().stdout.__iter__())
        return calls

    @mock.patch('seqr.views.utils.export_utils.open')
    @mock.patch('seqr.views.utils.export_utils.TemporaryDirectory')
    @mock.patch('seqr.utils.file_utils.subprocess.Popen')
    def test_write_pedigree(self, mock_subprocess, mock_temp_dir, mock_open):
        mock_temp_dir.return_value.__enter__.return_value = '/mock/tmp'
        mock_subprocess.return_value.wait.return_value = 1

        url = reverse(write_pedigree, args=[PROJECT_GUID])
        self.check_data_manager_login(url)

        response = self.client.get(url)
        self.assertEqual(response.status_code, 400)
        self.assertEqual(response.json()['error'], f'No gs://seqr-datasets/v02 project directory found for {PROJECT_GUID}')
        mock_subprocess.assert_has_calls(
            self._ls_subprocess_calls('gs://seqr-datasets/v02/GRCh37/RDG_WGS_Broad_Internal/base/projects/R0001_1kg') +
            self._ls_subprocess_calls('gs://seqr-datasets/v02/GRCh37/RDG_WES_Broad_Internal/base/projects/R0001_1kg') +
            self._ls_subprocess_calls('gs://seqr-datasets/v02/GRCh37/RDG_WGS_Broad_External/base/projects/R0001_1kg') +
            self._ls_subprocess_calls('gs://seqr-datasets/v02/GRCh37/RDG_WES_Broad_External/base/projects/R0001_1kg')
        )

        # Test success
        mock_subprocess.reset_mock()
        mock_subprocess.return_value.wait.side_effect = [1, 0, 0]
        response = self.client.get(url)
        self.assertEqual(response.status_code, 200)
        self.assertDictEqual(response.json(), {'success': True})

        mock_open.assert_called_with(f'/mock/tmp/{PROJECT_GUID}_pedigree.tsv', 'w')
        write_call = mock_open.return_value.__enter__.return_value.write.call_args.args[0]
        file = [row.split('\t') for row in write_call.split('\n')]
        self.assertEqual(len(file), 15)
        self.assertListEqual(file[:5], [
            ['Project_GUID', 'Family_ID', 'Individual_ID', 'Paternal_ID', 'Maternal_ID', 'Sex'],
            ['R0001_1kg', '1', 'NA19675_1', 'NA19678', 'NA19679', 'M'],
            ['R0001_1kg', '1', 'NA19678', '', '', 'M'],
            ['R0001_1kg', '1', 'NA19679', '', '', 'F'],
            ['R0001_1kg', '2', 'HG00731', 'HG00732', 'HG00733', 'F'],
         ])

        mock_subprocess.assert_has_calls(
            self._ls_subprocess_calls('gs://seqr-datasets/v02/GRCh37/RDG_WGS_Broad_Internal/base/projects/R0001_1kg') +
            self._ls_subprocess_calls(
                'gs://seqr-datasets/v02/GRCh37/RDG_WES_Broad_Internal/base/projects/R0001_1kg', is_error=False,
            ) + [
            mock.call('gsutil mv /mock/tmp/* gs://seqr-datasets/v02/GRCh37/RDG_WES_Broad_Internal/base/projects/R0001_1kg', stdout=-1, stderr=-2, shell=True),
            mock.call().wait(),
        ])
<|MERGE_RESOLUTION|>--- conflicted
+++ resolved
@@ -807,27 +807,6 @@
                     mock_writes.append(content)
                 mock_open.return_value.__enter__.return_value.write.side_effect = mock_write
                 body.update({'ignoreExtraSamples': True, 'mappingFile': {'uploadedFileId': 'map.tsv'}, 'file': RNA_FILE_ID})
-<<<<<<< HEAD
-                response = self.client.post(url, content_type='application/json', data=json.dumps(body))
-                self.assertEqual(response.status_code, 200)
-                info = [
-                    f'Parsed {params["num_parsed_samples"]} RNA-seq samples',
-                    'Attempted data loading for 2 RNA-seq samples in the following 2 projects: 1kg project nåme with uniçøde, Test Reprocessed Project',
-                ]
-                warnings = ['Skipped loading for the following 1 unmatched samples: NA19675_D3']
-                file_name = RNA_FILENAME_TEMPLATE.format(data_type)
-                response_json = response.json()
-                self.assertDictEqual(response_json, {'info': info, 'warnings': warnings, 'sampleGuids': mock.ANY, 'fileName': file_name})
-                self.assertTrue(RNA_SAMPLE_GUID in response_json['sampleGuids'])
-                deleted_count = params.get('deleted_count', params['initial_model_count'])
-                info_log_calls = [mock.call(info_log, self.data_manager_user) for info_log in info]
-                info_log_calls.insert(1, mock.call(
-                    'create 1 Samples', self.data_manager_user, db_update={
-                        'dbEntity': 'Sample', 'entityIds': [response_json['sampleGuids'][1]], 'updateType': 'bulk_create',
-                    }
-                ))
-                mock_logger.info.assert_has_calls(info_log_calls)
-=======
                 response_json, new_sample_guid = _test_basic_data_loading(
                     params['new_data'], params["num_parsed_samples"], 2,
                     '1kg project nåme with uniçøde, Test Reprocessed Project', 2, 16, 1)
@@ -837,7 +816,6 @@
                 if params.get('extra_warnings'):
                     warnings = params['extra_warnings'] + warnings
                 deleted_count = params.get('deleted_count', params['initial_model_count'])
->>>>>>> e6e6121f
                 mock_model_logger.info.assert_called_with(
                     f'delete {model_cls.__name__}s', self.data_manager_user,
                     db_update={'dbEntity': model_cls.__name__, 'numEntities': deleted_count,
@@ -861,16 +839,12 @@
 
                 # test database models are correct
                 self.assertEqual(model_cls.objects.count(), params['initial_model_count'] - deleted_count)
-<<<<<<< HEAD
                 sample_guid = self._check_rna_sample_model(individual_id=1, data_source='muscle_samples.tsv.gz',
                                                            tissue_type='M' if test_round else None, expected_samples=1)
                 new_sample_guid = self._check_rna_sample_model(
                     individual_id=16+test_round, data_source='new_muscle_samples.tsv.gz',
                     tissue_type=params.get('created_sample_tissue_type'), expected_samples=1
                 )
-=======
-                sample_guid = self._check_rna_sample_model(individual_id=1, data_source='muscle_samples.tsv.gz', tissue_type='M')
->>>>>>> e6e6121f
                 self.assertListEqual(response_json['sampleGuids'], [sample_guid, new_sample_guid])
 
                 # test correct file interactions
