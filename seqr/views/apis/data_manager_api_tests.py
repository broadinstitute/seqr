from datetime import datetime
from django.urls.base import reverse
import json
import mock
import re
from requests import HTTPError
import responses

from seqr.views.apis.data_manager_api import elasticsearch_status, upload_qc_pipeline_output, delete_index, \
    update_rna_seq, load_rna_seq_sample_data, load_phenotype_prioritization_data, write_pedigree
from seqr.views.utils.orm_to_json_utils import get_json_for_rna_seq_outliers, _get_json_for_models
from seqr.views.utils.test_utils import AuthenticationTestCase, urllib3_responses
from seqr.models import Individual, RnaSeqOutlier, RnaSeqTpm, Sample, Project, PhenotypePrioritization


PROJECT_GUID = 'R0001_1kg'

ES_CAT_ALLOCATION=[{
    'node': 'node-1',
    'shards': '113',
    'disk.used': '67.2gb',
    'disk.avail': '188.6gb',
    'disk.percent': '26'
},
    {'node': 'UNASSIGNED',
     'shards': '2',
     'disk.used': None,
     'disk.avail': None,
     'disk.percent': None
     }]

ES_CAT_NODES=[{
    'name': 'node-1',
    'heap.percent': '57',
},
    {'name': 'no-disk-node',
     'heap.percent': '83',
     }]

EXPECTED_DISK_ALLOCATION = [{
    'node': 'node-1',
    'shards': '113',
    'diskUsed': '67.2gb',
    'diskAvail': '188.6gb',
    'diskPercent': '26',
    'heapPercent': '57',
},
    {'node': 'UNASSIGNED',
     'shards': '2',
     'diskUsed': None,
     'diskAvail': None,
     'diskPercent': None
     }]

EXPECTED_NODE_STATS = [{'name': 'no-disk-node', 'heapPercent': '83'}]

ES_CAT_INDICES = [{
    "index": "test_index",
    "docs.count": "122674997",
    "store.size": "14.9gb",
    "creation.date.string": "2019-11-04T19:33:47.522Z"
},
    {
        "index": "test_index_alias_1",
        "docs.count": "672312",
        "store.size": "233.4mb",
        "creation.date.string": "2019-10-03T19:53:53.846Z"
    },
    {
        "index": "test_index_alias_2",
        "docs.count": "672312",
        "store.size": "233.4mb",
        "creation.date.string": "2019-10-03T19:53:53.846Z"
    },
    {
        "index": "test_index_no_project",
        "docs.count": "672312",
        "store.size": "233.4mb",
        "creation.date.string": "2019-10-03T19:53:53.846Z"
    },
    {
        "index": "test_index_sv",
        "docs.count": "672312",
        "store.size": "233.4mb",
        "creation.date.string": "2019-10-03T19:53:53.846Z"
    },
    {
        "index": "test_index_sv_wgs",
        "docs.count": "672312",
        "store.size": "233.4mb",
        "creation.date.string": "2019-10-03T19:53:53.846Z"
    },
]

ES_CAT_ALIAS = [
    {
        "alias": "test_index_second",
        "index": "test_index_alias_1"
    },
    {
        "alias": "test_index_second",
        "index": "test_index_alias_2"
    }]

ES_INDEX_MAPPING = {
    "test_index": {
        "mappings": {
            "_meta": {
                "gencodeVersion": "25",
                "genomeVersion": "38",
                "sampleType": "WES",
                "sourceFilePath": "test_index_file_path",
            },
            "_all": {
                "enabled": False
            }
        }
    },
    "test_index_alias_1": {
        "mappings": {
            "_meta": {
                "gencodeVersion": "25",
                "hail_version": "0.2.24",
                "genomeVersion": "37",
                "sampleType": "WGS",
                "sourceFilePath": "test_index_alias_1_path",
            },
            "_all": {
                "enabled": False
            },
        }
    },
    "test_index_alias_2": {
        "mappings": {
            "_meta": {
                "gencodeVersion": "19",
                "genomeVersion": "37",
                "sampleType": "WES",
                "datasetType": "VARIANTS",
                "sourceFilePath": "test_index_alias_2_path"
            },
            "_all": {
                "enabled": False
            },
        }
    },
    "test_index_no_project": {
        "mappings": {
            "_meta": {
                "gencodeVersion": "19",
                "genomeVersion": "37",
                "sampleType": "WGS",
                "datasetType": "VARIANTS",
                "sourceFilePath": "test_index_no_project_path"
            },
            "_all": {
                "enabled": False
            },
        }
    },
    "test_index_sv": {
        "mappings": {
            "_meta": {
                "gencodeVersion": "29",
                "genomeVersion": "38",
                "sampleType": "WES",
                "datasetType": "SV",
                "sourceFilePath": "test_sv_index_path"
            },
        }
    },
    "test_index_sv_wgs": {
        "mappings": {
            "_meta": {
                "gencodeVersion": "29",
                "genomeVersion": "38",
                "sampleType": "WGS",
                "datasetType": "SV",
                "sourceFilePath": "test_sv_wgs_index_path"
            },
        }
    },
}

TEST_INDEX_EXPECTED_DICT = {
    "index": "test_index",
    "sampleType": "WES",
    "genomeVersion": "38",
    "sourceFilePath": "test_index_file_path",
    "docsCount": "122674997",
    "storeSize": "14.9gb",
    "creationDateString": "2019-11-04T19:33:47.522Z",
    "gencodeVersion": "25",
    "projects": [{'projectName': '1kg project n\xe5me with uni\xe7\xf8de', 'projectGuid': 'R0001_1kg'}]
}

TEST_SV_INDEX_EXPECTED_DICT = {
    "index": "test_index_sv",
    "sampleType": "WES",
    "genomeVersion": "38",
    "sourceFilePath": "test_sv_index_path",
    "docsCount": "672312",
    "storeSize": "233.4mb",
    "creationDateString": "2019-10-03T19:53:53.846Z",
    "gencodeVersion": "29",
    "datasetType": "SV",
    "projects": [{'projectName': '1kg project n\xe5me with uni\xe7\xf8de', 'projectGuid': 'R0001_1kg'}]
}

TEST_INDEX_NO_PROJECT_EXPECTED_DICT = {
    "index": "test_index_no_project",
    "sampleType": "WGS",
    "genomeVersion": "37",
    "sourceFilePath": "test_index_no_project_path",
    "docsCount": "672312",
    "storeSize": "233.4mb",
    "creationDateString": "2019-10-03T19:53:53.846Z",
    "datasetType": "VARIANTS",
    "gencodeVersion": "19",
    "projects": []
}

EXPECTED_ERRORS = [
    'test_index_old does not exist and is used by project(s) 1kg project n\xe5me with uni\xe7\xf8de (1 samples)',
    'test_index_mito_wgs does not exist and is used by project(s) 1kg project n\xe5me with uni\xe7\xf8de (1 samples)'
]

SAMPLE_QC_DATA = [
    b'PCT_CONTAMINATION	AL_PCT_CHIMERAS	HS_PCT_TARGET_BASES_20X	seqr_id	data_type	filter_flags	qc_platform	qc_pop	pop_PC1	pop_PC2	pop_PC3	pop_PC4	pop_PC5	pop_PC6	qc_metrics_filters	sample_qc.call_rate	sample_qc.n_called	sample_qc.n_not_called	sample_qc.n_filtered	sample_qc.n_hom_ref	sample_qc.n_het	sample_qc.n_hom_var	sample_qc.n_non_ref	sample_qc.n_singleton	sample_qc.n_snp	sample_qc.n_insertion	sample_qc.n_deletion	sample_qc.n_transition	sample_qc.n_transversion	sample_qc.n_star	sample_qc.r_ti_tv	sample_qc.r_het_hom_var	sample_qc.r_insertion_deletion	sample_qc.f_inbreeding.f_stat	sample_qc.f_inbreeding.n_called	sample_qc.f_inbreeding.expected_homs	sample_qc.f_inbreeding.observed_homs\n',
    b'1.6E-01	5.567E-01	9.2619E+01	MANZ_1169_DNA	WES	[]	WES-010230 Standard Germline Exome	nfe	6.0654E-02	6.0452E-02	-6.2635E-03	-4.3252E-03	-2.1807E-02	-1.948E-02	["n_snp"]	7.1223E-01	14660344	5923237	0	14485322	114532	60490	175022	585	195114	18516	21882	133675	61439	0	2.1757E+00	1.8934E+00	8.4617E-01	5.3509E-01	14660344	1.4414E+07	14545812\n',
    b'NA	NA	NA	NA	WES	[]	Unknown	nfe	4.6581E-02	5.7881E-02	-5.6011E-03	3.5992E-03	-2.9438E-02	-9.6098E-03	["r_insertion_deletion"]	6.2631E-01	12891805	7691776	0	12743977	97831	49997	147828	237	165267	15474	17084	114154	51113	0	2.2334E+00	1.9567E+00	9.0576E-01	5.4467E-01	12891805	1.2677E+07	12793974\n',
    b'NA	NA	NA	NA19675_1	WES	[]	Unknown	amr	2.2367E-02	-1.9772E-02	6.3769E-02	2.5774E-03	-1.6655E-02	2.0457E-03	["r_ti_tv","n_deletion","n_snp","r_insertion_deletion","n_insertion"]	1.9959E-01	4108373	16475208	0	3998257	67927	42189	110116	18572	127706	13701	10898	82568	45138	0	1.8292E+00	1.6101E+00	1.2572E+00	5.3586E-02	4108373	4.0366E+06	4040446\n',
    b'5.6E-01	3.273E-01	8.1446E+01	NA19678	WES	["coverage"]	Standard Exome Sequencing v4	sas	2.4039E-02	-6.9517E-02	-4.1485E-02	1.421E-01	7.5583E-02	-2.0986E-02	["n_insertion"]	4.6084E-01	9485820	11097761	0	9379951	59871	45998	105869	736	136529	6857	8481	95247	41282	0	2.3072E+00	1.3016E+00	8.0851E-01	5.2126E-01	9485820	9.3608E+06	9425949\n',
    b'5.4E-01	5.0841E+00	8.7288E+01	HG00732	WES	["chimera"]	Standard Germline Exome v5	nfe	5.2785E-02	5.547E-02	-5.82E-03	2.7961E-02	-4.2259E-02	3.0271E-02	["n_insertion","r_insertion_deletion"]	6.8762E-01	14153622	6429959	0	13964844	123884	64894	188778	1719	202194	29507	21971	138470	63724	0	2.173E+00	1.909E+00	1.343E+00	4.924E-01	14153622	1.391E+07	14029738\n',
    b'2.79E+00	1.8996E+01	7.352E+01	HG00733	WES	["contamination","not_real_flag"]	Standard Germline Exome v5	oth	-1.5417E-01	2.8868E-02	-1.3819E-02	4.1915E-02	-4.0001E-02	7.6392E-02	["n_insertion","r_insertion_deletion", "not_real_filter"]	6.1147E-01	12586314	7997267	0	12383958	140784	61572	202356	8751	204812	38051	21065	140282	64530	0	2.1739E+00	2.2865E+00	1.8064E+00	3.6592E-01	12586314	1.2364E+07	12445530\n',
]

SAMPLE_QC_DATA_NO_DATA_TYPE = [
    b'seqr_id	data_type	filter_flags	qc_platform	qc_pop	qc_metrics_filters\n',
    b'03133B_2	n/a	[]	Standard Germline Exome v5	nfe	[]\n',
]

SAMPLE_QC_DATA_MORE_DATA_TYPE = [
    b'seqr_id	data_type	filter_flags	qc_platform	qc_pop	qc_metrics_filters\n',
    b'03133B_2	WES	[]	Standard Germline Exome v5	nfe	[]\n',
    b'03133B_3	WGS	[]	Standard Germline Exome v5	nfe	[]\n',
]


SAMPLE_QC_DATA_UNEXPECTED_DATA_TYPE = [
    b'seqr_id	data_type	filter_flags	qc_platform	qc_pop	qc_metrics_filters\n',
    b'03133B_2	UNKNOWN	[]	Standard Germline Exome v5	nfe	[]\n',
]

SAMPLE_SV_WES_QC_DATA = [
    b'sample	lt100_raw_calls	lt10_highQS_rare_calls\n',
    b'RP-123_MANZ_1169_DNA_v1_Exome_GCP	FALSE	TRUE\n',
    b'RP-123_NA_v1_Exome_GCP	TRUE	FALSE\n',
    b'RP-123_NA19675_1_v1_Exome_GCP	TRUE	TRUE\n',
    b'RP-123_NA19678_v1_Exome_GCP	TRUE	FALSE\n',
    b'RP-123_HG00732_v1_Exome_GCP	FALSE	TRUE\n',
    b'RP-123_HG00733_v1_Exome_GCP	FALSE	FALSE\n',
]

SAMPLE_SV_WGS_QC_DATA = [
    b'sample	expected_num_calls\n',
    b'NA21234	FALSE\n',
    b'NA19678	FALSE\n',
]

RNA_SAMPLE_GUID = 'S000150_na19675_d2'
RNA_TPM_SAMPLE_GUID = 'S000152_na19675_d2'
PLACEHOLDER_GUID = 'S0000100'
RNA_FILE_ID = 'gs://rna_data/new_muscle_samples.tsv.gz'
SAMPLE_GENE_OUTLIER_DATA = {
    'ENSG00000240361': {'gene_id': 'ENSG00000240361', 'p_value': '0.01', 'p_adjust': '0.13', 'z_score': '-3.1'},
    'ENSG00000233750': {'gene_id': 'ENSG00000233750', 'p_value': '0.064', 'p_adjust': '0.0000057', 'z_score': '7.8'},
}
SAMPLE_GENE_TPM_DATA = {
    'ENSG00000240361': {'gene_id': 'ENSG00000240361', 'tpm': '7.8'},
    'ENSG00000233750': {'gene_id': 'ENSG00000233750', 'tpm': '0.064'},
}
RNA_OUTLIER_SAMPLE_DATA = [
    f'{RNA_SAMPLE_GUID}\t\t{json.dumps(SAMPLE_GENE_OUTLIER_DATA)}\n',
    f"{PLACEHOLDER_GUID}\t\t{json.dumps({'ENSG00000240361': {'gene_id': 'ENSG00000240361', 'p_value': '0.04', 'p_adjust': '0.112', 'z_score': '1.9'}})}\n",
]
RNA_TPM_SAMPLE_DATA = [
    f'{RNA_TPM_SAMPLE_GUID}\t\t{json.dumps(SAMPLE_GENE_TPM_DATA)}\n',
    f"{PLACEHOLDER_GUID}\t\t{json.dumps({'ENSG00000240361': {'gene_id': 'ENSG00000240361', 'tpm': '0.112'}})}\n",
]
RNA_FILENAME_TEMPLATE = 'rna_sample_data__{}__2020-04-15T00:00:00.json.gz'

PHENOTYPE_PRIORITIZATION_HEADER = [['tool', 'project', 'sampleId', 'rank', 'geneId', 'diseaseId', 'diseaseName',
                                   'scoreName1', 'score1', 'scoreName2', 'score2', 'scoreName3', 'score3']]
PHENOTYPE_PRIORITIZATION_MISS_HEADER = [['tool', 'sampleId', 'rank', 'geneId', 'diseaseName', 'scoreName1', 'score1',
                                        'scoreName2', 'score2', 'scoreName3', 'score3']]
LIRICAL_NO_PROJECT_DATA = [['lirical']]
LIRICAL_PROJECT_NOT_EXIST_DATA = [
    ['lirical', 'CMG_Beggs_WGS', 'NA19678', '1', 'ENSG00000105357', 'OMIM:618460', 'Khan-Khan-Katsanis syndrome',
     'post_test_probability', '0', 'compositeLR', '0.066'],
]
LIRICAL_NO_EXIST_INDV_DATA = [
    ['lirical', '1kg project nåme with uniçøde', 'NA19678x', '1', 'ENSG00000105357', 'OMIM:618460',
     'Khan-Khan-Katsanis syndrome', 'post_test_probability', '0', 'compositeLR', '0.066'],
    ['lirical', '1kg project nåme with uniçøde', 'NA19679x', '1', 'ENSG00000105357', 'OMIM:618460',
     'Khan-Khan-Katsanis syndrome', 'post_test_probability', '0', 'compositeLR', '0.066'],
]
LIRICAL_DATA = [
    ['lirical', '1kg project nåme with uniçøde', 'NA19678', '1', 'ENSG00000105357', 'OMIM:618460',
     'Khan-Khan-Katsanis syndrome', 'post_test_probability', '0', 'compositeLR', '0.066'],
    ['lirical', 'Test Reprocessed Project', 'NA20885', '2', 'ENSG00000105357', 'OMIM:219800',
     '"Cystinosis, nephropathic"', 'post_test_probability', '0', 'compositeLR', '', '', ''],
]
EXOMISER_DATA = [
    ['exomiser', 'CMG_Beggs_WGS', 'BEG_1230-1_01', '1', 'ENSG00000105357', 'ORPHA:2131',
     'Alternating hemiplegia of childhood', 'exomiser_score', '0.977923765', 'phenotype_score', '0.603998205',
     'variant_score', '1'],
    ['exomiser', 'CMG_Beggs_WGS', 'BEG_1230-1_01', '3', 'ENSG00000105357', 'ORPHA:71517',
     'Rapid-onset dystonia-parkinsonism', 'exomiser_score', '0.977923765', 'phenotype_score', '0.551578222',
     'variant_score', '1']
]
UPDATE_LIRICAL_DATA = [
    ['lirical', '1kg project nåme with uniçøde', 'NA19678', '3', 'ENSG00000105357', 'OMIM:618460',
     'Khan-Khan-Katsanis syndrome', 'post_test_probability', '0', 'compositeLR', '0.066'],
    ['lirical', '1kg project nåme with uniçøde', 'NA19678', '4', 'ENSG00000105357', 'OMIM:219800',
     '"Cystinosis, nephropathic"', 'post_test_probability', '0', 'compositeLR', '0.003', '', ''],
]

EXPECTED_LIRICAL_DATA = [
    {'diseaseId': 'OMIM:219801', 'geneId': 'ENSG00000268904', 'diseaseName': 'Cystinosis, no syndrome',
     'scores': {'compositeLR': 0.003, 'post_test_probability': 0.1},
     'tool': 'lirical', 'rank': 11, 'individualGuid': 'I000001_na19675'},  # record from the fixture
    {'diseaseId': 'OMIM:618460', 'geneId': 'ENSG00000105357', 'diseaseName': 'Khan-Khan-Katsanis syndrome',
     'scores': {'compositeLR': 0.066, 'postTestProbability': 0.0},
     'tool': 'lirical', 'rank': 1, 'individualGuid': 'I000002_na19678'},
    {'diseaseId': 'OMIM:219800', 'geneId': 'ENSG00000105357', 'diseaseName': 'Cystinosis, nephropathic',
     'scores': {'postTestProbability': 0.0},
     'tool': 'lirical', 'rank': 2, 'individualGuid': 'I000015_na20885'}
]
EXPECTED_UPDATED_LIRICAL_DATA = [
    {'diseaseId': 'OMIM:219801', 'geneId': 'ENSG00000268904', 'diseaseName': 'Cystinosis, no syndrome',
     'scores': {'compositeLR': 0.003, 'post_test_probability': 0.1},
     'tool': 'lirical', 'rank': 11, 'individualGuid': 'I000001_na19675'},  # record from the fixture
    {'diseaseId': 'OMIM:219800', 'geneId': 'ENSG00000105357', 'diseaseName': 'Cystinosis, nephropathic',
     'scores': {'postTestProbability': 0.0},
     'tool': 'lirical', 'rank': 2, 'individualGuid': 'I000015_na20885'},
    {'diseaseId': 'OMIM:618460', 'geneId': 'ENSG00000105357', 'diseaseName': 'Khan-Khan-Katsanis syndrome',
     'scores': {'compositeLR': 0.066, 'postTestProbability': 0.0},
     'tool': 'lirical', 'rank': 3, 'individualGuid': 'I000002_na19678'},
    {'diseaseId': 'OMIM:219800', 'geneId': 'ENSG00000105357', 'diseaseName': 'Cystinosis, nephropathic',
     'scores': {'compositeLR': 0.003, 'postTestProbability': 0.0},
     'tool': 'lirical', 'rank': 4, 'individualGuid': 'I000002_na19678'},
]


class DataManagerAPITest(AuthenticationTestCase):
    fixtures = ['users', '1kg_project', 'reference_data']

    @urllib3_responses.activate
    def test_elasticsearch_status(self):
        url = reverse(elasticsearch_status)
        self.check_data_manager_login(url)

        urllib3_responses.add_json(
            '/_cat/allocation?format=json&h=node,shards,disk.avail,disk.used,disk.percent', ES_CAT_ALLOCATION)
        urllib3_responses.add_json(
            '/_cat/nodes?format=json&h=name,heap.percent', ES_CAT_NODES)
        urllib3_responses.add_json(
           '/_cat/indices?format=json&h=index,docs.count,store.size,creation.date.string', ES_CAT_INDICES)
        urllib3_responses.add_json('/_cat/aliases?format=json&h=alias,index', ES_CAT_ALIAS)
        urllib3_responses.add_json('/_all/_mapping', ES_INDEX_MAPPING)

        response = self.client.get(url)
        self.assertEqual(response.status_code, 200)
        response_json = response.json()
        self.assertSetEqual(set(response_json.keys()), {'indices', 'errors', 'diskStats', 'nodeStats'})

        self.assertEqual(len(response_json['indices']), 6)
        self.assertDictEqual(response_json['indices'][0], TEST_INDEX_EXPECTED_DICT)
        self.assertDictEqual(response_json['indices'][3], TEST_INDEX_NO_PROJECT_EXPECTED_DICT)
        self.assertDictEqual(response_json['indices'][4], TEST_SV_INDEX_EXPECTED_DICT)

        self.assertListEqual(response_json['errors'], EXPECTED_ERRORS)

        self.assertListEqual(response_json['diskStats'], EXPECTED_DISK_ALLOCATION)
        self.assertListEqual(response_json['nodeStats'], EXPECTED_NODE_STATS)

    @urllib3_responses.activate
    def test_delete_index(self):
        url = reverse(delete_index)
        self.check_data_manager_login(url)

        response = self.client.post(url, content_type='application/json', data=json.dumps({'index': 'test_index'}))
        self.assertEqual(response.status_code, 400)
        self.assertDictEqual(
            response.json(), ({'error': 'Index "test_index" is still used by: 1kg project n\xe5me with uni\xe7\xf8de'}))
        self.assertEqual(len(urllib3_responses.calls), 0)

        urllib3_responses.add_json(
            '/_cat/indices?format=json&h=index,docs.count,store.size,creation.date.string', ES_CAT_INDICES)
        urllib3_responses.add_json('/_cat/aliases?format=json&h=alias,index', ES_CAT_ALIAS)
        urllib3_responses.add_json('/_all/_mapping', ES_INDEX_MAPPING)
        urllib3_responses.add(urllib3_responses.DELETE, '/unused_index')

        response = self.client.post(url, content_type='application/json', data=json.dumps({'index': 'unused_index'}))
        self.assertEqual(response.status_code, 200)
        response_json = response.json()
        self.assertSetEqual(set(response_json.keys()), {'indices'})
        self.assertEqual(len(response_json['indices']), 6)
        self.assertDictEqual(response_json['indices'][0], TEST_INDEX_EXPECTED_DICT)
        self.assertDictEqual(response_json['indices'][3], TEST_INDEX_NO_PROJECT_EXPECTED_DICT)
        self.assertDictEqual(response_json['indices'][4], TEST_SV_INDEX_EXPECTED_DICT)

        self.assertEqual(urllib3_responses.calls[0].request.method, 'DELETE')

    @mock.patch('seqr.utils.file_utils.subprocess.Popen')
    def test_upload_qc_pipeline_output(self, mock_subprocess):
        url = reverse(upload_qc_pipeline_output,)
        self.check_data_manager_login(url)

        request_data =json.dumps({
            'file': ' gs://seqr-datasets/v02/GRCh38/RDG_WES_Broad_Internal/v15/sample_qc/final_output/seqr_sample_qc.tsv'
        })

        # Test missing file
        self.reset_logs()
        mock_does_file_exist = mock.MagicMock()
        mock_subprocess.side_effect = [mock_does_file_exist]
        mock_does_file_exist.wait.return_value = 1
        mock_does_file_exist.stdout = [b'BucketNotFoundException: 404 gs://seqr-datsets bucket does not exist.']
        response = self.client.post(url, content_type='application/json', data=request_data)
        self.assertEqual(response.status_code, 400)
        self.assertListEqual(
            response.json()['errors'],
            ['File not found: gs://seqr-datasets/v02/GRCh38/RDG_WES_Broad_Internal/v15/sample_qc/final_output/seqr_sample_qc.tsv'])
        self.assert_json_logs(self.data_manager_user, [
            ('==> gsutil ls gs://seqr-datasets/v02/GRCh38/RDG_WES_Broad_Internal/v15/sample_qc/final_output/seqr_sample_qc.tsv', None),
            ('BucketNotFoundException: 404 gs://seqr-datsets bucket does not exist.', None),
        ])

        # Test missing columns
        mock_does_file_exist.wait.return_value = 0
        mock_file_iter = mock.MagicMock()
        mock_file_iter.stdout = [b'', b'']
        mock_subprocess.side_effect = [mock_does_file_exist, mock_file_iter]
        response = self.client.post(url, content_type='application/json', data=request_data)
        self.assertEqual(response.status_code, 400)
        self.assertEqual(
            response.reason_phrase,
            'The following required columns are missing: seqr_id, data_type, filter_flags, qc_metrics_filters, qc_pop')

        # Test no data type error
        mock_subprocess.side_effect = [mock_does_file_exist, mock_file_iter]
        mock_file_iter.stdout = SAMPLE_QC_DATA_NO_DATA_TYPE
        response = self.client.post(url, content_type='application/json', data=request_data)
        self.assertEqual(response.status_code, 400)
        self.assertEqual(response.reason_phrase, 'No data type detected')

        # Test multiple data types error
        mock_subprocess.side_effect = [mock_does_file_exist, mock_file_iter]
        mock_file_iter.stdout = SAMPLE_QC_DATA_MORE_DATA_TYPE
        response = self.client.post(url, content_type='application/json', data=request_data)
        self.assertEqual(response.status_code, 400)
        self.assertEqual(response.reason_phrase, 'Multiple data types detected: wes ,wgs')

        # Test unexpected data type error
        mock_subprocess.side_effect = [mock_does_file_exist, mock_file_iter]
        mock_file_iter.stdout = SAMPLE_QC_DATA_UNEXPECTED_DATA_TYPE
        response = self.client.post(url, content_type='application/json', data=request_data)
        self.assertEqual(response.status_code, 400)
        self.assertEqual(response.reason_phrase, 'Unexpected data type detected: "unknown" (should be "exome" or "genome")')

        # Test normal functions
        mock_subprocess.side_effect = [mock_does_file_exist, mock_file_iter]
        mock_file_iter.stdout = SAMPLE_QC_DATA
        response = self.client.post(url, content_type='application/json', data=request_data)
        self.assertEqual(response.status_code, 200)
        response_json = response.json()
        self.assertSetEqual(set(response_json.keys()), {'info', 'errors', 'warnings'})
        self.assertListEqual(response_json['info'], [
            'Parsed 6 exome samples',
            'Found and updated matching seqr individuals for 4 samples'
        ])
        self.assertListEqual(response_json['warnings'], [
            'The following 1 samples were added to multiple individuals: NA19678 (2)',
            'The following 2 samples were skipped: MANZ_1169_DNA, NA',
            'The following filter flags have no known corresponding value and were not saved: not_real_flag',
            'The following population platform filters have no known corresponding value and were not saved: not_real_filter'
        ])

        indiv = Individual.objects.get(id = 1)
        self.assertIsNone(indiv.filter_flags)
        self.assertDictEqual(indiv.pop_platform_filters, {'n_deletion': '10898', 'n_snp': '127706', 'r_insertion_deletion': '1.2572E+00', 'r_ti_tv': '1.8292E+00', 'n_insertion': '13701'})
        self.assertEqual(indiv.population, 'AMR')

        indiv = Individual.objects.get(id = 2)
        self.assertDictEqual(indiv.filter_flags, {'coverage_exome': '8.1446E+01'})
        self.assertDictEqual(indiv.pop_platform_filters, {'n_insertion': '6857'})
        self.assertEqual(indiv.population, 'SAS')

        indiv = Individual.objects.get(id=12)
        self.assertDictEqual(indiv.filter_flags, {'coverage_exome': '8.1446E+01'})
        self.assertDictEqual(indiv.pop_platform_filters, {'n_insertion': '6857'})
        self.assertEqual(indiv.population, 'SAS')

        indiv = Individual.objects.get(id = 5)
        self.assertDictEqual(indiv.filter_flags, {'chimera': '5.0841E+00'})
        self.assertDictEqual(indiv.pop_platform_filters, {'n_insertion': '29507', 'r_insertion_deletion': '1.343E+00'})
        self.assertEqual(indiv.population, 'NFE')

        indiv = Individual.objects.get(id = 6)
        self.assertDictEqual(indiv.filter_flags, {'contamination': '2.79E+00'})
        self.assertDictEqual(indiv.pop_platform_filters, {'n_insertion': '38051', 'r_insertion_deletion': '1.8064E+00'})
        self.assertEqual(indiv.population, 'OTH')

    @mock.patch('seqr.utils.file_utils.subprocess.Popen')
    def test_upload_sv_qc(self, mock_subprocess):
        url = reverse(upload_qc_pipeline_output, )
        self.check_data_manager_login(url)

        request_data = json.dumps({
            'file': 'gs://seqr-datasets/v02/GRCh38/RDG_WES_Broad_Internal/v15/sample_qc/sv/sv_sample_metadata.tsv'
        })

        mock_does_file_exist = mock.MagicMock()
        mock_does_file_exist.wait.return_value = 0
        mock_file_iter = mock.MagicMock()
        mock_file_iter.stdout = SAMPLE_SV_WES_QC_DATA
        mock_subprocess.side_effect = [mock_does_file_exist, mock_file_iter]
        response = self.client.post(url, content_type='application/json', data=request_data)
        self.assertEqual(response.status_code, 200)
        response_json = response.json()
        self.assertSetEqual(set(response_json.keys()), {'info', 'errors', 'warnings'})
        self.assertListEqual(response_json['info'], [
            'Parsed 6 SV samples',
            'Found and updated matching seqr individuals for 4 samples'
        ])
        self.assertListEqual(response_json['warnings'], ['The following 2 samples were skipped: MANZ_1169_DNA, NA'])

        self.assertIsNone(Individual.objects.get(individual_id='NA19675_1').sv_flags)
        self.assertListEqual(Individual.objects.get(individual_id='NA19678').sv_flags, ['high_QS_rare_calls:_>10'])
        self.assertListEqual(Individual.objects.get(individual_id='HG00732').sv_flags, ['raw_calls:_>100'])
        self.assertListEqual(
            Individual.objects.get(individual_id='HG00733').sv_flags,
            ['high_QS_rare_calls:_>10', 'raw_calls:_>100'])

        # Test genome data
        mock_file_iter.stdout = SAMPLE_SV_WGS_QC_DATA
        mock_subprocess.side_effect = [mock_does_file_exist, mock_file_iter]
        response = self.client.post(url, content_type='application/json', data=request_data)
        self.assertEqual(response.status_code, 200)
        response_json = response.json()
        self.assertSetEqual(set(response_json.keys()), {'info', 'errors', 'warnings'})
        self.assertListEqual(response_json['info'], [
            'Parsed 2 SV samples',
            'Found and updated matching seqr individuals for 1 samples'
        ])
        self.assertListEqual(response_json['warnings'], ['The following 1 samples were skipped: NA19678'])
        self.assertListEqual(Individual.objects.get(individual_id='NA21234').sv_flags, ['outlier_num._calls'])
        # Should not overwrite existing QC flags
        self.assertListEqual(Individual.objects.get(individual_id='NA19678').sv_flags, ['high_QS_rare_calls:_>10'])

    @mock.patch('seqr.views.apis.data_manager_api.KIBANA_ELASTICSEARCH_PASSWORD', 'abc123')
    @responses.activate
    def test_kibana_proxy(self):
        url = '/api/kibana/random/path'
        self.check_data_manager_login(url)

        response_args = {
            'stream': True,
            'body': 'Test response',
            'content_type': 'text/custom',
            'headers': {'x-test-header': 'test', 'keep-alive': 'true'},
        }
        proxy_url = 'http://localhost:5601{}'.format(url)
        responses.add(responses.GET, proxy_url, status=200, **response_args)
        responses.add(responses.POST, proxy_url, status=201, **response_args)
        responses.add(responses.GET, '{}/bad_response'.format(proxy_url), body=HTTPError())

        response = self.client.get(url, HTTP_TEST_HEADER='some/value')
        self.assertEqual(response.status_code, 200)
        self.assertEqual(response.content, b'Test response')
        self.assertEqual(response.get('content-type'), 'text/custom')
        self.assertEqual(response.get('x-test-header'), 'test')
        self.assertIsNone(response.get('keep-alive'))

        data = json.dumps([{'content': 'Test Body'}])
        response = self.client.post(url, content_type='application/json', data=data)
        self.assertEqual(response.status_code, 201)

        self.assertEqual(len(responses.calls), 2)

        get_request = responses.calls[0].request
        self.assertEqual(get_request.headers['Host'], 'localhost:5601')
        self.assertEqual(get_request.headers['Authorization'], 'Basic a2liYW5hOmFiYzEyMw==')
        self.assertEqual(get_request.headers['Test-Header'], 'some/value')

        post_request = responses.calls[1].request
        self.assertEqual(post_request.headers['Host'], 'localhost:5601')
        self.assertEqual(get_request.headers['Authorization'], 'Basic a2liYW5hOmFiYzEyMw==')
        self.assertEqual(post_request.headers['Content-Type'], 'application/json')
        self.assertEqual(post_request.headers['Content-Length'], '26')
        self.assertEqual(post_request.body, data.encode('utf-8'))

        # Test with error response
        response = self.client.get('{}/bad_response'.format(url))
        self.assertEqual(response.status_code, 500)

        # Test with connection error
        response = self.client.get('{}/bad_path'.format(url))
        self.assertContains(response, 'Error: Unable to connect to Kibana', status_code=400)

    RNA_DATA_TYPE_PARAMS = {
        'outlier': {
            'model_cls': RnaSeqOutlier,
            'message_data_type': 'Outlier',
            'header': ['sampleID', 'project', 'geneID', 'detail', 'pValue', 'padjust', 'zScore'],
            'optional_headers': ['detail'],
            'loaded_data_row': ['NA19675_D2', '1kg project nåme with uniçøde', 'ENSG00000240361', 'detail1', 0.01, 0.001, -3.1],
            'no_existing_data': ['NA19678', '1kg project nåme with uniçøde', 'ENSG00000233750', 'detail1', 0.064, '0.0000057', 7.8],
            'duplicated_indiv_id_data': [
                ['NA20870', 'Test Reprocessed Project', 'ENSG00000233750', 'detail1', 0.064, '0.0000057', 7.8],
                ['NA20870', '1kg project nåme with uniçøde', 'ENSG00000240361', 'detail2', 0.01, 0.13, -3.1],
            ],
            'write_data': {
                'S_NA20870\t\t{"ENSG00000233750": {"gene_id": "ENSG00000233750", "p_value": "0.064", "p_adjust": "0.0000057", "z_score": "7.8"}}\n',
                'S_NA20870\t\t{"ENSG00000240361": {"gene_id": "ENSG00000240361", "p_value": "0.01", "p_adjust": "0.13", "z_score": "-3.1"}}\n'
            },
            'new_data': [
                ['NA19675_D2', '1kg project nåme with uniçøde', 'ENSG00000240361', 'detail1', 0.01, 0.13, -3.1],
                ['NA19675_D2', '1kg project nåme with uniçøde', 'ENSG00000240361', 'detail2', 0.01, 0.13, -3.1],
                ['NA19675_D2', '1kg project nåme with uniçøde', 'ENSG00000233750', 'detail1', 0.064, '0.0000057', 7.8],
                ['NA19675_D3', 'Test Reprocessed Project', 'ENSG00000233750', 'detail1', 0.064, '0.0000057', 7.8],
                ['NA20888', 'Test Reprocessed Project', 'ENSG00000240361', '', 0.04, 0.112, 1.9],
            ],
            'num_parsed_samples': 3,
            'initial_model_count': 3,
            'parsed_file_data': RNA_OUTLIER_SAMPLE_DATA,
            'get_models_json': get_json_for_rna_seq_outliers,
            'expected_models_json': [
                {'geneId': 'ENSG00000240361', 'pAdjust': 0.13, 'pValue': 0.01, 'zScore': -3.1, 'isSignificant': False},
                {'geneId': 'ENSG00000233750', 'pAdjust': 0.0000057, 'pValue': 0.064, 'zScore': 7.8,
                 'isSignificant': True},
            ],
            'sample_guid': RNA_SAMPLE_GUID,
            'warnings': ['Skipped loading for the following 1 unmatched samples: NA19675_D3']
        },
        'tpm': {
            'model_cls': RnaSeqTpm,
            'message_data_type': 'Expression',
            'header': ['sample_id', 'project', 'gene_id', 'individual_id', 'tissue', 'TPM'],
            'optional_headers': ['individual_id'],
            'loaded_data_row': ['NA19675_D2', '1kg project nåme with uniçøde', 'ENSG00000135953', '', 'muscle', 1.34],
            'no_existing_data': ['NA19678', '1kg project nåme with uniçøde', 'ENSG00000233750', 'NA19678', 'fibroblasts', 0.064],
            'duplicated_indiv_id_data': [
                ['NA20870', 'Test Reprocessed Project', 'ENSG00000240361', 'NA20870', 'fibroblasts', 7.8],
                ['NA20870', '1kg project nåme with uniçøde', 'ENSG00000233750', 'NA20870', 'muscle', 0.064],
            ],
            'write_data': {'S_NA20870\t\t{"ENSG00000240361": {"gene_id": "ENSG00000240361", "tpm": "7.8"}}\n',
                           'S_NA20870\t\t{"ENSG00000233750": {"gene_id": "ENSG00000233750", "tpm": "0.064"}}\n'},
            'new_data': [
                # existing sample NA19675_D2
                ['NA19675_D2', '1kg project nåme with uniçøde', 'ENSG00000240361', 'NA19675_D2', 'muscle', 7.8],
                ['NA19675_D2', '1kg project nåme with uniçøde', 'ENSG00000233750', 'NA19675_D2', 'muscle', 0.064],
                ['NA19675_D2', '1kg project nåme with uniçøde', 'ENSG00000135953', 'NA19675_D2', 'muscle', '0.0'],
                # no matched individual NA19675_D3
                ['NA19675_D3', '1kg project nåme with uniçøde', 'ENSG00000233750', 'NA19675_D3', 'fibroblasts', 0.064],
                # skip GTEX samples
                ['GTEX_001', '1kg project nåme with uniçøde', 'ENSG00000233750', 'NA19675_D3', 'whole_blood', 1.95],
                # a different project sample NA20888
                ['NA20888', 'Test Reprocessed Project', 'ENSG00000240361', 'NA20888', 'fibroblasts', 0.112],
                # a project mismatched sample NA20878
                ['NA20878', 'Test Reprocessed Project', 'ENSG00000233750', 'NA20878', 'fibroblasts', 0.064],
                # conflict tissue types samples
                ['NA19678', '1kg project nåme with uniçøde', 'ENSG00000233750', 'NA19678', 'muscle', 1.34],
                ['NA19678', '1kg project nåme with uniçøde', 'ENSG00000135954', 'NA19678', 'fibroblasts', 0.05],
            ],
            'exist_sample_tissue_type': 'M',
            'created_sample_tissue_type': 'F',
            'num_parsed_samples': 4,
            'initial_model_count': 4,
            'deleted_count': 1,
            'parsed_file_data': RNA_TPM_SAMPLE_DATA,
            'get_models_json': lambda models: list(models.values_list('gene_id', 'tpm')),
            'expected_models_json': [('ENSG00000240361', 7.8), ('ENSG00000233750', 0.064)],
            'sample_guid': RNA_TPM_SAMPLE_GUID,
            'warnings': ['Skipped loading row with mismatched tissue types for sample NA19678: muscle, fibroblasts',
                         'Skipped loading for the following 2 unmatched samples: NA19675_D3, NA20878']
        },
    }

<<<<<<< HEAD
    def _check_rna_sample_model(self, individual_id, data_source, tissue_type, project_name=None):
        rna_samples = Sample.objects.filter(individual_id=individual_id, sample_type='RNA', tissue_type=tissue_type)
        if project_name:
            rna_samples = rna_samples.filter(individual__family__project__name=project_name)
=======
    def _has_expected_file_loading_logs(self, file, info=None, warnings=None, additional_logs=None, additional_logs_offset=None):
        expected_logs = [
            (f'==> gsutil ls {file}', None),
            (f'==> gsutil cat {file} | gunzip -c -q - ', None),
        ] + [(info_log, None) for info_log in info or []] + [
            (warn_log, {'severity': 'WARNING'}) for warn_log in warnings or []
        ]
        if additional_logs:
            if additional_logs_offset:
                for log in reversed(additional_logs):
                    expected_logs.insert(additional_logs_offset, log)
            else:
                expected_logs += additional_logs

        self.assert_json_logs(self.data_manager_user, expected_logs)

    def _check_rna_sample_model(self, individual_id, data_source, tissue_type):
        rna_samples = Sample.objects.filter(individual_id=individual_id, sample_type='RNA')
>>>>>>> 848ece65
        self.assertEqual(len(rna_samples), 1)
        sample = rna_samples.first()
        self.assertTrue(sample.is_active)
        self.assertIsNone(sample.elasticsearch_index)
        self.assertEqual(sample.sample_type, 'RNA')
        self.assertEqual(sample.tissue_type, tissue_type)
        self.assertEqual(sample.data_source, data_source)
        return sample.guid

    @mock.patch('seqr.views.utils.dataset_utils.BASE_URL', 'https://test-seqr.org/')
    @mock.patch('seqr.views.utils.dataset_utils.SEQR_SLACK_DATA_ALERTS_NOTIFICATION_CHANNEL', 'seqr-data-loading')
    @mock.patch('seqr.views.utils.dataset_utils.safe_post_to_slack')
    @mock.patch('seqr.views.apis.data_manager_api.datetime')
    @mock.patch('seqr.views.apis.data_manager_api.os')
    @mock.patch('seqr.views.apis.data_manager_api.load_uploaded_file')
    @mock.patch('seqr.utils.file_utils.subprocess.Popen')
    @mock.patch('seqr.views.apis.data_manager_api.gzip.open')
    def test_update_rna_seq(self, mock_open, mock_subprocess, mock_load_uploaded_file,
                            mock_os, mock_datetime, mock_send_slack):
        url = reverse(update_rna_seq)
        self.check_data_manager_login(url)

        for data_type, params in self.RNA_DATA_TYPE_PARAMS.items():
            with self.subTest(data_type):
                model_cls = params['model_cls']
                header = params['header']
                loaded_data_row = params['loaded_data_row']

                # Test errors
                body = {'dataType': data_type, 'file': 'gs://rna_data/muscle_samples.tsv.gz'}
                mock_datetime.now.return_value = datetime(2020, 4, 15)
                mock_os.path.join.side_effect = lambda *args: '/'.join(args[1:])
                mock_load_uploaded_file.return_value = [['a']]
                mock_does_file_exist = mock.MagicMock()
                mock_does_file_exist.wait.return_value = 1
                mock_subprocess.side_effect = [mock_does_file_exist]
                response = self.client.post(url, content_type='application/json', data=json.dumps(body))
                self.assertEqual(response.status_code, 400)
                self.assertDictEqual(response.json(), {'error': 'File not found: gs://rna_data/muscle_samples.tsv.gz'})

                mock_does_file_exist.wait.return_value = 0
                mock_file_iter = mock.MagicMock()
                def _set_file_iter_stdout(rows):
                    mock_file_iter.stdout = [('\t'.join([str(col) for col in row]) + '\n').encode() for row in rows]
                    mock_subprocess.side_effect = [mock_does_file_exist, mock_file_iter]

                _set_file_iter_stdout([['']])
                response = self.client.post(url, content_type='application/json', data=json.dumps(body))
                self.assertEqual(response.status_code, 400)
                self.assertDictEqual(response.json(), {
                    'error': f'Invalid file: missing column(s) {", ".join(sorted([col for col in header if col not in params["optional_headers"]]))}',
                })

                mismatch_row = loaded_data_row[:-1] + [loaded_data_row[-1] - 2]
                _set_file_iter_stdout([header, loaded_data_row, mismatch_row])
                response = self.client.post(url, content_type='application/json', data=json.dumps(body))
                self.assertEqual(response.status_code, 400)
                self.assertDictEqual(response.json(), {'error': mock.ANY})
                self.assertTrue(response.json()['error'].startswith(
                    f'Error in NA19675_D2 data for {mismatch_row[2]}: mismatched entries '))

                missing_sample_row = ['NA19675_D3'] + loaded_data_row[1:]
                _set_file_iter_stdout([header, loaded_data_row, missing_sample_row])
                response = self.client.post(url, content_type='application/json', data=json.dumps(body))
                self.assertEqual(response.status_code, 400)
                self.assertDictEqual(response.json(), {'error': 'Unable to find matches for the following samples: NA19675_D3'})

                mapping_body = {'mappingFile': {'uploadedFileId': 'map.tsv'}}
                mapping_body.update(body)
                mock_subprocess.side_effect = [mock_does_file_exist, mock_file_iter]
                response = self.client.post(url, content_type='application/json', data=json.dumps(mapping_body))
                self.assertEqual(response.status_code, 400)
                self.assertDictEqual(response.json(), {'error': 'Must contain 2 columns: a'})

                # Test already loaded data
                mock_send_slack.reset_mock()
                self.reset_logs()
                _set_file_iter_stdout([header, loaded_data_row])
                response = self.client.post(url, content_type='application/json', data=json.dumps(body))
                self.assertEqual(response.status_code, 200)
                info = [
                    'Parsed 1 RNA-seq samples',
                    'Attempted data loading for 0 RNA-seq samples in the following 0 projects: ',
                ]
                warnings = ['Skipped loading for 1 samples already loaded from this file']
                self.assertDictEqual(response.json(), {'info': info, 'warnings': warnings, 'sampleGuids': [], 'fileName': mock.ANY})
                self._has_expected_file_loading_logs('gs://rna_data/muscle_samples.tsv.gz', info=info, warnings=warnings)
                self.assertEqual(model_cls.objects.count(), params['initial_model_count'])
                mock_send_slack.assert_not_called()

<<<<<<< HEAD
                def _test_basic_data_loading(data, num_parsed_samples, num_loaded_samples, individual_tuple, body,
                                             project_names=None, num_created_samples=1):
                    mock_logger.reset_mock()
                    mock_model_logger.reset_mock()
=======
                def _test_basic_data_loading(data, parsed_samples, loaded_samples, project_names, projects,
                                             individual_id, sample_guid_idx, warnings=None, additional_logs=None):
                    self.reset_logs()
>>>>>>> 848ece65
                    _set_file_iter_stdout([header] + data)
                    response = self.client.post(url, content_type='application/json', data=json.dumps(body))
                    self.assertEqual(response.status_code, 200)
                    if not project_names:
                        project_names = individual_tuple[1]
                    num_projects = len(project_names.split(','))
                    info = [
                        f'Parsed {num_parsed_samples} RNA-seq samples',
                        f'Attempted data loading for {num_loaded_samples} RNA-seq samples in the following {num_projects}'
                        f' projects: {project_names}'
                    ]
                    file_name = RNA_FILENAME_TEMPLATE.format(data_type)
                    response_json = response.json()
                    self.assertDictEqual(response_json, {'info': info, 'warnings': warnings or [], 'sampleGuids': mock.ANY,
                                                         'fileName': file_name})
                    new_sample_guid = self._check_rna_sample_model(
                        individual_id=individual_tuple[0], data_source='new_muscle_samples.tsv.gz',
                        tissue_type=params.get('created_sample_tissue_type'),
                        project_name=individual_tuple[1],
                    )
                    self.assertTrue(new_sample_guid in response_json['sampleGuids'])
<<<<<<< HEAD
                    mock_logger.info.assert_has_calls([mock.call(info_log, self.data_manager_user) for info_log in info])
                    mock_model_logger.info.assert_has_calls([mock.call(
                        f'create {num_created_samples} Samples', self.data_manager_user, db_update={
                            'dbEntity': 'Sample',
                            'entityIds': response_json['sampleGuids'] if num_created_samples > 1 else\
                                [response_json['sampleGuids'][-1]],
                            'updateType': 'bulk_create',
                        }
                    )])
=======
                    if test_round == 0:
                        additional_logs = [('create 1 Samples', {'dbUpdate': {
                            'dbEntity': 'Sample', 'entityIds': [response_json['sampleGuids'][sample_guid_idx]],
                            'updateType': 'bulk_create',
                        }})] + (additional_logs or [])
                    self._has_expected_file_loading_logs(
                        'gs://rna_data/new_muscle_samples.tsv.gz', info=info, warnings=warnings,
                        additional_logs=additional_logs, additional_logs_offset=3)
>>>>>>> 848ece65

                    return response_json, new_sample_guid

                # Test loading new data
                mock_open.reset_mock()
<<<<<<< HEAD
=======
                self.reset_logs()
>>>>>>> 848ece65
                mock_load_uploaded_file.return_value = [['NA19675_D2', 'NA19675_1']]
                mock_writes = []
                def mock_write(content):
                    mock_writes.append(content)
                mock_open.return_value.__enter__.return_value.write.side_effect = mock_write
                body.update({'ignoreExtraSamples': True, 'mappingFile': {'uploadedFileId': 'map.tsv'}, 'file': RNA_FILE_ID})
<<<<<<< HEAD
                response_json, new_sample_guid = _test_basic_data_loading(
                    params['new_data'], params["num_parsed_samples"], 2, (16, 'Test Reprocessed Project'), body,
                    project_names='1kg project nåme with uniçøde, Test Reprocessed Project')
                self.assertTrue(params['sample_guid'] in response_json['sampleGuids'])
                deleted_count = params.get('deleted_count', params['initial_model_count'])
                mock_model_logger.info.assert_has_calls([
                    mock.call(f'delete {model_cls.__name__}s', self.data_manager_user,
                              db_update={'dbEntity': model_cls.__name__, 'numEntities': deleted_count,
                                         'parentEntityIds': {params['sample_guid']}, 'updateType': 'bulk_delete'}),
                    mock.call('update 1 Samples', self.data_manager_user,
                              db_update={'dbEntity': 'Sample', 'entityIds': [params['sample_guid']],
                                         'updateType': 'bulk_update', 'updateFields': ['data_source']}),
                ])
                mock_logger.warning.assert_has_calls([mock.call(warn_log, self.data_manager_user) for warn_log in params['warnings']])
=======
                deleted_count = params.get('deleted_count', params['initial_model_count'])
                warnings = [f'Skipped loading for the following {len(params["skipped_samples"].split(","))} '
                            f'unmatched samples: {params["skipped_samples"]}']
                if params.get('extra_warnings'):
                    warnings = params['extra_warnings'] + warnings
                response_json, new_sample_guid = _test_basic_data_loading(
                    params['new_data'], params["num_parsed_samples"], 2,
                    '1kg project nåme with uniçøde, Test Reprocessed Project', 2, 16, 1, warnings=warnings, additional_logs=[
                        (f'delete {model_cls.__name__}s', {'dbUpdate': {
                            'dbEntity': model_cls.__name__, 'numEntities': deleted_count,
                           'parentEntityIds': [RNA_SAMPLE_GUID], 'updateType': 'bulk_delete'}}),
                    ])
                self.assertTrue(RNA_SAMPLE_GUID in response_json['sampleGuids'])
>>>>>>> 848ece65
                self.assertEqual(mock_send_slack.call_count, 2)
                mock_send_slack.assert_has_calls([
                    mock.call(
                        'seqr-data-loading',
                        f'0 new RNA {params["message_data_type"]} samples are loaded in <https://test-seqr.org/project/R0001_1kg/project_page|1kg project nåme with uniçøde>\n``````',
                    ), mock.call(
                        'seqr-data-loading',
                        f'1 new RNA {params["message_data_type"]} samples are loaded in <https://test-seqr.org/project/'
                        f'R0003_test/project_page|Test Reprocessed Project>\n```NA20888```',
                    ),
                ])

                # test database models are correct
                self.assertEqual(model_cls.objects.count(), params['initial_model_count'] - deleted_count)
                sample_guid = self._check_rna_sample_model(individual_id=1, data_source='new_muscle_samples.tsv.gz',
                                                           tissue_type=params.get('exist_sample_tissue_type'))
                new_sample_guid = self._check_rna_sample_model(
                    individual_id=16, data_source='new_muscle_samples.tsv.gz',
                    tissue_type=params.get('created_sample_tissue_type'),
                )
                self.assertListEqual(response_json['sampleGuids'], [sample_guid, new_sample_guid])

                # test correct file interactions
                mock_subprocess.assert_called_with(f'gsutil cat {RNA_FILE_ID} | gunzip -c -q - ', stdout=-1, stderr=-2, shell=True)
                mock_open.assert_called_with(RNA_FILENAME_TEMPLATE.format(data_type), 'wt')
                self.assertListEqual(mock_writes, [row.replace(PLACEHOLDER_GUID, new_sample_guid) for row in params['parsed_file_data']])

                # test loading new data without deleting existing data
                data = [params['no_existing_data']]
                body.pop('mappingFile')
                _test_basic_data_loading(data, 1, 1, (2, '1kg project nåme with uniçøde'), body)

                # Test loading data when where are duplicated individual ids in different projects.
                data = params['duplicated_indiv_id_data']
                mock_writes = []
                _test_basic_data_loading(data, 2, 2, (20, 'Test Reprocessed Project'), body,
                                         project_names='1kg project nåme with uniçøde, Test Reprocessed Project',
                                         num_created_samples=2)
                self.assertSetEqual({re.sub(r'^S[0-9]*', 'S', s) for s in mock_writes}, params['write_data'])


    @mock.patch('seqr.views.apis.data_manager_api.os')
    @mock.patch('seqr.views.apis.data_manager_api.gzip.open')
    def test_load_rna_seq_sample_data(self, mock_open, mock_os):
        mock_os.path.join.side_effect = lambda *args: '/'.join(args[1:])

        url = reverse(load_rna_seq_sample_data, args=[RNA_SAMPLE_GUID])
        self.check_data_manager_login(url)

        for data_type, params in self.RNA_DATA_TYPE_PARAMS.items():
            with self.subTest(data_type):
                url = reverse(load_rna_seq_sample_data, args=[params['sample_guid']])
                model_cls = params['model_cls']
                model_cls.objects.all().delete()
                self.reset_logs()
                mock_open.return_value.__enter__.return_value.__iter__.return_value = params['parsed_file_data']
                file_name = RNA_FILENAME_TEMPLATE.format(data_type)

                response = self.client.post(url, content_type='application/json', data=json.dumps({
                    'fileName': file_name, 'dataType': data_type,
                }))
                self.assertEqual(response.status_code, 200)
                self.assertDictEqual(response.json(), {'success': True})

                models = model_cls.objects.all()
                self.assertEqual(models.count(), 2)
                self.assertSetEqual({model.sample.guid for model in models}, {params['sample_guid']})

                mock_open.assert_called_with(file_name, 'rt')

<<<<<<< HEAD
                mock_logger.info.assert_called_with('Loading outlier data for NA19675_D2', self.data_manager_user)
                mock_model_logger.info.assert_called_with(
                    f'create {model_cls.__name__}s', self.data_manager_user, db_update={
                        'dbEntity': model_cls.__name__, 'numEntities': 2, 'parentEntityIds': {params['sample_guid']},
=======
                self.assert_json_logs(self.data_manager_user, [
                    ('Loading outlier data for NA19675_D2', None),
                    (f'create {model_cls.__name__}s', {'dbUpdate': {
                        'dbEntity': model_cls.__name__, 'numEntities': 2, 'parentEntityIds': [RNA_SAMPLE_GUID],
>>>>>>> 848ece65
                        'updateType': 'bulk_create',
                    }}),
                ])

                self.assertListEqual(list(params['get_models_json'](models)), params['expected_models_json'])

    @classmethod
    def _join_data(cls, data):
        return ['\t'.join(line).encode('utf-8') for line in data]

    @mock.patch('seqr.utils.file_utils.subprocess.Popen')
    def test_load_phenotype_prioritization_data(self, mock_subprocess):
        url = reverse(load_phenotype_prioritization_data)
        self.check_data_manager_login(url)

        request_body = {'file': 'gs://seqr_data/lirical_data.tsv.gz'}
        mock_subprocess.return_value.wait.return_value = 1
        response = self.client.post(url, content_type='application/json', data=json.dumps(request_body))
        self.assertEqual(response.status_code, 400)
        self.assertEqual(response.json()['error'], 'File not found: gs://seqr_data/lirical_data.tsv.gz')
        mock_subprocess.assert_called_with('gsutil ls gs://seqr_data/lirical_data.tsv.gz', stdout=-1, stderr=-2, shell=True)

        mock_subprocess.reset_mock()
        mock_subprocess.return_value.wait.return_value = 0
        mock_subprocess.return_value.stdout = self._join_data(PHENOTYPE_PRIORITIZATION_MISS_HEADER)
        response = self.client.post(url, content_type='application/json', data=json.dumps(request_body))
        self.assertEqual(response.status_code, 400)
        self.assertEqual(response.json()['error'], 'Invalid file: missing column(s) project, diseaseId')
        mock_subprocess.assert_called_with('gsutil cat gs://seqr_data/lirical_data.tsv.gz | gunzip -c -q - ', stdout=-1, stderr=-2, shell=True)

        mock_subprocess.reset_mock()
        mock_subprocess.return_value.stdout = self._join_data(PHENOTYPE_PRIORITIZATION_HEADER + LIRICAL_NO_PROJECT_DATA)
        response = self.client.post(url, content_type='application/json', data=json.dumps(request_body))
        self.assertEqual(response.status_code, 400)
        self.assertEqual(response.json()['error'], 'Both sample ID and project fields are required.')
        mock_subprocess.assert_called_with('gsutil cat gs://seqr_data/lirical_data.tsv.gz | gunzip -c -q - ', stdout=-1, stderr=-2, shell=True)

        mock_subprocess.return_value.stdout = self._join_data(PHENOTYPE_PRIORITIZATION_HEADER + LIRICAL_DATA + EXOMISER_DATA)
        response = self.client.post(url, content_type='application/json', data=json.dumps(request_body))
        self.assertEqual(response.status_code, 400)
        self.assertEqual(response.json()['error'], 'Multiple tools found lirical and exomiser. Only one in a file is supported.')

        mock_subprocess.return_value.stdout = self._join_data(PHENOTYPE_PRIORITIZATION_HEADER + LIRICAL_PROJECT_NOT_EXIST_DATA)
        response = self.client.post(url, content_type='application/json', data=json.dumps(request_body))
        self.assertEqual(response.status_code, 400)
        self.assertEqual(response.json()['error'], 'Project CMG_Beggs_WGS not found. ')

        project = Project.objects.create(created_by=self.data_manager_user,
                                         name='1kg project nåme with uniçøde', workspace_namespace='my-seqr-billing')
        mock_subprocess.return_value.stdout = self._join_data(
            PHENOTYPE_PRIORITIZATION_HEADER + LIRICAL_DATA + LIRICAL_PROJECT_NOT_EXIST_DATA)
        response = self.client.post(url, content_type='application/json', data=json.dumps(request_body))
        self.assertEqual(response.status_code, 400)
        self.assertEqual(response.json()['error'], 'Project CMG_Beggs_WGS not found. Projects with conflict name(s) 1kg project nåme with uniçøde.')
        project.delete()

        mock_subprocess.return_value.stdout = self._join_data(PHENOTYPE_PRIORITIZATION_HEADER + LIRICAL_NO_EXIST_INDV_DATA)
        response = self.client.post(url, content_type='application/json', data=json.dumps(request_body))
        self.assertEqual(response.status_code, 400)
        self.assertEqual(response.json()['error'], "Can't find individuals NA19678x, NA19679x")

        # Test a successful operation
        mock_subprocess.reset_mock()
        mock_subprocess.return_value.stdout = self._join_data(PHENOTYPE_PRIORITIZATION_HEADER + LIRICAL_DATA)
        self.reset_logs()
        response = self.client.post(url, content_type='application/json', data=json.dumps(request_body))
        self.assertEqual(response.status_code, 200)
        info = [
            'Loaded Lirical data from gs://seqr_data/lirical_data.tsv.gz',
            'Project 1kg project nåme with uniçøde: deleted 1 record(s), loaded 1 record(s)',
            'Project Test Reprocessed Project: loaded 1 record(s)'
        ]
        self.assertEqual(response.json()['info'], info)
        self._has_expected_file_loading_logs('gs://seqr_data/lirical_data.tsv.gz', additional_logs=[
            ('delete PhenotypePrioritizations', {'dbUpdate': {
                'dbEntity': 'PhenotypePrioritization', 'numEntities': 1, 'updateType': 'bulk_delete',
                'parentEntityIds': ['I000002_na19678'],
            }}),
            ('create PhenotypePrioritizations', {'dbUpdate': {
                'dbEntity': 'PhenotypePrioritization', 'numEntities': 2, 'updateType': 'bulk_create',
                'parentEntityIds': ['I000002_na19678', 'I000015_na20885'],
            }}),
        ])
        saved_data = _get_json_for_models(PhenotypePrioritization.objects.filter(tool='lirical').order_by('id'),
                                          nested_fields=[{'fields': ('individual', 'guid'), 'key': 'individualGuid'}])
        self.assertListEqual(saved_data, EXPECTED_LIRICAL_DATA)
        mock_subprocess.assert_called_with('gsutil cat gs://seqr_data/lirical_data.tsv.gz | gunzip -c -q - ', stdout=-1, stderr=-2, shell=True)

        # Test uploading new data
        self.reset_logs()
        mock_subprocess.return_value.stdout = self._join_data(PHENOTYPE_PRIORITIZATION_HEADER + UPDATE_LIRICAL_DATA)
        response = self.client.post(url, content_type='application/json', data=json.dumps(request_body))
        self.assertEqual(response.status_code, 200)
        info = [
            'Loaded Lirical data from gs://seqr_data/lirical_data.tsv.gz',
            'Project 1kg project nåme with uniçøde: deleted 1 record(s), loaded 2 record(s)'
        ]
        self.assertEqual(response.json()['info'], info)
        self._has_expected_file_loading_logs('gs://seqr_data/lirical_data.tsv.gz', additional_logs=[
            ('delete PhenotypePrioritizations', {'dbUpdate': {
                'dbEntity': 'PhenotypePrioritization', 'numEntities': 1, 'updateType': 'bulk_delete',
                'parentEntityIds': ['I000002_na19678'],
            }}),
            ('create PhenotypePrioritizations', {'dbUpdate': {
                'dbEntity': 'PhenotypePrioritization', 'numEntities': 2, 'updateType': 'bulk_create',
                'parentEntityIds': ['I000002_na19678'],
            }}),
        ])
        saved_data = _get_json_for_models(PhenotypePrioritization.objects.filter(tool='lirical'),
                                          nested_fields=[{'fields': ('individual', 'guid'), 'key': 'individualGuid'}])
        self.assertListEqual(saved_data, EXPECTED_UPDATED_LIRICAL_DATA)

    @staticmethod
    def _ls_subprocess_calls(file, is_error=True):
        calls = [
            mock.call(f'gsutil ls {file}',stdout=-1, stderr=-2, shell=True),
            mock.call().wait(),
        ]
        if is_error:
            calls.append(mock.call().stdout.__iter__())
        return calls

    @mock.patch('seqr.views.utils.export_utils.open')
    @mock.patch('seqr.views.utils.export_utils.TemporaryDirectory')
    @mock.patch('seqr.utils.file_utils.subprocess.Popen')
    def test_write_pedigree(self, mock_subprocess, mock_temp_dir, mock_open):
        mock_temp_dir.return_value.__enter__.return_value = '/mock/tmp'
        mock_subprocess.return_value.wait.return_value = 1

        url = reverse(write_pedigree, args=[PROJECT_GUID])
        self.check_data_manager_login(url)

        response = self.client.get(url)
        self.assertEqual(response.status_code, 400)
        self.assertEqual(response.json()['error'], f'No gs://seqr-datasets/v02 project directory found for {PROJECT_GUID}')
        mock_subprocess.assert_has_calls(
            self._ls_subprocess_calls('gs://seqr-datasets/v02/GRCh37/RDG_WGS_Broad_Internal/base/projects/R0001_1kg') +
            self._ls_subprocess_calls('gs://seqr-datasets/v02/GRCh37/RDG_WES_Broad_Internal/base/projects/R0001_1kg') +
            self._ls_subprocess_calls('gs://seqr-datasets/v02/GRCh37/RDG_WGS_Broad_External/base/projects/R0001_1kg') +
            self._ls_subprocess_calls('gs://seqr-datasets/v02/GRCh37/RDG_WES_Broad_External/base/projects/R0001_1kg')
        )

        # Test success
        mock_subprocess.reset_mock()
        mock_subprocess.return_value.wait.side_effect = [1, 0, 0]
        response = self.client.get(url)
        self.assertEqual(response.status_code, 200)
        self.assertDictEqual(response.json(), {'success': True})

        mock_open.assert_called_with(f'/mock/tmp/{PROJECT_GUID}_pedigree.tsv', 'w')
        write_call = mock_open.return_value.__enter__.return_value.write.call_args.args[0]
        file = [row.split('\t') for row in write_call.split('\n')]
        self.assertEqual(len(file), 15)
        self.assertListEqual(file[:5], [
            ['Project_GUID', 'Family_ID', 'Individual_ID', 'Paternal_ID', 'Maternal_ID', 'Sex'],
            ['R0001_1kg', '1', 'NA19675_1', 'NA19678', 'NA19679', 'M'],
            ['R0001_1kg', '1', 'NA19678', '', '', 'M'],
            ['R0001_1kg', '1', 'NA19679', '', '', 'F'],
            ['R0001_1kg', '2', 'HG00731', 'HG00732', 'HG00733', 'F'],
         ])

        mock_subprocess.assert_has_calls(
            self._ls_subprocess_calls('gs://seqr-datasets/v02/GRCh37/RDG_WGS_Broad_Internal/base/projects/R0001_1kg') +
            self._ls_subprocess_calls(
                'gs://seqr-datasets/v02/GRCh37/RDG_WES_Broad_Internal/base/projects/R0001_1kg', is_error=False,
            ) + [
            mock.call('gsutil mv /mock/tmp/* gs://seqr-datasets/v02/GRCh37/RDG_WES_Broad_Internal/base/projects/R0001_1kg', stdout=-1, stderr=-2, shell=True),
            mock.call().wait(),
        ])
<|MERGE_RESOLUTION|>--- conflicted
+++ resolved
@@ -689,12 +689,6 @@
         },
     }
 
-<<<<<<< HEAD
-    def _check_rna_sample_model(self, individual_id, data_source, tissue_type, project_name=None):
-        rna_samples = Sample.objects.filter(individual_id=individual_id, sample_type='RNA', tissue_type=tissue_type)
-        if project_name:
-            rna_samples = rna_samples.filter(individual__family__project__name=project_name)
-=======
     def _has_expected_file_loading_logs(self, file, info=None, warnings=None, additional_logs=None, additional_logs_offset=None):
         expected_logs = [
             (f'==> gsutil ls {file}', None),
@@ -711,9 +705,10 @@
 
         self.assert_json_logs(self.data_manager_user, expected_logs)
 
-    def _check_rna_sample_model(self, individual_id, data_source, tissue_type):
-        rna_samples = Sample.objects.filter(individual_id=individual_id, sample_type='RNA')
->>>>>>> 848ece65
+    def _check_rna_sample_model(self, individual_id, data_source, tissue_type, project_name=None):
+        rna_samples = Sample.objects.filter(individual_id=individual_id, sample_type='RNA', tissue_type=tissue_type)
+        if project_name:
+            rna_samples = rna_samples.filter(individual__family__project__name=project_name)
         self.assertEqual(len(rna_samples), 1)
         sample = rna_samples.first()
         self.assertTrue(sample.is_active)
@@ -800,20 +795,20 @@
                 ]
                 warnings = ['Skipped loading for 1 samples already loaded from this file']
                 self.assertDictEqual(response.json(), {'info': info, 'warnings': warnings, 'sampleGuids': [], 'fileName': mock.ANY})
-                self._has_expected_file_loading_logs('gs://rna_data/muscle_samples.tsv.gz', info=info, warnings=warnings)
+                self._has_expected_file_loading_logs(
+                    'gs://rna_data/muscle_samples.tsv.gz', info=info, warnings=warnings, additional_logs_offset=3,
+                    # TODO: we should not be updating these samples to a new data source when no data is loaded
+                    additional_logs=[
+                        ('update 1 Samples', {'dbUpdate': {
+                            'dbEntity': 'Sample', 'entityIds': [params['sample_guid']],
+                            'updateType': 'bulk_update', 'updateFields': ['data_source']}})
+                    ])
                 self.assertEqual(model_cls.objects.count(), params['initial_model_count'])
                 mock_send_slack.assert_not_called()
 
-<<<<<<< HEAD
                 def _test_basic_data_loading(data, num_parsed_samples, num_loaded_samples, individual_tuple, body,
-                                             project_names=None, num_created_samples=1):
-                    mock_logger.reset_mock()
-                    mock_model_logger.reset_mock()
-=======
-                def _test_basic_data_loading(data, parsed_samples, loaded_samples, project_names, projects,
-                                             individual_id, sample_guid_idx, warnings=None, additional_logs=None):
+                                             project_names=None, num_created_samples=1, warnings=None, additional_logs=None):
                     self.reset_logs()
->>>>>>> 848ece65
                     _set_file_iter_stdout([header] + data)
                     response = self.client.post(url, content_type='application/json', data=json.dumps(body))
                     self.assertEqual(response.status_code, 200)
@@ -835,71 +830,39 @@
                         project_name=individual_tuple[1],
                     )
                     self.assertTrue(new_sample_guid in response_json['sampleGuids'])
-<<<<<<< HEAD
-                    mock_logger.info.assert_has_calls([mock.call(info_log, self.data_manager_user) for info_log in info])
-                    mock_model_logger.info.assert_has_calls([mock.call(
-                        f'create {num_created_samples} Samples', self.data_manager_user, db_update={
-                            'dbEntity': 'Sample',
-                            'entityIds': response_json['sampleGuids'] if num_created_samples > 1 else\
-                                [response_json['sampleGuids'][-1]],
-                            'updateType': 'bulk_create',
-                        }
-                    )])
-=======
-                    if test_round == 0:
-                        additional_logs = [('create 1 Samples', {'dbUpdate': {
-                            'dbEntity': 'Sample', 'entityIds': [response_json['sampleGuids'][sample_guid_idx]],
-                            'updateType': 'bulk_create',
-                        }})] + (additional_logs or [])
+                    additional_logs = [(f'create {num_created_samples} Samples', {'dbUpdate': {
+                        'dbEntity': 'Sample', 'updateType': 'bulk_create',
+                        'entityIds': response_json['sampleGuids'] if num_created_samples > 1 else
+                            [response_json['sampleGuids'][-1]],
+                    }})] + (additional_logs or [])
                     self._has_expected_file_loading_logs(
                         'gs://rna_data/new_muscle_samples.tsv.gz', info=info, warnings=warnings,
                         additional_logs=additional_logs, additional_logs_offset=3)
->>>>>>> 848ece65
 
                     return response_json, new_sample_guid
 
                 # Test loading new data
                 mock_open.reset_mock()
-<<<<<<< HEAD
-=======
                 self.reset_logs()
->>>>>>> 848ece65
                 mock_load_uploaded_file.return_value = [['NA19675_D2', 'NA19675_1']]
                 mock_writes = []
                 def mock_write(content):
                     mock_writes.append(content)
                 mock_open.return_value.__enter__.return_value.write.side_effect = mock_write
                 body.update({'ignoreExtraSamples': True, 'mappingFile': {'uploadedFileId': 'map.tsv'}, 'file': RNA_FILE_ID})
-<<<<<<< HEAD
+                deleted_count = params.get('deleted_count', params['initial_model_count'])
                 response_json, new_sample_guid = _test_basic_data_loading(
                     params['new_data'], params["num_parsed_samples"], 2, (16, 'Test Reprocessed Project'), body,
-                    project_names='1kg project nåme with uniçøde, Test Reprocessed Project')
-                self.assertTrue(params['sample_guid'] in response_json['sampleGuids'])
-                deleted_count = params.get('deleted_count', params['initial_model_count'])
-                mock_model_logger.info.assert_has_calls([
-                    mock.call(f'delete {model_cls.__name__}s', self.data_manager_user,
-                              db_update={'dbEntity': model_cls.__name__, 'numEntities': deleted_count,
-                                         'parentEntityIds': {params['sample_guid']}, 'updateType': 'bulk_delete'}),
-                    mock.call('update 1 Samples', self.data_manager_user,
-                              db_update={'dbEntity': 'Sample', 'entityIds': [params['sample_guid']],
-                                         'updateType': 'bulk_update', 'updateFields': ['data_source']}),
-                ])
-                mock_logger.warning.assert_has_calls([mock.call(warn_log, self.data_manager_user) for warn_log in params['warnings']])
-=======
-                deleted_count = params.get('deleted_count', params['initial_model_count'])
-                warnings = [f'Skipped loading for the following {len(params["skipped_samples"].split(","))} '
-                            f'unmatched samples: {params["skipped_samples"]}']
-                if params.get('extra_warnings'):
-                    warnings = params['extra_warnings'] + warnings
-                response_json, new_sample_guid = _test_basic_data_loading(
-                    params['new_data'], params["num_parsed_samples"], 2,
-                    '1kg project nåme with uniçøde, Test Reprocessed Project', 2, 16, 1, warnings=warnings, additional_logs=[
+                    project_names='1kg project nåme with uniçøde, Test Reprocessed Project', warnings=params['warnings'],
+                    additional_logs=[
                         (f'delete {model_cls.__name__}s', {'dbUpdate': {
                             'dbEntity': model_cls.__name__, 'numEntities': deleted_count,
-                           'parentEntityIds': [RNA_SAMPLE_GUID], 'updateType': 'bulk_delete'}}),
+                           'parentEntityIds': [params['sample_guid']], 'updateType': 'bulk_delete'}}),
+                        ('update 1 Samples', {'dbUpdate': {
+                            'dbEntity': 'Sample', 'entityIds': [params['sample_guid']],
+                            'updateType': 'bulk_update', 'updateFields': ['data_source']}}),
                     ])
-                self.assertTrue(RNA_SAMPLE_GUID in response_json['sampleGuids'])
->>>>>>> 848ece65
+                self.assertTrue(params['sample_guid'] in response_json['sampleGuids'])
                 self.assertEqual(mock_send_slack.call_count, 2)
                 mock_send_slack.assert_has_calls([
                     mock.call(
@@ -970,17 +933,10 @@
 
                 mock_open.assert_called_with(file_name, 'rt')
 
-<<<<<<< HEAD
-                mock_logger.info.assert_called_with('Loading outlier data for NA19675_D2', self.data_manager_user)
-                mock_model_logger.info.assert_called_with(
-                    f'create {model_cls.__name__}s', self.data_manager_user, db_update={
-                        'dbEntity': model_cls.__name__, 'numEntities': 2, 'parentEntityIds': {params['sample_guid']},
-=======
                 self.assert_json_logs(self.data_manager_user, [
                     ('Loading outlier data for NA19675_D2', None),
                     (f'create {model_cls.__name__}s', {'dbUpdate': {
-                        'dbEntity': model_cls.__name__, 'numEntities': 2, 'parentEntityIds': [RNA_SAMPLE_GUID],
->>>>>>> 848ece65
+                        'dbEntity': model_cls.__name__, 'numEntities': 2, 'parentEntityIds': [params['sample_guid']],
                         'updateType': 'bulk_create',
                     }}),
                 ])
