--- conflicted
+++ resolved
@@ -756,11 +756,7 @@
                 self.assertEqual(model_cls.objects.count(), params['initial_model_count'])
                 mock_send_slack.assert_not_called()
 
-<<<<<<< HEAD
-                def _test_basic_data_loading(data, samples, projects, project_names, individual_id):
-=======
                 def _test_basic_data_loading(data, samples, projects, project_names, individual_id, sample_guid_idx):
->>>>>>> a44ad909
                     mock_logger.reset_mock()
                     _set_file_iter_stdout([header] + data)
                     response = self.client.post(url, content_type='application/json', data=json.dumps(body))
@@ -782,11 +778,7 @@
                     if test_round == 0:
                         info_log_calls.insert(1, mock.call(
                             'create 1 Samples', self.data_manager_user, db_update={
-<<<<<<< HEAD
-                                'dbEntity': 'Sample', 'entityIds': mock.ANY,
-=======
                                 'dbEntity': 'Sample', 'entityIds': [response_json['sampleGuids'][sample_guid_idx]],
->>>>>>> a44ad909
                                 'updateType': 'bulk_create',
                             }
                         ))
@@ -794,11 +786,7 @@
 
                     return response_json, new_sample_guid
 
-<<<<<<< HEAD
                 # Test loading new data
-=======
-            # Test loading new data
->>>>>>> a44ad909
                 mock_open.reset_mock()
                 mock_logger.reset_mock()
                 mock_load_uploaded_file.return_value = [['NA19675_D2', 'NA19675_1']]
@@ -809,19 +797,11 @@
                 body.update({'ignoreExtraSamples': True, 'mappingFile': {'uploadedFileId': 'map.tsv'}, 'file': RNA_FILE_ID})
                 response_json, new_sample_guid = _test_basic_data_loading(
                     params['new_data'], params["num_parsed_samples"], 2,
-<<<<<<< HEAD
-                    '1kg project nåme with uniçøde, Test Reprocessed Project', 16)
-                warnings = ['Skipped loading for the following 1 unmatched samples: NA19675_D3']
-                if params.get('extra_warnings'):
-                    warnings = params['extra_warnings'] + warnings
-                self.assertTrue(RNA_SAMPLE_GUID in response_json['sampleGuids'])
-=======
                     '1kg project nåme with uniçøde, Test Reprocessed Project', 16, 1)
                 self.assertTrue(RNA_SAMPLE_GUID in response_json['sampleGuids'])
                 warnings = ['Skipped loading for the following 1 unmatched samples: NA19675_D3']
                 if params.get('extra_warnings'):
                     warnings = params['extra_warnings'] + warnings
->>>>>>> a44ad909
                 deleted_count = params.get('deleted_count', params['initial_model_count'])
                 mock_model_logger.info.assert_called_with(
                     f'delete {model_cls.__name__}s', self.data_manager_user,
@@ -851,11 +831,10 @@
                 self.assertListEqual(mock_writes, [row.replace(PLACEHOLDER_GUID, new_sample_guid) for row in params['parsed_file_data']])
 
                 # test loading new data without deleting existing data
-<<<<<<< HEAD
                 data = [params['new_data'][4]]
                 data[0][0] = 'NA19678'  # load data for a new individual
                 body.pop('mappingFile')
-                _test_basic_data_loading(data, 1, 1, '1kg project nåme with uniçøde', 2)
+                _test_basic_data_loading(data, 1, 1, '1kg project nåme with uniçøde', 2, 0)
 
                 # Test loading data when where are duplicated individual ids in different projects.
                 # Add an individual with the individual_is identical to an existing individual
@@ -865,13 +844,7 @@
                 data[0][0] = 'NA20881'
                 if data_type == 'tpm':
                     data[0][3] = 'NA20881'
-                _test_basic_data_loading(data, 1, 1, 'Test Reprocessed Project', 20)
-=======
-                data = [params['new_data'][3]]
-                data[0][0] = 'NA19678'  # load data for a new individual
-                body.pop('mappingFile')
-                _test_basic_data_loading(data, 1, 1, '1kg project nåme with uniçøde', 2, 0)
->>>>>>> a44ad909
+                _test_basic_data_loading(data, 1, 1, 'Test Reprocessed Project', 20, 0)
 
     @mock.patch('seqr.views.apis.data_manager_api.os')
     @mock.patch('seqr.views.apis.data_manager_api.gzip.open')
