from datetime import datetime
from django.urls.base import reverse
import json
import mock
from requests import HTTPError
import responses

from seqr.views.apis.data_manager_api import elasticsearch_status, upload_qc_pipeline_output, delete_index, \
    update_rna_seq, load_rna_seq_sample_data, load_phenotype_prioritization_data, write_pedigree
from seqr.views.utils.orm_to_json_utils import get_json_for_rna_seq_outliers, _get_json_for_models
from seqr.views.utils.test_utils import AuthenticationTestCase
from seqr.utils.search.elasticsearch.es_utils_tests import urllib3_responses
from seqr.models import Individual, RnaSeqOutlier, RnaSeqTpm, RnaSeqSpliceOutlier, Sample, Project, PhenotypePrioritization


PROJECT_GUID = 'R0001_1kg'

ES_CAT_ALLOCATION=[{
    'node': 'node-1',
    'shards': '113',
    'disk.used': '67.2gb',
    'disk.avail': '188.6gb',
    'disk.percent': '26'
},
    {'node': 'UNASSIGNED',
     'shards': '2',
     'disk.used': None,
     'disk.avail': None,
     'disk.percent': None
     }]

ES_CAT_NODES=[{
    'name': 'node-1',
    'heap.percent': '57',
},
    {'name': 'no-disk-node',
     'heap.percent': '83',
     }]

EXPECTED_DISK_ALLOCATION = [{
    'node': 'node-1',
    'shards': '113',
    'diskUsed': '67.2gb',
    'diskAvail': '188.6gb',
    'diskPercent': '26',
    'heapPercent': '57',
},
    {'node': 'UNASSIGNED',
     'shards': '2',
     'diskUsed': None,
     'diskAvail': None,
     'diskPercent': None
     }]

EXPECTED_NODE_STATS = [{'name': 'no-disk-node', 'heapPercent': '83'}]

ES_CAT_INDICES = [{
    "index": "test_index",
    "docs.count": "122674997",
    "store.size": "14.9gb",
    "creation.date.string": "2019-11-04T19:33:47.522Z"
},
    {
        "index": "test_index_alias_1",
        "docs.count": "672312",
        "store.size": "233.4mb",
        "creation.date.string": "2019-10-03T19:53:53.846Z"
    },
    {
        "index": "test_index_alias_2",
        "docs.count": "672312",
        "store.size": "233.4mb",
        "creation.date.string": "2019-10-03T19:53:53.846Z"
    },
    {
        "index": "test_index_no_project",
        "docs.count": "672312",
        "store.size": "233.4mb",
        "creation.date.string": "2019-10-03T19:53:53.846Z"
    },
    {
        "index": "test_index_sv",
        "docs.count": "672312",
        "store.size": "233.4mb",
        "creation.date.string": "2019-10-03T19:53:53.846Z"
    },
    {
        "index": "test_index_sv_wgs",
        "docs.count": "672312",
        "store.size": "233.4mb",
        "creation.date.string": "2019-10-03T19:53:53.846Z"
    },
]

ES_CAT_ALIAS = [
    {
        "alias": "test_index_second",
        "index": "test_index_alias_1"
    },
    {
        "alias": "test_index_second",
        "index": "test_index_alias_2"
    }]

ES_INDEX_MAPPING = {
    "test_index": {
        "mappings": {
            "_meta": {
                "gencodeVersion": "25",
                "genomeVersion": "38",
                "sampleType": "WES",
                "sourceFilePath": "test_index_file_path",
            },
            "_all": {
                "enabled": False
            }
        }
    },
    "test_index_alias_1": {
        "mappings": {
            "_meta": {
                "gencodeVersion": "25",
                "hail_version": "0.2.24",
                "genomeVersion": "37",
                "sampleType": "WGS",
                "sourceFilePath": "test_index_alias_1_path",
            },
            "_all": {
                "enabled": False
            },
        }
    },
    "test_index_alias_2": {
        "mappings": {
            "_meta": {
                "gencodeVersion": "19",
                "genomeVersion": "37",
                "sampleType": "WES",
                "datasetType": "VARIANTS",
                "sourceFilePath": "test_index_alias_2_path"
            },
            "_all": {
                "enabled": False
            },
        }
    },
    "test_index_no_project": {
        "mappings": {
            "_meta": {
                "gencodeVersion": "19",
                "genomeVersion": "37",
                "sampleType": "WGS",
                "datasetType": "VARIANTS",
                "sourceFilePath": "test_index_no_project_path"
            },
            "_all": {
                "enabled": False
            },
        }
    },
    "test_index_sv": {
        "mappings": {
            "_meta": {
                "gencodeVersion": "29",
                "genomeVersion": "38",
                "sampleType": "WES",
                "datasetType": "SV",
                "sourceFilePath": "test_sv_index_path"
            },
        }
    },
    "test_index_sv_wgs": {
        "mappings": {
            "_meta": {
                "gencodeVersion": "29",
                "genomeVersion": "38",
                "sampleType": "WGS",
                "datasetType": "SV",
                "sourceFilePath": "test_sv_wgs_index_path"
            },
        }
    },
}

TEST_INDEX_EXPECTED_DICT = {
    "index": "test_index",
    "sampleType": "WES",
    "genomeVersion": "38",
    "sourceFilePath": "test_index_file_path",
    "docsCount": "122674997",
    "storeSize": "14.9gb",
    "creationDateString": "2019-11-04T19:33:47.522Z",
    "gencodeVersion": "25",
    "projects": [{'projectName': '1kg project n\xe5me with uni\xe7\xf8de', 'projectGuid': 'R0001_1kg'}]
}

TEST_SV_INDEX_EXPECTED_DICT = {
    "index": "test_index_sv",
    "sampleType": "WES",
    "genomeVersion": "38",
    "sourceFilePath": "test_sv_index_path",
    "docsCount": "672312",
    "storeSize": "233.4mb",
    "creationDateString": "2019-10-03T19:53:53.846Z",
    "gencodeVersion": "29",
    "datasetType": "SV",
    "projects": [{'projectName': '1kg project n\xe5me with uni\xe7\xf8de', 'projectGuid': 'R0001_1kg'}]
}

TEST_INDEX_NO_PROJECT_EXPECTED_DICT = {
    "index": "test_index_no_project",
    "sampleType": "WGS",
    "genomeVersion": "37",
    "sourceFilePath": "test_index_no_project_path",
    "docsCount": "672312",
    "storeSize": "233.4mb",
    "creationDateString": "2019-10-03T19:53:53.846Z",
    "datasetType": "VARIANTS",
    "gencodeVersion": "19",
    "projects": []
}

EXPECTED_ERRORS = [
    'test_index_old does not exist and is used by project(s) 1kg project n\xe5me with uni\xe7\xf8de (1 samples)',
    'test_index_mito_wgs does not exist and is used by project(s) 1kg project n\xe5me with uni\xe7\xf8de (1 samples)'
]

SAMPLE_QC_DATA = [
    b'PCT_CONTAMINATION	AL_PCT_CHIMERAS	HS_PCT_TARGET_BASES_20X	seqr_id	data_type	filter_flags	qc_platform	qc_pop	pop_PC1	pop_PC2	pop_PC3	pop_PC4	pop_PC5	pop_PC6	qc_metrics_filters	sample_qc.call_rate	sample_qc.n_called	sample_qc.n_not_called	sample_qc.n_filtered	sample_qc.n_hom_ref	sample_qc.n_het	sample_qc.n_hom_var	sample_qc.n_non_ref	sample_qc.n_singleton	sample_qc.n_snp	sample_qc.n_insertion	sample_qc.n_deletion	sample_qc.n_transition	sample_qc.n_transversion	sample_qc.n_star	sample_qc.r_ti_tv	sample_qc.r_het_hom_var	sample_qc.r_insertion_deletion	sample_qc.f_inbreeding.f_stat	sample_qc.f_inbreeding.n_called	sample_qc.f_inbreeding.expected_homs	sample_qc.f_inbreeding.observed_homs\n',
    b'1.6E-01	5.567E-01	9.2619E+01	MANZ_1169_DNA	WES	[]	WES-010230 Standard Germline Exome	nfe	6.0654E-02	6.0452E-02	-6.2635E-03	-4.3252E-03	-2.1807E-02	-1.948E-02	["n_snp"]	7.1223E-01	14660344	5923237	0	14485322	114532	60490	175022	585	195114	18516	21882	133675	61439	0	2.1757E+00	1.8934E+00	8.4617E-01	5.3509E-01	14660344	1.4414E+07	14545812\n',
    b'NA	NA	NA	NA	WES	[]	Unknown	nfe	4.6581E-02	5.7881E-02	-5.6011E-03	3.5992E-03	-2.9438E-02	-9.6098E-03	["r_insertion_deletion"]	6.2631E-01	12891805	7691776	0	12743977	97831	49997	147828	237	165267	15474	17084	114154	51113	0	2.2334E+00	1.9567E+00	9.0576E-01	5.4467E-01	12891805	1.2677E+07	12793974\n',
    b'NA	NA	NA	NA19675_1	WES	[]	Unknown	amr	2.2367E-02	-1.9772E-02	6.3769E-02	2.5774E-03	-1.6655E-02	2.0457E-03	["r_ti_tv","n_deletion","n_snp","r_insertion_deletion","n_insertion"]	1.9959E-01	4108373	16475208	0	3998257	67927	42189	110116	18572	127706	13701	10898	82568	45138	0	1.8292E+00	1.6101E+00	1.2572E+00	5.3586E-02	4108373	4.0366E+06	4040446\n',
    b'5.6E-01	3.273E-01	8.1446E+01	NA19678	WES	["coverage"]	Standard Exome Sequencing v4	sas	2.4039E-02	-6.9517E-02	-4.1485E-02	1.421E-01	7.5583E-02	-2.0986E-02	["n_insertion"]	4.6084E-01	9485820	11097761	0	9379951	59871	45998	105869	736	136529	6857	8481	95247	41282	0	2.3072E+00	1.3016E+00	8.0851E-01	5.2126E-01	9485820	9.3608E+06	9425949\n',
    b'5.4E-01	5.0841E+00	8.7288E+01	HG00732	WES	["chimera"]	Standard Germline Exome v5	nfe	5.2785E-02	5.547E-02	-5.82E-03	2.7961E-02	-4.2259E-02	3.0271E-02	["n_insertion","r_insertion_deletion"]	6.8762E-01	14153622	6429959	0	13964844	123884	64894	188778	1719	202194	29507	21971	138470	63724	0	2.173E+00	1.909E+00	1.343E+00	4.924E-01	14153622	1.391E+07	14029738\n',
    b'2.79E+00	1.8996E+01	7.352E+01	HG00733	WES	["contamination","not_real_flag"]	Standard Germline Exome v5	oth	-1.5417E-01	2.8868E-02	-1.3819E-02	4.1915E-02	-4.0001E-02	7.6392E-02	["n_insertion","r_insertion_deletion", "not_real_filter"]	6.1147E-01	12586314	7997267	0	12383958	140784	61572	202356	8751	204812	38051	21065	140282	64530	0	2.1739E+00	2.2865E+00	1.8064E+00	3.6592E-01	12586314	1.2364E+07	12445530\n',
]

SAMPLE_QC_DATA_NO_DATA_TYPE = [
    b'seqr_id	data_type	filter_flags	qc_platform	qc_pop	qc_metrics_filters\n',
    b'03133B_2	n/a	[]	Standard Germline Exome v5	nfe	[]\n',
]

SAMPLE_QC_DATA_MORE_DATA_TYPE = [
    b'seqr_id	data_type	filter_flags	qc_platform	qc_pop	qc_metrics_filters\n',
    b'03133B_2	WES	[]	Standard Germline Exome v5	nfe	[]\n',
    b'03133B_3	WGS	[]	Standard Germline Exome v5	nfe	[]\n',
]


SAMPLE_QC_DATA_UNEXPECTED_DATA_TYPE = [
    b'seqr_id	data_type	filter_flags	qc_platform	qc_pop	qc_metrics_filters\n',
    b'03133B_2	UNKNOWN	[]	Standard Germline Exome v5	nfe	[]\n',
]

SAMPLE_SV_WES_QC_DATA = [
    b'sample	lt100_raw_calls	lt10_highQS_rare_calls\n',
    b'RP-123_MANZ_1169_DNA_v1_Exome_GCP	FALSE	TRUE\n',
    b'RP-123_NA_v1_Exome_GCP	TRUE	FALSE\n',
    b'RP-123_NA19675_1_v1_Exome_GCP	TRUE	TRUE\n',
    b'RP-123_NA19678_v1_Exome_GCP	TRUE	FALSE\n',
    b'RP-123_HG00732_v1_Exome_GCP	FALSE	TRUE\n',
    b'RP-123_HG00733_v1_Exome_GCP	FALSE	FALSE\n',
]

SAMPLE_SV_WGS_QC_DATA = [
    b'sample	expected_num_calls\n',
    b'NA21234	FALSE\n',
    b'NA19678	FALSE\n',
]

RNA_SAMPLE_GUID = 'S000150_na19675_d2'
RNA_TPM_SAMPLE_GUID = 'S000152_na19675_d2'
RNA_SPLICE_SAMPLE_GUID = 'S000151_na19675_1'
PLACEHOLDER_GUID = 'S0000100'
RNA_FILE_ID = 'gs://rna_data/new_muscle_samples.tsv.gz'
SAMPLE_GENE_OUTLIER_DATA = {
    'ENSG00000240361': {'gene_id': 'ENSG00000240361', 'p_value': '0.01', 'p_adjust': '0.13', 'z_score': '-3.1'},
    'ENSG00000233750': {'gene_id': 'ENSG00000233750', 'p_value': '0.064', 'p_adjust': '0.0000057', 'z_score': '7.8'},
}
SAMPLE_GENE_TPM_DATA = {
    'ENSG00000240361': {'gene_id': 'ENSG00000240361', 'tpm': '7.8'},
    'ENSG00000233750': {'gene_id': 'ENSG00000233750', 'tpm': '0.064'},
}
SAMPLE_GENE_SPLICE_DATA = {
    'ENSG00000163092-2-167254166-167258349-*-psi3': {
        'chrom': '2', 'start': 167254166, 'end': 167258349, 'strand': '*', 'type': 'psi3',
        'p_value': 1.56e-25, 'z_score': -4.9, 'delta_psi': -0.46, 'read_count': 166, 'gene_id': 'ENSG00000163092',
        'rare_disease_samples_with_junction': 1, 'rare_disease_samples_total': 20
    },
    'ENSG00000106554-7-132885746-132975168-*-psi5': {
        'chrom': '7', 'start': 132885746, 'end': 132975168, 'strand': '*', 'type': 'psi5',
        'p_value': 1.08e-56, 'z_score': -6.53, 'delta_psi': -0.85, 'read_count': 231, 'gene_id': 'ENSG00000106554',
        'rare_disease_samples_with_junction': 1, 'rare_disease_samples_total': 20},
}
SAMPLE_GENE_SPLICE_DATA2 = {
    'ENSG00000163092-2-167258096-167258349-*-psi3': {
        'chrom': '2', 'start': 167258096, 'end': 167258349, 'strand': '*', 'type': 'psi3',
        'p_value': 1.56e-25, 'z_score': 6.33, 'delta_psi': 0.45, 'read_count': 143, 'gene_id': 'ENSG00000163092',
        'rare_disease_samples_with_junction': 1, 'rare_disease_samples_total': 20
    }
}
RNA_OUTLIER_SAMPLE_DATA = [
    f'{RNA_SAMPLE_GUID}\t\t{json.dumps(SAMPLE_GENE_OUTLIER_DATA)}\n',
    f"{PLACEHOLDER_GUID}\t\t{json.dumps({'ENSG00000240361': {'gene_id': 'ENSG00000240361', 'p_value': '0.04', 'p_adjust': '0.112', 'z_score': '1.9'}})}\n",
]
RNA_TPM_SAMPLE_DATA = [
    f'{RNA_TPM_SAMPLE_GUID}\t\t{json.dumps(SAMPLE_GENE_TPM_DATA)}\n',
    f"{PLACEHOLDER_GUID}\t\t{json.dumps({'ENSG00000240361': {'gene_id': 'ENSG00000240361', 'tpm': '0.112'}})}\n",
]
RNA_SPLICE_SAMPLE_DATA = [
    f'{RNA_SPLICE_SAMPLE_GUID}\t\t{json.dumps(SAMPLE_GENE_SPLICE_DATA)}\n',
    f'{PLACEHOLDER_GUID}\t\t{json.dumps(SAMPLE_GENE_SPLICE_DATA2)}\n',
]
RNA_FILENAME_TEMPLATE = 'rna_sample_data__{}__2020-04-15T00:00:00.json.gz'

PHENOTYPE_PRIORITIZATION_HEADER = [['tool', 'project', 'sampleId', 'rank', 'geneId', 'diseaseId', 'diseaseName',
                                   'scoreName1', 'score1', 'scoreName2', 'score2', 'scoreName3', 'score3']]
PHENOTYPE_PRIORITIZATION_MISS_HEADER = [['tool', 'sampleId', 'rank', 'geneId', 'diseaseName', 'scoreName1', 'score1',
                                        'scoreName2', 'score2', 'scoreName3', 'score3']]
LIRICAL_NO_PROJECT_DATA = [['lirical']]
LIRICAL_PROJECT_NOT_EXIST_DATA = [
    ['lirical', 'CMG_Beggs_WGS', 'NA19678', '1', 'ENSG00000105357', 'OMIM:618460', 'Khan-Khan-Katsanis syndrome',
     'post_test_probability', '0', 'compositeLR', '0.066'],
]
LIRICAL_NO_EXIST_INDV_DATA = [
    ['lirical', '1kg project nåme with uniçøde', 'NA19678x', '1', 'ENSG00000105357', 'OMIM:618460',
     'Khan-Khan-Katsanis syndrome', 'post_test_probability', '0', 'compositeLR', '0.066'],
    ['lirical', '1kg project nåme with uniçøde', 'NA19679x', '1', 'ENSG00000105357', 'OMIM:618460',
     'Khan-Khan-Katsanis syndrome', 'post_test_probability', '0', 'compositeLR', '0.066'],
]
LIRICAL_DATA = [
    ['lirical', '1kg project nåme with uniçøde', 'NA19678', '1', 'ENSG00000105357', 'OMIM:618460',
     'Khan-Khan-Katsanis syndrome', 'post_test_probability', '0', 'compositeLR', '0.066'],
    ['lirical', 'Test Reprocessed Project', 'NA20885', '2', 'ENSG00000105357', 'OMIM:219800',
     '"Cystinosis, nephropathic"', 'post_test_probability', '0', 'compositeLR', '', '', ''],
]
EXOMISER_DATA = [
    ['exomiser', 'CMG_Beggs_WGS', 'BEG_1230-1_01', '1', 'ENSG00000105357', 'ORPHA:2131',
     'Alternating hemiplegia of childhood', 'exomiser_score', '0.977923765', 'phenotype_score', '0.603998205',
     'variant_score', '1'],
    ['exomiser', 'CMG_Beggs_WGS', 'BEG_1230-1_01', '3', 'ENSG00000105357', 'ORPHA:71517',
     'Rapid-onset dystonia-parkinsonism', 'exomiser_score', '0.977923765', 'phenotype_score', '0.551578222',
     'variant_score', '1']
]
UPDATE_LIRICAL_DATA = [
    ['lirical', '1kg project nåme with uniçøde', 'NA19678', '3', 'ENSG00000105357', 'OMIM:618460',
     'Khan-Khan-Katsanis syndrome', 'post_test_probability', '0', 'compositeLR', '0.066'],
    ['lirical', '1kg project nåme with uniçøde', 'NA19678', '4', 'ENSG00000105357', 'OMIM:219800',
     '"Cystinosis, nephropathic"', 'post_test_probability', '0', 'compositeLR', '0.003', '', ''],
]

EXPECTED_LIRICAL_DATA = [
    {'diseaseId': 'OMIM:219801', 'geneId': 'ENSG00000268904', 'diseaseName': 'Cystinosis, no syndrome',
     'scores': {'compositeLR': 0.003, 'post_test_probability': 0.1},
     'tool': 'lirical', 'rank': 11, 'individualGuid': 'I000001_na19675'},  # record from the fixture
    {'diseaseId': 'OMIM:618460', 'geneId': 'ENSG00000105357', 'diseaseName': 'Khan-Khan-Katsanis syndrome',
     'scores': {'compositeLR': 0.066, 'postTestProbability': 0.0},
     'tool': 'lirical', 'rank': 1, 'individualGuid': 'I000002_na19678'},
    {'diseaseId': 'OMIM:219800', 'geneId': 'ENSG00000105357', 'diseaseName': 'Cystinosis, nephropathic',
     'scores': {'postTestProbability': 0.0},
     'tool': 'lirical', 'rank': 2, 'individualGuid': 'I000015_na20885'}
]
EXPECTED_UPDATED_LIRICAL_DATA = [
    {'diseaseId': 'OMIM:219801', 'geneId': 'ENSG00000268904', 'diseaseName': 'Cystinosis, no syndrome',
     'scores': {'compositeLR': 0.003, 'post_test_probability': 0.1},
     'tool': 'lirical', 'rank': 11, 'individualGuid': 'I000001_na19675'},  # record from the fixture
    {'diseaseId': 'OMIM:219800', 'geneId': 'ENSG00000105357', 'diseaseName': 'Cystinosis, nephropathic',
     'scores': {'postTestProbability': 0.0},
     'tool': 'lirical', 'rank': 2, 'individualGuid': 'I000015_na20885'},
    {'diseaseId': 'OMIM:618460', 'geneId': 'ENSG00000105357', 'diseaseName': 'Khan-Khan-Katsanis syndrome',
     'scores': {'compositeLR': 0.066, 'postTestProbability': 0.0},
     'tool': 'lirical', 'rank': 3, 'individualGuid': 'I000002_na19678'},
    {'diseaseId': 'OMIM:219800', 'geneId': 'ENSG00000105357', 'diseaseName': 'Cystinosis, nephropathic',
     'scores': {'compositeLR': 0.003, 'postTestProbability': 0.0},
     'tool': 'lirical', 'rank': 4, 'individualGuid': 'I000002_na19678'},
]


class DataManagerAPITest(AuthenticationTestCase):
    fixtures = ['users', '1kg_project', 'reference_data']

    @mock.patch('seqr.utils.search.elasticsearch.es_utils.ELASTICSEARCH_SERVICE_HOSTNAME', 'testhost')
    @urllib3_responses.activate
    def test_elasticsearch_status(self):
        url = reverse(elasticsearch_status)
        self.check_data_manager_login(url)

        urllib3_responses.add_json(
            '/_cat/allocation?format=json&h=node,shards,disk.avail,disk.used,disk.percent', ES_CAT_ALLOCATION)
        urllib3_responses.add_json(
            '/_cat/nodes?format=json&h=name,heap.percent', ES_CAT_NODES)
        urllib3_responses.add_json(
           '/_cat/indices?format=json&h=index,docs.count,store.size,creation.date.string', ES_CAT_INDICES)
        urllib3_responses.add_json('/_cat/aliases?format=json&h=alias,index', ES_CAT_ALIAS)
        urllib3_responses.add_json('/_all/_mapping', ES_INDEX_MAPPING)

        response = self.client.get(url)
        self.assertEqual(response.status_code, 200)
        response_json = response.json()
        self.assertSetEqual(set(response_json.keys()), {'indices', 'errors', 'diskStats', 'nodeStats'})

        self.assertEqual(len(response_json['indices']), 6)
        self.assertDictEqual(response_json['indices'][0], TEST_INDEX_EXPECTED_DICT)
        self.assertDictEqual(response_json['indices'][3], TEST_INDEX_NO_PROJECT_EXPECTED_DICT)
        self.assertDictEqual(response_json['indices'][4], TEST_SV_INDEX_EXPECTED_DICT)

        self.assertListEqual(response_json['errors'], EXPECTED_ERRORS)

        self.assertListEqual(response_json['diskStats'], EXPECTED_DISK_ALLOCATION)
        self.assertListEqual(response_json['nodeStats'], EXPECTED_NODE_STATS)

        with mock.patch('seqr.utils.search.elasticsearch.es_utils.ELASTICSEARCH_SERVICE_HOSTNAME', ''):
            response = self.client.get(url)
            self.assertEqual(response.status_code, 400)
            self.assertEqual(response.json()['error'], 'Elasticsearch backend is disabled')

    @mock.patch('seqr.utils.search.elasticsearch.es_utils.ELASTICSEARCH_SERVICE_HOSTNAME', 'testhost')
    @urllib3_responses.activate
    def test_delete_index(self):
        url = reverse(delete_index)
        self.check_data_manager_login(url)

        response = self.client.post(url, content_type='application/json', data=json.dumps({'index': 'test_index'}))
        self.assertEqual(response.status_code, 400)
        self.assertEqual(
            response.json()['error'], '"test_index" is still used by: 1kg project n\xe5me with uni\xe7\xf8de')
        self.assertEqual(len(urllib3_responses.calls), 0)

        urllib3_responses.add_json(
            '/_cat/indices?format=json&h=index,docs.count,store.size,creation.date.string', ES_CAT_INDICES)
        urllib3_responses.add_json('/_cat/aliases?format=json&h=alias,index', ES_CAT_ALIAS)
        urllib3_responses.add_json('/_all/_mapping', ES_INDEX_MAPPING)
        urllib3_responses.add(urllib3_responses.DELETE, '/unused_index')

        response = self.client.post(url, content_type='application/json', data=json.dumps({'index': 'unused_index'}))
        self.assertEqual(response.status_code, 200)
        response_json = response.json()
        self.assertSetEqual(set(response_json.keys()), {'indices'})
        self.assertEqual(len(response_json['indices']), 6)
        self.assertDictEqual(response_json['indices'][0], TEST_INDEX_EXPECTED_DICT)
        self.assertDictEqual(response_json['indices'][3], TEST_INDEX_NO_PROJECT_EXPECTED_DICT)
        self.assertDictEqual(response_json['indices'][4], TEST_SV_INDEX_EXPECTED_DICT)

        self.assertEqual(urllib3_responses.calls[0].request.method, 'DELETE')

<<<<<<< HEAD
    # 2022-04-05 mfranklin: disabled because we don't have access to gs://seqr-datasets/
    # @mock.patch('seqr.utils.file_utils.subprocess.Popen')
    # def test_upload_sv_qc(self, mock_subprocess):
    #     url = reverse(upload_qc_pipeline_output, )
    #     self.check_data_manager_login(url)
    #
    #     request_data = json.dumps({
    #         'file': 'gs://seqr-datasets/v02/GRCh38/RDG_WES_Broad_Internal/v15/sample_qc/sv/sv_sample_metadata.tsv'
    #     })
    #
    #     mock_does_file_exist = mock.MagicMock()
    #     mock_does_file_exist.wait.return_value = 0
    #     mock_file_iter = mock.MagicMock()
    #     mock_file_iter.stdout = SAMPLE_SV_WES_QC_DATA
    #     mock_subprocess.side_effect = [mock_does_file_exist, mock_file_iter]
    #     response = self.client.post(url, content_type='application/json', data=request_data)
    #     self.assertEqual(response.status_code, 200)
    #     response_json = response.json()
    #     self.assertSetEqual(set(response_json.keys()), {'info', 'errors', 'warnings'})
    #     self.assertListEqual(response_json['info'], [
    #         'Parsed 6 SV samples',
    #         'Found and updated matching seqr individuals for 4 samples'
    #     ])
    #     self.assertListEqual(response_json['warnings'], ['The following 2 samples were skipped: MANZ_1169_DNA, NA'])
    #
    #     self.assertIsNone(Individual.objects.get(individual_id='NA19675_1').sv_flags)
    #     self.assertListEqual(Individual.objects.get(individual_id='NA19678').sv_flags, ['high_QS_rare_calls:_>10'])
    #     self.assertListEqual(Individual.objects.get(individual_id='HG00732').sv_flags, ['raw_calls:_>100'])
    #     self.assertListEqual(
    #         Individual.objects.get(individual_id='HG00733').sv_flags,
    #         ['high_QS_rare_calls:_>10', 'raw_calls:_>100'])
    #
    #     # Test genome data
    #     mock_file_iter.stdout = SAMPLE_SV_WGS_QC_DATA
    #     mock_subprocess.side_effect = [mock_does_file_exist, mock_file_iter]
    #     response = self.client.post(url, content_type='application/json', data=request_data)
    #     self.assertEqual(response.status_code, 200)
    #     response_json = response.json()
    #     self.assertSetEqual(set(response_json.keys()), {'info', 'errors', 'warnings'})
    #     self.assertListEqual(response_json['info'], [
    #         'Parsed 2 SV samples',
    #         'Found and updated matching seqr individuals for 1 samples'
    #     ])
    #     self.assertListEqual(response_json['warnings'], ['The following 1 samples were skipped: NA19678'])
    #     self.assertListEqual(Individual.objects.get(individual_id='NA21234').sv_flags, ['outlier_num._calls'])
    #     # Should not overwrite existing QC flags
    #     self.assertListEqual(Individual.objects.get(individual_id='NA19678').sv_flags, ['high_QS_rare_calls:_>10'])
    #
    # @mock.patch('seqr.utils.file_utils.subprocess.Popen')
    # def test_upload_qc_pipeline_output(self, mock_subprocess):
    #     url = reverse(upload_qc_pipeline_output,)
    #     self.check_data_manager_login(url)
    #
    #     request_data =json.dumps({
    #         'file': ' gs://seqr-datasets/v02/GRCh38/RDG_WES_Broad_Internal/v15/sample_qc/final_output/seqr_sample_qc.tsv'
    #     })
    #
    #     # Test missing file
    #     self.reset_logs()
    #     mock_does_file_exist = mock.MagicMock()
    #     mock_subprocess.side_effect = [mock_does_file_exist]
    #     mock_does_file_exist.wait.return_value = 1
    #     mock_does_file_exist.stdout = [b'BucketNotFoundException: 404 gs://seqr-datsets bucket does not exist.']
    #     response = self.client.post(url, content_type='application/json', data=request_data)
    #     self.assertEqual(response.status_code, 400)
    #     self.assertListEqual(
    #         response.json()['errors'],
    #         ['File not found: gs://seqr-datasets/v02/GRCh38/RDG_WES_Broad_Internal/v15/sample_qc/final_output/seqr_sample_qc.tsv'])
    #     self.assert_json_logs(self.data_manager_user, [
    #         ('==> gsutil ls gs://seqr-datasets/v02/GRCh38/RDG_WES_Broad_Internal/v15/sample_qc/final_output/seqr_sample_qc.tsv', None),
    #         ('BucketNotFoundException: 404 gs://seqr-datsets bucket does not exist.', None),
    #     ])
    #
    #     # Test missing columns
    #     mock_does_file_exist.wait.return_value = 0
    #     mock_file_iter = mock.MagicMock()
    #     mock_file_iter.stdout = [b'', b'']
    #     mock_subprocess.side_effect = [mock_does_file_exist, mock_file_iter]
    #     response = self.client.post(url, content_type='application/json', data=request_data)
    #     self.assertEqual(response.status_code, 400)
    #     self.assertEqual(
    #         response.reason_phrase,
    #         'The following required columns are missing: seqr_id, data_type, filter_flags, qc_metrics_filters, qc_pop')
    #
    #     # Test no data type error
    #     mock_subprocess.side_effect = [mock_does_file_exist, mock_file_iter]
    #     mock_file_iter.stdout = SAMPLE_QC_DATA_NO_DATA_TYPE
    #     response = self.client.post(url, content_type='application/json', data=request_data)
    #     self.assertEqual(response.status_code, 400)
    #     self.assertEqual(response.reason_phrase, 'No data type detected')
    #
    #     # Test multiple data types error
    #     mock_subprocess.side_effect = [mock_does_file_exist, mock_file_iter]
    #     mock_file_iter.stdout = SAMPLE_QC_DATA_MORE_DATA_TYPE
    #     response = self.client.post(url, content_type='application/json', data=request_data)
    #     self.assertEqual(response.status_code, 400)
    #     self.assertEqual(response.reason_phrase, 'Multiple data types detected: wes ,wgs')
    #
    #     # Test unexpected data type error
    #     mock_subprocess.side_effect = [mock_does_file_exist, mock_file_iter]
    #     mock_file_iter.stdout = SAMPLE_QC_DATA_UNEXPECTED_DATA_TYPE
    #     response = self.client.post(url, content_type='application/json', data=request_data)
    #     self.assertEqual(response.status_code, 400)
    #     self.assertEqual(response.reason_phrase, 'Unexpected data type detected: "unknown" (should be "exome" or "genome")')
    #
    #     # Test normal functions
    #     mock_subprocess.side_effect = [mock_does_file_exist, mock_file_iter]
    #     mock_file_iter.stdout = SAMPLE_QC_DATA
    #     response = self.client.post(url, content_type='application/json', data=request_data)
    #     self.assertEqual(response.status_code, 200)
    #     response_json = response.json()
    #     self.assertSetEqual(set(response_json.keys()), {'info', 'errors', 'warnings'})
    #     self.assertListEqual(response_json['info'], [
    #         'Parsed 6 exome samples',
    #         'Found and updated matching seqr individuals for 4 samples'
    #     ])
    #     self.assertListEqual(response_json['warnings'], [
    #         'The following 1 samples were added to multiple individuals: NA19678 (2)',
    #         'The following 2 samples were skipped: MANZ_1169_DNA, NA',
    #         'The following filter flags have no known corresponding value and were not saved: not_real_flag',
    #         'The following population platform filters have no known corresponding value and were not saved: not_real_filter'
    #     ])
    #
    #     indiv = Individual.objects.get(id = 1)
    #     self.assertIsNone(indiv.filter_flags)
    #     self.assertDictEqual(indiv.pop_platform_filters, {'n_deletion': '10898', 'n_snp': '127706', 'r_insertion_deletion': '1.2572E+00', 'r_ti_tv': '1.8292E+00', 'n_insertion': '13701'})
    #     self.assertEqual(indiv.population, 'AMR')
    #
    #     indiv = Individual.objects.get(id = 2)
    #     self.assertDictEqual(indiv.filter_flags, {'coverage_exome': '8.1446E+01'})
    #     self.assertDictEqual(indiv.pop_platform_filters, {'n_insertion': '6857'})
    #     self.assertEqual(indiv.population, 'SAS')
    #
    #     indiv = Individual.objects.get(id=12)
    #     self.assertDictEqual(indiv.filter_flags, {'coverage_exome': '8.1446E+01'})
    #     self.assertDictEqual(indiv.pop_platform_filters, {'n_insertion': '6857'})
    #     self.assertEqual(indiv.population, 'SAS')
    #
    #     indiv = Individual.objects.get(id = 5)
    #     self.assertDictEqual(indiv.filter_flags, {'chimera': '5.0841E+00'})
    #     self.assertDictEqual(indiv.pop_platform_filters, {'n_insertion': '29507', 'r_insertion_deletion': '1.343E+00'})
    #     self.assertEqual(indiv.population, 'NFE')
    #
    #     indiv = Individual.objects.get(id = 6)
    #     self.assertDictEqual(indiv.filter_flags, {'contamination': '2.79E+00'})
    #     self.assertDictEqual(indiv.pop_platform_filters, {'n_insertion': '38051', 'r_insertion_deletion': '1.8064E+00'})
    #     self.assertEqual(indiv.population, 'OTH')
=======
        with mock.patch('seqr.utils.search.elasticsearch.es_utils.ELASTICSEARCH_SERVICE_HOSTNAME', ''):
            response = self.client.post(url, content_type='application/json', data=json.dumps({'index': 'unused_index'}))
            self.assertEqual(response.status_code, 400)
            self.assertEqual(response.json()['error'], 'Elasticsearch backend is disabled')

    @mock.patch('seqr.utils.file_utils.subprocess.Popen')
    def test_upload_qc_pipeline_output(self, mock_subprocess):
        url = reverse(upload_qc_pipeline_output,)
        self.check_data_manager_login(url)

        request_data =json.dumps({
            'file': ' gs://seqr-datasets/v02/GRCh38/RDG_WES_Broad_Internal/v15/sample_qc/final_output/seqr_sample_qc.tsv'
        })

        # Test missing file
        self.reset_logs()
        mock_does_file_exist = mock.MagicMock()
        mock_subprocess.side_effect = [mock_does_file_exist]
        mock_does_file_exist.wait.return_value = 1
        mock_does_file_exist.stdout = [b'BucketNotFoundException: 404 gs://seqr-datsets bucket does not exist.']
        response = self.client.post(url, content_type='application/json', data=request_data)
        self.assertEqual(response.status_code, 400)
        self.assertListEqual(
            response.json()['errors'],
            ['File not found: gs://seqr-datasets/v02/GRCh38/RDG_WES_Broad_Internal/v15/sample_qc/final_output/seqr_sample_qc.tsv'])
        self.assert_json_logs(self.data_manager_user, [
            ('==> gsutil ls gs://seqr-datasets/v02/GRCh38/RDG_WES_Broad_Internal/v15/sample_qc/final_output/seqr_sample_qc.tsv', None),
            ('BucketNotFoundException: 404 gs://seqr-datsets bucket does not exist.', None),
        ])

        # Test missing columns
        mock_does_file_exist.wait.return_value = 0
        mock_file_iter = mock.MagicMock()
        mock_file_iter.stdout = [b'', b'']
        mock_subprocess.side_effect = [mock_does_file_exist, mock_file_iter]
        response = self.client.post(url, content_type='application/json', data=request_data)
        self.assertEqual(response.status_code, 400)
        self.assertEqual(
            response.reason_phrase,
            'The following required columns are missing: seqr_id, data_type, filter_flags, qc_metrics_filters, qc_pop')

        # Test no data type error
        mock_subprocess.side_effect = [mock_does_file_exist, mock_file_iter]
        mock_file_iter.stdout = SAMPLE_QC_DATA_NO_DATA_TYPE
        response = self.client.post(url, content_type='application/json', data=request_data)
        self.assertEqual(response.status_code, 400)
        self.assertEqual(response.reason_phrase, 'No data type detected')

        # Test multiple data types error
        mock_subprocess.side_effect = [mock_does_file_exist, mock_file_iter]
        mock_file_iter.stdout = SAMPLE_QC_DATA_MORE_DATA_TYPE
        response = self.client.post(url, content_type='application/json', data=request_data)
        self.assertEqual(response.status_code, 400)
        self.assertEqual(response.reason_phrase, 'Multiple data types detected: wes ,wgs')

        # Test unexpected data type error
        mock_subprocess.side_effect = [mock_does_file_exist, mock_file_iter]
        mock_file_iter.stdout = SAMPLE_QC_DATA_UNEXPECTED_DATA_TYPE
        response = self.client.post(url, content_type='application/json', data=request_data)
        self.assertEqual(response.status_code, 400)
        self.assertEqual(response.reason_phrase, 'Unexpected data type detected: "unknown" (should be "exome" or "genome")')

        # Test normal functions
        mock_subprocess.side_effect = [mock_does_file_exist, mock_file_iter]
        mock_file_iter.stdout = SAMPLE_QC_DATA
        response = self.client.post(url, content_type='application/json', data=request_data)
        self.assertEqual(response.status_code, 200)
        response_json = response.json()
        self.assertSetEqual(set(response_json.keys()), {'info', 'errors', 'warnings'})
        self.assertListEqual(response_json['info'], [
            'Parsed 6 exome samples',
            'Found and updated matching seqr individuals for 4 samples'
        ])
        self.assertListEqual(response_json['warnings'], [
            'The following 1 samples were added to multiple individuals: NA19678 (2)',
            'The following 2 samples were skipped: MANZ_1169_DNA, NA',
            'The following filter flags have no known corresponding value and were not saved: not_real_flag',
            'The following population platform filters have no known corresponding value and were not saved: not_real_filter'
        ])

        indiv = Individual.objects.get(id = 1)
        self.assertIsNone(indiv.filter_flags)
        self.assertDictEqual(indiv.pop_platform_filters, {'n_deletion': '10898', 'n_snp': '127706', 'r_insertion_deletion': '1.2572E+00', 'r_ti_tv': '1.8292E+00', 'n_insertion': '13701'})
        self.assertEqual(indiv.population, 'AMR')

        indiv = Individual.objects.get(id = 2)
        self.assertDictEqual(indiv.filter_flags, {'coverage_exome': '8.1446E+01'})
        self.assertDictEqual(indiv.pop_platform_filters, {'n_insertion': '6857'})
        self.assertEqual(indiv.population, 'SAS')

        indiv = Individual.objects.get(id=12)
        self.assertDictEqual(indiv.filter_flags, {'coverage_exome': '8.1446E+01'})
        self.assertDictEqual(indiv.pop_platform_filters, {'n_insertion': '6857'})
        self.assertEqual(indiv.population, 'SAS')

        indiv = Individual.objects.get(id = 5)
        self.assertDictEqual(indiv.filter_flags, {'chimera': '5.0841E+00'})
        self.assertDictEqual(indiv.pop_platform_filters, {'n_insertion': '29507', 'r_insertion_deletion': '1.343E+00'})
        self.assertEqual(indiv.population, 'NFE')

        indiv = Individual.objects.get(id = 6)
        self.assertDictEqual(indiv.filter_flags, {'contamination': '2.79E+00'})
        self.assertDictEqual(indiv.pop_platform_filters, {'n_insertion': '38051', 'r_insertion_deletion': '1.8064E+00'})
        self.assertEqual(indiv.population, 'OTH')

    @mock.patch('seqr.utils.file_utils.subprocess.Popen')
    def test_upload_sv_qc(self, mock_subprocess):
        url = reverse(upload_qc_pipeline_output, )
        self.check_data_manager_login(url)

        request_data = json.dumps({
            'file': 'gs://seqr-datasets/v02/GRCh38/RDG_WES_Broad_Internal/v15/sample_qc/sv/sv_sample_metadata.tsv'
        })

        mock_does_file_exist = mock.MagicMock()
        mock_does_file_exist.wait.return_value = 0
        mock_file_iter = mock.MagicMock()
        mock_file_iter.stdout = SAMPLE_SV_WES_QC_DATA
        mock_subprocess.side_effect = [mock_does_file_exist, mock_file_iter]
        response = self.client.post(url, content_type='application/json', data=request_data)
        self.assertEqual(response.status_code, 200)
        response_json = response.json()
        self.assertSetEqual(set(response_json.keys()), {'info', 'errors', 'warnings'})
        self.assertListEqual(response_json['info'], [
            'Parsed 6 SV samples',
            'Found and updated matching seqr individuals for 4 samples'
        ])
        self.assertListEqual(response_json['warnings'], ['The following 2 samples were skipped: MANZ_1169_DNA, NA'])

        self.assertIsNone(Individual.objects.get(individual_id='NA19675_1').sv_flags)
        self.assertListEqual(Individual.objects.get(individual_id='NA19678').sv_flags, ['high_QS_rare_calls:_>10'])
        self.assertListEqual(Individual.objects.get(individual_id='HG00732').sv_flags, ['raw_calls:_>100'])
        self.assertListEqual(
            Individual.objects.get(individual_id='HG00733').sv_flags,
            ['high_QS_rare_calls:_>10', 'raw_calls:_>100'])

        # Test genome data
        mock_file_iter.stdout = SAMPLE_SV_WGS_QC_DATA
        mock_subprocess.side_effect = [mock_does_file_exist, mock_file_iter]
        response = self.client.post(url, content_type='application/json', data=request_data)
        self.assertEqual(response.status_code, 200)
        response_json = response.json()
        self.assertSetEqual(set(response_json.keys()), {'info', 'errors', 'warnings'})
        self.assertListEqual(response_json['info'], [
            'Parsed 2 SV samples',
            'Found and updated matching seqr individuals for 1 samples'
        ])
        self.assertListEqual(response_json['warnings'], ['The following 1 samples were skipped: NA19678'])
        self.assertListEqual(Individual.objects.get(individual_id='NA21234').sv_flags, ['outlier_num._calls'])
        # Should not overwrite existing QC flags
        self.assertListEqual(Individual.objects.get(individual_id='NA19678').sv_flags, ['high_QS_rare_calls:_>10'])
>>>>>>> bcf8ef5f

    @mock.patch('seqr.views.apis.data_manager_api.KIBANA_ELASTICSEARCH_PASSWORD', 'abc123')
    @responses.activate
    def test_kibana_proxy(self):
        url = '/api/kibana/random/path'
        self.check_data_manager_login(url)

        response_args = {
            'stream': True,
            'body': 'Test response',
            'content_type': 'text/custom',
            'headers': {'x-test-header': 'test', 'keep-alive': 'true'},
        }
        proxy_url = 'http://localhost:5601{}'.format(url)
        responses.add(responses.GET, proxy_url, status=200, **response_args)
        responses.add(responses.POST, proxy_url, status=201, **response_args)
        responses.add(responses.GET, '{}/bad_response'.format(proxy_url), body=HTTPError())

        response = self.client.get(url, HTTP_TEST_HEADER='some/value')
        self.assertEqual(response.status_code, 200)
        self.assertEqual(response.content, b'Test response')
        self.assertEqual(response.get('content-type'), 'text/custom')
        self.assertEqual(response.get('x-test-header'), 'test')
        self.assertIsNone(response.get('keep-alive'))

        data = json.dumps([{'content': 'Test Body'}])
        response = self.client.post(url, content_type='application/json', data=data)
        self.assertEqual(response.status_code, 201)

        self.assertEqual(len(responses.calls), 2)

        get_request = responses.calls[0].request
        self.assertEqual(get_request.headers['Host'], 'localhost:5601')
        self.assertEqual(get_request.headers['Authorization'], 'Basic a2liYW5hOmFiYzEyMw==')
        self.assertEqual(get_request.headers['Test-Header'], 'some/value')

        post_request = responses.calls[1].request
        self.assertEqual(post_request.headers['Host'], 'localhost:5601')
        self.assertEqual(get_request.headers['Authorization'], 'Basic a2liYW5hOmFiYzEyMw==')
        self.assertEqual(post_request.headers['Content-Type'], 'application/json')
        self.assertEqual(post_request.headers['Content-Length'], '26')
        self.assertEqual(post_request.body, data.encode('utf-8'))

        # Test with error response
        response = self.client.get('{}/bad_response'.format(url))
        self.assertEqual(response.status_code, 500)

        # Test with connection error
        response = self.client.get('{}/bad_path'.format(url))
        self.assertContains(response, 'Error: Unable to connect to Kibana', status_code=400)

    RNA_DATA_TYPE_PARAMS = {
        'outlier': {
            'model_cls': RnaSeqOutlier,
            'message_data_type': 'Expression Outlier',
            'header': ['sampleID', 'project', 'geneID', 'detail', 'pValue', 'padjust', 'zScore'],
            'optional_headers': ['detail'],
            'loaded_data_row': ['NA19675_D2', '1kg project nåme with uniçøde', 'ENSG00000240361', 'detail1', 0.01, 0.001, -3.1],
            'no_existing_data': ['NA19678', '1kg project nåme with uniçøde', 'ENSG00000233750', 'detail1', 0.064, '0.0000057', 7.8],
            'duplicated_indiv_id_data': [
                ['NA20870', 'Test Reprocessed Project', 'ENSG00000233750', 'detail1', 0.064, '0.0000057', 7.8],
                ['NA20870', '1kg project nåme with uniçøde', 'ENSG00000240361', 'detail2', 0.01, 0.13, -3.1],
            ],
            'write_data': {
                'NA20870\t\t{"ENSG00000233750": {"gene_id": "ENSG00000233750", "p_value": "0.064", "p_adjust": "0.0000057", "z_score": "7.8"}}\n',
                'NA20870\t\t{"ENSG00000240361": {"gene_id": "ENSG00000240361", "p_value": "0.01", "p_adjust": "0.13", "z_score": "-3.1"}}\n'
            },
            'new_data': [
                ['NA19675_D2', '1kg project nåme with uniçøde', 'ENSG00000240361', 'detail1', 0.01, 0.13, -3.1],
                ['NA19675_D2', '1kg project nåme with uniçøde', 'ENSG00000240361', 'detail2', 0.01, 0.13, -3.1],
                ['NA19675_D2', '1kg project nåme with uniçøde', 'ENSG00000233750', 'detail1', 0.064, '0.0000057', 7.8],
                ['NA19675_D3', 'Test Reprocessed Project', 'ENSG00000233750', 'detail1', 0.064, '0.0000057', 7.8],
                ['NA20888', 'Test Reprocessed Project', 'ENSG00000240361', '', 0.04, 0.112, 1.9],
            ],
            'skipped_samples': 'NA19675_D3',
            'num_parsed_samples': 3,
            'initial_model_count': 3,
            'parsed_file_data': RNA_OUTLIER_SAMPLE_DATA,
            'get_models_json': get_json_for_rna_seq_outliers,
            'expected_models_json': [
                {'geneId': 'ENSG00000240361', 'pAdjust': 0.13, 'pValue': 0.01, 'zScore': -3.1, 'isSignificant': False},
                {'geneId': 'ENSG00000233750', 'pAdjust': 0.0000057, 'pValue': 0.064, 'zScore': 7.8,
                 'isSignificant': True},
            ],
            'sample_guid': RNA_SAMPLE_GUID,
        },
        'tpm': {
            'model_cls': RnaSeqTpm,
            'message_data_type': 'Expression',
            'header': ['sample_id', 'project', 'gene_id', 'individual_id', 'tissue', 'TPM'],
            'optional_headers': ['individual_id'],
            'loaded_data_row': ['NA19675_D2', '1kg project nåme with uniçøde', 'ENSG00000135953', 'NA19675_D3', 'muscle', 1.34],
            'no_existing_data': ['NA19678', '1kg project nåme with uniçøde', 'ENSG00000233750', 'NA19678', 'muscle', 0.064],
            'duplicated_indiv_id_data': [
                ['NA20870', 'Test Reprocessed Project', 'ENSG00000240361', 'NA20870', 'muscle', 7.8],
                ['NA20870', '1kg project nåme with uniçøde', 'ENSG00000233750', 'NA20870', 'fibroblasts', 0.064],
            ],
            'write_data': {'NA20870\t\t{"ENSG00000240361": {"gene_id": "ENSG00000240361", "tpm": "7.8"}}\n',
                           'NA20870\t\t{"ENSG00000233750": {"gene_id": "ENSG00000233750", "tpm": "0.064"}}\n'},
            'new_data': [
                # existing sample NA19675_D2
                ['NA19675_D2', '1kg project nåme with uniçøde', 'ENSG00000240361', 'NA19675_D2', 'muscle', 7.8],
                ['NA19675_D2', '1kg project nåme with uniçøde', 'ENSG00000233750', 'NA19675_D2', 'muscle', 0.064],
                ['NA19675_D2', '1kg project nåme with uniçøde', 'ENSG00000135953', 'NA19675_D2', 'muscle', '0.0'],
                # no matched individual NA19675_D3
                ['NA19675_D3', '1kg project nåme with uniçøde', 'ENSG00000233750', 'NA19675_D3', 'fibroblasts', 0.064],
                # skip GTEX samples
                ['GTEX_001', '1kg project nåme with uniçøde', 'ENSG00000233750', 'NA19675_D3', 'whole_blood', 1.95],
                # a different project sample NA20888
                ['NA20888', 'Test Reprocessed Project', 'ENSG00000240361', 'NA20888', 'muscle', 0.112],
                # a project mismatched sample NA20878
                ['NA20878', 'Test Reprocessed Project', 'ENSG00000233750', 'NA20878', 'fibroblasts', 0.064],
                # conflict tissue types samples
                ['NA19678', '1kg project nåme with uniçøde', 'ENSG00000233750', 'NA19678', 'muscle', 1.34],
                ['NA19678', '1kg project nåme with uniçøde', 'ENSG00000135954', 'NA19678', 'fibroblasts', 0.05],
            ],
            'skipped_samples': 'NA19675_D3, NA20878',
            'sample_tissue_type': 'M',
            'num_parsed_samples': 4,
            'initial_model_count': 3,
            'deleted_count': 1,
            'extra_warnings': [
                'Skipped data loading for the following 1 sample(s) due to mismatched tissue type: NA19678 (fibroblasts, muscle)',
            ],
            'parsed_file_data': RNA_TPM_SAMPLE_DATA,
            'get_models_json': lambda models: list(models.values_list('gene_id', 'tpm')),
            'expected_models_json': [('ENSG00000240361', 7.8), ('ENSG00000233750', 0.064)],
            'sample_guid': RNA_TPM_SAMPLE_GUID,
        },
        'splice_outlier': {
            'model_cls': RnaSeqSpliceOutlier,
            'message_data_type': 'Splice Outlier',
            'header': ['individualId', 'project', 'geneId', 'chrom', 'start', 'end', 'strand', 'geneName', 'type', 'pValue', 'zScore',
                       'deltaPsi', 'readCount', 'tissue', 'dotSize', 'rareDiseaseSamplesWithJunction',
                       'rareDiseaseSamplesTotal'],
            'optional_headers': ['geneName', 'dotSize'],
            'loaded_data_row': ['NA19675_1', '1kg project nåme with uniçøde', 'ENSG00000106554', 'chr7', 132885746, 132886973, '*', 'CHCHD3',
                                'psi5', 1.08E-56, 12.34, 0.85, 1297, 'fibroblasts', 0.53953638, 1, 20],
            'no_existing_data': ['NA19678', '1kg project nåme with uniçøde', 'ENSG00000106554', 'chr7', 132885746, 132886973, '*', 'CHCHD3',
                                'psi5', 1.08E-56, 12.34, 0.85, 1297, 'fibroblasts', 0.53953638, 1, 20],
            'duplicated_indiv_id_data': [
                ['NA20870', 'Test Reprocessed Project', 'ENSG00000163092', 'chr2', 167258096, 167258349, '*', 'XIRP2',
                 'psi3', 1.56E-25, 6.33, 0.45, 143, 'fibroblasts', 0.03454739, 1, 20],
                ['NA20870', '1kg project nåme with uniçøde', 'ENSG00000163093', 'chr2', 167258096, 167258349, '*', 'XIRP2',
                 'psi3', 1.56E-25, 6.33, 0.45, 143, 'muscle', 0.03454739, 1, 20],
            ],
            'write_data': {'NA20870\t\t{"ENSG00000163092-2-167258096-167258349-*-psi3": {"chrom": "2", "start": 167258096,'
                           ' "end": 167258349, "strand": "*", "type": "psi3", "p_value": 1.56e-25, "z_score": 6.33,'
                           ' "delta_psi": 0.45, "read_count": 143, "gene_id": "ENSG00000163092",'
                           ' "rare_disease_samples_with_junction": 1, "rare_disease_samples_total": 20}}\n',
                           'NA20870\t\t{"ENSG00000163093-2-167258096-167258349-*-psi3": {"chrom": "2", "start": 167258096,'
                           ' "end": 167258349, "strand": "*", "type": "psi3", "p_value": 1.56e-25, "z_score": 6.33,'
                           ' "delta_psi": 0.45, "read_count": 143, "gene_id": "ENSG00000163093",'
                           ' "rare_disease_samples_with_junction": 1, "rare_disease_samples_total": 20}}\n',
            },
            'new_data': [
                # existing sample NA19675_1
                ['NA19675_1', '1kg project nåme with uniçøde', 'ENSG00000163092', 'chr2', 167254166, 167258349, '*', 'XIRP2', 'psi3',
                 1.56E-25, -4.9, -0.46, 166, 'fibroblasts', 0.03850364, 1, 20],
                ['NA19675_1', '1kg project nåme with uniçøde', 'ENSG00000106554', 'chr7', 132885746, 132975168, '*', 'CHCHD3', 'psi5',
                 1.08E-56, -6.53, -0.85, 231, 'fibroblasts', 0.53953638, 1, 20],
                # no matched individual NA19675_D3
                ['NA19675_D3', '1kg project nåme with uniçøde', 'ENSG00000163092', 'chr2', 167258096, 167258349, '*', 'XIRP2',
                 'psi3', 1.56E-25, 6.33, 0.45, 143, 'muscle', 0.03454739, 1, 20],
                # a new sample NA20888
                ['NA20888', 'Test Reprocessed Project', 'ENSG00000163092', 'chr2', 167258096, 167258349, '*', 'XIRP2',
                 'psi3', 1.56E-25, 6.33, 0.45, 143, 'fibroblasts', 0.03454739, 1, 20],
                # a project mismatched sample NA20878
                ['NA20878', 'Test Reprocessed Project', 'ENSG00000163092', 'chr2', 167258096, 167258349, '*', 'XIRP2', 'psi3',
                 1.56E-25, 6.33, 0.45, 143, 'fibroblasts', 0.03454739, 1, 20],
            ],
            'skipped_samples': 'NA19675_D3, NA20878',
            'sample_tissue_type': 'F',
            'num_parsed_samples': 4,
            'initial_model_count': 1,
            'parsed_file_data': RNA_SPLICE_SAMPLE_DATA,
            'get_models_json': lambda models: list(
                models.values_list('gene_id', 'chrom', 'start', 'end', 'strand', 'type', 'p_value', 'z_score', 'delta_psi',
                                   'read_count', 'rare_disease_samples_with_junction', 'rare_disease_samples_total')),
            'expected_models_json': [
                ('ENSG00000163092', '2', 167254166, 167258349, '*', 'psi3', 1.56e-25, -4.9, -0.46, 166, 1, 20),
                ('ENSG00000106554', '7', 132885746, 132975168, '*', 'psi5', 1.08e-56, -6.53, -0.85, 231, 1, 20)
            ],
            'sample_guid': RNA_SPLICE_SAMPLE_GUID,
            'row_id': 'ENSG00000106554-7-132885746-132886973-*-psi5',
        },
    }

    def _has_expected_file_loading_logs(self, file, info=None, warnings=None, additional_logs=None, additional_logs_offset=None):
        expected_logs = [
            (f'==> gsutil ls {file}', None),
            (f'==> gsutil cat {file} | gunzip -c -q - ', None),
        ] + [(info_log, None) for info_log in info or []] + [
            (warn_log, {'severity': 'WARNING'}) for warn_log in warnings or []
        ]
        if additional_logs:
            if additional_logs_offset:
                for log in reversed(additional_logs):
                    expected_logs.insert(additional_logs_offset, log)
            else:
                expected_logs += additional_logs

        self.assert_json_logs(self.data_manager_user, expected_logs)

    def _check_rna_sample_model(self, individual_id, data_source, tissue_type):
        rna_samples = Sample.objects.filter(individual_id=individual_id, sample_type='RNA', tissue_type=tissue_type)
        self.assertEqual(len(rna_samples), 1)
        sample = rna_samples.first()
        self.assertTrue(sample.is_active)
        self.assertIsNone(sample.elasticsearch_index)
        self.assertEqual(sample.sample_type, 'RNA')
        self.assertEqual(sample.tissue_type, tissue_type)
        self.assertEqual(sample.data_source, data_source)
        return sample.guid

    # 2022-05-30 mfranklin: Commenting out this test as our ranged gsutil optimisation
    #       is causing conflicts when patching subprocess (when creating the GSClient)
    #       Solving that leads to an inability for me to patch file_exists, and then I gave up
    # @mock.patch('seqr.views.utils.dataset_utils.BASE_URL', 'https://test-seqr.org/')
    # @mock.patch('seqr.views.utils.dataset_utils.SEQR_SLACK_DATA_ALERTS_NOTIFICATION_CHANNEL', 'seqr-data-loading')
    # @mock.patch('seqr.views.utils.dataset_utils.safe_post_to_slack')
    # @mock.patch('seqr.views.apis.data_manager_api.datetime')
    # @mock.patch('seqr.views.apis.data_manager_api.os')
    # @mock.patch('seqr.views.apis.data_manager_api.load_uploaded_file')
    # @mock.patch('seqr.utils.file_utils.subprocess.Popen')
    # @mock.patch('seqr.views.apis.data_manager_api.gzip.open')
    # def test_update_rna_seq(self, mock_open, mock_subprocess, mock_load_uploaded_file,
    #                         mock_os, mock_datetime, mock_send_slack):
    #     url = reverse(update_rna_seq)
    #     self.check_data_manager_login(url)
    #
    #     for data_type, params in self.RNA_DATA_TYPE_PARAMS.items():
    #         with self.subTest(data_type):
    #             model_cls = params['model_cls']
    #             header = params['header']
    #             loaded_data_row = params['loaded_data_row']
    #
    #             # Test errors
    #             body = {'dataType': data_type, 'file': 'gs://rna_data/muscle_samples.tsv.gz'}
    #             mock_datetime.now.return_value = datetime(2020, 4, 15)
    #             mock_os.path.join.side_effect = lambda *args: '/'.join(args[1:])
    #             mock_load_uploaded_file.return_value = [['a']]
    #             mock_does_file_exist = mock.MagicMock()
    #             mock_does_file_exist.wait.return_value = 1
    #             mock_subprocess.side_effect = [mock_does_file_exist]
    #             response = self.client.post(url, content_type='application/json', data=json.dumps(body))
    #             self.assertEqual(response.status_code, 400)
    #             self.assertDictEqual(response.json(), {'error': 'File not found: gs://rna_data/muscle_samples.tsv.gz'})
    #
    #             mock_does_file_exist.wait.return_value = 0
    #             mock_file_iter = mock.MagicMock()
    #             def _set_file_iter_stdout(rows):
    #                 mock_file_iter.stdout = [('\t'.join([str(col) for col in row]) + '\n').encode() for row in rows]
    #                 mock_subprocess.side_effect = [mock_does_file_exist, mock_file_iter]
    #
    #             _set_file_iter_stdout([['']])
    #             response = self.client.post(url, content_type='application/json', data=json.dumps(body))
    #             self.assertEqual(response.status_code, 400)
    #             self.assertDictEqual(response.json(), {
    #                 'error': f'Invalid file: missing column(s): '
    #                          f'{", ".join(sorted([col for col in header if col not in params["optional_headers"]]))}',
    #             })
    #
    #             mismatch_row = loaded_data_row[:-1] + [loaded_data_row[-1] - 2]
    #             _set_file_iter_stdout([header, loaded_data_row, loaded_data_row, mismatch_row])
    #             response = self.client.post(url, content_type='application/json', data=json.dumps(body))
    #             self.assertEqual(response.status_code, 400)
    #             response_json = response.json()
    #             self.assertTrue('errors' in response_json.keys())
    #             self.assertEqual(len(response_json['errors']), 1)
    #             self.assertTrue(response_json['errors'][0].startswith(
    #                 f'Error in {loaded_data_row[0]} data for {params.get("row_id", mismatch_row[2])}: mismatched entries '))
    #
    #             missing_sample_row = ['NA19675_D3'] + loaded_data_row[1:]
    #             _set_file_iter_stdout([header, loaded_data_row, missing_sample_row])
    #             response = self.client.post(url, content_type='application/json', data=json.dumps(body))
    #             self.assertEqual(response.status_code, 400)
    #             self.assertDictEqual(response.json(), {'error': 'Unable to find matches for the following samples: NA19675_D3'})
    #
    #             mapping_body = {'mappingFile': {'uploadedFileId': 'map.tsv'}}
    #             mapping_body.update(body)
    #             mock_subprocess.side_effect = [mock_does_file_exist, mock_file_iter]
    #             response = self.client.post(url, content_type='application/json', data=json.dumps(mapping_body))
    #             self.assertEqual(response.status_code, 400)
    #             self.assertDictEqual(response.json(), {'error': 'Must contain 2 columns: a'})
    #
    #             # Test already loaded data
    #             mock_send_slack.reset_mock()
    #             self.reset_logs()
    #             _set_file_iter_stdout([header, loaded_data_row])
    #             response = self.client.post(url, content_type='application/json', data=json.dumps(body))
    #             self.assertEqual(response.status_code, 200)
    #             info = [
    #                 'Parsed 1 RNA-seq samples',
    #                 'Attempted data loading for 0 RNA-seq samples in the following 0 projects: ',
    #             ]
    #             warnings = ['Skipped loading for 1 samples already loaded from this file']
    #             self.assertDictEqual(response.json(), {'info': info, 'warnings': warnings, 'sampleGuids': [], 'fileName': mock.ANY})
    #             self._has_expected_file_loading_logs('gs://rna_data/muscle_samples.tsv.gz', info=info, warnings=warnings)
    #             self.assertEqual(model_cls.objects.count(), params['initial_model_count'])
    #             mock_send_slack.assert_not_called()
    #
    #             def _test_basic_data_loading(data, num_parsed_samples, num_loaded_samples, new_sample_individual_id, body,
    #                                          project_names, num_created_samples=1, warnings=None, additional_logs=None):
    #                 self.reset_logs()
    #                 _set_file_iter_stdout([header] + data)
    #                 response = self.client.post(url, content_type='application/json', data=json.dumps(body))
    #                 self.assertEqual(response.status_code, 200)
    #                 num_projects = len(project_names.split(','))
    #                 info = [
    #                     f'Parsed {num_parsed_samples} RNA-seq samples',
    #                     f'Attempted data loading for {num_loaded_samples} RNA-seq samples in the following {num_projects}'
    #                     f' projects: {project_names}'
    #                 ]
    #                 file_name = RNA_FILENAME_TEMPLATE.format(data_type)
    #                 response_json = response.json()
    #                 self.assertDictEqual(response_json, {'info': info, 'warnings': warnings or [], 'sampleGuids': mock.ANY,
    #                                                      'fileName': file_name})
    #                 new_sample_guid = self._check_rna_sample_model(
    #                     individual_id=new_sample_individual_id, data_source='new_muscle_samples.tsv.gz',
    #                     tissue_type=params.get('sample_tissue_type'),
    #                 )
    #                 self.assertTrue(new_sample_guid in response_json['sampleGuids'])
    #                 additional_logs = [(f'create {num_created_samples} Samples', {'dbUpdate': {
    #                     'dbEntity': 'Sample', 'updateType': 'bulk_create',
    #                     'entityIds': response_json['sampleGuids'] if num_created_samples > 1 else [response_json['sampleGuids'][-1]],
    #                 }})] + (additional_logs or [])
    #                 self._has_expected_file_loading_logs(
    #                     'gs://rna_data/new_muscle_samples.tsv.gz', info=info, warnings=warnings,
    #                     additional_logs=additional_logs, additional_logs_offset=3)
    #
    #                 return response_json, new_sample_guid
    #
    #             # Test loading new data
    #             mock_open.reset_mock()
    #             self.reset_logs()
    #             mock_load_uploaded_file.return_value = [['NA19675_D2', 'NA19675_1']]
    #             mock_writes = []
    #             def mock_write(content):
    #                 mock_writes.append(content)
    #             mock_open.return_value.__enter__.return_value.write.side_effect = mock_write
    #             body.update({'ignoreExtraSamples': True, 'mappingFile': {'uploadedFileId': 'map.tsv'}, 'file': RNA_FILE_ID})
    #             warnings = [
    #                 f'Skipped loading for the following {len(params["skipped_samples"].split(","))} '
    #                 f'unmatched samples: {params["skipped_samples"]}']
    #             if params.get('extra_warnings'):
    #                 warnings = params['extra_warnings'] + warnings
    #             deleted_count = params.get('deleted_count', params['initial_model_count'])
    #             response_json, new_sample_guid = _test_basic_data_loading(
    #                 params['new_data'], params["num_parsed_samples"], 2, 16, body,
    #                 '1kg project nåme with uniçøde, Test Reprocessed Project', warnings=warnings,
    #                 additional_logs=[
    #                     (f'delete {model_cls.__name__}s', {'dbUpdate': {
    #                         'dbEntity': model_cls.__name__, 'numEntities': deleted_count,
    #                        'parentEntityIds': [params['sample_guid']], 'updateType': 'bulk_delete'}}),
    #                     ('update 1 Samples', {'dbUpdate': {
    #                         'dbEntity': 'Sample', 'entityIds': [params['sample_guid']],
    #                         'updateType': 'bulk_update', 'updateFields': ['data_source']}}),
    #                 ])
    #             self.assertTrue(params['sample_guid'] in response_json['sampleGuids'])
    #             self.assertEqual(mock_send_slack.call_count, 2)
    #             mock_send_slack.assert_has_calls([
    #                 mock.call(
    #                     'seqr-data-loading',
    #                     f'0 new RNA {params["message_data_type"]} samples are loaded in <https://test-seqr.org/project/R0001_1kg/project_page|1kg project nåme with uniçøde>\n``````',
    #                 ), mock.call(
    #                     'seqr-data-loading',
    #                     f'1 new RNA {params["message_data_type"]} samples are loaded in <https://test-seqr.org/project/'
    #                     f'R0003_test/project_page|Test Reprocessed Project>\n```NA20888```',
    #                 ),
    #             ])
    #
    #             # test database models are correct
    #             self.assertEqual(model_cls.objects.count(), params['initial_model_count'] - deleted_count)
    #             sample_guid = self._check_rna_sample_model(individual_id=1, data_source='new_muscle_samples.tsv.gz',
    #                                                        tissue_type=params.get('sample_tissue_type'))
    #             self.assertSetEqual(set(response_json['sampleGuids']), {sample_guid, new_sample_guid})
    #
    #             # test correct file interactions
    #             mock_subprocess.assert_called_with(f'gsutil cat {RNA_FILE_ID} | gunzip -c -q - ', stdout=-1, stderr=-2, shell=True)
    #             mock_open.assert_called_with(RNA_FILENAME_TEMPLATE.format(data_type), 'wt')
    #             self.assertListEqual(mock_writes, [row.replace(PLACEHOLDER_GUID, new_sample_guid) for row in params['parsed_file_data']])
    #
    #             # test loading new data without deleting existing data
    #             data = [params['no_existing_data']]
    #             body.pop('mappingFile')
    #             _test_basic_data_loading(data, 1, 1, 2, body, '1kg project nåme with uniçøde')
    #
    #             # Test loading data when where are duplicated individual ids in different projects.
    #             data = params['duplicated_indiv_id_data']
    #             mock_writes = []
    #             _test_basic_data_loading(data, 2, 2, 20, body, '1kg project nåme with uniçøde, Test Reprocessed Project',
    #                                      num_created_samples=2)
    #             self.assertSetEqual(set([s.split('_', 1)[1] for s in mock_writes]), params['write_data'])

    @mock.patch('seqr.views.apis.data_manager_api.os')
    @mock.patch('seqr.views.apis.data_manager_api.gzip.open')
    def test_load_rna_seq_sample_data(self, mock_open, mock_os):
        mock_os.path.join.side_effect = lambda *args: '/'.join(args[1:])

        url = reverse(load_rna_seq_sample_data, args=[RNA_SAMPLE_GUID])
        self.check_data_manager_login(url)

        for data_type, params in self.RNA_DATA_TYPE_PARAMS.items():
            with self.subTest(data_type):
                sample_guid = params['sample_guid']
                url = reverse(load_rna_seq_sample_data, args=[sample_guid])
                model_cls = params['model_cls']
                model_cls.objects.all().delete()
                self.reset_logs()
                mock_open.return_value.__enter__.return_value.__iter__.return_value = params['parsed_file_data']
                file_name = RNA_FILENAME_TEMPLATE.format(data_type)

                response = self.client.post(url, content_type='application/json', data=json.dumps({
                    'fileName': file_name, 'dataType': data_type,
                }))
                self.assertEqual(response.status_code, 200)
                self.assertDictEqual(response.json(), {'success': True})

                models = model_cls.objects.all()
                self.assertEqual(models.count(), 2)
                self.assertSetEqual({model.sample.guid for model in models}, {sample_guid})

                mock_open.assert_called_with(file_name, 'rt')

                self.assert_json_logs(self.data_manager_user, [
                    (f'Loading outlier data for {params["loaded_data_row"][0]}', None),
                    (f'create {model_cls.__name__}s', {'dbUpdate': {
                        'dbEntity': model_cls.__name__, 'numEntities': 2, 'parentEntityIds': [sample_guid],
                        'updateType': 'bulk_create',
                    }}),
                ])

                self.assertListEqual(list(params['get_models_json'](models)), params['expected_models_json'])

    @classmethod
    def _join_data(cls, data):
        return ['\t'.join(line).encode('utf-8') for line in data]

    # @mock.patch('seqr.utils.file_utils.subprocess.Popen')
    # def test_load_phenotype_prioritization_data(self, mock_subprocess):
    #     url = reverse(load_phenotype_prioritization_data)
    #     self.check_data_manager_login(url)
    #
    #     request_body = {'file': 'gs://seqr_data/lirical_data.tsv.gz'}
    #     mock_subprocess.return_value.wait.return_value = 1
    #     response = self.client.post(url, content_type='application/json', data=json.dumps(request_body))
    #     self.assertEqual(response.status_code, 400)
    #     self.assertEqual(response.json()['error'], 'File not found: gs://seqr_data/lirical_data.tsv.gz')
    #     mock_subprocess.assert_called_with('gsutil ls gs://seqr_data/lirical_data.tsv.gz', stdout=-1, stderr=-2, shell=True)
    #
    #     mock_subprocess.reset_mock()
    #     mock_subprocess.return_value.wait.return_value = 0
    #     mock_subprocess.return_value.stdout = self._join_data(PHENOTYPE_PRIORITIZATION_MISS_HEADER)
    #     response = self.client.post(url, content_type='application/json', data=json.dumps(request_body))
    #     self.assertEqual(response.status_code, 400)
    #     self.assertEqual(response.json()['error'], 'Invalid file: missing column(s) project, diseaseId')
    #     mock_subprocess.assert_called_with('gsutil cat gs://seqr_data/lirical_data.tsv.gz | gunzip -c -q - ', stdout=-1, stderr=-2, shell=True)
    #
    #     mock_subprocess.reset_mock()
    #     mock_subprocess.return_value.stdout = self._join_data(PHENOTYPE_PRIORITIZATION_HEADER + LIRICAL_NO_PROJECT_DATA)
    #     response = self.client.post(url, content_type='application/json', data=json.dumps(request_body))
    #     self.assertEqual(response.status_code, 400)
    #     self.assertEqual(response.json()['error'], 'Both sample ID and project fields are required.')
    #     mock_subprocess.assert_called_with('gsutil cat gs://seqr_data/lirical_data.tsv.gz | gunzip -c -q - ', stdout=-1, stderr=-2, shell=True)
    #
    #     mock_subprocess.return_value.stdout = self._join_data(PHENOTYPE_PRIORITIZATION_HEADER + LIRICAL_DATA + EXOMISER_DATA)
    #     response = self.client.post(url, content_type='application/json', data=json.dumps(request_body))
    #     self.assertEqual(response.status_code, 400)
    #     self.assertEqual(response.json()['error'], 'Multiple tools found lirical and exomiser. Only one in a file is supported.')
    #
    #     mock_subprocess.return_value.stdout = self._join_data(PHENOTYPE_PRIORITIZATION_HEADER + LIRICAL_PROJECT_NOT_EXIST_DATA)
    #     response = self.client.post(url, content_type='application/json', data=json.dumps(request_body))
    #     self.assertEqual(response.status_code, 400)
    #     self.assertEqual(response.json()['error'], 'Project CMG_Beggs_WGS not found. ')
    #
    #     project = Project.objects.create(created_by=self.data_manager_user,
    #                                      name='1kg project nåme with uniçøde', workspace_namespace='my-seqr-billing')
    #     mock_subprocess.return_value.stdout = self._join_data(
    #         PHENOTYPE_PRIORITIZATION_HEADER + LIRICAL_DATA + LIRICAL_PROJECT_NOT_EXIST_DATA)
    #     response = self.client.post(url, content_type='application/json', data=json.dumps(request_body))
    #     self.assertEqual(response.status_code, 400)
    #     self.assertEqual(response.json()['error'], 'Project CMG_Beggs_WGS not found. Projects with conflict name(s) 1kg project nåme with uniçøde.')
    #     project.delete()
    #
    #     mock_subprocess.return_value.stdout = self._join_data(PHENOTYPE_PRIORITIZATION_HEADER + LIRICAL_NO_EXIST_INDV_DATA)
    #     response = self.client.post(url, content_type='application/json', data=json.dumps(request_body))
    #     self.assertEqual(response.status_code, 400)
    #     self.assertEqual(response.json()['error'], "Can't find individuals NA19678x, NA19679x")
    #
    #     # Test a successful operation
    #     mock_subprocess.reset_mock()
    #     mock_subprocess.return_value.stdout = self._join_data(PHENOTYPE_PRIORITIZATION_HEADER + LIRICAL_DATA)
    #     self.reset_logs()
    #     response = self.client.post(url, content_type='application/json', data=json.dumps(request_body))
    #     self.assertEqual(response.status_code, 200)
    #     info = [
    #         'Loaded Lirical data from gs://seqr_data/lirical_data.tsv.gz',
    #         'Project 1kg project nåme with uniçøde: deleted 1 record(s), loaded 1 record(s)',
    #         'Project Test Reprocessed Project: loaded 1 record(s)'
    #     ]
    #     self.assertEqual(response.json()['info'], info)
    #     self._has_expected_file_loading_logs('gs://seqr_data/lirical_data.tsv.gz', additional_logs=[
    #         ('delete PhenotypePrioritizations', {'dbUpdate': {
    #             'dbEntity': 'PhenotypePrioritization', 'numEntities': 1, 'updateType': 'bulk_delete',
    #             'parentEntityIds': ['I000002_na19678'],
    #         }}),
    #         ('create PhenotypePrioritizations', {'dbUpdate': {
    #             'dbEntity': 'PhenotypePrioritization', 'numEntities': 2, 'updateType': 'bulk_create',
    #             'parentEntityIds': ['I000002_na19678', 'I000015_na20885'],
    #         }}),
    #     ])
    #     saved_data = _get_json_for_models(PhenotypePrioritization.objects.filter(tool='lirical').order_by('id'),
    #                                       nested_fields=[{'fields': ('individual', 'guid'), 'key': 'individualGuid'}])
    #     self.assertListEqual(saved_data, EXPECTED_LIRICAL_DATA)
    #     mock_subprocess.assert_called_with('gsutil cat gs://seqr_data/lirical_data.tsv.gz | gunzip -c -q - ', stdout=-1, stderr=-2, shell=True)
    #
    #     # Test uploading new data
    #     self.reset_logs()
    #     mock_subprocess.return_value.stdout = self._join_data(PHENOTYPE_PRIORITIZATION_HEADER + UPDATE_LIRICAL_DATA)
    #     response = self.client.post(url, content_type='application/json', data=json.dumps(request_body))
    #     self.assertEqual(response.status_code, 200)
    #     info = [
    #         'Loaded Lirical data from gs://seqr_data/lirical_data.tsv.gz',
    #         'Project 1kg project nåme with uniçøde: deleted 1 record(s), loaded 2 record(s)'
    #     ]
    #     self.assertEqual(response.json()['info'], info)
    #     self._has_expected_file_loading_logs('gs://seqr_data/lirical_data.tsv.gz', additional_logs=[
    #         ('delete PhenotypePrioritizations', {'dbUpdate': {
    #             'dbEntity': 'PhenotypePrioritization', 'numEntities': 1, 'updateType': 'bulk_delete',
    #             'parentEntityIds': ['I000002_na19678'],
    #         }}),
    #         ('create PhenotypePrioritizations', {'dbUpdate': {
    #             'dbEntity': 'PhenotypePrioritization', 'numEntities': 2, 'updateType': 'bulk_create',
    #             'parentEntityIds': ['I000002_na19678'],
    #         }}),
    #     ])
    #     saved_data = _get_json_for_models(PhenotypePrioritization.objects.filter(tool='lirical'),
    #                                       nested_fields=[{'fields': ('individual', 'guid'), 'key': 'individualGuid'}])
    #     self.assertListEqual(saved_data, EXPECTED_UPDATED_LIRICAL_DATA)

    @staticmethod
    def _ls_subprocess_calls(file, is_error=True):
        calls = [
            mock.call(f'gsutil ls {file}',stdout=-1, stderr=-2, shell=True),
            mock.call().wait(),
        ]
        if is_error:
            calls.append(mock.call().stdout.__iter__())
        return calls

    # @mock.patch('seqr.views.utils.export_utils.open')
    # @mock.patch('seqr.views.utils.export_utils.TemporaryDirectory')
    # @mock.patch('seqr.utils.file_utils.subprocess.Popen')
    # def test_write_pedigree(self, mock_subprocess, mock_temp_dir, mock_open):
    #     mock_temp_dir.return_value.__enter__.return_value = '/mock/tmp'
    #     mock_subprocess.return_value.wait.return_value = 1
    #
    #     url = reverse(write_pedigree, args=[PROJECT_GUID])
    #     self.check_data_manager_login(url)
    #
    #     response = self.client.get(url)
    #     self.assertEqual(response.status_code, 400)
    #     self.assertEqual(response.json()['error'], f'No gs://seqr-datasets/v02 project directory found for {PROJECT_GUID}')
    #     mock_subprocess.assert_has_calls(
    #         self._ls_subprocess_calls('gs://seqr-datasets/v02/GRCh37/RDG_WGS_Broad_Internal/base/projects/R0001_1kg') +
    #         self._ls_subprocess_calls('gs://seqr-datasets/v02/GRCh37/RDG_WES_Broad_Internal/base/projects/R0001_1kg') +
    #         self._ls_subprocess_calls('gs://seqr-datasets/v02/GRCh37/RDG_WGS_Broad_External/base/projects/R0001_1kg') +
    #         self._ls_subprocess_calls('gs://seqr-datasets/v02/GRCh37/RDG_WES_Broad_External/base/projects/R0001_1kg')
    #     )
    #
    #     # Test success
    #     mock_subprocess.reset_mock()
    #     mock_subprocess.return_value.wait.side_effect = [1, 0, 0]
    #     response = self.client.get(url)
    #     self.assertEqual(response.status_code, 200)
    #     self.assertDictEqual(response.json(), {'success': True})
    #
    #     mock_open.assert_called_with(f'/mock/tmp/{PROJECT_GUID}_pedigree.tsv', 'w')
    #     write_call = mock_open.return_value.__enter__.return_value.write.call_args.args[0]
    #     file = [row.split('\t') for row in write_call.split('\n')]
    #     self.assertEqual(len(file), 15)
    #     self.assertListEqual(file[:5], [
    #         ['Project_GUID', 'Family_ID', 'Individual_ID', 'Paternal_ID', 'Maternal_ID', 'Sex'],
    #         ['R0001_1kg', '1', 'NA19675_1', 'NA19678', 'NA19679', 'M'],
    #         ['R0001_1kg', '1', 'NA19678', '', '', 'M'],
    #         ['R0001_1kg', '1', 'NA19679', '', '', 'F'],
    #         ['R0001_1kg', '2', 'HG00731', 'HG00732', 'HG00733', 'F'],
    #      ])
    #
    #     mock_subprocess.assert_has_calls(
    #         self._ls_subprocess_calls('gs://seqr-datasets/v02/GRCh37/RDG_WGS_Broad_Internal/base/projects/R0001_1kg') +
    #         self._ls_subprocess_calls(
    #             'gs://seqr-datasets/v02/GRCh37/RDG_WES_Broad_Internal/base/projects/R0001_1kg', is_error=False,
    #         ) + [
    #         mock.call('gsutil mv /mock/tmp/* gs://seqr-datasets/v02/GRCh37/RDG_WES_Broad_Internal/base/projects/R0001_1kg', stdout=-1, stderr=-2, shell=True),
    #         mock.call().wait(),
    #     ])
<|MERGE_RESOLUTION|>--- conflicted
+++ resolved
@@ -443,55 +443,12 @@
 
         self.assertEqual(urllib3_responses.calls[0].request.method, 'DELETE')
 
-<<<<<<< HEAD
+        with mock.patch('seqr.utils.search.elasticsearch.es_utils.ELASTICSEARCH_SERVICE_HOSTNAME', ''):
+            response = self.client.post(url, content_type='application/json', data=json.dumps({'index': 'unused_index'}))
+            self.assertEqual(response.status_code, 400)
+            self.assertEqual(response.json()['error'], 'Elasticsearch backend is disabled')
+
     # 2022-04-05 mfranklin: disabled because we don't have access to gs://seqr-datasets/
-    # @mock.patch('seqr.utils.file_utils.subprocess.Popen')
-    # def test_upload_sv_qc(self, mock_subprocess):
-    #     url = reverse(upload_qc_pipeline_output, )
-    #     self.check_data_manager_login(url)
-    #
-    #     request_data = json.dumps({
-    #         'file': 'gs://seqr-datasets/v02/GRCh38/RDG_WES_Broad_Internal/v15/sample_qc/sv/sv_sample_metadata.tsv'
-    #     })
-    #
-    #     mock_does_file_exist = mock.MagicMock()
-    #     mock_does_file_exist.wait.return_value = 0
-    #     mock_file_iter = mock.MagicMock()
-    #     mock_file_iter.stdout = SAMPLE_SV_WES_QC_DATA
-    #     mock_subprocess.side_effect = [mock_does_file_exist, mock_file_iter]
-    #     response = self.client.post(url, content_type='application/json', data=request_data)
-    #     self.assertEqual(response.status_code, 200)
-    #     response_json = response.json()
-    #     self.assertSetEqual(set(response_json.keys()), {'info', 'errors', 'warnings'})
-    #     self.assertListEqual(response_json['info'], [
-    #         'Parsed 6 SV samples',
-    #         'Found and updated matching seqr individuals for 4 samples'
-    #     ])
-    #     self.assertListEqual(response_json['warnings'], ['The following 2 samples were skipped: MANZ_1169_DNA, NA'])
-    #
-    #     self.assertIsNone(Individual.objects.get(individual_id='NA19675_1').sv_flags)
-    #     self.assertListEqual(Individual.objects.get(individual_id='NA19678').sv_flags, ['high_QS_rare_calls:_>10'])
-    #     self.assertListEqual(Individual.objects.get(individual_id='HG00732').sv_flags, ['raw_calls:_>100'])
-    #     self.assertListEqual(
-    #         Individual.objects.get(individual_id='HG00733').sv_flags,
-    #         ['high_QS_rare_calls:_>10', 'raw_calls:_>100'])
-    #
-    #     # Test genome data
-    #     mock_file_iter.stdout = SAMPLE_SV_WGS_QC_DATA
-    #     mock_subprocess.side_effect = [mock_does_file_exist, mock_file_iter]
-    #     response = self.client.post(url, content_type='application/json', data=request_data)
-    #     self.assertEqual(response.status_code, 200)
-    #     response_json = response.json()
-    #     self.assertSetEqual(set(response_json.keys()), {'info', 'errors', 'warnings'})
-    #     self.assertListEqual(response_json['info'], [
-    #         'Parsed 2 SV samples',
-    #         'Found and updated matching seqr individuals for 1 samples'
-    #     ])
-    #     self.assertListEqual(response_json['warnings'], ['The following 1 samples were skipped: NA19678'])
-    #     self.assertListEqual(Individual.objects.get(individual_id='NA21234').sv_flags, ['outlier_num._calls'])
-    #     # Should not overwrite existing QC flags
-    #     self.assertListEqual(Individual.objects.get(individual_id='NA19678').sv_flags, ['high_QS_rare_calls:_>10'])
-    #
     # @mock.patch('seqr.utils.file_utils.subprocess.Popen')
     # def test_upload_qc_pipeline_output(self, mock_subprocess):
     #     url = reverse(upload_qc_pipeline_output,)
@@ -591,373 +548,267 @@
     #     self.assertDictEqual(indiv.filter_flags, {'contamination': '2.79E+00'})
     #     self.assertDictEqual(indiv.pop_platform_filters, {'n_insertion': '38051', 'r_insertion_deletion': '1.8064E+00'})
     #     self.assertEqual(indiv.population, 'OTH')
-=======
-        with mock.patch('seqr.utils.search.elasticsearch.es_utils.ELASTICSEARCH_SERVICE_HOSTNAME', ''):
-            response = self.client.post(url, content_type='application/json', data=json.dumps({'index': 'unused_index'}))
-            self.assertEqual(response.status_code, 400)
-            self.assertEqual(response.json()['error'], 'Elasticsearch backend is disabled')
-
-    @mock.patch('seqr.utils.file_utils.subprocess.Popen')
-    def test_upload_qc_pipeline_output(self, mock_subprocess):
-        url = reverse(upload_qc_pipeline_output,)
-        self.check_data_manager_login(url)
-
-        request_data =json.dumps({
-            'file': ' gs://seqr-datasets/v02/GRCh38/RDG_WES_Broad_Internal/v15/sample_qc/final_output/seqr_sample_qc.tsv'
-        })
-
-        # Test missing file
-        self.reset_logs()
-        mock_does_file_exist = mock.MagicMock()
-        mock_subprocess.side_effect = [mock_does_file_exist]
-        mock_does_file_exist.wait.return_value = 1
-        mock_does_file_exist.stdout = [b'BucketNotFoundException: 404 gs://seqr-datsets bucket does not exist.']
-        response = self.client.post(url, content_type='application/json', data=request_data)
-        self.assertEqual(response.status_code, 400)
-        self.assertListEqual(
-            response.json()['errors'],
-            ['File not found: gs://seqr-datasets/v02/GRCh38/RDG_WES_Broad_Internal/v15/sample_qc/final_output/seqr_sample_qc.tsv'])
-        self.assert_json_logs(self.data_manager_user, [
-            ('==> gsutil ls gs://seqr-datasets/v02/GRCh38/RDG_WES_Broad_Internal/v15/sample_qc/final_output/seqr_sample_qc.tsv', None),
-            ('BucketNotFoundException: 404 gs://seqr-datsets bucket does not exist.', None),
-        ])
-
-        # Test missing columns
-        mock_does_file_exist.wait.return_value = 0
-        mock_file_iter = mock.MagicMock()
-        mock_file_iter.stdout = [b'', b'']
-        mock_subprocess.side_effect = [mock_does_file_exist, mock_file_iter]
-        response = self.client.post(url, content_type='application/json', data=request_data)
-        self.assertEqual(response.status_code, 400)
-        self.assertEqual(
-            response.reason_phrase,
-            'The following required columns are missing: seqr_id, data_type, filter_flags, qc_metrics_filters, qc_pop')
-
-        # Test no data type error
-        mock_subprocess.side_effect = [mock_does_file_exist, mock_file_iter]
-        mock_file_iter.stdout = SAMPLE_QC_DATA_NO_DATA_TYPE
-        response = self.client.post(url, content_type='application/json', data=request_data)
-        self.assertEqual(response.status_code, 400)
-        self.assertEqual(response.reason_phrase, 'No data type detected')
-
-        # Test multiple data types error
-        mock_subprocess.side_effect = [mock_does_file_exist, mock_file_iter]
-        mock_file_iter.stdout = SAMPLE_QC_DATA_MORE_DATA_TYPE
-        response = self.client.post(url, content_type='application/json', data=request_data)
-        self.assertEqual(response.status_code, 400)
-        self.assertEqual(response.reason_phrase, 'Multiple data types detected: wes ,wgs')
-
-        # Test unexpected data type error
-        mock_subprocess.side_effect = [mock_does_file_exist, mock_file_iter]
-        mock_file_iter.stdout = SAMPLE_QC_DATA_UNEXPECTED_DATA_TYPE
-        response = self.client.post(url, content_type='application/json', data=request_data)
-        self.assertEqual(response.status_code, 400)
-        self.assertEqual(response.reason_phrase, 'Unexpected data type detected: "unknown" (should be "exome" or "genome")')
-
-        # Test normal functions
-        mock_subprocess.side_effect = [mock_does_file_exist, mock_file_iter]
-        mock_file_iter.stdout = SAMPLE_QC_DATA
-        response = self.client.post(url, content_type='application/json', data=request_data)
-        self.assertEqual(response.status_code, 200)
-        response_json = response.json()
-        self.assertSetEqual(set(response_json.keys()), {'info', 'errors', 'warnings'})
-        self.assertListEqual(response_json['info'], [
-            'Parsed 6 exome samples',
-            'Found and updated matching seqr individuals for 4 samples'
-        ])
-        self.assertListEqual(response_json['warnings'], [
-            'The following 1 samples were added to multiple individuals: NA19678 (2)',
-            'The following 2 samples were skipped: MANZ_1169_DNA, NA',
-            'The following filter flags have no known corresponding value and were not saved: not_real_flag',
-            'The following population platform filters have no known corresponding value and were not saved: not_real_filter'
-        ])
-
-        indiv = Individual.objects.get(id = 1)
-        self.assertIsNone(indiv.filter_flags)
-        self.assertDictEqual(indiv.pop_platform_filters, {'n_deletion': '10898', 'n_snp': '127706', 'r_insertion_deletion': '1.2572E+00', 'r_ti_tv': '1.8292E+00', 'n_insertion': '13701'})
-        self.assertEqual(indiv.population, 'AMR')
-
-        indiv = Individual.objects.get(id = 2)
-        self.assertDictEqual(indiv.filter_flags, {'coverage_exome': '8.1446E+01'})
-        self.assertDictEqual(indiv.pop_platform_filters, {'n_insertion': '6857'})
-        self.assertEqual(indiv.population, 'SAS')
-
-        indiv = Individual.objects.get(id=12)
-        self.assertDictEqual(indiv.filter_flags, {'coverage_exome': '8.1446E+01'})
-        self.assertDictEqual(indiv.pop_platform_filters, {'n_insertion': '6857'})
-        self.assertEqual(indiv.population, 'SAS')
-
-        indiv = Individual.objects.get(id = 5)
-        self.assertDictEqual(indiv.filter_flags, {'chimera': '5.0841E+00'})
-        self.assertDictEqual(indiv.pop_platform_filters, {'n_insertion': '29507', 'r_insertion_deletion': '1.343E+00'})
-        self.assertEqual(indiv.population, 'NFE')
-
-        indiv = Individual.objects.get(id = 6)
-        self.assertDictEqual(indiv.filter_flags, {'contamination': '2.79E+00'})
-        self.assertDictEqual(indiv.pop_platform_filters, {'n_insertion': '38051', 'r_insertion_deletion': '1.8064E+00'})
-        self.assertEqual(indiv.population, 'OTH')
-
-    @mock.patch('seqr.utils.file_utils.subprocess.Popen')
-    def test_upload_sv_qc(self, mock_subprocess):
-        url = reverse(upload_qc_pipeline_output, )
-        self.check_data_manager_login(url)
-
-        request_data = json.dumps({
-            'file': 'gs://seqr-datasets/v02/GRCh38/RDG_WES_Broad_Internal/v15/sample_qc/sv/sv_sample_metadata.tsv'
-        })
-
-        mock_does_file_exist = mock.MagicMock()
-        mock_does_file_exist.wait.return_value = 0
-        mock_file_iter = mock.MagicMock()
-        mock_file_iter.stdout = SAMPLE_SV_WES_QC_DATA
-        mock_subprocess.side_effect = [mock_does_file_exist, mock_file_iter]
-        response = self.client.post(url, content_type='application/json', data=request_data)
-        self.assertEqual(response.status_code, 200)
-        response_json = response.json()
-        self.assertSetEqual(set(response_json.keys()), {'info', 'errors', 'warnings'})
-        self.assertListEqual(response_json['info'], [
-            'Parsed 6 SV samples',
-            'Found and updated matching seqr individuals for 4 samples'
-        ])
-        self.assertListEqual(response_json['warnings'], ['The following 2 samples were skipped: MANZ_1169_DNA, NA'])
-
-        self.assertIsNone(Individual.objects.get(individual_id='NA19675_1').sv_flags)
-        self.assertListEqual(Individual.objects.get(individual_id='NA19678').sv_flags, ['high_QS_rare_calls:_>10'])
-        self.assertListEqual(Individual.objects.get(individual_id='HG00732').sv_flags, ['raw_calls:_>100'])
-        self.assertListEqual(
-            Individual.objects.get(individual_id='HG00733').sv_flags,
-            ['high_QS_rare_calls:_>10', 'raw_calls:_>100'])
-
-        # Test genome data
-        mock_file_iter.stdout = SAMPLE_SV_WGS_QC_DATA
-        mock_subprocess.side_effect = [mock_does_file_exist, mock_file_iter]
-        response = self.client.post(url, content_type='application/json', data=request_data)
-        self.assertEqual(response.status_code, 200)
-        response_json = response.json()
-        self.assertSetEqual(set(response_json.keys()), {'info', 'errors', 'warnings'})
-        self.assertListEqual(response_json['info'], [
-            'Parsed 2 SV samples',
-            'Found and updated matching seqr individuals for 1 samples'
-        ])
-        self.assertListEqual(response_json['warnings'], ['The following 1 samples were skipped: NA19678'])
-        self.assertListEqual(Individual.objects.get(individual_id='NA21234').sv_flags, ['outlier_num._calls'])
-        # Should not overwrite existing QC flags
-        self.assertListEqual(Individual.objects.get(individual_id='NA19678').sv_flags, ['high_QS_rare_calls:_>10'])
->>>>>>> bcf8ef5f
-
-    @mock.patch('seqr.views.apis.data_manager_api.KIBANA_ELASTICSEARCH_PASSWORD', 'abc123')
-    @responses.activate
-    def test_kibana_proxy(self):
-        url = '/api/kibana/random/path'
-        self.check_data_manager_login(url)
-
-        response_args = {
-            'stream': True,
-            'body': 'Test response',
-            'content_type': 'text/custom',
-            'headers': {'x-test-header': 'test', 'keep-alive': 'true'},
-        }
-        proxy_url = 'http://localhost:5601{}'.format(url)
-        responses.add(responses.GET, proxy_url, status=200, **response_args)
-        responses.add(responses.POST, proxy_url, status=201, **response_args)
-        responses.add(responses.GET, '{}/bad_response'.format(proxy_url), body=HTTPError())
-
-        response = self.client.get(url, HTTP_TEST_HEADER='some/value')
-        self.assertEqual(response.status_code, 200)
-        self.assertEqual(response.content, b'Test response')
-        self.assertEqual(response.get('content-type'), 'text/custom')
-        self.assertEqual(response.get('x-test-header'), 'test')
-        self.assertIsNone(response.get('keep-alive'))
-
-        data = json.dumps([{'content': 'Test Body'}])
-        response = self.client.post(url, content_type='application/json', data=data)
-        self.assertEqual(response.status_code, 201)
-
-        self.assertEqual(len(responses.calls), 2)
-
-        get_request = responses.calls[0].request
-        self.assertEqual(get_request.headers['Host'], 'localhost:5601')
-        self.assertEqual(get_request.headers['Authorization'], 'Basic a2liYW5hOmFiYzEyMw==')
-        self.assertEqual(get_request.headers['Test-Header'], 'some/value')
-
-        post_request = responses.calls[1].request
-        self.assertEqual(post_request.headers['Host'], 'localhost:5601')
-        self.assertEqual(get_request.headers['Authorization'], 'Basic a2liYW5hOmFiYzEyMw==')
-        self.assertEqual(post_request.headers['Content-Type'], 'application/json')
-        self.assertEqual(post_request.headers['Content-Length'], '26')
-        self.assertEqual(post_request.body, data.encode('utf-8'))
-
-        # Test with error response
-        response = self.client.get('{}/bad_response'.format(url))
-        self.assertEqual(response.status_code, 500)
-
-        # Test with connection error
-        response = self.client.get('{}/bad_path'.format(url))
-        self.assertContains(response, 'Error: Unable to connect to Kibana', status_code=400)
-
-    RNA_DATA_TYPE_PARAMS = {
-        'outlier': {
-            'model_cls': RnaSeqOutlier,
-            'message_data_type': 'Expression Outlier',
-            'header': ['sampleID', 'project', 'geneID', 'detail', 'pValue', 'padjust', 'zScore'],
-            'optional_headers': ['detail'],
-            'loaded_data_row': ['NA19675_D2', '1kg project nåme with uniçøde', 'ENSG00000240361', 'detail1', 0.01, 0.001, -3.1],
-            'no_existing_data': ['NA19678', '1kg project nåme with uniçøde', 'ENSG00000233750', 'detail1', 0.064, '0.0000057', 7.8],
-            'duplicated_indiv_id_data': [
-                ['NA20870', 'Test Reprocessed Project', 'ENSG00000233750', 'detail1', 0.064, '0.0000057', 7.8],
-                ['NA20870', '1kg project nåme with uniçøde', 'ENSG00000240361', 'detail2', 0.01, 0.13, -3.1],
-            ],
-            'write_data': {
-                'NA20870\t\t{"ENSG00000233750": {"gene_id": "ENSG00000233750", "p_value": "0.064", "p_adjust": "0.0000057", "z_score": "7.8"}}\n',
-                'NA20870\t\t{"ENSG00000240361": {"gene_id": "ENSG00000240361", "p_value": "0.01", "p_adjust": "0.13", "z_score": "-3.1"}}\n'
-            },
-            'new_data': [
-                ['NA19675_D2', '1kg project nåme with uniçøde', 'ENSG00000240361', 'detail1', 0.01, 0.13, -3.1],
-                ['NA19675_D2', '1kg project nåme with uniçøde', 'ENSG00000240361', 'detail2', 0.01, 0.13, -3.1],
-                ['NA19675_D2', '1kg project nåme with uniçøde', 'ENSG00000233750', 'detail1', 0.064, '0.0000057', 7.8],
-                ['NA19675_D3', 'Test Reprocessed Project', 'ENSG00000233750', 'detail1', 0.064, '0.0000057', 7.8],
-                ['NA20888', 'Test Reprocessed Project', 'ENSG00000240361', '', 0.04, 0.112, 1.9],
-            ],
-            'skipped_samples': 'NA19675_D3',
-            'num_parsed_samples': 3,
-            'initial_model_count': 3,
-            'parsed_file_data': RNA_OUTLIER_SAMPLE_DATA,
-            'get_models_json': get_json_for_rna_seq_outliers,
-            'expected_models_json': [
-                {'geneId': 'ENSG00000240361', 'pAdjust': 0.13, 'pValue': 0.01, 'zScore': -3.1, 'isSignificant': False},
-                {'geneId': 'ENSG00000233750', 'pAdjust': 0.0000057, 'pValue': 0.064, 'zScore': 7.8,
-                 'isSignificant': True},
-            ],
-            'sample_guid': RNA_SAMPLE_GUID,
-        },
-        'tpm': {
-            'model_cls': RnaSeqTpm,
-            'message_data_type': 'Expression',
-            'header': ['sample_id', 'project', 'gene_id', 'individual_id', 'tissue', 'TPM'],
-            'optional_headers': ['individual_id'],
-            'loaded_data_row': ['NA19675_D2', '1kg project nåme with uniçøde', 'ENSG00000135953', 'NA19675_D3', 'muscle', 1.34],
-            'no_existing_data': ['NA19678', '1kg project nåme with uniçøde', 'ENSG00000233750', 'NA19678', 'muscle', 0.064],
-            'duplicated_indiv_id_data': [
-                ['NA20870', 'Test Reprocessed Project', 'ENSG00000240361', 'NA20870', 'muscle', 7.8],
-                ['NA20870', '1kg project nåme with uniçøde', 'ENSG00000233750', 'NA20870', 'fibroblasts', 0.064],
-            ],
-            'write_data': {'NA20870\t\t{"ENSG00000240361": {"gene_id": "ENSG00000240361", "tpm": "7.8"}}\n',
-                           'NA20870\t\t{"ENSG00000233750": {"gene_id": "ENSG00000233750", "tpm": "0.064"}}\n'},
-            'new_data': [
-                # existing sample NA19675_D2
-                ['NA19675_D2', '1kg project nåme with uniçøde', 'ENSG00000240361', 'NA19675_D2', 'muscle', 7.8],
-                ['NA19675_D2', '1kg project nåme with uniçøde', 'ENSG00000233750', 'NA19675_D2', 'muscle', 0.064],
-                ['NA19675_D2', '1kg project nåme with uniçøde', 'ENSG00000135953', 'NA19675_D2', 'muscle', '0.0'],
-                # no matched individual NA19675_D3
-                ['NA19675_D3', '1kg project nåme with uniçøde', 'ENSG00000233750', 'NA19675_D3', 'fibroblasts', 0.064],
-                # skip GTEX samples
-                ['GTEX_001', '1kg project nåme with uniçøde', 'ENSG00000233750', 'NA19675_D3', 'whole_blood', 1.95],
-                # a different project sample NA20888
-                ['NA20888', 'Test Reprocessed Project', 'ENSG00000240361', 'NA20888', 'muscle', 0.112],
-                # a project mismatched sample NA20878
-                ['NA20878', 'Test Reprocessed Project', 'ENSG00000233750', 'NA20878', 'fibroblasts', 0.064],
-                # conflict tissue types samples
-                ['NA19678', '1kg project nåme with uniçøde', 'ENSG00000233750', 'NA19678', 'muscle', 1.34],
-                ['NA19678', '1kg project nåme with uniçøde', 'ENSG00000135954', 'NA19678', 'fibroblasts', 0.05],
-            ],
-            'skipped_samples': 'NA19675_D3, NA20878',
-            'sample_tissue_type': 'M',
-            'num_parsed_samples': 4,
-            'initial_model_count': 3,
-            'deleted_count': 1,
-            'extra_warnings': [
-                'Skipped data loading for the following 1 sample(s) due to mismatched tissue type: NA19678 (fibroblasts, muscle)',
-            ],
-            'parsed_file_data': RNA_TPM_SAMPLE_DATA,
-            'get_models_json': lambda models: list(models.values_list('gene_id', 'tpm')),
-            'expected_models_json': [('ENSG00000240361', 7.8), ('ENSG00000233750', 0.064)],
-            'sample_guid': RNA_TPM_SAMPLE_GUID,
-        },
-        'splice_outlier': {
-            'model_cls': RnaSeqSpliceOutlier,
-            'message_data_type': 'Splice Outlier',
-            'header': ['individualId', 'project', 'geneId', 'chrom', 'start', 'end', 'strand', 'geneName', 'type', 'pValue', 'zScore',
-                       'deltaPsi', 'readCount', 'tissue', 'dotSize', 'rareDiseaseSamplesWithJunction',
-                       'rareDiseaseSamplesTotal'],
-            'optional_headers': ['geneName', 'dotSize'],
-            'loaded_data_row': ['NA19675_1', '1kg project nåme with uniçøde', 'ENSG00000106554', 'chr7', 132885746, 132886973, '*', 'CHCHD3',
-                                'psi5', 1.08E-56, 12.34, 0.85, 1297, 'fibroblasts', 0.53953638, 1, 20],
-            'no_existing_data': ['NA19678', '1kg project nåme with uniçøde', 'ENSG00000106554', 'chr7', 132885746, 132886973, '*', 'CHCHD3',
-                                'psi5', 1.08E-56, 12.34, 0.85, 1297, 'fibroblasts', 0.53953638, 1, 20],
-            'duplicated_indiv_id_data': [
-                ['NA20870', 'Test Reprocessed Project', 'ENSG00000163092', 'chr2', 167258096, 167258349, '*', 'XIRP2',
-                 'psi3', 1.56E-25, 6.33, 0.45, 143, 'fibroblasts', 0.03454739, 1, 20],
-                ['NA20870', '1kg project nåme with uniçøde', 'ENSG00000163093', 'chr2', 167258096, 167258349, '*', 'XIRP2',
-                 'psi3', 1.56E-25, 6.33, 0.45, 143, 'muscle', 0.03454739, 1, 20],
-            ],
-            'write_data': {'NA20870\t\t{"ENSG00000163092-2-167258096-167258349-*-psi3": {"chrom": "2", "start": 167258096,'
-                           ' "end": 167258349, "strand": "*", "type": "psi3", "p_value": 1.56e-25, "z_score": 6.33,'
-                           ' "delta_psi": 0.45, "read_count": 143, "gene_id": "ENSG00000163092",'
-                           ' "rare_disease_samples_with_junction": 1, "rare_disease_samples_total": 20}}\n',
-                           'NA20870\t\t{"ENSG00000163093-2-167258096-167258349-*-psi3": {"chrom": "2", "start": 167258096,'
-                           ' "end": 167258349, "strand": "*", "type": "psi3", "p_value": 1.56e-25, "z_score": 6.33,'
-                           ' "delta_psi": 0.45, "read_count": 143, "gene_id": "ENSG00000163093",'
-                           ' "rare_disease_samples_with_junction": 1, "rare_disease_samples_total": 20}}\n',
-            },
-            'new_data': [
-                # existing sample NA19675_1
-                ['NA19675_1', '1kg project nåme with uniçøde', 'ENSG00000163092', 'chr2', 167254166, 167258349, '*', 'XIRP2', 'psi3',
-                 1.56E-25, -4.9, -0.46, 166, 'fibroblasts', 0.03850364, 1, 20],
-                ['NA19675_1', '1kg project nåme with uniçøde', 'ENSG00000106554', 'chr7', 132885746, 132975168, '*', 'CHCHD3', 'psi5',
-                 1.08E-56, -6.53, -0.85, 231, 'fibroblasts', 0.53953638, 1, 20],
-                # no matched individual NA19675_D3
-                ['NA19675_D3', '1kg project nåme with uniçøde', 'ENSG00000163092', 'chr2', 167258096, 167258349, '*', 'XIRP2',
-                 'psi3', 1.56E-25, 6.33, 0.45, 143, 'muscle', 0.03454739, 1, 20],
-                # a new sample NA20888
-                ['NA20888', 'Test Reprocessed Project', 'ENSG00000163092', 'chr2', 167258096, 167258349, '*', 'XIRP2',
-                 'psi3', 1.56E-25, 6.33, 0.45, 143, 'fibroblasts', 0.03454739, 1, 20],
-                # a project mismatched sample NA20878
-                ['NA20878', 'Test Reprocessed Project', 'ENSG00000163092', 'chr2', 167258096, 167258349, '*', 'XIRP2', 'psi3',
-                 1.56E-25, 6.33, 0.45, 143, 'fibroblasts', 0.03454739, 1, 20],
-            ],
-            'skipped_samples': 'NA19675_D3, NA20878',
-            'sample_tissue_type': 'F',
-            'num_parsed_samples': 4,
-            'initial_model_count': 1,
-            'parsed_file_data': RNA_SPLICE_SAMPLE_DATA,
-            'get_models_json': lambda models: list(
-                models.values_list('gene_id', 'chrom', 'start', 'end', 'strand', 'type', 'p_value', 'z_score', 'delta_psi',
-                                   'read_count', 'rare_disease_samples_with_junction', 'rare_disease_samples_total')),
-            'expected_models_json': [
-                ('ENSG00000163092', '2', 167254166, 167258349, '*', 'psi3', 1.56e-25, -4.9, -0.46, 166, 1, 20),
-                ('ENSG00000106554', '7', 132885746, 132975168, '*', 'psi5', 1.08e-56, -6.53, -0.85, 231, 1, 20)
-            ],
-            'sample_guid': RNA_SPLICE_SAMPLE_GUID,
-            'row_id': 'ENSG00000106554-7-132885746-132886973-*-psi5',
-        },
-    }
-
-    def _has_expected_file_loading_logs(self, file, info=None, warnings=None, additional_logs=None, additional_logs_offset=None):
-        expected_logs = [
-            (f'==> gsutil ls {file}', None),
-            (f'==> gsutil cat {file} | gunzip -c -q - ', None),
-        ] + [(info_log, None) for info_log in info or []] + [
-            (warn_log, {'severity': 'WARNING'}) for warn_log in warnings or []
-        ]
-        if additional_logs:
-            if additional_logs_offset:
-                for log in reversed(additional_logs):
-                    expected_logs.insert(additional_logs_offset, log)
-            else:
-                expected_logs += additional_logs
-
-        self.assert_json_logs(self.data_manager_user, expected_logs)
-
-    def _check_rna_sample_model(self, individual_id, data_source, tissue_type):
-        rna_samples = Sample.objects.filter(individual_id=individual_id, sample_type='RNA', tissue_type=tissue_type)
-        self.assertEqual(len(rna_samples), 1)
-        sample = rna_samples.first()
-        self.assertTrue(sample.is_active)
-        self.assertIsNone(sample.elasticsearch_index)
-        self.assertEqual(sample.sample_type, 'RNA')
-        self.assertEqual(sample.tissue_type, tissue_type)
-        self.assertEqual(sample.data_source, data_source)
-        return sample.guid
+    #
+    # @mock.patch('seqr.utils.file_utils.subprocess.Popen')
+    # def test_upload_sv_qc(self, mock_subprocess):
+    #     url = reverse(upload_qc_pipeline_output, )
+    #     self.check_data_manager_login(url)
+    #
+    #     request_data = json.dumps({
+    #         'file': 'gs://seqr-datasets/v02/GRCh38/RDG_WES_Broad_Internal/v15/sample_qc/sv/sv_sample_metadata.tsv'
+    #     })
+    #
+    #     mock_does_file_exist = mock.MagicMock()
+    #     mock_does_file_exist.wait.return_value = 0
+    #     mock_file_iter = mock.MagicMock()
+    #     mock_file_iter.stdout = SAMPLE_SV_WES_QC_DATA
+    #     mock_subprocess.side_effect = [mock_does_file_exist, mock_file_iter]
+    #     response = self.client.post(url, content_type='application/json', data=request_data)
+    #     self.assertEqual(response.status_code, 200)
+    #     response_json = response.json()
+    #     self.assertSetEqual(set(response_json.keys()), {'info', 'errors', 'warnings'})
+    #     self.assertListEqual(response_json['info'], [
+    #         'Parsed 6 SV samples',
+    #         'Found and updated matching seqr individuals for 4 samples'
+    #     ])
+    #     self.assertListEqual(response_json['warnings'], ['The following 2 samples were skipped: MANZ_1169_DNA, NA'])
+    #
+    #     self.assertIsNone(Individual.objects.get(individual_id='NA19675_1').sv_flags)
+    #     self.assertListEqual(Individual.objects.get(individual_id='NA19678').sv_flags, ['high_QS_rare_calls:_>10'])
+    #     self.assertListEqual(Individual.objects.get(individual_id='HG00732').sv_flags, ['raw_calls:_>100'])
+    #     self.assertListEqual(
+    #         Individual.objects.get(individual_id='HG00733').sv_flags,
+    #         ['high_QS_rare_calls:_>10', 'raw_calls:_>100'])
+    #
+    #     # Test genome data
+    #     mock_file_iter.stdout = SAMPLE_SV_WGS_QC_DATA
+    #     mock_subprocess.side_effect = [mock_does_file_exist, mock_file_iter]
+    #     response = self.client.post(url, content_type='application/json', data=request_data)
+    #     self.assertEqual(response.status_code, 200)
+    #     response_json = response.json()
+    #     self.assertSetEqual(set(response_json.keys()), {'info', 'errors', 'warnings'})
+    #     self.assertListEqual(response_json['info'], [
+    #         'Parsed 2 SV samples',
+    #         'Found and updated matching seqr individuals for 1 samples'
+    #     ])
+    #     self.assertListEqual(response_json['warnings'], ['The following 1 samples were skipped: NA19678'])
+    #     self.assertListEqual(Individual.objects.get(individual_id='NA21234').sv_flags, ['outlier_num._calls'])
+    #     # Should not overwrite existing QC flags
+    #     self.assertListEqual(Individual.objects.get(individual_id='NA19678').sv_flags, ['high_QS_rare_calls:_>10'])
+    #
+    # @mock.patch('seqr.views.apis.data_manager_api.KIBANA_ELASTICSEARCH_PASSWORD', 'abc123')
+    # @responses.activate
+    # def test_kibana_proxy(self):
+    #     url = '/api/kibana/random/path'
+    #     self.check_data_manager_login(url)
+    #
+    #     response_args = {
+    #         'stream': True,
+    #         'body': 'Test response',
+    #         'content_type': 'text/custom',
+    #         'headers': {'x-test-header': 'test', 'keep-alive': 'true'},
+    #     }
+    #     proxy_url = 'http://localhost:5601{}'.format(url)
+    #     responses.add(responses.GET, proxy_url, status=200, **response_args)
+    #     responses.add(responses.POST, proxy_url, status=201, **response_args)
+    #     responses.add(responses.GET, '{}/bad_response'.format(proxy_url), body=HTTPError())
+    #
+    #     response = self.client.get(url, HTTP_TEST_HEADER='some/value')
+    #     self.assertEqual(response.status_code, 200)
+    #     self.assertEqual(response.content, b'Test response')
+    #     self.assertEqual(response.get('content-type'), 'text/custom')
+    #     self.assertEqual(response.get('x-test-header'), 'test')
+    #     self.assertIsNone(response.get('keep-alive'))
+    #
+    #     data = json.dumps([{'content': 'Test Body'}])
+    #     response = self.client.post(url, content_type='application/json', data=data)
+    #     self.assertEqual(response.status_code, 201)
+    #
+    #     self.assertEqual(len(responses.calls), 2)
+    #
+    #     get_request = responses.calls[0].request
+    #     self.assertEqual(get_request.headers['Host'], 'localhost:5601')
+    #     self.assertEqual(get_request.headers['Authorization'], 'Basic a2liYW5hOmFiYzEyMw==')
+    #     self.assertEqual(get_request.headers['Test-Header'], 'some/value')
+    #
+    #     post_request = responses.calls[1].request
+    #     self.assertEqual(post_request.headers['Host'], 'localhost:5601')
+    #     self.assertEqual(get_request.headers['Authorization'], 'Basic a2liYW5hOmFiYzEyMw==')
+    #     self.assertEqual(post_request.headers['Content-Type'], 'application/json')
+    #     self.assertEqual(post_request.headers['Content-Length'], '26')
+    #     self.assertEqual(post_request.body, data.encode('utf-8'))
+    #
+    #     # Test with error response
+    #     response = self.client.get('{}/bad_response'.format(url))
+    #     self.assertEqual(response.status_code, 500)
+    #
+    #     # Test with connection error
+    #     response = self.client.get('{}/bad_path'.format(url))
+    #     self.assertContains(response, 'Error: Unable to connect to Kibana', status_code=400)
+    #
+    # RNA_DATA_TYPE_PARAMS = {
+    #     'outlier': {
+    #         'model_cls': RnaSeqOutlier,
+    #         'message_data_type': 'Expression Outlier',
+    #         'header': ['sampleID', 'project', 'geneID', 'detail', 'pValue', 'padjust', 'zScore'],
+    #         'optional_headers': ['detail'],
+    #         'loaded_data_row': ['NA19675_D2', '1kg project nåme with uniçøde', 'ENSG00000240361', 'detail1', 0.01, 0.001, -3.1],
+    #         'no_existing_data': ['NA19678', '1kg project nåme with uniçøde', 'ENSG00000233750', 'detail1', 0.064, '0.0000057', 7.8],
+    #         'duplicated_indiv_id_data': [
+    #             ['NA20870', 'Test Reprocessed Project', 'ENSG00000233750', 'detail1', 0.064, '0.0000057', 7.8],
+    #             ['NA20870', '1kg project nåme with uniçøde', 'ENSG00000240361', 'detail2', 0.01, 0.13, -3.1],
+    #         ],
+    #         'write_data': {
+    #             'NA20870\t\t{"ENSG00000233750": {"gene_id": "ENSG00000233750", "p_value": "0.064", "p_adjust": "0.0000057", "z_score": "7.8"}}\n',
+    #             'NA20870\t\t{"ENSG00000240361": {"gene_id": "ENSG00000240361", "p_value": "0.01", "p_adjust": "0.13", "z_score": "-3.1"}}\n'
+    #         },
+    #         'new_data': [
+    #             ['NA19675_D2', '1kg project nåme with uniçøde', 'ENSG00000240361', 'detail1', 0.01, 0.13, -3.1],
+    #             ['NA19675_D2', '1kg project nåme with uniçøde', 'ENSG00000240361', 'detail2', 0.01, 0.13, -3.1],
+    #             ['NA19675_D2', '1kg project nåme with uniçøde', 'ENSG00000233750', 'detail1', 0.064, '0.0000057', 7.8],
+    #             ['NA19675_D3', 'Test Reprocessed Project', 'ENSG00000233750', 'detail1', 0.064, '0.0000057', 7.8],
+    #             ['NA20888', 'Test Reprocessed Project', 'ENSG00000240361', '', 0.04, 0.112, 1.9],
+    #         ],
+    #         'skipped_samples': 'NA19675_D3',
+    #         'num_parsed_samples': 3,
+    #         'initial_model_count': 3,
+    #         'parsed_file_data': RNA_OUTLIER_SAMPLE_DATA,
+    #         'get_models_json': get_json_for_rna_seq_outliers,
+    #         'expected_models_json': [
+    #             {'geneId': 'ENSG00000240361', 'pAdjust': 0.13, 'pValue': 0.01, 'zScore': -3.1, 'isSignificant': False},
+    #             {'geneId': 'ENSG00000233750', 'pAdjust': 0.0000057, 'pValue': 0.064, 'zScore': 7.8,
+    #              'isSignificant': True},
+    #         ],
+    #         'sample_guid': RNA_SAMPLE_GUID,
+    #     },
+    #     'tpm': {
+    #         'model_cls': RnaSeqTpm,
+    #         'message_data_type': 'Expression',
+    #         'header': ['sample_id', 'project', 'gene_id', 'individual_id', 'tissue', 'TPM'],
+    #         'optional_headers': ['individual_id'],
+    #         'loaded_data_row': ['NA19675_D2', '1kg project nåme with uniçøde', 'ENSG00000135953', 'NA19675_D3', 'muscle', 1.34],
+    #         'no_existing_data': ['NA19678', '1kg project nåme with uniçøde', 'ENSG00000233750', 'NA19678', 'muscle', 0.064],
+    #         'duplicated_indiv_id_data': [
+    #             ['NA20870', 'Test Reprocessed Project', 'ENSG00000240361', 'NA20870', 'muscle', 7.8],
+    #             ['NA20870', '1kg project nåme with uniçøde', 'ENSG00000233750', 'NA20870', 'fibroblasts', 0.064],
+    #         ],
+    #         'write_data': {'NA20870\t\t{"ENSG00000240361": {"gene_id": "ENSG00000240361", "tpm": "7.8"}}\n',
+    #                        'NA20870\t\t{"ENSG00000233750": {"gene_id": "ENSG00000233750", "tpm": "0.064"}}\n'},
+    #         'new_data': [
+    #             # existing sample NA19675_D2
+    #             ['NA19675_D2', '1kg project nåme with uniçøde', 'ENSG00000240361', 'NA19675_D2', 'muscle', 7.8],
+    #             ['NA19675_D2', '1kg project nåme with uniçøde', 'ENSG00000233750', 'NA19675_D2', 'muscle', 0.064],
+    #             ['NA19675_D2', '1kg project nåme with uniçøde', 'ENSG00000135953', 'NA19675_D2', 'muscle', '0.0'],
+    #             # no matched individual NA19675_D3
+    #             ['NA19675_D3', '1kg project nåme with uniçøde', 'ENSG00000233750', 'NA19675_D3', 'fibroblasts', 0.064],
+    #             # skip GTEX samples
+    #             ['GTEX_001', '1kg project nåme with uniçøde', 'ENSG00000233750', 'NA19675_D3', 'whole_blood', 1.95],
+    #             # a different project sample NA20888
+    #             ['NA20888', 'Test Reprocessed Project', 'ENSG00000240361', 'NA20888', 'muscle', 0.112],
+    #             # a project mismatched sample NA20878
+    #             ['NA20878', 'Test Reprocessed Project', 'ENSG00000233750', 'NA20878', 'fibroblasts', 0.064],
+    #             # conflict tissue types samples
+    #             ['NA19678', '1kg project nåme with uniçøde', 'ENSG00000233750', 'NA19678', 'muscle', 1.34],
+    #             ['NA19678', '1kg project nåme with uniçøde', 'ENSG00000135954', 'NA19678', 'fibroblasts', 0.05],
+    #         ],
+    #         'skipped_samples': 'NA19675_D3, NA20878',
+    #         'sample_tissue_type': 'M',
+    #         'num_parsed_samples': 4,
+    #         'initial_model_count': 3,
+    #         'deleted_count': 1,
+    #         'extra_warnings': [
+    #             'Skipped data loading for the following 1 sample(s) due to mismatched tissue type: NA19678 (fibroblasts, muscle)',
+    #         ],
+    #         'parsed_file_data': RNA_TPM_SAMPLE_DATA,
+    #         'get_models_json': lambda models: list(models.values_list('gene_id', 'tpm')),
+    #         'expected_models_json': [('ENSG00000240361', 7.8), ('ENSG00000233750', 0.064)],
+    #         'sample_guid': RNA_TPM_SAMPLE_GUID,
+    #     },
+    #     'splice_outlier': {
+    #         'model_cls': RnaSeqSpliceOutlier,
+    #         'message_data_type': 'Splice Outlier',
+    #         'header': ['individualId', 'project', 'geneId', 'chrom', 'start', 'end', 'strand', 'geneName', 'type', 'pValue', 'zScore',
+    #                    'deltaPsi', 'readCount', 'tissue', 'dotSize', 'rareDiseaseSamplesWithJunction',
+    #                    'rareDiseaseSamplesTotal'],
+    #         'optional_headers': ['geneName', 'dotSize'],
+    #         'loaded_data_row': ['NA19675_1', '1kg project nåme with uniçøde', 'ENSG00000106554', 'chr7', 132885746, 132886973, '*', 'CHCHD3',
+    #                             'psi5', 1.08E-56, 12.34, 0.85, 1297, 'fibroblasts', 0.53953638, 1, 20],
+    #         'no_existing_data': ['NA19678', '1kg project nåme with uniçøde', 'ENSG00000106554', 'chr7', 132885746, 132886973, '*', 'CHCHD3',
+    #                             'psi5', 1.08E-56, 12.34, 0.85, 1297, 'fibroblasts', 0.53953638, 1, 20],
+    #         'duplicated_indiv_id_data': [
+    #             ['NA20870', 'Test Reprocessed Project', 'ENSG00000163092', 'chr2', 167258096, 167258349, '*', 'XIRP2',
+    #              'psi3', 1.56E-25, 6.33, 0.45, 143, 'fibroblasts', 0.03454739, 1, 20],
+    #             ['NA20870', '1kg project nåme with uniçøde', 'ENSG00000163093', 'chr2', 167258096, 167258349, '*', 'XIRP2',
+    #              'psi3', 1.56E-25, 6.33, 0.45, 143, 'muscle', 0.03454739, 1, 20],
+    #         ],
+    #         'write_data': {'NA20870\t\t{"ENSG00000163092-2-167258096-167258349-*-psi3": {"chrom": "2", "start": 167258096,'
+    #                        ' "end": 167258349, "strand": "*", "type": "psi3", "p_value": 1.56e-25, "z_score": 6.33,'
+    #                        ' "delta_psi": 0.45, "read_count": 143, "gene_id": "ENSG00000163092",'
+    #                        ' "rare_disease_samples_with_junction": 1, "rare_disease_samples_total": 20}}\n',
+    #                        'NA20870\t\t{"ENSG00000163093-2-167258096-167258349-*-psi3": {"chrom": "2", "start": 167258096,'
+    #                        ' "end": 167258349, "strand": "*", "type": "psi3", "p_value": 1.56e-25, "z_score": 6.33,'
+    #                        ' "delta_psi": 0.45, "read_count": 143, "gene_id": "ENSG00000163093",'
+    #                        ' "rare_disease_samples_with_junction": 1, "rare_disease_samples_total": 20}}\n',
+    #         },
+    #         'new_data': [
+    #             # existing sample NA19675_1
+    #             ['NA19675_1', '1kg project nåme with uniçøde', 'ENSG00000163092', 'chr2', 167254166, 167258349, '*', 'XIRP2', 'psi3',
+    #              1.56E-25, -4.9, -0.46, 166, 'fibroblasts', 0.03850364, 1, 20],
+    #             ['NA19675_1', '1kg project nåme with uniçøde', 'ENSG00000106554', 'chr7', 132885746, 132975168, '*', 'CHCHD3', 'psi5',
+    #              1.08E-56, -6.53, -0.85, 231, 'fibroblasts', 0.53953638, 1, 20],
+    #             # no matched individual NA19675_D3
+    #             ['NA19675_D3', '1kg project nåme with uniçøde', 'ENSG00000163092', 'chr2', 167258096, 167258349, '*', 'XIRP2',
+    #              'psi3', 1.56E-25, 6.33, 0.45, 143, 'muscle', 0.03454739, 1, 20],
+    #             # a new sample NA20888
+    #             ['NA20888', 'Test Reprocessed Project', 'ENSG00000163092', 'chr2', 167258096, 167258349, '*', 'XIRP2',
+    #              'psi3', 1.56E-25, 6.33, 0.45, 143, 'fibroblasts', 0.03454739, 1, 20],
+    #             # a project mismatched sample NA20878
+    #             ['NA20878', 'Test Reprocessed Project', 'ENSG00000163092', 'chr2', 167258096, 167258349, '*', 'XIRP2', 'psi3',
+    #              1.56E-25, 6.33, 0.45, 143, 'fibroblasts', 0.03454739, 1, 20],
+    #         ],
+    #         'skipped_samples': 'NA19675_D3, NA20878',
+    #         'sample_tissue_type': 'F',
+    #         'num_parsed_samples': 4,
+    #         'initial_model_count': 1,
+    #         'parsed_file_data': RNA_SPLICE_SAMPLE_DATA,
+    #         'get_models_json': lambda models: list(
+    #             models.values_list('gene_id', 'chrom', 'start', 'end', 'strand', 'type', 'p_value', 'z_score', 'delta_psi',
+    #                                'read_count', 'rare_disease_samples_with_junction', 'rare_disease_samples_total')),
+    #         'expected_models_json': [
+    #             ('ENSG00000163092', '2', 167254166, 167258349, '*', 'psi3', 1.56e-25, -4.9, -0.46, 166, 1, 20),
+    #             ('ENSG00000106554', '7', 132885746, 132975168, '*', 'psi5', 1.08e-56, -6.53, -0.85, 231, 1, 20)
+    #         ],
+    #         'sample_guid': RNA_SPLICE_SAMPLE_GUID,
+    #         'row_id': 'ENSG00000106554-7-132885746-132886973-*-psi5',
+    #     },
+    # }
+    #
+    # def _has_expected_file_loading_logs(self, file, info=None, warnings=None, additional_logs=None, additional_logs_offset=None):
+    #     expected_logs = [
+    #         (f'==> gsutil ls {file}', None),
+    #         (f'==> gsutil cat {file} | gunzip -c -q - ', None),
+    #     ] + [(info_log, None) for info_log in info or []] + [
+    #         (warn_log, {'severity': 'WARNING'}) for warn_log in warnings or []
+    #     ]
+    #     if additional_logs:
+    #         if additional_logs_offset:
+    #             for log in reversed(additional_logs):
+    #                 expected_logs.insert(additional_logs_offset, log)
+    #         else:
+    #             expected_logs += additional_logs
+    #
+    #     self.assert_json_logs(self.data_manager_user, expected_logs)
+    #
+    # def _check_rna_sample_model(self, individual_id, data_source, tissue_type):
+    #     rna_samples = Sample.objects.filter(individual_id=individual_id, sample_type='RNA', tissue_type=tissue_type)
+    #     self.assertEqual(len(rna_samples), 1)
+    #     sample = rna_samples.first()
+    #     self.assertTrue(sample.is_active)
+    #     self.assertIsNone(sample.elasticsearch_index)
+    #     self.assertEqual(sample.sample_type, 'RNA')
+    #     self.assertEqual(sample.tissue_type, tissue_type)
+    #     self.assertEqual(sample.data_source, data_source)
+    #     return sample.guid
 
     # 2022-05-30 mfranklin: Commenting out this test as our ranged gsutil optimisation
     #       is causing conflicts when patching subprocess (when creating the GSClient)
