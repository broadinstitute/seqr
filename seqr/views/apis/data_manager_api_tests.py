--- conflicted
+++ resolved
@@ -2117,18 +2117,6 @@
         self.assertListEqual(response.json()['errors'], [f'Data file or path {self.CALLSET_DIR}/mito_callset.mt is not found.'])
         self._set_file_not_found()
 
-<<<<<<< HEAD
-    def _assert_expected_airtable_errors(self, url):
-        responses.replace(
-            responses.GET, 'https://api.airtable.com/v0/app3Y97xtbbaOopVR/Samples',
-            json=INVALID_AIRTABLE_SAMPLE_RECORDS, status=200,
-        )
-        response = self.client.get(url)
-        self.assertEqual(response.status_code, 400)
-        self.assertDictEqual(response.json(), {
-            'error': 'The following samples are associated with misconfigured PDOs in Airtable: HG00731, NA21234',
-        })
-=======
     def _add_update_check_dag_responses(self, variables=None, **kwargs):
         if not variables:
             super()._add_update_check_dag_responses(**kwargs)
@@ -2167,4 +2155,14 @@
         response = self.client.post(url, content_type='application/json', data=json.dumps(body))
         self.assertEqual(response.status_code, 400)
         self.assertDictEqual(response.json(), {'error': 'UPDATE_REFERENCE_DATASETS DAG is running and cannot be triggered again.'})
->>>>>>> b26bdb4a
+
+    def _assert_expected_airtable_errors(self, url):
+        responses.replace(
+            responses.GET, 'https://api.airtable.com/v0/app3Y97xtbbaOopVR/Samples',
+            json=INVALID_AIRTABLE_SAMPLE_RECORDS, status=200,
+        )
+        response = self.client.get(url)
+        self.assertEqual(response.status_code, 400)
+        self.assertDictEqual(response.json(), {
+            'error': 'The following samples are associated with misconfigured PDOs in Airtable: HG00731, NA21234',
+        })
