--- conflicted
+++ resolved
@@ -62,13 +62,8 @@
         svType=F('saved_variant_json__svType'), transcripts=F('saved_variant_json__transcripts'),
     )
     gene_ids = backend_specific_call(
-<<<<<<< HEAD
         _variants_gene_ids, _clickhouse_variants_gene_ids,
-    )(discovery_variants, project.genome_version)
-=======
-        _variants_gene_ids, _variants_gene_ids, _clickhouse_variants_gene_ids,
     )(discovery_variants, project.genome_version, request.user)
->>>>>>> 516f61a5
     discovery_variant_intervals = [dict(zip(
         ['chrom', 'start', 'end_chrom', 'end', 'svType', 'hasSvType'],
         [*get_chrom_pos(v['xpos']), *get_chrom_pos(v['xpos_end']), v['svType'], (v.get('dataset_type') or '').startswith(Sample.DATASET_TYPE_SV_CALLS)]
