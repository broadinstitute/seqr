"""
APIs used to retrieve and modify Individual fields
"""

import json
import logging

from django.contrib.auth.decorators import login_required
from django.views.decorators.csrf import csrf_exempt

from seqr.views.apis.auth_api import API_LOGIN_REQUIRED_URL
from seqr.views.apis.individual_api import delete_individuals
from seqr.views.utils.export_table_utils import export_table, _convert_html_to_plain_text
from seqr.views.utils.json_to_orm_utils import update_family_from_json
from seqr.views.utils.json_utils import create_json_response
from seqr.views.utils.orm_to_json_utils import _get_json_for_family
from seqr.models import Family, CAN_EDIT, Individual
from seqr.views.utils.permissions_utils import check_permissions, get_project_and_check_permissions

from xbrowse_server.base.models import Family as BaseFamily
from xbrowse_server.api.views import add_family_analysed_by

logger = logging.getLogger(__name__)


@login_required(login_url=API_LOGIN_REQUIRED_URL)
@csrf_exempt
def edit_families_handler(request, project_guid):
    """Edit or one or more Family records.

    Args:
        project_guid (string): GUID of project that contains these individuals.
    """

    request_json = json.loads(request.body)

    modified_families = request_json.get('families')
    if modified_families is None:
        return create_json_response(
            {}, status=400, reason="'families' not specified")

    project = get_project_and_check_permissions(project_guid, request.user, CAN_EDIT)

    # TODO more validation
    #errors, warnings = validate_fam_file_records(modified_individuals_list)
    #if errors:
    #    return create_json_response({'errors': errors, 'warnings': warnings})

    updated_families = []
    for fields in modified_families:
        family = Family.objects.get(project=project, guid=fields['familyGuid'])
<<<<<<< HEAD
        family_fields = {k: v for k, v in fields.items() if k in valid_family_fields}
        update_family_from_json(family, family_fields, request.user)
=======
        update_family_from_json(family, fields, user=request.user, allow_unknown_keys=True)
>>>>>>> c0d436ca
        updated_families.append(family)

        for key, value in fields.items():
            # TODO do this more efficiently
            _deprecated_update_original_family_field(project, family, key, value)

    updated_families_by_guid = {
        'familiesByGuid': {
            family.guid: _get_json_for_family(family, request.user, add_individual_guids_field=True) for family in updated_families
        }
    }

    return create_json_response(updated_families_by_guid)


@login_required(login_url=API_LOGIN_REQUIRED_URL)
@csrf_exempt
def delete_families_handler(request, project_guid):
    """Edit or delete one or more Individual records.

    Args:
        project_guid (string): GUID of project that contains these individuals.
    """

    project = get_project_and_check_permissions(project_guid, request.user, CAN_EDIT)

    request_json = json.loads(request.body)

    logger.info("delete_families_handler %s", request_json)

    families_to_delete = request_json.get('families')
    if families_to_delete is None:
        return create_json_response(
            {}, status=400, reason="'recordIdsToDelete' not specified")
    family_guids_to_delete = [f['familyGuid'] for f in families_to_delete]

    # delete individuals 1st
    individual_guids_to_delete = [i.guid for i in Individual.objects.filter(
        family__project=project, family__guid__in=family_guids_to_delete)]
    delete_individuals(project, individual_guids_to_delete)

    # delete families
    for family in Family.objects.filter(project=project, guid__in=family_guids_to_delete):
        base_family = BaseFamily.objects.get(
            project__project_id=project.deprecated_project_id,
            family_id=family.family_id)
        base_family.delete()

        family.delete()

    # send response
    return create_json_response({
        'individualsByGuid': {
            individual_guid: None for individual_guid in individual_guids_to_delete
        },
        'familiesByGuid': {
            family_guid: None for family_guid in family_guids_to_delete
        },
    })


def _deprecated_update_original_family_fields(project, family, fields):
    # also update base family
    base_family = BaseFamily.objects.filter(
        project__project_id=project.deprecated_project_id, family_id=family.family_id)
    base_family = base_family[0]
    update_family_from_json(base_family, fields)


@login_required(login_url=API_LOGIN_REQUIRED_URL)
@csrf_exempt
def update_family_fields_handler(request, family_guid):
    """Updates the specified field in the Family model.

    Args:
        family_guid (string): GUID of the family.
    """

    family = Family.objects.get(guid=family_guid)

    # check permission
    project = family.project

    check_permissions(project, request.user, CAN_EDIT)

    request_json = json.loads(request.body)
    update_family_from_json(family, request_json, user=request.user, allow_unknown_keys=True)

    for field_name, value in request_json.items():
        _deprecated_update_original_family_field(project, family, field_name, value)

    return create_json_response({
        family.guid: _get_json_for_family(family, request.user)
    })


@login_required(login_url=API_LOGIN_REQUIRED_URL)
@csrf_exempt
def update_family_analysed_by(request, family_guid):
    """Updates the specified field in the Family model.

    Args:
        family_guid (string): GUID of the family.
        field_name (string): Family model field name to update
    """

    family = Family.objects.get(guid=family_guid)

    add_family_analysed_by(request, data={
        'family_id': family.family_id,
        'project_id': family.project.deprecated_project_id
    })

    return create_json_response({
        family.guid: _get_json_for_family(family, request.user)
    })


def _deprecated_update_original_family_field(project, family, field_name, value):
    base_family = BaseFamily.objects.filter(
        project__project_id=project.deprecated_project_id, family_id=family.family_id)
    base_family = base_family[0]
    if field_name == "description":
        base_family.short_description = value
    elif field_name == "analysisNotes":
        base_family.about_family_content = value
    elif field_name == "analysisSummary":
        base_family.analysis_summary_content = value
    elif field_name == "codedPhenotype":
        base_family.coded_phenotype = value
    elif field_name == "postDiscoveryOmimNumber":
        base_family.post_discovery_omim_number = value
    base_family.save()


def export_families(
        filename_prefix,
        families,
        file_format,
        include_project_name=False,
        include_internal_case_review_summary=False,
        include_internal_case_review_notes=False,
):
    """Export Families table.

    Args:
        filename_prefix (string): Filename wihtout
        families (list): List of Django Family objects to include in the table
        file_format (string): "xls" or "tsv"

    Returns:
        Django HttpResponse object with the table data as an attachment.
    """
    header = []

    if include_project_name:
        header.append('Project')

    header.extend([
        'Family ID',
        'Display Name',
        'Created Date',
        'Description',
        'Analysis Status',
        'Analysis Summary',
        'Analysis Notes',
    ])

    if include_internal_case_review_summary:
        header.append('Internal Case Review Summary')
    if include_internal_case_review_notes:
        header.append('Internal Case Review Notes')

    rows = []
    analysis_status_lookup = dict(Family.ANALYSIS_STATUS_CHOICES)
    for family in families:
        row = []
        if include_project_name:
            row.append(family.project.name or family.project.project_id)

        row.extend([
            family.family_id,
            family.display_name,
            family.created_date,
            family.description,
            analysis_status_lookup.get(family.analysis_status, family.analysis_status),
            _convert_html_to_plain_text(
                family.analysis_summary,
                remove_line_breaks=(file_format == 'tsv')),
            _convert_html_to_plain_text(
                family.analysis_notes,
                remove_line_breaks=(file_format == 'tsv')),
        ])

        if include_internal_case_review_summary:
            row.append(
                _convert_html_to_plain_text(
                    family.internal_case_review_summary,
                    remove_line_breaks=(file_format == 'tsv')),
            )
        if include_internal_case_review_notes:
            row.append(
                _convert_html_to_plain_text(
                    family.internal_case_review_notes,
                    remove_line_breaks=(file_format == 'tsv')),
            )

        rows.append(row)

    return export_table(filename_prefix, header, rows, file_format)<|MERGE_RESOLUTION|>--- conflicted
+++ resolved
@@ -49,12 +49,7 @@
     updated_families = []
     for fields in modified_families:
         family = Family.objects.get(project=project, guid=fields['familyGuid'])
-<<<<<<< HEAD
-        family_fields = {k: v for k, v in fields.items() if k in valid_family_fields}
-        update_family_from_json(family, family_fields, request.user)
-=======
         update_family_from_json(family, fields, user=request.user, allow_unknown_keys=True)
->>>>>>> c0d436ca
         updated_families.append(family)
 
         for key, value in fields.items():
