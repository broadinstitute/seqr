"""APIs for management of projects related to AnVIL workspaces."""
import json
import time
import tempfile
from datetime import datetime
from functools import wraps
import requests

from google.auth.transport.requests import Request
from google.oauth2 import id_token

from django.contrib.auth.decorators import user_passes_test
from django.contrib.auth.views import redirect_to_login
from django.core.exceptions import PermissionDenied
from django.shortcuts import redirect

from reference_data.models import GENOME_VERSION_LOOKUP
from seqr.models import Project, CAN_EDIT
from seqr.views.react_app import render_app_html
from seqr.views.utils.airtable_utils import AirtableSession
from seqr.views.utils.dataset_utils import VCF_FILE_EXTENSIONS
from seqr.views.utils.json_to_orm_utils import create_model_from_json
from seqr.views.utils.json_utils import create_json_response
from seqr.views.utils.file_utils import load_uploaded_file
from seqr.views.utils.terra_api_utils import add_service_account, has_service_account_access, TerraAPIException, \
    TerraRefreshTokenFailedException
from seqr.views.utils.pedigree_info_utils import parse_pedigree_table
from seqr.views.utils.individual_utils import add_or_update_individuals_and_families
from seqr.utils.communication_utils import safe_post_to_slack, send_html_email
from seqr.utils.file_utils import does_file_exist, file_iter, mv_file_to_gs
from seqr.utils.logging_utils import SeqrLogger
from seqr.views.utils.permissions_utils import is_anvil_authenticated, check_workspace_perm, login_and_policies_required
from settings import BASE_URL, GOOGLE_LOGIN_REQUIRED_URL, POLICY_REQUIRED_URL, API_POLICY_REQUIRED_URL, SEQR_SLACK_ANVIL_DATA_LOADING_CHANNEL, AIRFLOW_API_AUDIENCE, AIRFLOW_WEBSERVER_URL, SEQR_SLACK_LOADING_NOTIFICATION_CHANNEL

logger = SeqrLogger(__name__)

anvil_auth_required = user_passes_test(is_anvil_authenticated, login_url=GOOGLE_LOGIN_REQUIRED_URL)

BLOCK_SIZE = 65536

ANVIL_LOADING_EMAIL_DATE = None
ANVIL_LOADING_DELAY_EMAIL = None
DAG_VERSION = '0.0.1'

def get_vcf_samples(vcf_filename):
    byte_range = None if vcf_filename.endswith('.vcf') else (0, BLOCK_SIZE)
    for line in file_iter(vcf_filename, byte_range=byte_range):
        if line[0] != '#':
            break
        if line.startswith('#CHROM'):
            header = line.rstrip().split('FORMAT\t', 2)
            return set(header[1].split('\t')) if len(header) == 2 else {}
    return {}


def save_temp_data(data):
    if isinstance(data, str):
        data = data.encode('utf-8')
    with tempfile.NamedTemporaryFile(mode='wb', delete=False) as fp:
        fp.write(data)
        return fp.name


def anvil_auth_and_policies_required(wrapped_func=None, policy_url=API_POLICY_REQUIRED_URL):
    def decorator(view_func):
        return login_and_policies_required(anvil_auth_required(view_func), login_url=GOOGLE_LOGIN_REQUIRED_URL, policy_url=policy_url)
    if wrapped_func:
        return decorator(wrapped_func)
    return decorator


def anvil_workspace_access_required(wrapped_func=None, meta_fields=None):
    def decorator(view_func):
        @wraps(view_func)
        def _wrapped_view(request, namespace, name, *args, **kwargs):
            workspace_meta = check_workspace_perm(request.user, CAN_EDIT, namespace, name, can_share=True, meta_fields=meta_fields)
            if meta_fields:
                return view_func(request, namespace, name, workspace_meta, *args, **kwargs)
            return view_func(request, namespace, name, *args, **kwargs)
        return anvil_auth_and_policies_required(_wrapped_view)
    if wrapped_func:
        return decorator(wrapped_func)
    return decorator


@anvil_auth_and_policies_required(policy_url=POLICY_REQUIRED_URL)
def anvil_workspace_page(request, namespace, name):
    """
    This view will be requested from AnVIL, it validates the workspace and project before loading data.

    :param request: Django request object.
    :param namespace: The namespace (or the billing account) of the workspace.
    :param name: The name of the workspace. It also be used as the project name.
    :return Redirect to a page depending on if the workspace permissions or project exists.

    """
    project = Project.objects.filter(workspace_namespace=namespace, workspace_name=name)
    if project:
        return redirect('/project/{}/project_page'.format(project.first().guid))

    try:
        check_workspace_perm(request.user, CAN_EDIT, namespace, name, can_share=True)
    except PermissionDenied:
        return render_app_html(request, status=403)
    except TerraRefreshTokenFailedException:
        return redirect_to_login(request.get_full_path(), GOOGLE_LOGIN_REQUIRED_URL)

    return redirect('/create_project_from_workspace/{}/{}'.format(namespace, name))

@anvil_workspace_access_required
def grant_workspace_access(request, namespace, name):
    # Validate that the current user has logged in through google and has sufficient permissions
    check_workspace_perm(request.user, CAN_EDIT, namespace, name, can_share=True, meta_fields=['workspace.bucketName'])
    projects = Project.objects.filter(workspace_namespace=namespace, workspace_name=name)
    if projects:
        error = 'Project "{}" for workspace "{}/{}" exists.'.format(projects.first().name, namespace, name)
        return create_json_response({'error': error}, status=400, reason=error)

    request_json = json.loads(request.body)
    if not request_json.get('agreeSeqrAccess'):
        error = 'Must agree to grant seqr access to the data in the associated workspace.'
        return create_json_response({'error': error}, status=400, reason=error)

    # Add the seqr service account to the corresponding AnVIL workspace
    added_account_to_workspace = add_service_account(request.user, namespace, name)
    if added_account_to_workspace:
        _wait_for_service_account_access(request.user, namespace, name)

    return create_json_response({'success': True})

@anvil_workspace_access_required(meta_fields=['workspace.bucketName'])
def validate_anvil_vcf(request, namespace, name, workspace_meta):
    path = json.loads(request.body).get('dataPath')
    if not path:
        error = 'dataPath is required'
        return create_json_response({'error': error}, status=400, reason=error)

    # Validate the data path
    bucket_name = workspace_meta['workspace']['bucketName']
    data_path = 'gs://{bucket}/{path}'.format(bucket=bucket_name.rstrip('/'), path=path.lstrip('/'))
    if not data_path.endswith(VCF_FILE_EXTENSIONS):
        error = 'Invalid VCF file format - file path must end with {}'.format(' or '.join(VCF_FILE_EXTENSIONS))
        return create_json_response({'error': error}, status=400, reason=error)
    if not does_file_exist(data_path, user=request.user):
        error = 'Data file or path {} is not found.'.format(data_path)
        return create_json_response({'error': error}, status=400, reason=error)

    # Validate the VCF to see if it contains all the required samples
    samples = get_vcf_samples(data_path)
    if not samples:
        return create_json_response(
            {'error': 'No samples found in the provided VCF. This may be due to a malformed file'}, status=400)

    return create_json_response({'vcfSamples': samples, 'fullDataPath': data_path})

@anvil_workspace_access_required
def create_project_from_workspace(request, namespace, name):
    """
    Create a project when a cooperator requests to load data from an AnVIL workspace.

    :param request: Django request object
    :param namespace: The namespace (or the billing account) of the workspace
    :param name: The name of the workspace. It also be used as the project name
    :return the projectsByGuid with the new project json

    """
    # Validate all the user inputs from the post body
    request_json = json.loads(request.body)

    missing_fields = [field for field in ['genomeVersion', 'uploadedFileId', 'fullDataPath', 'vcfSamples', 'sampleType'] if not request_json.get(field)]
    if missing_fields:
        error = 'Field(s) "{}" are required'.format(', '.join(missing_fields))
        return create_json_response({'error': error}, status=400, reason=error)

    # Parse families/individuals in the uploaded pedigree file
    json_records = load_uploaded_file(request_json['uploadedFileId'])
    pedigree_records, _ = parse_pedigree_table(json_records, 'uploaded pedigree file', user=request.user, fail_on_warnings=True)

    missing_samples = [record['individualId'] for record in pedigree_records if record['individualId'] not in request_json['vcfSamples']]
    if missing_samples:
        return create_json_response(
            {'error': 'The following samples are included in the pedigree file but are missing from the VCF: {}'.format(', '.join(missing_samples))}, status=400)

    # Create a new Project in seqr
    project_args = {
        'name': name,
        'genome_version': request_json['genomeVersion'],
        'description': request_json.get('description', ''),
        'workspace_namespace': namespace,
        'workspace_name': name,
        'mme_primary_data_owner': request.user.get_full_name(),
        'mme_contact_url': 'mailto:{}'.format(request.user.email),
    }

    project = create_model_from_json(Project, project_args, user=request.user)

    # add families and individuals according to the uploaded individual records
    updated_individuals, _, _ = add_or_update_individuals_and_families(
        project, individual_records=pedigree_records, user=request.user
    )

    # Upload sample IDs to a file on Google Storage
    ids_path = '{}base/{guid}_ids.txt'.format(_get_loading_project_path(project, request_json['sampleType']), guid=project.guid)
    sample_ids = [individual.individual_id for individual in updated_individuals]
    try:
        temp_path = save_temp_data('\n'.join(['s'] + sample_ids))
        mv_file_to_gs(temp_path, ids_path, user=request.user)
    except Exception as ee:
        logger.error('Uploading sample IDs to Google Storage failed. Errors: {}'.format(str(ee)), request.user,
                     detail=sample_ids)

    # use airflow api to trigger AnVIL dags
<<<<<<< HEAD
    _trigger_data_loading(project, request_json['fullDataPath'], request_json['sampleType'], request)
    # Send a slack message to the slack channel
    _send_load_data_slack_msg(project, ids_path, request_json['fullDataPath'], request_json['sampleType'], request.user)
=======
    trigger_success = _trigger_data_loading(project, data_path, request_json['sampleType'], request)
    # Send a slack message to the slack channel
    _send_load_data_slack_msg(project, ids_path, data_path, request_json['sampleType'], request.user)
    AirtableSession(request.user, base=AirtableSession.ANVIL_BASE).safe_create_record(
        'AnVIL Seqr Loading Requests Tracking', {
            'Requester Name': request.user.get_full_name(),
            'Requester Email': request.user.email,
            'AnVIL Project URL': _get_seqr_project_url(project),
            'Initial Request Date': datetime.now().strftime('%Y-%m-%d'),
            'Number of Samples': len(sample_ids),
            'Status': 'Loading' if trigger_success else 'Loading Requested'
        })
>>>>>>> 7f136e65

    if ANVIL_LOADING_DELAY_EMAIL and ANVIL_LOADING_EMAIL_DATE and \
            datetime.strptime(ANVIL_LOADING_EMAIL_DATE, '%Y-%m-%d') <= datetime.now():
        try:
            email_body = """Hi {user},
            {email_content}
            - The seqr team
            """.format(
                user=request.user.get_full_name() or request.user.email,
                email_content=ANVIL_LOADING_DELAY_EMAIL,
            )
            send_html_email(email_body, subject='Delay in loading AnVIL in seqr', to=[request.user.email])
        except Exception as e:
            logger.error('AnVIL loading delay email error: {}'.format(e), request.user)

    return create_json_response({'projectGuid':  project.guid})


def _wait_for_service_account_access(user, namespace, name):
    for _ in range(2):
        time.sleep(3)
        if has_service_account_access(user, namespace, name):
            return True
    raise TerraAPIException('Failed to grant seqr service account access to the workspace', 400)


def _get_loading_project_path(project, sample_type):
    return 'gs://seqr-datasets/v02/{genome_version}/AnVIL_{sample_type}/{guid}/'.format(
        guid=project.guid,
        sample_type=sample_type,
        genome_version=GENOME_VERSION_LOOKUP.get(project.genome_version),
    )

def _get_seqr_project_url(project):
    return f'{BASE_URL}project/{project.guid}/project_page'

def _send_load_data_slack_msg(project, ids_path, data_path, sample_type, user):
    pipeline_dag = _construct_dag_variables(project, data_path, sample_type)
    message_content = """
        *{user}* requested to load {sample_type} data ({genome_version}) from AnVIL workspace *{namespace}/{name}* at 
        {path} to seqr project <{project_url}|*{project_name}*> (guid: {guid})  
  
        The sample IDs to load have been uploaded to {ids_path}.  
  
        DAG {dag_name} is triggered with following:
        ```{dag}```
        """.format(
        user=user.email,
        path=data_path,
        ids_path=ids_path,
        namespace=project.workspace_namespace,
        name=project.workspace_name,
        project_url=_get_seqr_project_url(project),
        guid=project.guid,
        project_name=project.name,
        sample_type=sample_type,
        genome_version=GENOME_VERSION_LOOKUP.get(project.genome_version),
        dag_name = "seqr_vcf_to_es_AnVIL_{anvil_type}_v{version}".format(anvil_type=sample_type, version=DAG_VERSION),
        dag=json.dumps(pipeline_dag, indent=4),
    )

    safe_post_to_slack(SEQR_SLACK_ANVIL_DATA_LOADING_CHANNEL, message_content)

def _send_slack_msg_on_failure_trigger(e, project, data_path, sample_type):
    pipeline_dag = _construct_dag_variables(project, data_path, sample_type)
    message_content = """
        ERROR triggering AnVIL loading for project {project_guid}: {e} 
        
        DAG {dag_name} should be triggered with following: 
        ```{dag}```
        """.format(
            project_guid = project.guid,
            e = e,
            dag_name = "seqr_vcf_to_es_AnVIL_{anvil_type}_v{version}".format(anvil_type=sample_type, version=DAG_VERSION),
            dag = json.dumps(pipeline_dag, indent=4)
        )
    safe_post_to_slack(SEQR_SLACK_LOADING_NOTIFICATION_CHANNEL, message_content)

def _trigger_data_loading(project, data_path, sample_type, request):
    try:
        genome_test_type = 'AnVIL_{sample_type}'.format(sample_type=sample_type)
        dag_id = "seqr_vcf_to_es_{anvil_type}_v{version}".format(anvil_type=genome_test_type, version=DAG_VERSION)

        _check_dag_running_state(dag_id)
        updated_anvil_variables = _construct_dag_variables(project, data_path, sample_type)
        _update_variables(genome_test_type, updated_anvil_variables)
        _wait_for_dag_variable_update(dag_id, project)

        _trigger_dag(dag_id)
        return True
    except Exception as e:
        logger_call = logger.warning if isinstance(e, DagRunningException) else logger.error
        logger_call(str(e), request.user)
        _send_slack_msg_on_failure_trigger(e, project, data_path, sample_type)
        return False

class DagRunningException(Exception):
    pass

def _check_dag_running_state(dag_id):
    endpoint = 'dags/{}/dagRuns'.format(dag_id)
    resp = _make_airflow_api_request(endpoint, method='GET')
    lastest_dag_runs = resp['dag_runs'][-1]
    if lastest_dag_runs['state'] == 'running':
        raise DagRunningException(f'{dag_id} is running and cannot be triggered again.')

def _construct_dag_variables(project, data_path, sample_type):
    dag_variables = {
        "active_projects": [project.guid],
        "vcf_path": data_path,
        "project_path": '{}v1'.format(_get_loading_project_path(project, sample_type)),
        "projects_to_run": [project.guid],
    }
    return dag_variables

def _wait_for_dag_variable_update(dag_id, project):
    updated_project = project.guid
    dag_projects = _get_task_ids(dag_id)
    while updated_project not in ''.join(dag_projects):
        dag_projects = _get_task_ids(dag_id)

def _update_variables(key, val):
    endpoint = 'variables/{}'.format(key)
    val_str = json.dumps(val)
    json_data= {
        "key": key,
        "value": val_str
        }
    _make_airflow_api_request(endpoint, method='PATCH', json=json_data)

def _get_task_ids(dag_id):
    endpoint = 'dags/{}/tasks'.format(dag_id)
    airflow_response = _make_airflow_api_request(endpoint, method='GET')

    tasks = airflow_response['tasks']
    task_ids = [task_dict['task_id'] for task_dict in tasks]
    return task_ids


def _trigger_dag(dag_id):
    endpoint = 'dags/{}/dagRuns'.format(dag_id)
    _make_airflow_api_request(endpoint, method='POST', json={})


def _make_airflow_api_request(endpoint, method='GET', timeout=90, **kwargs):
    # Obtain an OpenID Connect (OIDC) token from metadata server or using service
    # account.
    google_open_id_connect_token = id_token.fetch_id_token(Request(), AIRFLOW_API_AUDIENCE)

    webserver_url = f'{AIRFLOW_WEBSERVER_URL}/api/v1/{endpoint}'
    resp = requests.request(
        method, webserver_url,
        headers={'Authorization': 'Bearer {}'.format(
            google_open_id_connect_token)}, **kwargs)

    resp.raise_for_status()
    return resp.json()


<|MERGE_RESOLUTION|>--- conflicted
+++ resolved
@@ -210,14 +210,9 @@
                      detail=sample_ids)
 
     # use airflow api to trigger AnVIL dags
-<<<<<<< HEAD
-    _trigger_data_loading(project, request_json['fullDataPath'], request_json['sampleType'], request)
+    trigger_success = _trigger_data_loading(project, request_json['fullDataPath'], request_json['sampleType'], request)
     # Send a slack message to the slack channel
     _send_load_data_slack_msg(project, ids_path, request_json['fullDataPath'], request_json['sampleType'], request.user)
-=======
-    trigger_success = _trigger_data_loading(project, data_path, request_json['sampleType'], request)
-    # Send a slack message to the slack channel
-    _send_load_data_slack_msg(project, ids_path, data_path, request_json['sampleType'], request.user)
     AirtableSession(request.user, base=AirtableSession.ANVIL_BASE).safe_create_record(
         'AnVIL Seqr Loading Requests Tracking', {
             'Requester Name': request.user.get_full_name(),
@@ -227,7 +222,6 @@
             'Number of Samples': len(sample_ids),
             'Status': 'Loading' if trigger_success else 'Loading Requested'
         })
->>>>>>> 7f136e65
 
     if ANVIL_LOADING_DELAY_EMAIL and ANVIL_LOADING_EMAIL_DATE and \
             datetime.strptime(ANVIL_LOADING_EMAIL_DATE, '%Y-%m-%d') <= datetime.now():
