--- conflicted
+++ resolved
@@ -7,32 +7,6 @@
 from seqr.views.utils.test_utils import AuthenticationTestCase, AnvilAuthenticationTestCase, MixAuthenticationTestCase,\
     PROJECT_FIELDS
 
-<<<<<<< HEAD
-PROJECT_EXPORT_HEADER = [
-    'Project',
-    'Description',
-    'Categories',
-    'Created Date',
-    'Families',
-    'Individuals',
-    'Tagged Variants',
-    'WES Samples',
-    'WGS Samples',
-    'RNA Samples',
-    'Solved - known gene for phenotype',
-    'Solved - gene linked to different phenotype',
-    'Solved - novel gene', 'External solve', 'Strong candidate - known gene for phenotype',
-    'Strong candidate - gene linked to different phenotype',
-    'Strong candidate - novel gene',
-    'Reviewed, currently pursuing candidates',
-    'Reviewed, no clear candidate',
-    'Closed, no longer under analysis',
-    'Analysis in Progress',
-    'Waiting for data',
-]
-
-=======
->>>>>>> c74cd162
 DASHBOARD_PROJECT_FIELDS = {
     'numIndividuals', 'numFamilies', 'sampleTypeCounts', 'numVariantTags', 'analysisStatusCounts',
 }
@@ -95,69 +69,6 @@
         mock_get_redis.assert_called_with('projects__test_data_manager')
         mock_set_redis.assert_not_called()
 
-<<<<<<< HEAD
-    @mock.patch('seqr.views.utils.orm_to_json_utils.ANALYST_PROJECT_CATEGORY', 'analyst-projects')
-    def test_export_projects_table(self, mock_get_redis):
-        mock_get_redis.return_value = None
-        url = reverse(export_projects_table_handler)
-        self.check_require_login(url)
-
-        response = self.client.get('{}?file_format=tsv'.format(url))
-        self.assertEqual(response.status_code, 200)
-        self.assertEqual(response.get('Content-Type'), 'text/tsv')
-        self.assertEqual(response.get('Content-Disposition'), 'attachment; filename="projects.tsv"')
-        # authenticated user has access to no projects so should be empty export
-        export_content = [row.split('\t') for row in response.content.decode('utf-8').rstrip('\n').split('\n')]
-        self.assertListEqual(export_content, [PROJECT_EXPORT_HEADER])
-
-        # test with access to data
-        self.login_collaborator()
-        response = self.client.get('{}?file_format=tsv'.format(url))
-        self.assertEqual(response.status_code, 200)
-        export_content = [row.split('\t') for row in response.content.decode('utf-8').rstrip('\n').split('\n')]
-        self.assertEqual(len(export_content), self.NUM_COLLABORATOR_PROJECTS + 1)
-        self.assertListEqual(export_content[0], PROJECT_EXPORT_HEADER)
-        self.assertListEqual(
-            export_content[1],
-            ['1kg project n\u00e5me with uni\u00e7\u00f8de',
-             '1000 genomes project description with uni\u00e7\u00f8de',
-             'CMG, c\u00e5teg\u00f8ry with uni\u00e7\u00f8de',
-             '2017-03-12 19:27:08.156000+00:00', '11', '14', '4', '14', '0', '0', '0', '0', '0', '0', '0', '0', '0',
-             '0', '0', '0', '0', '11'],
-        )
-
-        response = self.client.get('{}?file_format=xls'.format(url))
-        self.assertEqual(response.status_code, 200)
-        self.assertEqual(response.get('Content-Type'), 'application/ms-excel')
-        self.assertEqual(response.get('Content-Disposition'), 'attachment; filename="projects.xlsx"')
-
-        response = self.client.get('{}?file_format=json'.format(url))
-        self.assertEqual(response.status_code, 200)
-        self.assertEqual(response.get('Content-Type'), 'application/json')
-        self.assertEqual(response.get('Content-Disposition'), 'attachment; filename="projects.json"')
-        export_content = [json.loads(row) for row in response.content.decode('utf-8').rstrip('\n').split('\n')]
-        self.assertEqual(len(export_content), self.NUM_COLLABORATOR_PROJECTS)
-        self.assertDictEqual(export_content[0], {
-            'project': '1kg project n\u00e5me with uni\u00e7\u00f8de',
-            'description': '1000 genomes project description with uni\u00e7\u00f8de',
-            'categories': 'CMG, c\u00e5teg\u00f8ry with uni\u00e7\u00f8de',
-            'created_date': '2017-03-12 19:27:08.156000+00:00', 'families': '11', 'individuals': '14',
-            'tagged_variants': '4', 'wes_samples': '14', 'wgs_samples': '0', 'rna_samples': '0',
-            'solved_-_known_gene_for_phenotype': '0', 'closed,_no_longer_under_analysis': '0',
-            'analysis_in_progress': '0', 'strong_candidate_-_gene_linked_to_different_phenotype': '0',
-            'solved_-_novel_gene': '0', 'reviewed,_currently_pursuing_candidates': '0',
-            'solved_-_gene_linked_to_different_phenotype': '0', 'reviewed,_no_clear_candidate': '0',
-            'strong_candidate_-_novel_gene': '0', 'strong_candidate_-_known_gene_for_phenotype': '0',
-            'external_solve': '0', 'waiting_for_data': '11'
-        })
-
-        response = self.client.get('{}?file_format=csv'.format(url))
-        self.assertEqual(response.status_code, 400)
-        self.assertDictEqual(response.json(), {'error': 'Invalid file_format: csv'})
-
-
-=======
->>>>>>> c74cd162
 # Tests for AnVIL access disabled
 class LocalDashboardPageTest(AuthenticationTestCase, DashboardPageTest):
     fixtures = ['users', '1kg_project']
