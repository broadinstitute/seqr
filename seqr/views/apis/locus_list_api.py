--- conflicted
+++ resolved
@@ -1,6 +1,5 @@
 import json
 import logging
-import re
 
 from django.contrib.auth.decorators import login_required
 from django.db.models import Q
@@ -10,12 +9,7 @@
 
 from reference_data.models import GENOME_VERSION_GRCh37
 from seqr.models import LocusList, LocusListGene, LocusListInterval, IS_OWNER, CAN_VIEW, CAN_EDIT
-<<<<<<< HEAD
-from seqr.model_utils import create_seqr_model, delete_seqr_model, find_matching_xbrowse_model
-=======
 from seqr.model_utils import get_or_create_seqr_model, create_seqr_model, delete_seqr_model, find_matching_xbrowse_model
-from seqr.utils.xpos_utils import get_xpos
->>>>>>> 6855bedf
 from seqr.views.apis.auth_api import API_LOGIN_REQUIRED_URL
 from seqr.utils.gene_utils import get_genes, parse_locus_list_items
 from seqr.views.utils.json_utils import create_json_response
@@ -63,11 +57,7 @@
     if not request_json.get('name'):
         return create_json_response({}, status=400, reason='"Name" is required')
 
-<<<<<<< HEAD
-    new_genes, existing_gene_ids, new_intervals, existing_interval_guids, invalid_items = parse_locus_list_items(request_json)
-=======
-    genes_by_id, intervals, invalid_items = _parse_list_items(request_json)
->>>>>>> 6855bedf
+    genes_by_id, intervals, invalid_items = parse_locus_list_items(request_json)
     if invalid_items and not request_json.get('ignoreInvalidItems'):
         return create_json_response({'invalidLocusListItems': invalid_items}, status=400, reason=INVALID_ITEMS_ERROR)
 
@@ -95,11 +85,7 @@
 
     request_json = json.loads(request.body)
 
-<<<<<<< HEAD
-    new_genes, existing_gene_ids, new_intervals, existing_interval_guids, invalid_items = parse_locus_list_items(request_json)
-=======
-    genes_by_id, intervals, invalid_items = _parse_list_items(request_json)
->>>>>>> 6855bedf
+    genes_by_id, intervals, invalid_items = parse_locus_list_items(request_json)
     if invalid_items and not request_json.get('ignoreInvalidItems'):
         return create_json_response({'invalidLocusListItems': invalid_items}, status=400, reason=INVALID_ITEMS_ERROR)
 
@@ -174,49 +160,7 @@
     assign_perm(user_or_group=locus_list.created_by, perm=CAN_VIEW, obj=locus_list)
 
 
-<<<<<<< HEAD
-def _update_locus_list_items(locus_list, new_genes, existing_gene_ids, new_intervals, existing_interval_guids, request_json, user):
-=======
-def _parse_list_items(request_json):
-    raw_items = request_json.get('rawItems')
-    if not raw_items:
-        return None, None, None
-
-    invalid_items = []
-    intervals = []
-    gene_ids = set()
-    gene_symbols = set()
-    for item in raw_items.replace(',', ' ').split():
-        interval_match = re.match('(?P<chrom>\w+):(?P<start>\d+)-(?P<end>\d+)', item)
-        if interval_match:
-            interval = interval_match.groupdict()
-            try:
-                interval['chrom'] = interval['chrom'].lstrip('chr')
-                interval['start'] = int(interval['start'])
-                interval['end'] = int(interval['end'])
-                if interval['start'] > interval['end']:
-                    raise ValueError
-                get_xpos(interval['chrom'], interval['start'])
-                intervals.append(interval)
-            except (KeyError, ValueError):
-                invalid_items.append('chr{chrom}:{start}-{end}'.format(
-                    chrom=interval.get('chrom'), start=interval.get('start'), end=interval.get('end')
-                ))
-        elif item.upper().startswith('ENSG'):
-            gene_ids.add(item)
-        else:
-            gene_symbols.add(item)
-
-    gene_symbols_to_ids = get_gene_ids_for_gene_symbols(gene_symbols)
-    invalid_items += [symbol for symbol in gene_symbols if not gene_symbols_to_ids.get(symbol)]
-    gene_ids.update({gene_ids[0] for gene_ids in gene_symbols_to_ids.values() if len(gene_ids)})
-    genes_by_id = get_genes(list(gene_ids), add_dbnsfp=True, add_omim=True, add_constraints=True) if gene_ids else {}
-    invalid_items += [gene_id for gene_id in gene_ids if not genes_by_id.get(gene_id)]
-    return genes_by_id, intervals, invalid_items
-
-
 def _update_locus_list_items(locus_list, genes_by_id, intervals, request_json, user):
->>>>>>> 6855bedf
     # Update genes
     for locus_list_gene in locus_list.locuslistgene_set.exclude(gene_id__in=genes_by_id.keys()):
         delete_seqr_model(locus_list_gene)
