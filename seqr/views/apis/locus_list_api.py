--- conflicted
+++ resolved
@@ -11,11 +11,7 @@
 from seqr.models import LocusList, LocusListGene, LocusListInterval, IS_OWNER, CAN_VIEW, CAN_EDIT
 from seqr.model_utils import create_seqr_model, delete_seqr_model, find_matching_xbrowse_model
 from seqr.views.apis.auth_api import API_LOGIN_REQUIRED_URL
-<<<<<<< HEAD
-from seqr.views.utils.gene_utils import get_genes, parse_locus_list_items
-=======
-from seqr.utils.gene_utils import get_genes, get_gene_ids_for_gene_symbols
->>>>>>> a7aff257
+from seqr.utils.gene_utils import get_genes, parse_locus_list_items
 from seqr.views.utils.json_utils import create_json_response
 from seqr.views.utils.json_to_orm_utils import update_model_from_json
 from seqr.views.utils.orm_to_json_utils import get_json_for_locus_lists, get_json_for_locus_list
@@ -165,51 +161,6 @@
     assign_perm(user_or_group=locus_list.created_by, perm=CAN_VIEW, obj=locus_list)
 
 
-<<<<<<< HEAD
-=======
-def _parse_list_items(request_json):
-    requested_items = (request_json.get('parsedItems') or {}).get('items') or []
-
-    existing_gene_ids = set()
-    new_gene_symbols = set()
-    new_gene_ids = set()
-    existing_interval_guids = set()
-    new_intervals = []
-    invalid_items = []
-    for item in requested_items:
-        if item.get('locusListIntervalGuid'):
-            existing_interval_guids.add(item.get('locusListIntervalGuid'))
-        elif item.get('geneId'):
-            if item.get('symbol'):
-                existing_gene_ids.add(item.get('geneId'))
-            else:
-                new_gene_ids.add(item.get('geneId'))
-        elif item.get('symbol'):
-            new_gene_symbols.add(item.get('symbol'))
-        else:
-            try:
-                item['start'] = int(item['start'])
-                item['end'] = int(item['end'])
-                if item['start'] > item['end']:
-                    raise ValueError
-                get_xpos(item['chrom'], int(item['start']))
-                new_intervals.append(item)
-            except (KeyError, ValueError):
-                invalid_items.append('chr{chrom}:{start}-{end}'.format(
-                    chrom=item.get('chrom', '?'), start=item.get('start', '?'), end=item.get('end', '?')
-                ))
-
-    gene_symbols_to_ids = get_gene_ids_for_gene_symbols(new_gene_symbols)
-    invalid_items += [symbol for symbol in new_gene_symbols if not gene_symbols_to_ids.get(symbol)]
-    invalid_items += [symbol for symbol in new_gene_symbols if len(gene_symbols_to_ids.get(symbol, [])) > 1]
-    new_genes = get_genes([gene_ids[0] for gene_ids in gene_symbols_to_ids.values() if len(gene_ids) == 1] + list(new_gene_ids),
-                          add_dbnsfp=True, add_omim=True, add_constraints=True)
-    invalid_items += [gene_id for gene_id, gene in new_genes.items() if not gene]
-    new_genes = {gene_id: gene for gene_id, gene in new_genes.items() if gene}
-    return new_genes, existing_gene_ids, new_intervals, existing_interval_guids, invalid_items
-
-
->>>>>>> a7aff257
 def _update_locus_list_items(locus_list, new_genes, existing_gene_ids, new_intervals, existing_interval_guids, request_json, user):
     # Update genes
     for locus_list_gene in locus_list.locuslistgene_set.exclude(gene_id__in=existing_gene_ids):
