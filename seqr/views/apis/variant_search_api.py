import json
import jmespath
from collections import defaultdict
from django.utils import timezone
from django.contrib.postgres.aggregates import ArrayAgg
from django.core.exceptions import MultipleObjectsReturned
from django.db.utils import IntegrityError
from django.db.models import Q, prefetch_related_objects

from reference_data.models import GENOME_VERSION_GRCh37
from seqr.models import Project, Family, Individual, SavedVariant, VariantSearch, VariantSearchResults, ProjectCategory
from seqr.utils.elasticsearch.utils import get_es_variants, get_single_es_variant, get_es_variant_gene_counts
from seqr.utils.elasticsearch.constants import XPOS_SORT_KEY, PATHOGENICTY_SORT_KEY, PATHOGENICTY_HGMD_SORT_KEY
from seqr.utils.xpos_utils import get_xpos
from seqr.views.utils.export_utils import export_table
from seqr.utils.gene_utils import get_genes_for_variant_display
from seqr.views.utils.json_utils import create_json_response
from seqr.views.utils.json_to_orm_utils import update_model_from_json, get_or_create_model_from_json, \
    create_model_from_json
from seqr.views.utils.orm_to_json_utils import get_json_for_saved_variants_with_tags, get_json_for_saved_search,\
    get_json_for_saved_searches, _get_json_for_families
from seqr.views.utils.permissions_utils import check_project_permissions, get_project_guids_user_can_view, \
    user_is_analyst, login_and_policies_required, check_user_created_object_permissions, has_case_review_permissions
from seqr.views.utils.project_context_utils import get_projects_child_entities
from seqr.views.utils.variant_utils import get_variant_key, get_variants_response
from settings import DEMO_PROJECT_CATEGORY


GENOTYPE_AC_LOOKUP = {
    'ref_ref': [0, 0],
    'has_ref': [0, 1],
    'ref_alt': [1, 1],
    'has_alt': [1, 2],
    'alt_alt': [2, 2],
}
AFFECTED = Individual.AFFECTED_STATUS_AFFECTED
UNAFFECTED = Individual.AFFECTED_STATUS_UNAFFECTED


@login_and_policies_required
def query_variants_handler(request, search_hash):
    """Search variants.
    """
    page = int(request.GET.get('page') or 1)
    per_page = int(request.GET.get('per_page') or 100)
    sort = request.GET.get('sort') or XPOS_SORT_KEY
    if sort == PATHOGENICTY_SORT_KEY and user_is_analyst(request.user):
        sort = PATHOGENICTY_HGMD_SORT_KEY

    search_context = json.loads(request.body or '{}')
    try:
        results_model = _get_or_create_results_model(search_hash, search_context, request.user)
    except Exception as e:
        return create_json_response({'error': str(e)}, status=400, reason=str(e))

    _check_results_permission(results_model, request.user)
    is_all_project_search = _is_all_project_family_search(search_context)

    variants, total_results = get_es_variants(results_model, sort=sort, page=page, num_results=per_page,
                                              skip_genotype_filter=is_all_project_search, user=request.user)

    response_context = {}
    add_all_context = False
    if is_all_project_search and len(variants) == total_results:
        # TODO unnecessary?
        # For all project search only save the relevant families
        family_guids = set()
        for variant in variants:
            family_guids.update(variant['familyGuids'])
        families = results_model.families.filter(guid__in=family_guids)
        results_model.families.set(families)

        projects = Project.objects.filter(family__in=families).distinct()
        if projects:
            add_all_context = True

    response = _process_variants(variants or [], results_model.families.all(), request, add_all_context=add_all_context)
    response['search'] = _get_search_context(results_model)
    response['search']['totalResults'] = total_results
    response.update(response_context)

    return create_json_response(response)


def _is_all_project_family_search(search_context):
    return bool(search_context and search_context.get('allProjectFamilies'))


def _get_or_create_results_model(search_hash, search_context, user):
    results_model = VariantSearchResults.objects.filter(search_hash=search_hash).first()
    if not results_model:
        if not search_context:
            raise Exception('Invalid search hash: {}'.format(search_hash))

        project_families = search_context.get('projectFamilies')
        if project_families:
            all_families = set()
            for project_family in project_families:
                all_families.update(project_family['familyGuids'])
            families = Family.objects.filter(guid__in=all_families)
        elif _is_all_project_family_search(search_context):
            omit_projects = [p.guid for p in Project.objects.filter(projectcategory__name=DEMO_PROJECT_CATEGORY).only('guid')]
            project_guids = [project_guid for project_guid in get_project_guids_user_can_view(user) if project_guid not in omit_projects]
            families = Family.objects.filter(project__guid__in=project_guids)
        elif search_context.get('projectGuids'):
            families = Family.objects.filter(project__guid__in=search_context['projectGuids'])
        else:
            raise Exception('Invalid search: no projects/ families specified')

        search_dict = search_context.get('search', {})
        search_model = VariantSearch.objects.filter(search=search_dict).filter(
            Q(created_by=user) | Q(name__isnull=False)).first()
        if not search_model:
            search_model = create_model_from_json(VariantSearch, {'search': search_dict}, user)

        # If a search_context request and results request are dispatched at the same time, its possible the other
        # request already created the model
        results_model, _ = get_or_create_model_from_json(
            VariantSearchResults, {'search_hash': search_hash, 'variant_search': search_model},
            update_json=None, user=user)

        results_model.families.set(families)
    return results_model


@login_and_policies_required
def query_single_variant_handler(request, variant_id):
    """Search variants.
    """
    families = Family.objects.filter(guid=request.GET.get('familyGuid'))
    check_project_permissions(families.first().project, request.user)

    variant = get_single_es_variant(families, variant_id, user=request.user)

    response = _process_variants([variant], families, request, add_all_context=True, add_locus_list_detail=True)

    return create_json_response(response)


def _process_variants(variants, families, request, add_all_context=False, add_locus_list_detail=False):
    if not variants:
        return {'searchedVariants': variants}

    flat_variants = _flatten_variants(variants)
    saved_variants, variants_by_id = _get_saved_variant_models(flat_variants, families)

    response_json = get_variants_response(
        request, saved_variants, response_variants=flat_variants, add_all_context=add_all_context,
        add_locus_list_detail=add_locus_list_detail)
    response_json['searchedVariants'] = variants

    for saved_variant in response_json['savedVariantsByGuid'].values():
        family_guids = saved_variant['familyGuids']
        searched_variant = variants_by_id.get(get_variant_key(**saved_variant))
        if not searched_variant:
            # This can occur when an hg38 family has a saved variant that did not successfully lift from hg37
            continue
        saved_variant.update(searched_variant)
        #  For saved variants only use family it was saved for, not all families in search
        saved_variant['familyGuids'] = family_guids
        response_json['savedVariantsByGuid'][saved_variant['variantGuid']] = saved_variant

    return response_json


PREDICTION_MAP = {
    'D': 'damaging',
    'T': 'tolerated',
}


POLYPHEN_MAP = {
    'D': 'probably_damaging',
    'P': 'possibly_damaging',
    'B': 'benign',
}


MUTTASTR_MAP = {
    'A': 'disease_causing',
    'D': 'disease_causing',
    'N': 'polymorphism',
    'P': 'polymorphism',
}


def _get_prediction_val(prediction):
    return PREDICTION_MAP.get(prediction[0]) if prediction else None


def _get_variant_main_transcript_field_val(parsed_variant):
    return next(
        (t for t in parsed_variant['transcripts'] if t['transcriptId'] == parsed_variant['mainTranscriptId']), {}
    ).get('value')


VARIANT_EXPORT_DATA = [
    {'header': 'chrom'},
    {'header': 'pos'},
    {'header': 'ref'},
    {'header': 'alt'},
    {'header': 'gene', 'value_path': '{transcripts: transcripts.*[].{value: geneSymbol, transcriptId: transcriptId}, mainTranscriptId: mainTranscriptId}', 'process': _get_variant_main_transcript_field_val},
    {'header': 'worst_consequence', 'value_path': '{transcripts: transcripts.*[].{value: majorConsequence, transcriptId: transcriptId}, mainTranscriptId: mainTranscriptId}', 'process': _get_variant_main_transcript_field_val},
    {'header': '1kg_freq', 'value_path': 'populations.g1k.af'},
    {'header': 'exac_freq', 'value_path': 'populations.exac.af'},
    {'header': 'gnomad_genomes_freq', 'value_path': 'populations.gnomad_genomes.af'},
    {'header': 'gnomad_exomes_freq', 'value_path': 'populations.gnomad_exomes.af'},
    {'header': 'topmed_freq', 'value_path': 'populations.topmed.af'},
    {'header': 'cadd', 'value_path': 'predictions.cadd'},
    {'header': 'revel', 'value_path': 'predictions.revel'},
    {'header': 'eigen', 'value_path': 'predictions.eigen'},
    {'header': 'polyphen', 'value_path': 'predictions.polyphen', 'process': _get_prediction_val},
    {'header': 'sift', 'value_path': 'predictions.sift', 'process': _get_prediction_val},
    {'header': 'muttaster', 'value_path': 'predictions.mut_taster', 'process': _get_prediction_val},
    {'header': 'fathmm', 'value_path': 'predictions.fathmm', 'process': _get_prediction_val},
    {'header': 'rsid', 'value_path': 'rsid'},
    {'header': 'hgvsc', 'value_path': '{transcripts: transcripts.*[].{value: hgvsc, transcriptId: transcriptId}, mainTranscriptId: mainTranscriptId}', 'process': _get_variant_main_transcript_field_val},
    {'header': 'hgvsp', 'value_path': '{transcripts: transcripts.*[].{value: hgvsp, transcriptId: transcriptId}, mainTranscriptId: mainTranscriptId}', 'process': _get_variant_main_transcript_field_val},
    {'header': 'clinvar_clinical_significance', 'value_path': 'clinvar.clinicalSignificance'},
    {'header': 'clinvar_gold_stars', 'value_path': 'clinvar.goldStars'},
    {'header': 'filter', 'value_path': 'genotypeFilters'},
]

VARIANT_FAMILY_EXPORT_DATA = [
    {'header': 'family_id'},
    {'header': 'tags', 'process': lambda tags: '|'.join([
        '{} ({})'.format(tag['name'], tag['createdBy']) for tag in
        sorted(tags or [], key=lambda tag: tag['lastModifiedDate'] or timezone.now(), reverse=True)
    ])},
    {'header': 'notes', 'process': lambda notes: '|'.join([
        '{} ({})'.format(note['note'].replace('\n', ' '), note['createdBy']) for note in
        sorted(notes or [], key=lambda note: note['lastModifiedDate'] or timezone.now(), reverse=True)
    ])},
]

VARIANT_SAMPLE_DATA = [
    {'header': 'sample', 'value_path': 'sampleId'},
    {'header': 'num_alt_alleles', 'value_path': 'numAlt'},
    {'header': 'gq'},
    {'header': 'ab'},
]


@login_and_policies_required
def get_variant_gene_breakdown(request, search_hash):
    results_model = VariantSearchResults.objects.get(search_hash=search_hash)
    _check_results_permission(results_model, request.user)

    gene_counts = get_es_variant_gene_counts(results_model, user=request.user)
    return create_json_response({
        'searchGeneBreakdown': {search_hash: gene_counts},
        'genesById': get_genes_for_variant_display(list(gene_counts.keys())),
    })


@login_and_policies_required
def export_variants_handler(request, search_hash):
    results_model = VariantSearchResults.objects.get(search_hash=search_hash)

    _check_results_permission(results_model, request.user)

    families = results_model.families.all()
    family_ids_by_guid = {family.guid: family.family_id for family in families}

    variants, _ = get_es_variants(results_model, page=1, load_all=True, user=request.user)
    variants = _flatten_variants(variants)

    saved_variants, variants_by_id = _get_saved_variant_models(variants, families)
    json_saved_variants = get_json_for_saved_variants_with_tags(saved_variants, add_details=True)

    saved_variants_by_variant_family = {}
    for saved_variant in json_saved_variants['savedVariantsByGuid'].values():
        variant_key = get_variant_key(**saved_variant)
        searched_variant = variants_by_id.get(variant_key)
        if searched_variant:
            # Handles lifted over variant matching
            variant_key = get_variant_key(**searched_variant)
        saved_variants_by_variant_family[variant_key] = {
            family_guid: saved_variant['variantGuid'] for family_guid in saved_variant['familyGuids']
        }

    max_families_per_variant = max([len(variant['familyGuids']) for variant in variants])
    max_samples_per_variant = max([len(variant['genotypes']) for variant in variants])

    rows = []
    for variant in variants:
        row = [_get_field_value(variant, config) for config in VARIANT_EXPORT_DATA]
        family_saved_variants = saved_variants_by_variant_family.get(get_variant_key(**variant), {})
        for i in range(max_families_per_variant):
            family_guid = variant['familyGuids'][i] if i < len(variant['familyGuids']) else ''
            variant_guid = family_saved_variants.get(family_guid, '')
            family_tags = {
                'family_id': family_ids_by_guid.get(family_guid),
                'tags': [tag for tag in json_saved_variants['variantTagsByGuid'].values() if variant_guid in tag['variantGuids']],
                'notes': [note for note in json_saved_variants['variantNotesByGuid'].values() if variant_guid in note['variantGuids']],
            }
            row += [_get_field_value(family_tags, config) for config in VARIANT_FAMILY_EXPORT_DATA]
        genotypes = list(variant['genotypes'].values())
        for i in range(max_samples_per_variant):
            genotype = genotypes[i] if i < len(genotypes) else {}
            row += [_get_field_value(genotype, config) for config in VARIANT_SAMPLE_DATA]
        rows.append(row)

    header = [config['header'] for config in VARIANT_EXPORT_DATA]
    for i in range(max_families_per_variant):
        header += ['{}_{}'.format(config['header'], i+1) for config in VARIANT_FAMILY_EXPORT_DATA]
    for i in range(max_samples_per_variant):
        header += ['{}_{}'.format(config['header'], i+1) for config in VARIANT_SAMPLE_DATA]

    file_format = request.GET.get('file_format', 'tsv')

    return export_table('search_results_{}'.format(search_hash), header, rows, file_format, titlecase_header=False)


def _get_field_value(value, config):
    field_value = jmespath.search(config.get('value_path', config['header']), value)
    if config.get('process'):
        field_value = config['process'](field_value)
    return field_value


@login_and_policies_required
def search_context_handler(request):
    """Search variants.
    """
    response = _get_saved_searches(request.user)
    context = json.loads(request.body)

    projects = None
    if context.get('projectGuid'):
        projects = Project.objects.filter(guid=context.get('projectGuid'))
    elif context.get('familyGuid'):
        projects = Project.objects.filter(family__guid=context.get('familyGuid'))
    elif context.get('analysisGroupGuid'):
        projects = Project.objects.filter(analysisgroup__guid=context.get('analysisGroupGuid'))
    elif context.get('projectCategoryGuid'):
        projects = Project.objects.filter(projectcategory__guid=context.get('projectCategoryGuid'))
    elif context.get('searchHash'):
        search_context = context.get('searchParams')
        if _is_all_project_family_search(search_context):
            return create_json_response(response)
        else:
            try:
                results_model = _get_or_create_results_model(context['searchHash'], search_context, request.user)
            except Exception as e:
                return create_json_response({'error': str(e)}, status=400, reason=str(e))
            projects = Project.objects.filter(family__in=results_model.families.all()).distinct()

    if not projects:
        error = 'Invalid context params: {}'.format(json.dumps(context))
        return create_json_response({'error': error}, status=400, reason=error)

    for project in projects:
        check_project_permissions(project, request.user)

    has_case_review_perm = has_case_review_permissions(projects[0], request.user)
    is_analyst = user_is_analyst(request.user)

    project_guid = projects[0].guid if len(projects) == 1 else None
    response.update(get_projects_child_entities(projects, project_guid, request.user, is_analyst, include_samples=False))

    family_models = Family.objects.filter(project__in=projects)
    families = _get_json_for_families(
        family_models, request.user, project_guid=project_guid, skip_nested=True,
        is_analyst=is_analyst, has_case_review_perm=has_case_review_perm)
    response['familiesByGuid'] = {f['familyGuid']: f for f in families}

    for p in projects.annotate(dataset_types=ArrayAgg(
            'family__individual__sample__dataset_type', distinct=True, filter=Q(
                family__individual__sample__is_active=True,
                family__individual__sample__elasticsearch_index__isnull=False))):
        response['projectsByGuid'][p.guid]['datasetTypes'] = p.dataset_types

    if not project_guid:
        _add_parent_ids(response, projects)

    project_category_guid = context.get('projectCategoryGuid')
    if project_category_guid:
        response['projectCategoriesByGuid'] = {
            project_category_guid: ProjectCategory.objects.get(guid=project_category_guid).json()
        }

    return create_json_response(response)


def _add_parent_ids(response, projects):
    project_id_to_guid = {project.id: project.guid for project in projects}
    for family in response['familiesByGuid'].values():
        project_guid = project_id_to_guid[family.pop('projectId')]
        family['projectGuid'] = project_guid
<<<<<<< HEAD
    for group in response['analysisGroupsByGuid'].values():
        group['projectGuid'] = project_id_to_guid[group.pop('projectId')]
=======
        family_guid_to_project_guid[family['familyGuid']] = project_guid
    for individual in response['individualsByGuid'].values():
        family_guid = family_id_to_guid[individual.pop('familyId')]
        project_guid = family_guid_to_project_guid[family_guid]
        individual['familyGuid'] = family_guid
        individual['projectGuid'] = project_guid
        individual_guid_to_project_guid[individual['individualGuid']] = project_guid
    for sample in response['samplesByGuid'].values():
        individual_guid = individual_id_to_guid[sample.pop('individualId')]
        sample['individualGuid'] = individual_guid
        sample['familyGuid'] = response['individualsByGuid'][individual_guid]['familyGuid']
        sample['projectGuid'] = individual_guid_to_project_guid[individual_guid]
    for sample in response['igvSamplesByGuid'].values():
        individual_guid = individual_id_to_guid[sample.pop('individualId')]
        sample['individualGuid'] = individual_guid
        sample['projectGuid'] = individual_guid_to_project_guid[individual_guid]
>>>>>>> ffd096a8


@login_and_policies_required
def get_saved_search_handler(request):
    return create_json_response(_get_saved_searches(request.user))


@login_and_policies_required
def create_saved_search_handler(request):
    request_json = json.loads(request.body)
    name = request_json.pop('name', None)
    if not name:
        error = '"Name" is required'
        return create_json_response({'error': error}, status=400, reason=error)

    if (request_json.get('inheritance') or {}).get('filter', {}).get('genotype'):
        error = 'Saved searches cannot include custom genotype filters'
        return create_json_response({'error': error}, status=400, reason=error)

    try:
        saved_search, _ = get_or_create_model_from_json(
            VariantSearch, {'search': request_json, 'created_by': request.user}, {'name': name}, request.user)
    except MultipleObjectsReturned:
        # Can't create a unique constraint on JSON field, so its possible that a duplicate gets made by accident
        dup_searches = VariantSearch.objects.filter(
            search=request_json,
            created_by=request.user,
        ).order_by('created_date')
        saved_search = dup_searches.first()
        VariantSearch.bulk_delete(request.user, queryset=dup_searches.exclude(guid=saved_search.guid))
        update_model_from_json(saved_search, {'name': name}, request.user)
    except IntegrityError:
        error = 'Saved search with name "{}" already exists'.format(name)
        return create_json_response({'error': error}, status=400, reason=error)

    return create_json_response({
        'savedSearchesByGuid': {
            saved_search.guid: get_json_for_saved_search(saved_search, request.user)
        }
    })


@login_and_policies_required
def update_saved_search_handler(request, saved_search_guid):
    search = VariantSearch.objects.get(guid=saved_search_guid)
    check_user_created_object_permissions(search, request.user)

    request_json = json.loads(request.body)
    name = request_json.pop('name', None)
    if not name:
        return create_json_response({}, status=400, reason='"Name" is required')

    update_model_from_json(search, {'name': name}, request.user)

    return create_json_response({
        'savedSearchesByGuid': {
            saved_search_guid: get_json_for_saved_search(search, request.user)
        }
    })


@login_and_policies_required
def delete_saved_search_handler(request, saved_search_guid):
    search = VariantSearch.objects.get(guid=saved_search_guid)
    search.delete_model(request.user)
    return create_json_response({'savedSearchesByGuid': {saved_search_guid: None}})


def _check_results_permission(results_model, user):
    families = results_model.families.prefetch_related('project').all()
    projects = {family.project for family in families}
    for project in projects:
        check_project_permissions(project, user)


def _get_search_context(results_model):
    project_families = defaultdict(list)
    for family in results_model.families.prefetch_related('project').all():
        project_families[family.project.guid].append(family.guid)

    return {
        'search': results_model.variant_search.search,
        'projectFamilies': [
            {'projectGuid': project_guid, 'familyGuids': family_guids}
            for project_guid, family_guids in project_families.items()
        ],
    }


def _get_saved_searches(user):
    saved_search_models = VariantSearch.objects.filter(
        Q(name__isnull=False),
        Q(created_by=user) | Q(created_by__isnull=True)
    )
    saved_searches = get_json_for_saved_searches(saved_search_models, user)
    return {'savedSearchesByGuid': {search['savedSearchGuid']: search for search in saved_searches}}


def _get_saved_variant_models(variants, families):
    prefetch_related_objects(families, 'project')
    hg37_family_guids = {family.guid for family in families if family.project.genome_version == GENOME_VERSION_GRCh37}

    variant_q = Q()
    variants_by_id = {}
    for variant in variants:
        variants_by_id[get_variant_key(**variant)] = variant
        variant_q |= Q(variant_id=variant['variantId'], family__guid__in=variant['familyGuids'])
        if variant['liftedOverGenomeVersion'] == GENOME_VERSION_GRCh37 and hg37_family_guids:
            variant_hg37_families = [family_guid for family_guid in variant['familyGuids'] if family_guid in hg37_family_guids]
            if variant_hg37_families:
                lifted_xpos = get_xpos(variant['liftedOverChrom'], variant['liftedOverPos'])
                variant_q |= Q(xpos=lifted_xpos, ref=variant['ref'], alt=variant['alt'], family__guid__in=variant_hg37_families)
                variants_by_id[get_variant_key(
                    xpos=lifted_xpos, ref=variant['ref'], alt=variant['alt'], genomeVersion=variant['liftedOverGenomeVersion']
                )] = variant

    return SavedVariant.objects.filter(variant_q), variants_by_id

def _flatten_variants(variants):
    flattened_variants = []
    for variant in variants:
        if isinstance(variant, list):
            for compound_het in variant:
                flattened_variants.append(compound_het)
        else:
            flattened_variants.append(variant)
    return flattened_variants<|MERGE_RESOLUTION|>--- conflicted
+++ resolved
@@ -388,27 +388,6 @@
     for family in response['familiesByGuid'].values():
         project_guid = project_id_to_guid[family.pop('projectId')]
         family['projectGuid'] = project_guid
-<<<<<<< HEAD
-    for group in response['analysisGroupsByGuid'].values():
-        group['projectGuid'] = project_id_to_guid[group.pop('projectId')]
-=======
-        family_guid_to_project_guid[family['familyGuid']] = project_guid
-    for individual in response['individualsByGuid'].values():
-        family_guid = family_id_to_guid[individual.pop('familyId')]
-        project_guid = family_guid_to_project_guid[family_guid]
-        individual['familyGuid'] = family_guid
-        individual['projectGuid'] = project_guid
-        individual_guid_to_project_guid[individual['individualGuid']] = project_guid
-    for sample in response['samplesByGuid'].values():
-        individual_guid = individual_id_to_guid[sample.pop('individualId')]
-        sample['individualGuid'] = individual_guid
-        sample['familyGuid'] = response['individualsByGuid'][individual_guid]['familyGuid']
-        sample['projectGuid'] = individual_guid_to_project_guid[individual_guid]
-    for sample in response['igvSamplesByGuid'].values():
-        individual_guid = individual_id_to_guid[sample.pop('individualId')]
-        sample['individualGuid'] = individual_guid
-        sample['projectGuid'] = individual_guid_to_project_guid[individual_guid]
->>>>>>> ffd096a8
 
 
 @login_and_policies_required
