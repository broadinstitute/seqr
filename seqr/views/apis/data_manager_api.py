import base64
from collections import defaultdict
from datetime import datetime
import gzip
import json
import os
import re
import requests
import urllib3

from django.contrib.postgres.aggregates import ArrayAgg
from django.core.exceptions import PermissionDenied
from django.db.models import Max, F, Q, Count
from django.http.response import HttpResponse
from django.views.decorators.csrf import csrf_exempt
from requests.exceptions import ConnectionError as RequestConnectionError

from seqr.utils.communication_utils import send_project_notification
from seqr.utils.search.add_data_utils import prepare_data_loading_request
from seqr.utils.search.utils import get_search_backend_status, delete_search_backend_data
from seqr.utils.file_utils import file_iter, does_file_exist
from seqr.utils.logging_utils import SeqrLogger
from seqr.utils.middleware import ErrorsWarningsException
from seqr.utils.vcf_utils import validate_vcf_and_get_samples, get_vcf_list

from seqr.views.utils.airflow_utils import trigger_airflow_data_loading
from seqr.views.utils.airtable_utils import AirtableSession, LOADABLE_PDO_STATUSES, AVAILABLE_PDO_STATUS
from seqr.views.utils.dataset_utils import load_rna_seq, load_phenotype_prioritization_data_file, RNA_DATA_TYPE_CONFIGS, \
    post_process_rna_data, convert_django_meta_to_http_headers
from seqr.views.utils.file_utils import parse_file, get_temp_file_path, load_uploaded_file, persist_temp_file
from seqr.views.utils.json_utils import create_json_response
from seqr.views.utils.json_to_orm_utils import update_model_from_json
from seqr.views.utils.permissions_utils import data_manager_required, pm_or_data_manager_required, get_internal_projects
from seqr.views.utils.terra_api_utils import anvil_enabled

from seqr.models import Sample, RnaSample, Individual, Project, PhenotypePrioritization

from settings import KIBANA_SERVER, KIBANA_ELASTICSEARCH_PASSWORD, KIBANA_ELASTICSEARCH_USER, \
    SEQR_SLACK_LOADING_NOTIFICATION_CHANNEL, BASE_URL, LOADING_DATASETS_DIR, PIPELINE_RUNNER_SERVER, \
    LUIGI_UI_SERVICE_HOSTNAME, LUIGI_UI_SERVICE_PORT

logger = SeqrLogger(__name__)


@data_manager_required
def elasticsearch_status(request):
    return create_json_response(get_search_backend_status())


@data_manager_required
def delete_index(request):
    index = json.loads(request.body)['index']
    updated_indices = delete_search_backend_data(index)

    return create_json_response({'indices': updated_indices})


@data_manager_required
def upload_qc_pipeline_output(request):
    file_path = json.loads(request.body)['file'].strip()
    if not does_file_exist(file_path, user=request.user):
        return create_json_response({'errors': ['File not found: {}'.format(file_path)]}, status=400)
    raw_records = parse_file(file_path, file_iter(file_path, user=request.user))

    json_records = [dict(zip(raw_records[0], row)) for row in raw_records[1:]]

    try:
        dataset_type, data_type, records_by_sample_id = _parse_raw_qc_records(json_records)
    except ValueError as e:
        return create_json_response({'errors': [str(e)]}, status=400, reason=str(e))

    info_message = 'Parsed {} {} samples'.format(
        len(json_records), 'SV' if dataset_type == Sample.DATASET_TYPE_SV_CALLS else data_type)
    logger.info(info_message, request.user)
    info = [info_message]
    warnings = []

    samples = Sample.objects.filter(
        sample_id__in=records_by_sample_id.keys(),
        sample_type=Sample.SAMPLE_TYPE_WES if data_type == 'exome' else Sample.SAMPLE_TYPE_WGS,
        dataset_type=dataset_type,
    ).exclude(
        individual__family__project__name__in=EXCLUDE_PROJECTS
    ).exclude(individual__family__project__is_demo=True)

    sample_individuals = {
        agg['sample_id']: agg['individuals'] for agg in
        samples.values('sample_id').annotate(individuals=ArrayAgg('individual_id', distinct=True))
    }

    sample_individual_max_loaded_date = {
        agg['individual_id']: agg['max_loaded_date'] for agg in
        samples.values('individual_id').annotate(max_loaded_date=Max('loaded_date'))
    }
    individual_latest_sample_id = {
        s.individual_id: s.sample_id for s in samples
        if s.loaded_date == sample_individual_max_loaded_date.get(s.individual_id)
    }

    for sample_id, record in records_by_sample_id.items():
        record['individual_ids'] = list({
            individual_id for individual_id in sample_individuals.get(sample_id, [])
            if individual_latest_sample_id[individual_id] == sample_id
        })

    missing_sample_ids = {sample_id for sample_id, record in records_by_sample_id.items() if not record['individual_ids']}
    if missing_sample_ids:
        individuals = Individual.objects.filter(individual_id__in=missing_sample_ids).exclude(
            family__project__name__in=EXCLUDE_PROJECTS).exclude(
            family__project__is_demo=True).filter(
            sample__sample_type=Sample.SAMPLE_TYPE_WES if data_type == 'exome' else Sample.SAMPLE_TYPE_WGS).distinct()
        individual_db_ids_by_id = defaultdict(list)
        for individual in individuals:
            individual_db_ids_by_id[individual.individual_id].append(individual.id)
        for sample_id, record in records_by_sample_id.items():
            if not record['individual_ids'] and len(individual_db_ids_by_id[sample_id]) >= 1:
                record['individual_ids'] = individual_db_ids_by_id[sample_id]
                missing_sample_ids.remove(sample_id)

    multi_individual_samples = {
        sample_id: len(record['individual_ids']) for sample_id, record in records_by_sample_id.items()
        if len(record['individual_ids']) > 1}
    if multi_individual_samples:
        logger.warning('Found {} multi-individual samples from qc output'.format(len(multi_individual_samples)),
                    request.user)
        warnings.append('The following {} samples were added to multiple individuals: {}'.format(
            len(multi_individual_samples), ', '.join(
                sorted(['{} ({})'.format(sample_id, count) for sample_id, count in multi_individual_samples.items()]))))

    if missing_sample_ids:
        logger.warning('Missing {} samples from qc output'.format(len(missing_sample_ids)), request.user)
        warnings.append('The following {} samples were skipped: {}'.format(
            len(missing_sample_ids), ', '.join(sorted(list(missing_sample_ids)))))

    records_with_individuals = [
        record for sample_id, record in records_by_sample_id.items() if sample_id not in missing_sample_ids
    ]

    if dataset_type == Sample.DATASET_TYPE_SV_CALLS:
        _update_individuals_sv_qc(records_with_individuals, request.user)
    else:
        _update_individuals_variant_qc(records_with_individuals, data_type, warnings, request.user)

    message = 'Found and updated matching seqr individuals for {} samples'.format(len(json_records) - len(missing_sample_ids))
    info.append(message)

    return create_json_response({
        'errors': [],
        'warnings': warnings,
        'info': info,
    })

SV_WES_FALSE_FLAGS = {'lt100_raw_calls': 'raw_calls:_>100', 'lt10_highQS_rare_calls': 'high_QS_rare_calls:_>10'}
SV_WGS_FALSE_FLAGS = {'expected_num_calls': 'outlier_num._calls'}
SV_FALSE_FLAGS = {}
SV_FALSE_FLAGS.update(SV_WES_FALSE_FLAGS)
SV_FALSE_FLAGS.update(SV_WGS_FALSE_FLAGS)

def _parse_raw_qc_records(json_records):
    # Parse SV WES QC
    if all(field in json_records[0] for field in ['sample'] + list(SV_WES_FALSE_FLAGS.keys())):
        records_by_sample_id = {
            re.search('(\d+)_(?P<sample_id>.+)_v\d_Exome_GCP', record['sample']).group('sample_id'): record
            for record in json_records}
        return Sample.DATASET_TYPE_SV_CALLS, 'exome', records_by_sample_id

    # Parse SV WGS QC
    if all(field in json_records[0] for field in ['sample'] + list(SV_WGS_FALSE_FLAGS.keys())):
        return Sample.DATASET_TYPE_SV_CALLS, 'genome', {record['sample']: record for record in json_records}

    # Parse regular variant QC
    missing_columns = [field for field in ['seqr_id', 'data_type', 'filter_flags', 'qc_metrics_filters', 'qc_pop']
                       if field not in json_records[0]]
    if missing_columns:
        raise ValueError('The following required columns are missing: {}'.format(', '.join(missing_columns)))

    data_types = {record['data_type'].lower() for record in json_records if record['data_type'].lower() != 'n/a'}
    if len(data_types) == 0:
        raise ValueError('No data type detected')
    elif len(data_types) > 1:
        raise ValueError('Multiple data types detected: {}'.format(' ,'.join(sorted(data_types))))
    elif list(data_types)[0] not in DATA_TYPE_MAP:
        message = 'Unexpected data type detected: "{}" (should be "exome" or "genome")'.format(list(data_types)[0])
        raise ValueError(message)

    data_type = DATA_TYPE_MAP[list(data_types)[0]]
    records_by_sample_id = {record['seqr_id']: record for record in json_records}

    return Sample.DATASET_TYPE_VARIANT_CALLS, data_type, records_by_sample_id


def _update_individuals_variant_qc(json_records, data_type, warnings, user):
    unknown_filter_flags = set()
    unknown_pop_filter_flags = set()

    inidividuals_by_population = defaultdict(list)
    for record in json_records:
        filter_flags = {}
        for flag in json.loads(record['filter_flags']):
            flag = '{}_{}'.format(flag, data_type) if flag == 'coverage' else flag
            flag_col = FILTER_FLAG_COL_MAP.get(flag, flag)
            if flag_col in record:
                filter_flags[flag] = record[flag_col]
            else:
                unknown_filter_flags.add(flag)

        pop_platform_filters = {}
        for flag in json.loads(record['qc_metrics_filters']):
            flag_col = 'sample_qc.{}'.format(flag)
            if flag_col in record:
                pop_platform_filters[flag] = record[flag_col]
            else:
                unknown_pop_filter_flags.add(flag)

        if filter_flags or pop_platform_filters:
            Individual.bulk_update(user, {
                'filter_flags': filter_flags or None, 'pop_platform_filters': pop_platform_filters or None,
            }, id__in=record['individual_ids'])

        inidividuals_by_population[record['qc_pop'].upper()] += record['individual_ids']

    for population, indiv_ids in inidividuals_by_population.items():
        Individual.bulk_update(user, {'population': population}, id__in=indiv_ids)

    if unknown_filter_flags:
        message = 'The following filter flags have no known corresponding value and were not saved: {}'.format(
            ', '.join(unknown_filter_flags))
        logger.warning(message, user)
        warnings.append(message)

    if unknown_pop_filter_flags:
        message = 'The following population platform filters have no known corresponding value and were not saved: {}'.format(
            ', '.join(unknown_pop_filter_flags))
        logger.warning(message, user)
        warnings.append(message)


def _update_individuals_sv_qc(json_records, user):
    inidividuals_by_qc_flags = defaultdict(list)
    for record in json_records:
        flags = tuple(sorted(flag for field, flag in SV_FALSE_FLAGS.items() if record.get(field) == 'FALSE'))
        inidividuals_by_qc_flags[flags] += record['individual_ids']

    for flags, indiv_ids in inidividuals_by_qc_flags.items():
        Individual.bulk_update(user, {'sv_flags': list(flags) or None}, id__in=indiv_ids)


FILTER_FLAG_COL_MAP = {
    'callrate': 'filtered_callrate',
    'contamination': 'PCT_CONTAMINATION',
    'chimera': 'AL_PCT_CHIMERAS',
    'coverage_exome': 'HS_PCT_TARGET_BASES_20X',
    'coverage_genome': 'WGS_MEAN_COVERAGE'
}

DATA_TYPE_MAP = {
    'exome': 'exome',
    'genome': 'genome',
    'wes': 'exome',
    'wgs': 'genome',
}

EXCLUDE_PROJECTS = [
    '[DISABLED_OLD_CMG_Walsh_WES]', 'Old Engle Lab All Samples 352S', 'Old MEEI Engle Samples',
    'kl_temp_manton_orphan-diseases_cmg-samples_exomes_v1', 'Interview Exomes', 'v02_loading_test_project',
]

@pm_or_data_manager_required
def update_rna_seq(request):
    request_json = json.loads(request.body)

    data_type = request_json['dataType']
    file_path = request_json['file']
    if not does_file_exist(file_path, user=request.user):
        return create_json_response({'error': 'File not found: {}'.format(file_path)}, status=400)

    mapping_file = None
    uploaded_mapping_file_id = request_json.get('mappingFile', {}).get('uploadedFileId')
    if uploaded_mapping_file_id:
        mapping_file = load_uploaded_file(uploaded_mapping_file_id)

    file_name_prefix = f'rna_sample_data__{data_type}__{datetime.now().isoformat()}'
    file_dir = get_temp_file_path(file_name_prefix, is_local=True)
    os.mkdir(file_dir)

    sample_files = {}

    def _save_sample_data(sample_key, sample_data):
        if sample_key not in sample_files:
            file_name = _get_sample_file_path(file_dir, '_'.join(sample_key))
            sample_files[sample_key] = gzip.open(file_name, 'at')
        sample_files[sample_key].write(f'{json.dumps(sample_data)}\n')

    try:
        sample_guids_to_keys, info, warnings = load_rna_seq(
            data_type, file_path, _save_sample_data,
            user=request.user, mapping_file=mapping_file, ignore_extra_samples=request_json.get('ignoreExtraSamples'))
    except ValueError as e:
        return create_json_response({'error': str(e)}, status=400)

    for sample_guid, sample_key in sample_guids_to_keys.items():
        sample_files[sample_key].close()  # Required to ensure gzipped files are properly terminated
        os.rename(
            _get_sample_file_path(file_dir, '_'.join(sample_key)),
            _get_sample_file_path(file_dir, sample_guid),
        )

    if sample_guids_to_keys:
        persist_temp_file(file_name_prefix, request.user)

    return create_json_response({
        'info': info,
        'warnings': warnings,
        'fileName': file_name_prefix,
        'sampleGuids': sorted(sample_guids_to_keys.keys()),
    })


def _get_sample_file_path(file_dir, sample_guid):
    return os.path.join(file_dir, f'{sample_guid}.json.gz')


@pm_or_data_manager_required
def load_rna_seq_sample_data(request, sample_guid):
    sample = RnaSample.objects.get(guid=sample_guid)
    logger.info(f'Loading outlier data for {sample.individual.individual_id}', request.user)

    request_json = json.loads(request.body)
    file_name = request_json['fileName']
    data_type = request_json['dataType']
    config = RNA_DATA_TYPE_CONFIGS[data_type]

    file_path = get_temp_file_path(f'{file_name}/{sample_guid}.json.gz')
    if does_file_exist(file_path, user=request.user):
        data_rows = [json.loads(line) for line in file_iter(file_path, user=request.user)]
        data_rows, error = post_process_rna_data(sample_guid, data_rows, **config.get('post_process_kwargs', {}))
    else:
        logger.error(f'No saved temp data found for {sample_guid} with file prefix {file_name}', request.user)
        error = 'Data for this sample was not properly parsed. Please re-upload the data'
    if error:
        return create_json_response({'error': error}, status=400)

    model_cls = config['model_class']
    model_cls.bulk_create(request.user, [model_cls(sample=sample, **data) for data in data_rows], batch_size=1000)
    update_model_from_json(sample, {'is_active': True}, user=request.user)

    return create_json_response({'success': True})


def _notify_phenotype_prioritization_loaded(project, tool, num_samples):
    send_project_notification(
        project,
        notification=f'{num_samples} {tool.title()} sample(s)',
        subject=f'New {tool.title()} data available in seqr',
    )


@data_manager_required
def load_phenotype_prioritization_data(request):
    request_json = json.loads(request.body)

    file_path = request_json['file']
    if not does_file_exist(file_path, user=request.user):
        return create_json_response({'error': 'File not found: {}'.format(file_path)}, status=400)

    try:
        tool, data_by_project_indiv_id = load_phenotype_prioritization_data_file(file_path, request.user)
    except ValueError as e:
        return create_json_response({'error': str(e)}, status=400)

    info = [f'Loaded {tool.title()} data from {file_path}']

    internal_projects = get_internal_projects().filter(name__in=data_by_project_indiv_id)
    projects_by_name = {p_name: [project for project in internal_projects if project.name == p_name]
                       for p_name in data_by_project_indiv_id.keys()}
    missing_projects = [p_name for p_name, projects in projects_by_name.items() if len(projects) == 0]
    missing_info = f"Project {', '.join(missing_projects)} not found. " if missing_projects else ''
    conflict_projects = [p_name for p_name, projects in projects_by_name.items() if len(projects) > 1]
    conflict_info = f"Projects with conflict name(s) {', '.join(conflict_projects)}." if conflict_projects else ''

    if missing_info or conflict_info:
        return create_json_response({'error': missing_info + conflict_info}, status=400)

    all_records_by_project_name = {}
    to_delete = PhenotypePrioritization.objects.none()
    error = None
    for project_name, records_by_indiv in data_by_project_indiv_id.items():
        indivs = Individual.objects.filter(family__project=projects_by_name[project_name][0],
                                           individual_id__in=records_by_indiv.keys())
        existing_indivs_by_id = {ind.individual_id: ind for ind in indivs}

        missing_individuals = set(records_by_indiv.keys()) - set(existing_indivs_by_id.keys())
        if missing_individuals:
            error = f"Can't find individuals {', '.join(sorted(list(missing_individuals)))}"
            break
        indiv_records = []
        for sample_id, records in records_by_indiv.items():
            for rec in records:
                rec['individual'] = existing_indivs_by_id[sample_id]
                indiv_records.append(rec)

        exist_records = PhenotypePrioritization.objects.filter(tool=tool, individual__in=indivs)

        delete_info = f'deleted {len(exist_records)} record(s), ' if exist_records else ''
        info.append(f'Project {project_name}: {delete_info}loaded {len(indiv_records)} record(s)')

        to_delete |= exist_records
        all_records_by_project_name[project_name] = indiv_records

    if error:
        return create_json_response({'error': error}, status=400)

    if to_delete:
        PhenotypePrioritization.bulk_delete(request.user, to_delete)

    models_to_create = [
        PhenotypePrioritization(**record) for records in all_records_by_project_name.values() for record in records
    ]
    PhenotypePrioritization.bulk_create(request.user, models_to_create)

    for project_name, indiv_records in all_records_by_project_name.items():
        project = projects_by_name[project_name][0]
        num_samples = len(indiv_records)
        _notify_phenotype_prioritization_loaded(project, tool, num_samples)

    return create_json_response({
        'info': info,
        'success': True
    })


DATA_TYPE_FILE_EXTS = {
    Sample.DATASET_TYPE_MITO_CALLS: ('.mt',),
    Sample.DATASET_TYPE_SV_CALLS: ('.bed', '.bed.gz'),
}

AVAILABLE_PDO_STATUSES = {
    AVAILABLE_PDO_STATUS,
    'Historic',
}


@pm_or_data_manager_required
def loading_vcfs(request):
    if anvil_enabled():
        raise PermissionDenied()
    return create_json_response({
        'vcfs': get_vcf_list(LOADING_DATASETS_DIR, request.user),
    })


@pm_or_data_manager_required
def validate_callset(request):
    request_json = json.loads(request.body)
<<<<<<< HEAD
    dataset_type = request_json.get('datasetType', Sample.DATASET_TYPE_VARIANT_CALLS)
    samples = validate_vcf_and_get_samples(
        _callset_path(request_json), request.user, request_json['genomeVersion'], allowed_exts=DATA_TYPE_FILE_EXTS.get(dataset_type),
=======
    allowed_exts = DATA_TYPE_FILE_EXTS.get(request_json['datasetType']) if anvil_enabled() else None
    validate_vcf_exists(
        _callset_path(request_json), request.user, allowed_exts=allowed_exts,
>>>>>>> c2f44101
        path_name=request_json['filePath'],
    )
    return create_json_response({'vcfSamples': samples})


def _callset_path(request_json):
    file_path = request_json['filePath']
    if not AirtableSession.is_airtable_enabled():
        file_path = os.path.join(LOADING_DATASETS_DIR, file_path.lstrip('/'))
    return file_path


@pm_or_data_manager_required
def get_loaded_projects(request, genome_version, sample_type, dataset_type):
    projects = get_internal_projects().filter(is_demo=False, genome_version=genome_version)
    project_samples = None
    if AirtableSession.is_airtable_enabled():
        try:
            project_samples = _fetch_airtable_loadable_project_samples(request.user, dataset_type, sample_type)
        except ValueError as e:
            return create_json_response({'error': str(e)}, status=400)
        projects = projects.filter(guid__in=project_samples.keys())
    if dataset_type == Sample.DATASET_TYPE_VARIANT_CALLS:
        exclude_sample_type = Sample.SAMPLE_TYPE_WES if sample_type == Sample.SAMPLE_TYPE_WGS else Sample.SAMPLE_TYPE_WGS
        # Include projects with either the matched sample type OR with no loaded data
        projects = projects.exclude(family__individual__sample__sample_type=exclude_sample_type)
    else:
        # All other data types can only be loaded to projects which already have loaded data
        projects = projects.filter(family__individual__sample__sample_type=sample_type)

    projects = projects.distinct().order_by('name').values('name', projectGuid=F('guid'), dataTypeLastLoaded=Max(
        'family__individual__sample__loaded_date',
        filter=Q(family__individual__sample__dataset_type=dataset_type) & Q(family__individual__sample__sample_type=sample_type),
    ))

    if project_samples:
        for project in projects:
            project['sampleIds'] = sorted(project_samples[project['projectGuid']])

    return create_json_response({'projects': list(projects)})


AIRTABLE_CALLSET_FIELDS = {
    (Sample.DATASET_TYPE_MITO_CALLS, Sample.SAMPLE_TYPE_WES): 'MITO_WES_CallsetPath',
    (Sample.DATASET_TYPE_MITO_CALLS, Sample.SAMPLE_TYPE_WGS): 'MITO_WGS_CallsetPath',
    (Sample.DATASET_TYPE_SV_CALLS, Sample.SAMPLE_TYPE_WES): 'gCNV_CallsetPath',
    (Sample.DATASET_TYPE_SV_CALLS, Sample.SAMPLE_TYPE_WGS): 'SV_CallsetPath',
}


def _get_dataset_type_samples_for_matched_pdos(user, dataset_type, sample_type, pdo_statuses, **kwargs):
    required_sample_fields = ['PassingCollaboratorSampleIDs']
    required_data_type_field = AIRTABLE_CALLSET_FIELDS.get((dataset_type, sample_type))
    if required_data_type_field:
        required_sample_fields.append(required_data_type_field)
    return AirtableSession(user).get_samples_for_matched_pdos(
        pdo_statuses, required_sample_fields=required_sample_fields, **kwargs,
    ).values()


def _fetch_airtable_loadable_project_samples(user, dataset_type, sample_type):
    samples = _get_dataset_type_samples_for_matched_pdos(user, dataset_type, sample_type, LOADABLE_PDO_STATUSES)
    project_samples = defaultdict(set)
    for sample in samples:
        for pdo in sample['pdos']:
            project_samples[pdo['project_guid']].add(sample['sample_id'])
    return project_samples


@pm_or_data_manager_required
def load_data(request):
    request_json = json.loads(request.body)
    vcf_samples = request_json['vcfSamples']
    sample_type = request_json['sampleType']
    dataset_type = request_json.get('datasetType', Sample.DATASET_TYPE_VARIANT_CALLS)
    projects = [json.loads(project) for project in request_json['projects']]
    project_samples = {p['projectGuid']: p.get('sampleIds') for p in projects}

    projects_by_guid = {p.guid: p for p in Project.objects.filter(guid__in=project_samples)}
    if len(projects_by_guid) < len(projects):
        missing = sorted(set(project_samples.keys()) - set(projects_by_guid.keys()))
        return create_json_response({'error': f'The following projects are invalid: {", ".join(missing)}'}, status=400)

    errors = []
    individual_ids = []
    for project_guid, sample_ids in project_samples.items():
        individual_ids += _get_valid_search_individuals(
            projects_by_guid[project_guid], sample_ids, vcf_samples, dataset_type, sample_type, request.user, errors,
        )
        
    if errors:
        raise ErrorsWarningsException(errors)

    loading_args = (
        projects_by_guid.values(), sample_type, dataset_type, request_json['genomeVersion'], _callset_path(request_json),
    )
    loading_kwargs = {
        'user': request.user,
        'individual_ids': individual_ids,
        'skip_validation': request_json.get('skipValidation', False),
        'skip_check_sex_and_relatedness': request_json.get('skipSRChecks', False),
    }
    if AirtableSession.is_airtable_enabled():
        success_message = f'*{request.user.email}* triggered loading internal {sample_type} {dataset_type} data for {len(projects)} projects'
        error_message = f'ERROR triggering internal {sample_type} {dataset_type} loading'
        trigger_airflow_data_loading(
            *loading_args, **loading_kwargs, success_message=success_message, error_message=error_message,
            success_slack_channel=SEQR_SLACK_LOADING_NOTIFICATION_CHANNEL, is_internal=True,
        )
    else:
        # TODO individual_ids required for prepare loading requests
        request_json, _ = prepare_data_loading_request(
            *loading_args, **loading_kwargs, pedigree_dir=LOADING_DATASETS_DIR, raise_pedigree_error=True,
        )
        response = requests.post(f'{PIPELINE_RUNNER_SERVER}/loading_pipeline_enqueue', json=request_json, timeout=60)
        if response.status_code == 409:
            raise ErrorsWarningsException(['Loading pipeline is already running. Wait for it to complete and resubmit'])
        response.raise_for_status()
        logger.info('Triggered loading pipeline', request.user, detail=request_json)

    return create_json_response({'success': True})


def _get_valid_search_individuals(project, airtable_samples, vcf_samples, dataset_type, sample_type, user, errors):
    individuals = {
        i['individual_id']: i for i in
        Individual.objects.filter(family__project=project).values(
            'id', 'individual_id',
            family_name=F('family__family_id'),
            sampleCount=Count('sample', filter=Q(sample__is_active=True) & Q(sample__sample_type=sample_type) & Q(
                sample__dataset_type=dataset_type)),
        )
    }

    if airtable_samples:
        missing_airtable_samples = {sample_id for sample_id in airtable_samples if sample_id not in individuals}
        loading_samples = set(airtable_samples) - missing_airtable_samples
        if missing_airtable_samples:
            errors.append(
                f'The following samples are included in airtable for {project.name} but are missing from seqr: {", ".join(missing_airtable_samples)}')
    else:
        loading_samples = set(vcf_samples or individuals.keys())

    loading_families = {individuals[sample_id]['family_name'] for sample_id in loading_samples}
    missing_loaded_samples = set()
    for sample_id, individual in individuals.items():
        if sample_id not in loading_samples and individual['family_name'] in loading_families and individual['sampleCount']:
            missing_loaded_samples.add(sample_id)

    if airtable_samples:
        try:
            _fetch_missing_loaded_airtable_samples(
                missing_loaded_samples, loading_samples, project, dataset_type, sample_type, user,
            )
        except ValueError as e:
            errors.append(str(e))

    missing_family_samples = defaultdict(list)
    for sample_id in missing_loaded_samples:
        missing_family_samples[individuals[sample_id]['family_name']].append(sample_id)

    if missing_family_samples:
        family_errors = [
            f'{family} ({", ".join(sorted(samples))})' for  family, samples in missing_family_samples.items()
        ]
        source = 'airtable' if airtable_samples else 'the vcf'
        errors.append(
            f'The following families have previously loaded samples absent from {source}: {"; ".join(family_errors)}')

    if vcf_samples is not None:
        missing_vcf_samples = set(vcf_samples) - set(loading_samples)
        if missing_vcf_samples:
            errors.insert(0, f'The following samples are included in airtable but missing from the VCF: {", ".join(missing_vcf_samples)}')

    return [individuals[sample_id]['id'] for sample_id in loading_samples]


def _fetch_missing_loaded_airtable_samples(missing_loaded_samples, loading_samples, project, dataset_type, sample_type, user):
    if not missing_loaded_samples:
        return

    airtable_loaded_samples = {sample['sample_id'] for sample in _get_dataset_type_samples_for_matched_pdos(
        user, dataset_type, sample_type, AVAILABLE_PDO_STATUSES, project_guid=project.guid,
    )}
    found_samples = airtable_loaded_samples.intersection(missing_loaded_samples)
    loading_samples.update(found_samples)
    missing_loaded_samples -= found_samples


# Hop-by-hop HTTP response headers shouldn't be forwarded.
# More info at: http://www.w3.org/Protocols/rfc2616/rfc2616-sec13.html#sec13.5.1
EXCLUDE_HTTP_RESPONSE_HEADERS = {
    'connection', 'keep-alive', 'proxy-authenticate',
    'proxy-authorization', 'te', 'trailers', 'transfer-encoding', 'upgrade',
}

urllib3.disable_warnings(urllib3.exceptions.InsecureRequestWarning)


@data_manager_required
@csrf_exempt
def proxy_to_kibana(request):
    headers = {}
    if KIBANA_ELASTICSEARCH_PASSWORD:
        token = base64.b64encode('{}:{}'.format(KIBANA_ELASTICSEARCH_USER, KIBANA_ELASTICSEARCH_PASSWORD).encode('utf-8'))
        headers['Authorization'] = 'Basic {}'.format(token.decode('utf-8'))
    return _proxy_iframe_page(request, 'Kibana', KIBANA_SERVER, additional_headers=headers)


def _proxy_iframe_page(request, page_name, host, additional_headers=None, path_prefix=None):
    headers = convert_django_meta_to_http_headers(request)
    headers['Host'] = host
    headers.update(additional_headers or {})

    path = request.get_full_path()
    if path_prefix:
        path = path.replace(path_prefix, '')
    url = f'http://{host}{path}'

    request_method = getattr(requests.Session(), request.method.lower())

    try:
        # use stream=True because kibana returns gziped responses, and this prevents the requests module from
        # automatically unziping them
        response = request_method(url, headers=headers, data=request.body, stream=True, verify=True)
        response_content = response.raw.read()
        # make sure the connection is released back to the connection pool
        # (based on http://docs.python-requests.org/en/master/user/advanced/#body-content-workflow)
        response.close()

        proxy_response = HttpResponse(
            content=response_content,
            status=response.status_code,
            reason=response.reason,
            charset=response.encoding
        )

        for key, value in response.headers.items():
            if key.lower() not in EXCLUDE_HTTP_RESPONSE_HEADERS:
                proxy_response[key.title()] = value

        return proxy_response
    except (ConnectionError, RequestConnectionError) as e:
        logger.error(str(e), request.user)
        return HttpResponse(f'Error: Unable to connect to {page_name} {e}', status=400)


@data_manager_required
def proxy_to_luigi(request):
    if not LUIGI_UI_SERVICE_HOSTNAME:
        return HttpResponse('Loading Pipeline UI is not configured', status=404)
    return _proxy_iframe_page(
        request, 'Luigi UI', f'{LUIGI_UI_SERVICE_HOSTNAME}:{LUIGI_UI_SERVICE_PORT}', path_prefix='/luigi_ui',
    )<|MERGE_RESOLUTION|>--- conflicted
+++ resolved
@@ -452,15 +452,9 @@
 @pm_or_data_manager_required
 def validate_callset(request):
     request_json = json.loads(request.body)
-<<<<<<< HEAD
-    dataset_type = request_json.get('datasetType', Sample.DATASET_TYPE_VARIANT_CALLS)
+    allowed_exts = DATA_TYPE_FILE_EXTS.get(request_json['datasetType']) if anvil_enabled() else None
     samples = validate_vcf_and_get_samples(
-        _callset_path(request_json), request.user, request_json['genomeVersion'], allowed_exts=DATA_TYPE_FILE_EXTS.get(dataset_type),
-=======
-    allowed_exts = DATA_TYPE_FILE_EXTS.get(request_json['datasetType']) if anvil_enabled() else None
-    validate_vcf_exists(
-        _callset_path(request_json), request.user, allowed_exts=allowed_exts,
->>>>>>> c2f44101
+        _callset_path(request_json), request.user, request_json['genomeVersion'], allowed_exts=allowed_exts,
         path_name=request_json['filePath'],
     )
     return create_json_response({'vcfSamples': samples})
@@ -550,7 +544,7 @@
         individual_ids += _get_valid_search_individuals(
             projects_by_guid[project_guid], sample_ids, vcf_samples, dataset_type, sample_type, request.user, errors,
         )
-        
+
     if errors:
         raise ErrorsWarningsException(errors)
 
