--- conflicted
+++ resolved
@@ -428,13 +428,7 @@
     request_json = json.loads(request.body)
     project_guid = request_json.pop('project')
     project = Project.objects.get(guid=project_guid)
-<<<<<<< HEAD
-    return _trigger_data_update(
-        project, delete_clickhouse_project, **request_json,
-    )
-=======
     return _trigger_data_update(delete_clickhouse_project, request_json, project)
->>>>>>> 191c5726
 
 
 @data_manager_required
@@ -442,23 +436,13 @@
     request_json = json.loads(request.body)
     family_guid = request_json.pop('family')
     project = Project.objects.get(family__guid=family_guid)
-<<<<<<< HEAD
-    return _trigger_data_update(project, delete_clickhouse_family, family_guid=family_guid, **request_json)
-=======
     return _trigger_data_update(delete_clickhouse_family, request_json, project, family_guid)
->>>>>>> 191c5726
 
 
 def _raise_backend_not_implemented(*args, **kwargs):
     raise ErrorsWarningsException(['This functionality is not available in the current search backend'])
 
 
-<<<<<<< HEAD
-def _trigger_data_update(project, clickhouse_func, **kwargs):
-    kwargs = {_to_snake_case(k): v for k, v in kwargs.items()}
-    info = backend_specific_call(_raise_backend_not_implemented, clickhouse_func)(project, **kwargs)
-    return create_json_response({'info': [info]})
-=======
 def _trigger_data_update(clickhouse_func, request_json, project, *args):
     dataset_type = request_json.get('datasetType')
     sample_types = Sample.objects.filter(
@@ -470,7 +454,6 @@
             _raise_backend_not_implemented, _raise_backend_not_implemented, clickhouse_func,
         )(project, *args, dataset_type=dataset_type, sample_type=sample_type))
     return create_json_response({'info': info})
->>>>>>> 191c5726
 
 
 # Hop-by-hop HTTP response headers shouldn't be forwarded.
