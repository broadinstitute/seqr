--- conflicted
+++ resolved
@@ -7,18 +7,6 @@
 from django.utils import timezone
 
 from matchmaker.models import MatchmakerSubmission
-<<<<<<< HEAD
-from seqr.models import Project, Family, Individual, Sample, IgvSample, VariantTag, FamilyNote, \
-    VariantNote, VariantTagType, SavedVariant, AnalysisGroup, LocusList, ProjectCategory
-from seqr.utils.gene_utils import get_genes
-from seqr.views.utils.json_utils import create_json_response
-from seqr.views.utils.json_to_orm_utils import update_project_from_json, create_model_from_json
-from seqr.views.utils.orm_to_json_utils import _get_json_for_project, get_json_for_samples, _get_json_for_families, \
-    _get_json_for_individuals, get_json_for_saved_variants, get_json_for_analysis_groups, \
-    get_json_for_variant_functional_data_tag_types, get_json_for_locus_lists, \
-    get_json_for_project_collaborator_list, _get_json_for_models, get_json_for_matchmaker_submissions, \
-    get_json_for_family_notes
-=======
 from seqr.models import Project, Family, Individual, Sample, IgvSample, VariantTag, VariantNote, SavedVariant, \
     ProjectCategory
 from seqr.utils.gene_utils import get_genes
@@ -26,7 +14,6 @@
 from seqr.views.utils.json_to_orm_utils import update_project_from_json, create_model_from_json
 from seqr.views.utils.orm_to_json_utils import _get_json_for_project, get_json_for_saved_variants, \
     get_json_for_project_collaborator_list, get_json_for_matchmaker_submissions
->>>>>>> 4ac1a880
 from seqr.views.utils.permissions_utils import get_project_and_check_permissions, check_project_permissions, \
     check_user_created_object_permissions, pm_required, user_is_analyst, login_and_policies_required
 from seqr.views.utils.project_context_utils import get_projects_child_entities
@@ -174,118 +161,8 @@
     return create_json_response(response)
 
 
-<<<<<<< HEAD
-def _get_project_child_entities(project, user, is_analyst):
-    has_case_review_perm = has_case_review_permissions(project, user)
-
-    families_by_guid, family_notes_by_guid = _retrieve_families(project.guid, is_analyst, has_case_review_perm)
-    individuals_by_guid, individual_models = _retrieve_individuals(project.guid, is_analyst, has_case_review_perm)
-    for individual_guid, individual in individuals_by_guid.items():
-        families_by_guid[individual['familyGuid']]['individualGuids'].add(individual_guid)
-    samples_by_guid = _retrieve_samples(
-        project.guid, individuals_by_guid, Sample.objects.filter(individual__in=individual_models))
-    igv_samples_by_guid = _retrieve_samples(
-        project.guid, individuals_by_guid, IgvSample.objects.filter(individual__in=individual_models),
-        sample_guid_key='igvSampleGuids')
-    mme_submissions_by_guid = _retrieve_mme_submissions(individuals_by_guid, individual_models)
-    analysis_groups_by_guid = _retrieve_analysis_groups(project)
-    locus_lists = get_json_for_locus_lists(LocusList.objects.filter(projects__id=project.id), user, is_analyst=is_analyst)
-    locus_lists_by_guid = {locus_list['locusListGuid']: locus_list for locus_list in locus_lists}
-    return {
-        'familiesByGuid': families_by_guid,
-        'familyNotesByGuid': family_notes_by_guid,
-        'individualsByGuid': individuals_by_guid,
-        'samplesByGuid': samples_by_guid,
-        'igvSamplesByGuid': igv_samples_by_guid,
-        'locusListsByGuid': locus_lists_by_guid,
-        'analysisGroupsByGuid': analysis_groups_by_guid,
-        'mmeSubmissionsByGuid': mme_submissions_by_guid,
-    }
-
-
-def _retrieve_families(project_guid, is_analyst, has_case_review_perm):
-    """Retrieves family-level metadata for the given project.
-
-    Args:
-        project_guid (string): project_guid
-        user (Model): for checking permissions to view certain fields
-    Returns:
-        dictionary: families_by_guid
-    """
-    family_models = Family.objects.filter(project__guid=project_guid)
-
-    families = _get_json_for_families(
-        family_models, project_guid=project_guid, is_analyst=is_analyst, has_case_review_perm=has_case_review_perm)
-
-    families_by_guid = {}
-    for family in families:
-        family_guid = family['familyGuid']
-        family['individualGuids'] = set()
-        families_by_guid[family_guid] = family
-
-    family_notes_by_guid = {
-        note['noteGuid']: note for note in
-        get_json_for_family_notes(FamilyNote.objects.filter(family__project__guid=project_guid))
-    }
-
-    return families_by_guid, family_notes_by_guid
-
-
-def _retrieve_individuals(project_guid, is_analyst, has_case_review_perm):
-    """Retrieves individual-level metadata for the given project.
-
-    Args:
-        project_guid (string): project_guid
-    Returns:
-        dictionary: individuals_by_guid
-    """
-
-    individual_models = Individual.objects.filter(family__project__guid=project_guid)
-
-    individuals = _get_json_for_individuals(
-        individual_models, project_guid=project_guid, add_hpo_details=True, is_analyst=is_analyst,
-        has_case_review_perm=has_case_review_perm)
-
-    individuals_by_guid = {}
-    for i in individuals:
-        i['sampleGuids'] = set()
-        i['igvSampleGuids'] = set()
-        i['mmeSubmissionGuid'] = None
-        individual_guid = i['individualGuid']
-        individuals_by_guid[individual_guid] = i
-
-    return individuals_by_guid, individual_models
-
-
-def _retrieve_samples(project_guid, individuals_by_guid, sample_models, sample_guid_key='sampleGuids'):
-    """Retrieves sample metadata for the given project.
-
-        Args:
-            project_guid (string): project_guid
-            individuals_by_guid (dict): maps each individual_guid to a dictionary with individual info.
-                This method adds a "sampleGuids" list to each of these dictionaries.
-        Returns:
-            2-tuple with dictionaries: (samples_by_guid, sample_batches_by_guid)
-        """
-    samples = get_json_for_samples(sample_models, project_guid=project_guid)
-
-    samples_by_guid = {}
-    for s in samples:
-        sample_guid = s['sampleGuid']
-        samples_by_guid[sample_guid] = s
-
-        individual_guid = s['individualGuid']
-        individuals_by_guid[individual_guid][sample_guid_key].add(sample_guid)
-
-    return samples_by_guid
-
-
-def _retrieve_mme_submissions(individuals_by_guid, individual_models):
-    models = MatchmakerSubmission.objects.filter(individual__in=individual_models)
-=======
 def _retrieve_mme_submissions(project, individuals_by_guid):
     models = MatchmakerSubmission.objects.filter(individual__family__project=project)
->>>>>>> 4ac1a880
 
     submissions = get_json_for_matchmaker_submissions(models, additional_model_fields=['genomic_features'])
 
