--- conflicted
+++ resolved
@@ -12,7 +12,7 @@
 from notifications.models import Notification
 
 from matchmaker.models import MatchmakerSubmission
-from seqr.models import Project, Family, Individual, Sample, RnaSample, FamilyNote, PhenotypePrioritization, CAN_EDIT
+from seqr.models import Project, Family, Individual, Sample, FamilyNote, PhenotypePrioritization, CAN_EDIT
 from seqr.views.utils.airtable_utils import AirtableSession, ANVIL_REQUEST_TRACKING_TABLE
 from seqr.views.utils.individual_utils import delete_individuals
 from seqr.views.utils.json_utils import create_json_response, _to_snake_case, _to_camel_case
@@ -181,35 +181,6 @@
     })
 
 
-FAMILY_INDIVIDUAL_FIELDS = {
-    'caseReviewStatuses': {'agg': ArrayAgg('case_review_status', distinct=True, filter=~Q(case_review_status=''))},
-    'caseReviewStatusLastModified': {'agg': Max('case_review_status_last_modified_date'), 'default': None},
-    'parental_ids': {
-        'agg': ArrayAgg(JSONObject(**{k: k for k in ['id', 'guid', 'father_id', 'mother_id']})),
-        'format': lambda parental_ids, id_guid_map: [
-            {'paternalGuid': id_guid_map.get(p['father_id']), 'maternalGuid': id_guid_map.get(p['mother_id'])}
-            for p in parental_ids if p['father_id'] or p['mother_id']
-        ],
-        'response_key': 'parents',
-    },
-    'metadata_count': {
-        'agg': Count('id', filter=Q(
-            features__0__isnull=False, birth_year__isnull=False,
-            population__isnull=False, proband_relationship__isnull=False,
-        )),
-        'format': lambda metadata_count, *args: bool(metadata_count),
-        'response_key': 'hasRequiredMetadata',
-    },
-}
-
-
-def _get_formatted_value(value, config, *args):
-    value = value or config.get('default', [])
-    if config.get('format'):
-        value = config['format'](value, *args)
-    return value
-
-
 @login_and_policies_required
 def project_families(request, project_guid):
     project = get_project_and_check_permissions(project_guid, request.user)
@@ -226,12 +197,8 @@
     )
     families_by_id = {f.pop('id'): f for f in families}
 
-<<<<<<< HEAD
     phenotype_priority_families = set(PhenotypePrioritization.objects.filter(
         individual__family_id__in=families_by_id).values_list('individual__family_id', flat=True).distinct())
-    rna_families = set(RnaSample.objects.filter(
-        individual__family_id__in=families_by_id, is_active=True,
-    ).values_list('individual__family_id', flat=True).distinct())
     family_individuals = Individual.objects.filter(family_id__in=families_by_id).values('family_id').annotate(
         caseReviewStatuses=ArrayAgg('case_review_status', distinct=True, filter=~Q(case_review_status='')),
         caseReviewStatusLastModified=Max('case_review_status_last_modified_date'),
@@ -248,33 +215,12 @@
         families_by_id[family_id].update({
             'individualGuids': sorted(id_guid_map.values()),
             'hasPhenotypePrioritization': family_id in phenotype_priority_families,
-            'hasRna': family_id in rna_families,
             'hasRequiredMetadata': individual_agg.pop('metadata_count') > 0,
             'parents': [
                 {'paternalGuid': id_guid_map.get(p['father_id']), 'maternalGuid': id_guid_map.get(p['mother_id'])}
                 for p in parental_ids if p['father_id'] or p['mother_id']
             ],
             **individual_agg,
-=======
-    has_data_families = {
-        'hasPhenotypePrioritization': set(PhenotypePrioritization.objects.filter(
-            individual__family_id__in=families_by_id).values_list('individual__family_id', flat=True).distinct()),
-    }
-
-    family_individual_aggs = {
-        agg.pop('family_id'): agg for agg in Individual.objects.filter(family_id__in=families_by_id).values('family_id').annotate(
-            **{k: v['agg'] for k, v in FAMILY_INDIVIDUAL_FIELDS.items()}
-        )
-    }
-    for family_id, family in families_by_id.items():
-        individual_agg = family_individual_aggs.get(family_id, {})
-        id_guid_map = {i['id']: i['guid'] for i in individual_agg.get('parental_ids', [])}
-        family.update({
-            'individualGuids': sorted(id_guid_map.values()),
-            **{config.get('response_key', key): _get_formatted_value(individual_agg.get(key), config, id_guid_map)
-               for key, config in FAMILY_INDIVIDUAL_FIELDS.items()},
-            **{key: family_id in data_families for key, data_families in has_data_families.items()},
->>>>>>> 67f2aecb
         })
 
     response = families_discovery_tags(families, project=project)
@@ -285,19 +231,17 @@
 def project_overview(request, project_guid):
     project = get_project_and_check_permissions(project_guid, request.user)
 
-    sample_load_counts, sample_models = _sample_load_counts(
-        Sample, project, 'sample_type', 'dataset_type', loadedDate=TruncDate('loaded_date'),
-    )
-    rna_sample_load_counts, _ = _sample_load_counts(
-        RnaSample, project, sample_type=Value('RNA'), dataset_type=F('data_type'), loadedDate=TruncDate('created_date'),
-    )
+    sample_models = Sample.objects.filter(individual__family__project=project)
 
     first_loaded_samples = sample_models.order_by('individual__family', 'loaded_date').distinct('individual__family').values_list('id', flat=True)
     samples = sample_models.filter(Q(is_active=True) | Q(id__in=first_loaded_samples))
     samples_by_guid = {s['sampleGuid']: s for s in get_json_for_samples(samples, project_guid=project_guid)}
 
+    sample_load_counts = sample_models.values(
+        'sample_type', 'dataset_type', loadedDate=TruncDate('loaded_date'),
+    ).order_by('loadedDate').annotate(familyCounts=ArrayAgg('individual__family__guid'))
     grouped_sample_counts = defaultdict(list)
-    for s in sample_load_counts + rna_sample_load_counts:
+    for s in sample_load_counts:
         s['familyCounts'] = {f: s['familyCounts'].count(f) for f in s['familyCounts']}
         grouped_sample_counts[f'{s.pop("sample_type")}__{s.pop("dataset_type")}'].append(s)
 
@@ -317,13 +261,6 @@
     })
 
     return create_json_response(response)
-
-
-def _sample_load_counts(sample_cls, project, *args, **kwargs):
-    sample_models = sample_cls.objects.filter(individual__family__project=project)
-    return list(sample_models.values(*args, **kwargs).order_by('loadedDate').annotate(
-        familyCounts=ArrayAgg('individual__family__guid'))
-    ), sample_models
 
 
 @login_and_policies_required
