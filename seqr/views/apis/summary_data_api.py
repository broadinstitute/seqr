--- conflicted
+++ resolved
@@ -355,10 +355,7 @@
             family_rows_by_id[family_id] = row
         elif row_type == DISCOVERY_ROW_TYPE:
             for i, discovery_row in enumerate(row):
-<<<<<<< HEAD
-=======
                 del discovery_row['gene_ids']
->>>>>>> b25c91ef
                 participant_id = discovery_row.pop('participant_id')
                 parsed_row = {'{}-{}'.format(k, i + 1): v for k, v in discovery_row.items()}
                 parsed_row['num_saved_variants'] = len(row)
