--- conflicted
+++ resolved
@@ -206,14 +206,6 @@
         family_variant_data.update({
             (family_id_map[family_id], variant_id): pred for variant_id, pred in variant_pred.items()
         })
-<<<<<<< HEAD
-
-    today = datetime.now().strftime('%Y-%m-%d')
-    num_new, num_updated = bulk_create_tagged_variants(
-        family_variant_data, tag_name=AIP_TAG_TYPE, user=user, load_new_variant_data=_search_new_saved_variants,
-        get_metadata=lambda pred:  {category: {'name': category_map[category], 'date': today} for category in pred['categories']},
-    )
-=======
         all_variant_ids.update(variant_pred.keys())
 
     saved_variant_map = {
@@ -245,9 +237,6 @@
         else:
             num_new += 1
 
-    VariantTag.bulk_update_models(user, update_tags, ['metadata'])
->>>>>>> 6686a21f
-
     summary_message = f'Loaded {num_new} new and {num_updated} updated AIP tags for {len(family_id_map)} families'
     safe_post_to_slack(
         SEQR_SLACK_DATA_ALERTS_NOTIFICATION_CHANNEL,
@@ -291,7 +280,7 @@
         search_variants_by_id = {}
         warnings.append(str(e))
 
-    new_variants = {}
+    new_variants = []
     missing = defaultdict(list)
     for variant_id, family_ids in variant_families.items():
         variant = search_variants_by_id.get(variant_id) or {'familyGuids': []}
@@ -311,9 +300,6 @@
             ])
         warnings.append(f'Unable to find the following family\'s variants in the search backend: {missing_summary}')
 
-<<<<<<< HEAD
-    return new_variants
-=======
     saved_variants = SavedVariant.bulk_create(user, new_variants)
     return {(v.family_id, v.variant_id): v for v in saved_variants}
 
@@ -359,7 +345,6 @@
             existing_tags[variant_id_key] = True
 
     return updated_tag
->>>>>>> 6686a21f
 
 
 ALL_PROJECTS = 'all'
@@ -459,7 +444,6 @@
     }
 
 
-<<<<<<< HEAD
 @login_and_policies_required
 def family_metadata(request, project_guid):
     projects, _ = _get_metadata_projects(request, project_guid)
@@ -577,7 +561,8 @@
     )
 
     return create_json_response({'rows': variant_rows})
-=======
+
+
 def _load_aip_full_report_data(data: dict, user: User):
     """
         Version of _load_aip_data that ingests a full AIP report rather than the
@@ -708,5 +693,4 @@
 
     VariantTag.bulk_update_models(user, update_tags, ['metadata'])
 
-    return num_new, len(update_tags)
->>>>>>> 6686a21f
+    return num_new, len(update_tags)