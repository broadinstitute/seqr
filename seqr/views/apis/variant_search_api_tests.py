import json
import mock
from copy import deepcopy

from django.test import TestCase
from django.urls.base import reverse

from seqr.models import VariantSearchResults
from seqr.utils.es_utils import InvalidIndexException
from seqr.views.apis.locus_list_api import add_project_locus_lists
from seqr.views.apis.variant_search_api import query_variants_handler, query_single_variant_handler, \
    export_variants_handler, search_context_handler, get_saved_search_handler, create_saved_search_handler, \
    update_saved_search_handler, delete_saved_search_handler, get_variant_gene_breakdown
from seqr.views.utils.test_utils import _check_login


LOCUS_LIST_GUID = 'LL00049_pid_genes_autosomal_do'
PROJECT_GUID = 'R0001_1kg'
SEARCH_HASH = 'd380ed0fd28c3127d07a64ea2ba907d7'
SEARCH = {'filters': {}, 'inheritance': None}
PROJECT_FAMILIES = [{'projectGuid': PROJECT_GUID, 'familyGuids': ['F000001_1', 'F000002_2']}]
VARIANTS = [
    {'alt': 'G', 'ref': 'GAGA', 'chrom': '21', 'pos': 3343353, 'xpos': 2103343353, 'genomeVersion': '38',
     'transcripts': {'ENSG00000227232': {}, 'ENSG00000268903': {}}, 'familyGuids': ['F000001_1', 'F000002_2'],
     'genotypes': {'NA19675': {'sampleId': 'NA19675', 'ab': 0.7021276595744681, 'gq': 46.0, 'numAlt': 1, 'dp': '50', 'ad': '14,33'},
                   'NA19679': {'sampleId': 'NA19679', 'ab': 0.0, 'gq': 99.0, 'numAlt': 0, 'dp': '45', 'ad': '45,0'}}},
    {'alt': 'A', 'ref': 'AAAG', 'chrom': '3', 'pos': 835, 'xpos': 3000000835, 'genomeVersion': '38', 'transcripts': {}, 'familyGuids': ['F000001_1'], 'genotypes': {'NA19679': {'sampleId': 'NA19679', 'ab': 0.0, 'gq': 99.0, 'numAlt': 0, 'dp': '45', 'ad': '45,0'}}},
    {'alt': 'T', 'ref': 'TC', 'chrom': '12', 'pos': 48367227, 'xpos': 1248367227, 'genomeVersion': '38', 'transcripts': {'ENSG00000233653': {}}, 'familyGuids': ['F000002_2'], 'genotypes': {}},
]
EXPECTED_VARIANTS = deepcopy(VARIANTS)
EXPECTED_VARIANTS[0]['locusListGuids'] = []
EXPECTED_VARIANTS[1]['locusListGuids'] = [LOCUS_LIST_GUID]
EXPECTED_VARIANTS[2]['locusListGuids'] = []


def _get_es_variants(results_model, **kwargs):
    results_model.save()
    return deepcopy(VARIANTS), len(VARIANTS)


class VariantSearchAPITest(TestCase):
    fixtures = ['users', '1kg_project', 'reference_data', 'variant_searches']

    @mock.patch('seqr.views.apis.variant_search_api.get_es_variant_gene_counts')
    @mock.patch('seqr.views.apis.variant_search_api.get_es_variants')
    def test_query_variants(self, mock_get_variants, mock_get_gene_counts):
        url = reverse(query_variants_handler, args=[SEARCH_HASH])
        _check_login(self, url)

        # add a locus list
        response = self.client.post(
            reverse(add_project_locus_lists, args=[PROJECT_GUID]), content_type='application/json',
            data=json.dumps({'locusListGuids': [LOCUS_LIST_GUID]}))
        self.assertEqual(response.status_code, 200)

        # Test invalid inputs
        response = self.client.get(url)
        self.assertEqual(response.status_code, 400)
        self.assertEqual(response.reason_phrase, 'Invalid search hash: {}'.format(SEARCH_HASH))

        response = self.client.post(url, content_type='application/json', data=json.dumps({'search': SEARCH}))
        self.assertEqual(response.status_code, 400)
        self.assertEqual(response.reason_phrase, 'Invalid search: no projects/ families specified')

        mock_get_variants.side_effect = InvalidIndexException('Invalid index')
        response = self.client.post(url, content_type='application/json', data=json.dumps({
            'projectFamilies': PROJECT_FAMILIES, 'search': SEARCH
        }))
        self.assertEqual(response.status_code, 400)
        self.assertEqual(response.reason_phrase, 'Invalid index')

        mock_get_variants.side_effect = _get_es_variants

        # Test new search
        response = self.client.post(url, content_type='application/json', data=json.dumps({
            'projectFamilies': PROJECT_FAMILIES, 'search': SEARCH
        }))
        self.assertEqual(response.status_code, 200)
        response_json = response.json()
        self.assertSetEqual(set(response_json.keys()), {'searchedVariants', 'savedVariantsByGuid', 'genesById', 'search'})

        self.assertListEqual(response_json['searchedVariants'], EXPECTED_VARIANTS)
        self.assertDictEqual(response_json['search'], {
            'search': SEARCH,
            'projectFamilies': PROJECT_FAMILIES,
            'totalResults': 3,
        })
        self.assertSetEqual(
            set(response_json['savedVariantsByGuid'].keys()),
            {'SV0000001_2103343353_r0390_100', 'SV0000002_1248367227_r0390_100'}
        )
        self.assertSetEqual(
            set(response_json['genesById'].keys()),
            {'ENSG00000227232', 'ENSG00000268903', 'ENSG00000233653'}
        )
        self.assertListEqual(
            response_json['genesById']['ENSG00000227232']['locusListGuids'], [LOCUS_LIST_GUID]
        )

        results_model = VariantSearchResults.objects.get(search_hash=SEARCH_HASH)
        mock_get_variants.assert_called_with(results_model, sort='xpos', page=1, num_results=100)

        # Test pagination
        response = self.client.get('{}?page=3'.format(url))
        self.assertEqual(response.status_code, 200)
        mock_get_variants.assert_called_with(results_model, sort='xpos', page=3, num_results=100)

        # Test sort
        response = self.client.get('{}?sort=consequence'.format(url))
        self.assertEqual(response.status_code, 200)
        mock_get_variants.assert_called_with(results_model, sort='consequence', page=1, num_results=100)

        # Test export
        export_url = reverse(export_variants_handler, args=[SEARCH_HASH])
        response = self.client.get(export_url)
        self.assertEqual(response.status_code, 200)
        export_content = [row.split('\t') for row in response.content.rstrip('\n').split('\n')]
        self.assertEqual(len(export_content), 4)
        self.assertListEqual(
            export_content[0],
            ['chrom', 'pos', 'ref', 'alt', 'gene', 'worst_consequence', '1kg_freq', 'exac_freq', 'gnomad_genomes_freq',
            'gnomad_exomes_freq', 'topmed_freq', 'cadd', 'revel', 'eigen', 'polyphen', 'sift', 'muttaster', 'fathmm',
             'rsid', 'hgvsc', 'hgvsp', 'clinvar_clinical_significance', 'clinvar_gold_stars', 'filter', 'family_id_1',
             'tags_1', 'notes_1', 'family_id_2', 'tags_2', 'notes_2', 'sample_1:num_alt_alleles:gq:ab', 'sample_2:num_alt_alleles:gq:ab'])
        self.assertListEqual(
            export_content[1],
            ['21', '3343353', 'GAGA', 'G', '', '', '', '', '', '', '', '', '', '', '', '', '', '', '', '', '', '', '',
<<<<<<< HEAD
             '', '1', 'Review (None)|Tier 1 - Novel gene and phenotype (None)', '', '2', '', '', 'NA19675', '1',
             '14,33', '50', '46.0', '0.702127659574', 'NA19679', '0', '45,0', '45', '99.0', '0.0'])
=======
             '', '1', 'Tier 1 - Novel gene and phenotype (None)|Review (None)', '', '2', '', '', 'NA19675:1:46.0:0.702127659574', 'NA19679:0:99.0:0.0'])
>>>>>>> 6eb1916b

        mock_get_variants.assert_called_with(results_model, page=1, load_all=True)

        # Test gene breakdown
        gene_counts = {
            'ENSG00000227232': {'total': 2, 'families': {'F000001_1': 2, 'F000002_2': 1}},
            'ENSG00000268903': {'total': 1, 'families': {'F000002_2': 1}}
        }
        mock_get_gene_counts.return_value = gene_counts

        gene_breakdown_url = reverse(get_variant_gene_breakdown, args=[SEARCH_HASH])
        response = self.client.get(gene_breakdown_url)
        self.assertEqual(response.status_code, 200)
        response_json = response.json()
        self.assertSetEqual(set(response_json.keys()), {'searchGeneBreakdown', 'genesById'})
        self.assertDictEqual(response_json['searchGeneBreakdown'], {SEARCH_HASH: gene_counts})
        self.assertSetEqual(set(response_json['genesById'].keys()), {'ENSG00000227232', 'ENSG00000268903'})

    def test_search_context(self):
        search_context_url = reverse(search_context_handler)
        _check_login(self, search_context_url)

        response = self.client.post(search_context_url, content_type='application/json', data=json.dumps({'foo': 'bar'}))
        self.assertEqual(response.status_code, 400)
        self.assertEqual(response.reason_phrase, 'Invalid context params: {"foo": "bar"}')

        response = self.client.post(search_context_url, content_type='application/json', data=json.dumps({'projectGuid': PROJECT_GUID}))
        self.assertEqual(response.status_code, 200)
        response_json = response.json()
        self.assertSetEqual(
            set(response_json),
            {'savedSearchesByGuid', 'projectsByGuid', 'familiesByGuid', 'individualsByGuid', 'samplesByGuid',
             'locusListsByGuid', 'analysisGroupsByGuid', }
        )
        self.assertEqual(len(response_json['savedSearchesByGuid']), 3)
        self.assertTrue(PROJECT_GUID in response_json['projectsByGuid'])
        self.assertTrue('F000001_1' in response_json['familiesByGuid'])
        self.assertTrue('AG0000183_test_group' in response_json['analysisGroupsByGuid'])

        response = self.client.post(search_context_url, content_type='application/json', data=json.dumps({'familyGuid': 'F000001_1'}))
        self.assertEqual(response.status_code, 200)
        response_json = response.json()
        self.assertSetEqual(
            set(response_json),
            {'savedSearchesByGuid', 'projectsByGuid', 'familiesByGuid', 'individualsByGuid', 'samplesByGuid',
             'locusListsByGuid', 'analysisGroupsByGuid', }
        )
        self.assertEqual(len(response_json['savedSearchesByGuid']), 3)
        self.assertTrue(PROJECT_GUID in response_json['projectsByGuid'])
        self.assertTrue('F000001_1' in response_json['familiesByGuid'])
        self.assertTrue('AG0000183_test_group' in response_json['analysisGroupsByGuid'])

        response = self.client.post(search_context_url, content_type='application/json', data=json.dumps({'analysisGroupGuid': 'AG0000183_test_group'}))
        self.assertEqual(response.status_code, 200)
        response_json = response.json()
        self.assertSetEqual(
            set(response_json),
            {'savedSearchesByGuid', 'projectsByGuid', 'familiesByGuid', 'individualsByGuid', 'samplesByGuid',
             'locusListsByGuid', 'analysisGroupsByGuid', }
        )
        self.assertEqual(len(response_json['savedSearchesByGuid']), 3)
        self.assertTrue(PROJECT_GUID in response_json['projectsByGuid'])
        self.assertTrue('F000001_1' in response_json['familiesByGuid'])
        self.assertTrue('AG0000183_test_group' in response_json['analysisGroupsByGuid'])

        response = self.client.post(search_context_url, content_type='application/json', data=json.dumps({'projectCategoryGuid': 'PC000003_test_category_name'}))
        self.assertEqual(response.status_code, 200)
        response_json = response.json()
        self.assertSetEqual(
            set(response_json),
            {'savedSearchesByGuid', 'projectsByGuid', 'familiesByGuid', 'individualsByGuid', 'samplesByGuid',
             'locusListsByGuid', 'analysisGroupsByGuid', 'projectCategoriesByGuid'}
        )
        self.assertEqual(len(response_json['savedSearchesByGuid']), 3)
        self.assertTrue(PROJECT_GUID in response_json['projectsByGuid'])
        self.assertTrue('F000001_1' in response_json['familiesByGuid'])
        self.assertTrue('AG0000183_test_group' in response_json['analysisGroupsByGuid'])
        self.assertListEqual(response_json['projectCategoriesByGuid'].keys(), ['PC000003_test_category_name'])

        # Test search hash context
        response = self.client.post(search_context_url, content_type='application/json', data=json.dumps(
            {'searchHash': SEARCH_HASH}))
        self.assertEqual(response.status_code, 400)
        self.assertEqual(response.reason_phrase, 'Invalid search hash: {}'.format(SEARCH_HASH))

        response = self.client.post(search_context_url, content_type='application/json', data=json.dumps(
            {'searchHash': SEARCH_HASH, 'searchParams': {'search': SEARCH}}))
        self.assertEqual(response.status_code, 400)
        self.assertEqual(response.reason_phrase, 'Invalid search: no projects/ families specified')

        response = self.client.post(search_context_url, content_type='application/json', data=json.dumps(
            {'searchHash': SEARCH_HASH, 'searchParams': {'projectFamilies': PROJECT_FAMILIES, 'search': SEARCH}}))
        self.assertEqual(response.status_code, 200)
        response_json = response.json()
        self.assertSetEqual(
            set(response_json),
            {'savedSearchesByGuid', 'projectsByGuid', 'familiesByGuid', 'individualsByGuid', 'samplesByGuid',
             'locusListsByGuid', 'analysisGroupsByGuid', }
        )
        self.assertEqual(len(response_json['savedSearchesByGuid']), 3)
        self.assertTrue(PROJECT_GUID in response_json['projectsByGuid'])
        self.assertTrue('F000001_1' in response_json['familiesByGuid'])

        response = self.client.post(search_context_url, content_type='application/json', data=json.dumps(
            {'searchHash': SEARCH_HASH}))
        self.assertEqual(response.status_code, 200)
        response_json = response.json()
        self.assertSetEqual(
            set(response_json),
            {'savedSearchesByGuid', 'projectsByGuid', 'familiesByGuid', 'individualsByGuid', 'samplesByGuid',
             'locusListsByGuid', 'analysisGroupsByGuid', }
        )
        self.assertEqual(len(response_json['savedSearchesByGuid']), 3)
        self.assertTrue(PROJECT_GUID in response_json['projectsByGuid'])
        self.assertTrue('F000001_1' in response_json['familiesByGuid'])

    @mock.patch('seqr.views.apis.variant_search_api.get_single_es_variant')
    def test_query_single_variant(self, mock_get_variant):
        mock_get_variant.return_value = VARIANTS[0]

        url = reverse(query_single_variant_handler, args=['21-3343353-GAGA-G'])
        _check_login(self, url)

        response = self.client.get('{}?familyGuid=F000001_1'.format(url))
        self.assertEqual(response.status_code, 200)
        response_json = response.json()
        self.assertSetEqual(
            set(response_json.keys()),
            {'searchedVariants', 'savedVariantsByGuid', 'genesById', 'projectsByGuid', 'familiesByGuid',
             'individualsByGuid', 'samplesByGuid', 'locusListsByGuid', 'analysisGroupsByGuid',}
        )

        self.assertListEqual(response_json['searchedVariants'], EXPECTED_VARIANTS[:1])
        self.assertSetEqual(set(response_json['savedVariantsByGuid'].keys()), {'SV0000001_2103343353_r0390_100'})
        self.assertSetEqual(set(response_json['genesById'].keys()), {'ENSG00000227232', 'ENSG00000268903'})
        self.assertTrue('F000001_1' in response_json['familiesByGuid'])

    def test_saved_search(self):
        get_saved_search_url = reverse(get_saved_search_handler)
        _check_login(self, get_saved_search_url)

        response = self.client.get(get_saved_search_url)
        self.assertEqual(response.status_code, 200)
        self.assertEqual(len(response.json()['savedSearchesByGuid']), 3)

        create_saved_search_url = reverse(create_saved_search_handler)

        response = self.client.post(create_saved_search_url, content_type='application/json', data='{}')
        self.assertEqual(response.status_code, 400)
        self.assertEqual(response.reason_phrase, '"Name" is required')

        body = {'name': 'Test Search'}

        invalid_body = {'inheritance': {'filter': {'genotype': {'indiv_1': 'ref_alt'}}}}
        invalid_body.update(body)
        response = self.client.post(create_saved_search_url, content_type='application/json', data=json.dumps(invalid_body))
        self.assertEqual(response.status_code, 400)
        self.assertEqual(response.reason_phrase, 'Saved searches cannot include custom genotype filters')

        body.update(SEARCH)
        response = self.client.post(create_saved_search_url, content_type='application/json', data=json.dumps(body))
        self.assertEqual(response.status_code, 200)
        saved_searches = response.json()['savedSearchesByGuid']
        self.assertEqual(len(saved_searches), 1)
        search_guid = saved_searches.keys()[0]
        self.assertDictEqual(saved_searches[search_guid], {
            'savedSearchGuid': search_guid, 'name': 'Test Search', 'search': SEARCH, 'createdById': 10,
        })

        response = self.client.get(get_saved_search_url)
        self.assertEqual(response.status_code, 200)
        self.assertEqual(len(response.json()['savedSearchesByGuid']), 4)

        update_saved_search_url = reverse(update_saved_search_handler, args=[search_guid])
        body['name'] = 'Updated Test Search'
        response = self.client.post(update_saved_search_url, content_type='application/json', data=json.dumps(body))
        self.assertEqual(response.status_code, 200)
        self.assertDictEqual(response.json()['savedSearchesByGuid'][search_guid], {
            'savedSearchGuid': search_guid, 'name': 'Updated Test Search', 'search': SEARCH, 'createdById': 10,
        })

        delete_saved_search_url = reverse(delete_saved_search_handler, args=[search_guid])
        response = self.client.get(delete_saved_search_url)
        self.assertEqual(response.status_code, 200)
        self.assertDictEqual(response.json(), {'savedSearchesByGuid': {search_guid: None}})

        response = self.client.get(get_saved_search_url)
        self.assertEqual(response.status_code, 200)
        self.assertEqual(len(response.json()['savedSearchesByGuid']), 3)

        global_saved_search_guid = response.json()['savedSearchesByGuid'].keys()[0]

        update_saved_search_url = reverse(update_saved_search_handler, args=[global_saved_search_guid])
        response = self.client.post(update_saved_search_url, content_type='application/json', data=json.dumps(body))
        self.assertEqual(response.status_code, 403)

        delete_saved_search_url = reverse(delete_saved_search_handler, args=[global_saved_search_guid])
        response = self.client.get(delete_saved_search_url)
        self.assertEqual(response.status_code, 403)<|MERGE_RESOLUTION|>--- conflicted
+++ resolved
@@ -125,12 +125,7 @@
         self.assertListEqual(
             export_content[1],
             ['21', '3343353', 'GAGA', 'G', '', '', '', '', '', '', '', '', '', '', '', '', '', '', '', '', '', '', '',
-<<<<<<< HEAD
-             '', '1', 'Review (None)|Tier 1 - Novel gene and phenotype (None)', '', '2', '', '', 'NA19675', '1',
-             '14,33', '50', '46.0', '0.702127659574', 'NA19679', '0', '45,0', '45', '99.0', '0.0'])
-=======
              '', '1', 'Tier 1 - Novel gene and phenotype (None)|Review (None)', '', '2', '', '', 'NA19675:1:46.0:0.702127659574', 'NA19679:0:99.0:0.0'])
->>>>>>> 6eb1916b
 
         mock_get_variants.assert_called_with(results_model, page=1, load_all=True)
 
