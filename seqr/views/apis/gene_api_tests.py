--- conflicted
+++ resolved
@@ -27,19 +27,11 @@
         url = reverse(genes_info)
         self.check_require_login(url)
 
-<<<<<<< HEAD
-        response = self.client.get('{}?geneIds={},ENSG00000269981,ENSG00000227232,foo'.format(url, GENE_ID))
+        response = self.client.get('{}?geneIds={},ENSG00000269981,ENSG00000240361,ENSG00000227232,foo'.format(url, GENE_ID))
         self.assertEqual(response.status_code, 200)
 
         genes = response.json()['genesById']
-        self.assertSetEqual(set(genes.keys()), {GENE_ID, 'ENSG00000269981', 'ENSG00000227232'})
-=======
-        response = self.client.get('{}?geneIds={},ENSG00000269981,ENSG00000240361,foo'.format(url, GENE_ID))
-        self.assertEqual(response.status_code, 200)
-
-        genes = response.json()['genesById']
-        self.assertSetEqual(set(genes.keys()), {GENE_ID, 'ENSG00000269981', 'ENSG00000240361'})
->>>>>>> 60280011
+        self.assertSetEqual(set(genes.keys()), {GENE_ID, 'ENSG00000269981', 'ENSG00000240361', 'ENSG00000227232'})
         self.assertSetEqual(set(genes[GENE_ID].keys()), GENE_DETAIL_FIELDS)
         self.assertDictEqual(genes[GENE_ID], {
             'chromGrch37': None,
@@ -70,7 +62,11 @@
             'startGrch37': None,
             'startGrch38': 11869,
         })
-<<<<<<< HEAD
+        self.assertEqual(genes['ENSG00000240361']['mimNumber'], 147571)
+        self.assertListEqual(
+            genes['ENSG00000240361']['omimPhenotypes'],
+            [{'mimNumber': 147571, 'phenotypeDescription': 'Immunodeficiency 38', 'phenotypeInheritance': 'Autosomal recessive', 'phenotypeMimNumber': 616126, 'chrom': '1', 'start': 11869, 'end': 14409}],
+        )
         self.assertDictEqual(genes['ENSG00000227232'], {
             'chromGrch37': '1',
             'chromGrch38': '1',
@@ -97,14 +93,6 @@
             'startGrch37': 14404,
             'startGrch38': 14404,
         })
-=======
-        self.assertEqual(genes['ENSG00000240361']['mimNumber'], 147571)
-        self.assertListEqual(
-            genes['ENSG00000240361']['omimPhenotypes'],
-            [{'mimNumber': 147571, 'phenotypeDescription': 'Immunodeficiency 38', 'phenotypeInheritance': 'Autosomal recessive', 'phenotypeMimNumber': 616126, 'chrom': '1', 'start': 11869, 'end': 14409}],
-        )
-
->>>>>>> 60280011
 
     def test_create_update_and_delete_gene_note(self):
         create_gene_note_url = reverse(create_gene_note_handler, args=[GENE_ID])
