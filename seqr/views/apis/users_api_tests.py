--- conflicted
+++ resolved
@@ -9,14 +9,9 @@
 from seqr.models import UserPolicy
 from seqr.views.apis.users_api import get_all_collaborators, set_password, create_staff_user, \
     create_project_collaborator, update_project_collaborator, delete_project_collaborator, forgot_password, \
-<<<<<<< HEAD
-    get_all_staff
+    get_all_staff, update_policies
 from seqr.views.utils.test_utils import AuthenticationTestCase, USER_FIELDS
-=======
-    get_all_staff, update_policies
-from seqr.views.utils.test_utils import AuthenticationTestCase
 from settings import SEQR_TOS_VERSION, SEQR_PRIVACY_VERSION
->>>>>>> a58791c7
 
 
 PROJECT_GUID = 'R0001_1kg'
