--- conflicted
+++ resolved
@@ -8,24 +8,12 @@
 from urllib.parse import quote_plus
 
 from seqr.models import UserPolicy, Project
-<<<<<<< HEAD
-from seqr.views.apis.users_api import (
-    get_all_collaborator_options,
-    set_password,
-    create_project_collaborator,
-    update_project_collaborator,
-    delete_project_collaborator,
-    forgot_password,
-    get_all_analyst_options,
-    update_policies,
-    update_user,
-)
-from seqr.views.utils.test_utils import (
-    AuthenticationTestCase,
-    AnvilAuthenticationTestCase,
-    MixAuthenticationTestCase,
-    USER_FIELDS,
-)
+
+from seqr.views.apis.users_api import get_all_collaborator_options, set_password, \
+    create_project_collaborator, update_project_collaborator, delete_project_collaborator, forgot_password, \
+    get_project_collaborator_options, update_policies, update_user
+from seqr.views.utils.test_utils import AuthenticationTestCase, AnvilAuthenticationTestCase,\
+    MixAuthenticationTestCase, USER_FIELDS
 
 
 PROJECT_GUID = "R0001_1kg"
@@ -39,20 +27,7 @@
     "email",
     "isAnalyst",
 }
-=======
-from seqr.views.apis.users_api import get_all_collaborator_options, set_password, \
-    create_project_collaborator, update_project_collaborator, delete_project_collaborator, forgot_password, \
-    get_project_collaborator_options, update_policies, update_user
-from seqr.views.utils.test_utils import AuthenticationTestCase, AnvilAuthenticationTestCase,\
-    MixAuthenticationTestCase, USER_FIELDS
-
-
-PROJECT_GUID = 'R0001_1kg'
-NON_ANVIL_PROJECT_GUID = 'R0002_empty'
-USERNAME = 'test_user_collaborator'
-USER_OPTION_FIELDS = {'displayName', 'firstName', 'lastName', 'username', 'email', 'isAnalyst'}
-ANALYST_USERNAME = 'test_user'
->>>>>>> b761db15
+ANALYST_USERNAME = "test_user"
 
 TOS_VERSION = 2.2
 PRIVACY_VERSION = 1.1
@@ -61,14 +36,6 @@
 class UsersAPITest(object):
     USERNAME = USERNAME
 
-<<<<<<< HEAD
-    @mock.patch("seqr.views.apis.users_api.ANALYST_USER_GROUP", "analysts")
-    @mock.patch("seqr.views.utils.permissions_utils.ANALYST_USER_GROUP", "analysts")
-    def test_get_all_analyst_options(self):
-        get_all_analyst_url = reverse(get_all_analyst_options)
-        self.check_require_login(get_all_analyst_url)
-        response = self.client.get(get_all_analyst_url)
-=======
     @mock.patch('seqr.views.utils.permissions_utils.ANALYST_PROJECT_CATEGORY', 'analyst-projects')
     @mock.patch('seqr.views.utils.permissions_utils.ANALYST_USER_GROUP', 'analysts')
     @mock.patch('seqr.views.utils.orm_to_json_utils.ANALYST_USER_GROUP')
@@ -81,16 +48,11 @@
             self.mock_get_ws_access_level.reset_mock()
 
         response = self.client.get(url)
->>>>>>> b761db15
         self.assertEqual(response.status_code, 200)
         response_json = response.json()
         self.assertSetEqual(set(response_json.keys()), self.COLLABORATOR_NAMES)
         self.assertSetEqual(set(response_json['test_user_manager'].keys()), USER_OPTION_FIELDS)
 
-<<<<<<< HEAD
-        self.assertSetEqual(set(first_analyst_user), USER_OPTION_FIELDS)
-        self.assertTrue(first_analyst_user["isAnalyst"])
-=======
         mock_analyst_group.__bool__.return_value = True
         mock_analyst_group.resolve_expression.return_value = 'analysts'
         response = self.client.get(url)
@@ -101,7 +63,6 @@
         self.assertSetEqual(set(response_json.keys()), users)
         self.assertSetEqual(set(response_json[ANALYST_USERNAME].keys()), USER_OPTION_FIELDS)
         self.assertTrue(response_json[ANALYST_USERNAME]['isAnalyst'])
->>>>>>> b761db15
 
     def test_get_all_collaborator_options(self):
         url = reverse(get_all_collaborator_options)
