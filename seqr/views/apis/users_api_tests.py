--- conflicted
+++ resolved
@@ -29,14 +29,7 @@
         all_staff_usernames = list(response_json.keys())
         first_staff_user = response_json[all_staff_usernames[0]]
 
-<<<<<<< HEAD
-        self.assertSetEqual(
-            set(first_staff_user),
-            {'username', 'displayName', 'firstName', 'lastName', 'dateJoined', 'email', 'isStaff', 'lastLogin', 'id', 'isAnvil'}
-        )
-=======
         self.assertSetEqual(set(first_staff_user), USER_FIELDS)
->>>>>>> dbf2a180
         self.assertTrue(first_staff_user['isStaff'])
 
     def test_get_all_collaborators(self):
@@ -76,17 +69,9 @@
         self.assertEqual(response.status_code, 200)
         collaborators = response.json()['projectsByGuid'][PROJECT_GUID]['collaborators']
         self.assertEqual(len(collaborators), 3)
-<<<<<<< HEAD
-        self.assertSetEqual(
-            set(collaborators[0].keys()),
-            {'dateJoined', 'email', 'firstName', 'isStaff', 'lastLogin', 'lastName', 'username', 'displayName',
-             'hasViewPermissions', 'hasEditPermissions', 'id', 'isAnvil'}
-        )
-=======
         expected_fields = {'hasEditPermissions', 'hasViewPermissions'}
         expected_fields.update(USER_FIELDS)
         self.assertSetEqual(set(collaborators[0].keys()), expected_fields)
->>>>>>> dbf2a180
         self.assertEqual(collaborators[0]['email'], 'test@test.com')
         self.assertEqual(collaborators[0]['displayName'], '')
         self.assertFalse(collaborators[0]['isStaff'])
@@ -121,14 +106,7 @@
         self.assertEqual(response.status_code, 200)
         response_json = response.json()
         self.assertSetEqual(set(response_json.keys()), {username, 'test_user_manager', 'test_user_non_staff'})
-<<<<<<< HEAD
-        self.assertSetEqual(
-            set(response_json[username].keys()),
-            {'dateJoined', 'email', 'firstName', 'isStaff', 'lastLogin', 'lastName', 'username', 'displayName', 'id', 'isAnvil'}
-        )
-=======
         self.assertSetEqual(set(response_json[username].keys()), USER_FIELDS)
->>>>>>> dbf2a180
 
         # calling create again just updates the existing user
         response = self.client.post(create_url, content_type='application/json', data=json.dumps({
