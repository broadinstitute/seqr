--- conflicted
+++ resolved
@@ -6,13 +6,8 @@
 from django.contrib.auth.models import User
 from django.urls.base import reverse
 
-<<<<<<< HEAD
 from seqr.models import UserPolicy, Project
-from seqr.views.apis.users_api import get_all_collaborator_options, set_password, create_staff_user, \
-=======
-from seqr.models import UserPolicy
-from seqr.views.apis.users_api import get_all_collaborators, set_password, \
->>>>>>> 0d8cdfd8
+from seqr.views.apis.users_api import get_all_collaborator_options, set_password, \
     create_project_collaborator, update_project_collaborator, delete_project_collaborator, forgot_password, \
     get_all_staff_options, update_policies
 from seqr.views.utils.test_utils import AuthenticationTestCase, AnvilAuthenticationTestCase,\
@@ -292,14 +287,6 @@
         self.assertEqual(self.mock_get_ws_acl.call_count, 4)
         self.assertEqual(self.mock_get_ws_access_level.call_count, 6)
 
-<<<<<<< HEAD
-    def test_create_staff_user(self, *args):
-        super(AnvilUsersAPITest, self).test_create_staff_user(*args)
-        self.mock_list_workspaces.assert_not_called()
-        self.mock_get_ws_acl.assert_not_called()
-
-=======
->>>>>>> 0d8cdfd8
     def test_set_password(self):
         super(AnvilUsersAPITest, self).test_set_password()
         self.mock_list_workspaces.assert_not_called()
@@ -337,14 +324,6 @@
         self.assertEqual(self.mock_get_ws_acl.call_count, 4)
         self.mock_get_ws_access_level.assert_called_with(self.collaborator_user, 'my-seqr-billing', 'anvil-1kg project n\u00e5me with uni\u00e7\u00f8de')
 
-<<<<<<< HEAD
-    def test_create_staff_user(self, *args):
-        super(MixUsersAPITest, self).test_create_staff_user(*args)
-        self.mock_list_workspaces.assert_not_called()
-        self.mock_get_ws_acl.assert_not_called()
-
-=======
->>>>>>> 0d8cdfd8
     def test_set_password(self):
         super(MixUsersAPITest, self).test_set_password()
         self.mock_list_workspaces.assert_not_called()
@@ -352,15 +331,9 @@
 
     def test_forgot_password(self, *args):
         super(MixUsersAPITest, self).test_forgot_password(*args)
-<<<<<<< HEAD
         self.mock_list_workspaces.assert_not_called()
         self.mock_get_ws_acl.assert_not_called()
         
-=======
-        self.mock_list_workspaces.asssert_not_called()
-        self.mock_get_ws_acl.asssert_not_called()
-
->>>>>>> 0d8cdfd8
     def test_update_policies(self):
         super(MixUsersAPITest, self).test_update_policies()
         self.mock_list_workspaces.assert_not_called()
