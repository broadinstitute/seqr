--- conflicted
+++ resolved
@@ -6,13 +6,8 @@
 from django.contrib.auth.models import User
 from django.urls.base import reverse
 
-<<<<<<< HEAD
 from seqr.models import UserPolicy, Project
 from seqr.views.apis.users_api import get_all_collaborator_options, set_password, \
-=======
-from seqr.models import UserPolicy
-from seqr.views.apis.users_api import get_all_collaborators, set_password, \
->>>>>>> e66918ef
     create_project_collaborator, update_project_collaborator, delete_project_collaborator, forgot_password, \
     get_all_staff_options, update_policies
 from seqr.views.utils.test_utils import AuthenticationTestCase, AnvilAuthenticationTestCase,\
@@ -339,15 +334,9 @@
 
     def test_forgot_password(self, *args):
         super(MixUsersAPITest, self).test_forgot_password(*args)
-<<<<<<< HEAD
         self.mock_list_workspaces.assert_not_called()
         self.mock_get_ws_acl.assert_not_called()
         
-=======
-        self.mock_list_workspaces.asssert_not_called()
-        self.mock_get_ws_acl.asssert_not_called()
-
->>>>>>> e66918ef
     def test_update_policies(self):
         super(MixUsersAPITest, self).test_update_policies()
         self.mock_list_workspaces.assert_not_called()
