--- conflicted
+++ resolved
@@ -9,11 +9,7 @@
 from seqr.models import UserPolicy, Project
 from seqr.views.apis.users_api import get_all_collaborator_options, set_password, \
     create_project_collaborator, update_project_collaborator, delete_project_collaborator, forgot_password, \
-<<<<<<< HEAD
     get_all_analyst_options, update_policies
-=======
-    get_all_staff_options, update_policies
->>>>>>> 0d7ac978
 from seqr.views.utils.test_utils import AuthenticationTestCase, AnvilAuthenticationTestCase,\
     MixAuthenticationTestCase, WORKSPACE_FIELDS, USER_FIELDS
 
@@ -21,20 +17,12 @@
 
 
 PROJECT_GUID = 'R0001_1kg'
-<<<<<<< HEAD
 USER_OPTION_FIELDS = {'displayName', 'firstName', 'lastName', 'username', 'email', 'isAnalyst'}
-=======
-USER_OPTION_FIELDS = {'displayName', 'firstName', 'lastName', 'username', 'email', 'isStaff'}
->>>>>>> 0d7ac978
 
 class UsersAPITest(object):
 
     def test_get_all_staff_options(self):
-<<<<<<< HEAD
         get_all_staff_url = reverse(get_all_analyst_options)
-=======
-        get_all_staff_url = reverse(get_all_staff_options)
->>>>>>> 0d7ac978
         self.check_require_login(get_all_staff_url)
         response = self.client.get(get_all_staff_url)
         self.assertEqual(response.status_code, 200)
@@ -43,11 +31,7 @@
         first_staff_user = response_json[all_staff_usernames[0]]
 
         self.assertSetEqual(set(first_staff_user), USER_OPTION_FIELDS)
-<<<<<<< HEAD
         self.assertTrue(first_staff_user['isAnalyst'])
-=======
-        self.assertTrue(first_staff_user['isStaff'])
->>>>>>> 0d7ac978
 
     def test_get_all_collaborator_options(self):
         url = reverse(get_all_collaborator_options)
@@ -64,20 +48,6 @@
         self.assertSetEqual(set(response_json.keys()), self.LOCAL_COLLABORATOR_NAMES)
         if self.LOCAL_COLLABORATOR_NAMES:
             self.assertSetEqual(set(response_json['test_user_manager'].keys()), USER_OPTION_FIELDS)
-<<<<<<< HEAD
-=======
-
-        self.login_staff_user()
-        response = self.client.get(url)
-        self.assertEqual(response.status_code, 200)
-        response_json = response.json()
-        self.assertSetEqual(set(response_json.keys()), {
-            'test_user_manager', 'test_user_non_staff', 'test_user_no_access', 'test_user', 'test_local_user',
-            'test_superuser',
-        })
-        self.assertSetEqual(set(response_json['test_user_manager'].keys()), USER_OPTION_FIELDS)
-
->>>>>>> 0d7ac978
 
     @mock.patch('seqr.views.apis.users_api.logger')
     @mock.patch('django.contrib.auth.models.send_mail')
@@ -157,11 +127,7 @@
         self.assertEqual(len(collaborators), self.NUM_USERS)
         self.assertEqual(collaborators[NEW_USER_IDX]['email'], 'test@test.com')
         self.assertEqual(collaborators[NEW_USER_IDX]['displayName'], 'Edited Collaborator')
-<<<<<<< HEAD
         self.assertFalse(collaborators[NEW_USER_IDX]['isSuperuser'])
-=======
-        self.assertFalse(collaborators[NEW_USER_IDX]['isStaff'])
->>>>>>> 0d7ac978
         self.assertTrue(collaborators[NEW_USER_IDX]['hasViewPermissions'])
         self.assertTrue(collaborators[NEW_USER_IDX]['hasEditPermissions'])
 
@@ -359,11 +325,7 @@
         super(MixUsersAPITest, self).test_forgot_password(*args)
         self.mock_list_workspaces.assert_not_called()
         self.mock_get_ws_acl.assert_not_called()
-<<<<<<< HEAD
-        
-=======
-
->>>>>>> 0d7ac978
+
     def test_update_policies(self):
         super(MixUsersAPITest, self).test_update_policies()
         self.mock_list_workspaces.assert_not_called()
