from datetime import datetime
from django.urls.base import reverse
import json
import mock

from seqr.views.apis.summary_data_api import mme_details, success_story, saved_variants_page, bulk_update_family_analysed_by
from seqr.views.utils.test_utils import AuthenticationTestCase, AnvilAuthenticationTestCase
from seqr.models import FamilyAnalysedBy


PROJECT_GUID = 'R0001_1kg'

EXPECTED_SUCCESS_STORY = {'project_guid': 'R0001_1kg', 'family_guid': 'F000013_13', 'success_story_types': ['A'], 'family_id': 'no_individuals', 'success_story': 'Treatment is now available on compassionate use protocol (nucleoside replacement protocol)', 'row_id': 'F000013_13'}

EXPECTED_MME_DETAILS_METRICS = {
    u'numberOfPotentialMatchesSent': 1,
    u'numberOfUniqueGenes': 3,
    u'numberOfCases': 4,
    u'numberOfRequestsReceived': 3,
    u'numberOfSubmitters': 2,
    u'numberOfUniqueFeatures': 4,
    u'dateGenerated': '2020-04-27'
}

SAVED_VARIANT_RESPONSE_KEYS = {
    'projectsByGuid', 'locusListsByGuid', 'savedVariantsByGuid', 'variantFunctionalDataByGuid', 'genesById',
    'variantNotesByGuid', 'individualsByGuid', 'variantTagsByGuid', 'familiesByGuid', 'familyNotesByGuid',
    'mmeSubmissionsByGuid', 'transcriptsById',
}


@mock.patch('seqr.views.utils.permissions_utils.safe_redis_get_json', lambda *args: None)
class SummaryDataAPITest(object):

    @mock.patch('matchmaker.matchmaker_utils.datetime')
    def test_mme_details(self, mock_datetime):
        url = reverse(mme_details)
        self.check_require_login(url)
        response = self.client.get(url)
        self.assertEqual(response.status_code, 200)
        self.assertDictEqual(response.json(), {'genesById': {}, 'savedVariantsByGuid': {}, 'submissions': []})

        # Test behavior for non-analysts
        self.login_manager()
        response = self.client.get(url)
        self.assertEqual(response.status_code, 200)
        response_json = response.json()
        response_keys = {'genesById', 'submissions', 'savedVariantsByGuid'}
        self.assertSetEqual(set(response_json.keys()), response_keys)
        self.assertSetEqual(set(response_json['genesById'].keys()),
                            {'ENSG00000240361', 'ENSG00000223972', 'ENSG00000135953'})
        self.assertEqual(len(response_json['submissions']), self.NUM_MANAGER_SUBMISSIONS)

        # Test analyst behavior
        self.login_analyst_user()
        mock_datetime.now.return_value = datetime(2020, 4, 27, 20, 16, 1)
        response = self.client.get(url)
        self.assertEqual(response.status_code, 200)
        response_json = response.json()
        response_keys.add('metrics')
        self.assertSetEqual(set(response_json.keys()), response_keys)
        self.assertDictEqual(response_json['metrics'], EXPECTED_MME_DETAILS_METRICS)
        self.assertEqual(len(response_json['genesById']), 3)
        self.assertSetEqual(set(response_json['genesById'].keys()), {'ENSG00000240361', 'ENSG00000223972', 'ENSG00000135953'})
        self.assertEqual(len(response_json['submissions']), 3)

    def test_success_story(self):
        url = reverse(success_story, args=['all'])
        self.check_analyst_login(url)

        response = self.client.get(url)
        self.assertEqual(response.status_code, 200)
        response_json = response.json()
        self.assertListEqual(list(response_json.keys()), ['rows'])

        self.assertEqual(len(response_json['rows']), 2)
        self.assertDictEqual(response_json['rows'][1], EXPECTED_SUCCESS_STORY)

        url = reverse(success_story, args=['A,T'])

        response = self.client.get(url)
        self.assertEqual(response.status_code, 200)
        response_json = response.json()
        self.assertListEqual(list(response_json.keys()), ['rows'])

        self.assertEqual(len(response_json['rows']), 1)
        self.assertDictEqual(response_json['rows'][0], EXPECTED_SUCCESS_STORY)

        self.check_no_analyst_no_access(url)

    @mock.patch('seqr.views.apis.summary_data_api.MAX_SAVED_VARIANTS', 1)
    def test_saved_variants_page(self):
        url = reverse(saved_variants_page, args=['Tier 1 - Novel gene and phenotype'])
        self.check_require_login(url)

        response = self.client.get('{}?gene=ENSG00000135953'.format(url))
        self.assertEqual(response.status_code, 200)
        self.assertDictEqual(response.json(), {k: {} for k in SAVED_VARIANT_RESPONSE_KEYS})

        self.login_manager()
        response = self.client.get(url)
        self.assertEqual(response.status_code, 400)
        self.assertEqual(response.json()['error'], 'Select a gene to filter variants')

        gene_url = '{}?gene=ENSG00000135953'.format(url)
        response = self.client.get(gene_url)
        self.assertEqual(response.status_code, 200)
        response_json = response.json()
        self.assertSetEqual(set(response_json.keys()), SAVED_VARIANT_RESPONSE_KEYS)
        expected_variant_guids = {
            'SV0000001_2103343353_r0390_100', 'SV0000007_prefix_19107_DEL_r00', 'SV0000006_1248367227_r0003_tes',
        }
        if self.MANAGER_VARIANT_GUID:
            expected_variant_guids.add(self.MANAGER_VARIANT_GUID)
        self.assertSetEqual(set(response_json['savedVariantsByGuid'].keys()), expected_variant_guids)
        self.assertSetEqual(
            set(response_json['projectsByGuid'][PROJECT_GUID].keys()),
            {'projectGuid', 'name', 'variantTagTypes', 'variantFunctionalTagTypes'},
        )

        # Test analyst behavior
        self.login_analyst_user()
        response = self.client.get(gene_url)
        self.assertEqual(response.status_code, 200)
        response_json = response.json()
        self.assertSetEqual(set(response_json.keys()), SAVED_VARIANT_RESPONSE_KEYS)
        expected_variant_guids.discard(self.MANAGER_VARIANT_GUID)
        self.assertSetEqual(set(response_json['savedVariantsByGuid'].keys()), expected_variant_guids, msg=response_json['savedVariantsByGuid'])

        all_tag_url = reverse(saved_variants_page, args=['ALL'])
        response = self.client.get('{}?gene=ENSG00000135953'.format(all_tag_url))
        self.assertEqual(response.status_code, 200)
        expected_variant_guids.add('SV0000002_1248367227_r0390_100')
        self.assertSetEqual(set(response.json()['savedVariantsByGuid'].keys()), expected_variant_guids)

    @mock.patch('seqr.views.apis.summary_data_api.load_uploaded_file')
    def test_bulk_update_family_analysed_by(self, mock_load_uploaded_file):
        url = reverse(bulk_update_family_analysed_by)
        self.check_analyst_login(url)

        mock_load_uploaded_file.return_value = [['foo', 'bar']]
        response = self.client.post(url, content_type='application/json', data=json.dumps(
            {'dataType': 'RNA', 'familiesFile': {'uploadedFileId': 'abc123'}}))
        self.assertEqual(response.status_code, 400)
        self.assertEqual(response.json()['error'], 'Project and Family columns are required')

        mock_load_uploaded_file.return_value = [
            ['Project', 'Family ID'],
            ['1kg project n\u00e5me with uni\u00e7\u00f8de', '1'],
            ['Test Reprocessed Project', '12'],
            ['Test Reprocessed Project', 'not_a_family'],
            ['not_a_project', '2'],
        ]
        created_time = datetime.now()
        response = self.client.post(url, content_type='application/json', data=json.dumps(
            {'dataType': 'RNA', 'familiesFile': {'uploadedFileId': 'abc123'}}))
        self.assertDictEqual(response.json(), {
            'warnings': [
                'No match found for the following families: not_a_family (Test Reprocessed Project), 2 (not_a_project)'
            ],
            'info': ['Updated "analysed by" for 2 families'],
        })

        models = FamilyAnalysedBy.objects.filter(last_modified_date__gte=created_time)
        self.assertEqual(len(models), 2)
        self.assertSetEqual({fab.data_type for fab in models}, {'RNA'})
        self.assertSetEqual({fab.created_by for fab in models}, {self.analyst_user})
        self.assertSetEqual({fab.family.family_id for fab in models}, {'1', '12'})

        self.check_no_analyst_no_access(url)

# Tests for AnVIL access disabled
class LocalSummaryDataAPITest(AuthenticationTestCase, SummaryDataAPITest):
    fixtures = ['users', '1kg_project', 'reference_data']
    NUM_MANAGER_SUBMISSIONS = 4
    MANAGER_VARIANT_GUID = 'SV0000006_1248367227_r0004_non'


def assert_has_expected_calls(self, users, skip_group_call_idxs=None):
    calls = [mock.call(user) for user in users]
    self.mock_list_workspaces.assert_has_calls(calls)
    group_calls = [call for i, call in enumerate(calls) if i in skip_group_call_idxs] if skip_group_call_idxs else calls
    self.mock_get_groups.assert_has_calls(group_calls)
    self.mock_get_ws_acl.assert_not_called()
    self.mock_get_group_members.assert_not_called()
    self.mock_get_ws_access_level.assert_not_called()

# Test for permissions from AnVIL only
<<<<<<< HEAD
# class AnvilSummaryDataAPITest(AnvilAuthenticationTestCase, SummaryDataAPITest):
#     fixtures = ['users', 'social_auth', '1kg_project', 'reference_data']
#     NUM_MANAGER_SUBMISSIONS = 3
#     MANAGER_VARIANT_GUID = None
#
#     def test_mme_details(self, *args):
#         super(AnvilSummaryDataAPITest, self).test_mme_details(*args)
#         assert_has_expected_calls(self, [self.no_access_user, self.manager_user, self.analyst_user])
#
#     def test_saved_variants_page(self):
#         super(AnvilSummaryDataAPITest, self).test_saved_variants_page()
#         assert_has_expected_calls(self, [
#             self.no_access_user, self.manager_user, self.manager_user, self.analyst_user, self.analyst_user
#         ], skip_group_call_idxs=[2])
=======
class AnvilSummaryDataAPITest(AnvilAuthenticationTestCase, SummaryDataAPITest):
    fixtures = ['users', 'social_auth', '1kg_project', 'reference_data']
    NUM_MANAGER_SUBMISSIONS = 4
    MANAGER_VARIANT_GUID = 'SV0000006_1248367227_r0004_non'

    def test_mme_details(self, *args):
        super(AnvilSummaryDataAPITest, self).test_mme_details(*args)
        assert_has_expected_calls(self, [self.no_access_user, self.manager_user, self.analyst_user])

    def test_saved_variants_page(self):
        super(AnvilSummaryDataAPITest, self).test_saved_variants_page()
        assert_has_expected_calls(self, [
            self.no_access_user, self.manager_user, self.manager_user, self.analyst_user, self.analyst_user
        ], skip_group_call_idxs=[2])
>>>>>>> 6142441e
<|MERGE_RESOLUTION|>--- conflicted
+++ resolved
@@ -186,11 +186,10 @@
     self.mock_get_ws_access_level.assert_not_called()
 
 # Test for permissions from AnVIL only
-<<<<<<< HEAD
 # class AnvilSummaryDataAPITest(AnvilAuthenticationTestCase, SummaryDataAPITest):
 #     fixtures = ['users', 'social_auth', '1kg_project', 'reference_data']
 #     NUM_MANAGER_SUBMISSIONS = 3
-#     MANAGER_VARIANT_GUID = None
+#     MANAGER_VARIANT_GUID = 'SV0000006_1248367227_r0004_non'
 #
 #     def test_mme_details(self, *args):
 #         super(AnvilSummaryDataAPITest, self).test_mme_details(*args)
@@ -200,20 +199,4 @@
 #         super(AnvilSummaryDataAPITest, self).test_saved_variants_page()
 #         assert_has_expected_calls(self, [
 #             self.no_access_user, self.manager_user, self.manager_user, self.analyst_user, self.analyst_user
-#         ], skip_group_call_idxs=[2])
-=======
-class AnvilSummaryDataAPITest(AnvilAuthenticationTestCase, SummaryDataAPITest):
-    fixtures = ['users', 'social_auth', '1kg_project', 'reference_data']
-    NUM_MANAGER_SUBMISSIONS = 4
-    MANAGER_VARIANT_GUID = 'SV0000006_1248367227_r0004_non'
-
-    def test_mme_details(self, *args):
-        super(AnvilSummaryDataAPITest, self).test_mme_details(*args)
-        assert_has_expected_calls(self, [self.no_access_user, self.manager_user, self.analyst_user])
-
-    def test_saved_variants_page(self):
-        super(AnvilSummaryDataAPITest, self).test_saved_variants_page()
-        assert_has_expected_calls(self, [
-            self.no_access_user, self.manager_user, self.manager_user, self.analyst_user, self.analyst_user
-        ], skip_group_call_idxs=[2])
->>>>>>> 6142441e
+#         ], skip_group_call_idxs=[2])