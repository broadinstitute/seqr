--- conflicted
+++ resolved
@@ -44,17 +44,10 @@
         response = self.client.get(url)
         self.assertEqual(response.status_code, 200)
         response_json = response.json()
-<<<<<<< HEAD
         response_keys = {'genesById', 'submissions', 'savedVariantsByGuid'}
         self.assertSetEqual(set(response_json.keys()), response_keys)
         self.assertSetEqual(set(response_json['genesById'].keys()),
-                            {'ENSG00000240361', 'ENSG00000135953', 'ENSG00000186092'})
-=======
-        self.assertSetEqual(set(response_json.keys()), {'genesById', 'submissions'})
-        self.assertEqual(len(response_json['genesById']), 3)
-        self.assertSetEqual(set(response_json['genesById'].keys()),
                             {'ENSG00000240361', 'ENSG00000223972', 'ENSG00000135953'})
->>>>>>> 8e005a4b
         self.assertEqual(len(response_json['submissions']), self.NUM_MANAGER_SUBMISSIONS)
 
         # Test analyst behavior
@@ -66,12 +59,8 @@
         response_keys.add('metrics')
         self.assertSetEqual(set(response_json.keys()), response_keys)
         self.assertDictEqual(response_json['metrics'], EXPECTED_MME_DETAILS_METRICS)
-<<<<<<< HEAD
-        self.assertSetEqual(set(response_json['genesById'].keys()), {'ENSG00000240361', 'ENSG00000135953', 'ENSG00000186092'})
-=======
         self.assertEqual(len(response_json['genesById']), 3)
         self.assertSetEqual(set(response_json['genesById'].keys()), {'ENSG00000240361', 'ENSG00000223972', 'ENSG00000135953'})
->>>>>>> 8e005a4b
         self.assertEqual(len(response_json['submissions']), 3)
 
     def test_success_story(self):
