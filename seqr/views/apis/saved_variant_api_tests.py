--- conflicted
+++ resolved
@@ -172,14 +172,9 @@
             'outliers': {
                 'ENSG00000135953': [{
                     'geneId': 'ENSG00000135953', 'zScore': 7.31, 'pValue': 0.00000000000948, 'pAdjust': 0.00000000781,
-<<<<<<< HEAD
-                    'isSignificant': True, 'tissueType': None,
+                    'tissueType': None, 'isSignificant': True,
             }]},
             'spliceOutliers': {},
-=======
-                    'tissueType': None, 'isSignificant': True,
-            }},
->>>>>>> d7ce70df
         }})
 
         # include project tag types
