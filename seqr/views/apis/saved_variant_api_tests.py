--- conflicted
+++ resolved
@@ -156,13 +156,9 @@
         variant_json.update({'xpos': 2061413835})
         self.assertDictEqual(variant_json, saved_variant.saved_variant_json)
 
-<<<<<<< HEAD
         expected_variant_json = {k: variant_json.pop(k, None) for k in ['xpos', 'alt', 'ref', 'notes']}
         expected_variant_json.update({
             'variantId': '2-61413835-AAAG-A',
-=======
-        variant_json.update({
->>>>>>> 3f85f1f2
             'variantGuid': variant_guid,
             'familyGuids': ['F000001_1'],
             'selectedMainTranscriptId': None,
