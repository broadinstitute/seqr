--- conflicted
+++ resolved
@@ -48,26 +48,7 @@
         'genesById': genes,
     })
 
-
-<<<<<<< HEAD
 def _create_single_saved_variant(variant_json, family):
-=======
-@login_required(login_url=API_LOGIN_REQUIRED_URL)
-@csrf_exempt
-def create_saved_variant_handler(request):
-    variant_json = json.loads(request.body)
-    family_guid = variant_json.pop('familyGuid')
-    non_variant_json = {
-        k: variant_json.pop(k, None) for k in ['searchHash', 'tags', 'functionalData', 'notes', 'note', 'submitToClinvar']
-    }
-
-    family = Family.objects.get(guid=family_guid)
-    check_permissions(family.project, request.user, CAN_VIEW)
-
-    if 'xpos' not in variant_json:
-        variant_json['xpos'] = get_xpos(variant_json['chrom'], variant_json['pos'])
-
->>>>>>> 3f85f1f2
     xpos = variant_json['xpos']
     ref = variant_json['ref']
     alt = variant_json['alt']
@@ -83,7 +64,6 @@
     )
     return saved_variant
 
-
 def _create_multiple_saved_variants(request_json, family):
     saved_variants = []
     non_variant_key = ['searchHash', 'tags', 'functionalData', 'notes', 'note', 'submitToClinvar', 'saveAsGeneNote']
@@ -95,17 +75,20 @@
                 saved_variants.append(saved_variant)
     return saved_variants
 
-
 @login_required(login_url=API_LOGIN_REQUIRED_URL)
 @csrf_exempt
 def create_saved_variant_handler(request):
     variant_json = json.loads(request.body)
-    non_variant_key = ['searchHash', 'tags', 'functionalData', 'notes', 'note', 'submitToClinvar', 'saveAsGeneNote']
-    non_variant_json = {k: variant_json.pop(k, None) for k in non_variant_key}
-
     family_guid = variant_json.pop('familyGuid')
+    non_variant_json = {
+        k: variant_json.pop(k, None) for k in ['searchHash', 'tags', 'functionalData', 'notes', 'note', 'submitToClinvar']
+    }
+
     family = Family.objects.get(guid=family_guid)
     check_permissions(family.project, request.user, CAN_VIEW)
+
+    if 'xpos' not in variant_json:
+        variant_json['xpos'] = get_xpos(variant_json['chrom'], variant_json['pos'])
 
     # are compound hets
     if 'familyGuids' not in variant_json.keys():
