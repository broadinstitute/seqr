--- conflicted
+++ resolved
@@ -320,11 +320,7 @@
 
 @login_and_policies_required
 def update_saved_variant_json(request, project_guid):
-<<<<<<< HEAD
-    backend_specific_call(lambda: True, _no_es_backend_error, _no_es_backend_error)()
-=======
     backend_specific_call(lambda: True, _backend_error, _backend_error)()
->>>>>>> 433bba5c
     project = get_project_and_check_permissions(project_guid, request.user, can_edit=True)
     reset_cached_search_results(project)
     try:
@@ -336,13 +332,8 @@
     return create_json_response({variant_guid: None for variant_guid in updated_saved_variant_guids or []})
 
 
-<<<<<<< HEAD
-def _no_es_backend_error(*args, **kwargs):
-    raise ValueError('Endpoint is disabled without the elasticsearch backend')
-=======
 def _backend_error(*args, **kwargs):
     raise ValueError('Endpoint is disabled for current search backend')
->>>>>>> 433bba5c
 
 
 @login_and_policies_required
