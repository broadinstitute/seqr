import json
import mock
from copy import deepcopy
from datetime import datetime
from django.contrib.auth.models import Group
from django.urls.base import reverse
import responses

from seqr.models import Project
from seqr.views.apis.project_api import create_project_handler, delete_project_handler, update_project_handler, \
    project_page_data, project_families, project_overview, project_mme_submisssions, project_individuals, \
    project_analysis_groups, update_project_workspace, project_family_notes, project_collaborators, project_locus_lists, \
    project_samples, project_notifications, mark_read_project_notifications, subscribe_project_notifications
from seqr.views.utils.terra_api_utils import TerraAPIException, TerraRefreshTokenFailedException
from seqr.views.utils.test_utils import AuthenticationTestCase, AnvilAuthenticationTestCase, \
    PROJECT_FIELDS, LOCUS_LIST_FIELDS, PA_LOCUS_LIST_FIELDS, NO_INTERNAL_CASE_REVIEW_INDIVIDUAL_FIELDS, \
    SAMPLE_FIELDS, SUMMARY_FAMILY_FIELDS, INTERNAL_INDIVIDUAL_FIELDS, INDIVIDUAL_FIELDS, TAG_TYPE_FIELDS, \
    FAMILY_NOTE_FIELDS, MATCHMAKER_SUBMISSION_FIELDS, ANALYSIS_GROUP_FIELDS, \
    EXT_WORKSPACE_NAMESPACE, EXT_WORKSPACE_NAME, DYNAMIC_ANALYSIS_GROUP_FIELDS

PROJECT_GUID = 'R0001_1kg'
EMPTY_PROJECT_GUID = 'R0002_empty'
DEMO_PROJECT_GUID = 'R0003_test'

PROJECT_PAGE_RESPONSE_KEYS = {'projectsByGuid'}

BASE_CREATE_PROJECT_JSON = {
    'name': 'new_project', 'description': 'new project description', 'genomeVersion': '38', 'isDemo': True,
    'disableMme': True, 'consentCode': 'H',
}
WORKSPACE_JSON = {'workspaceName': EXT_WORKSPACE_NAME, 'workspaceNamespace': EXT_WORKSPACE_NAMESPACE}
WORKSPACE_CREATE_PROJECT_JSON = deepcopy(WORKSPACE_JSON)
WORKSPACE_CREATE_PROJECT_JSON.update(BASE_CREATE_PROJECT_JSON)

MOCK_GROUP_UUID = '123abd'

MOCK_AIRTABLE_URL = 'http://testairtable'
MOCK_RECORDS = {'records': [
    {'id': 'recH4SEO1CeoIlOiE', 'fields': {'Status': 'Loading'}},
    {'id': 'recSgwrXNkmlIB5eM', 'fields': {'Status': 'Available in Seqr'}},
]}


class ProjectAPITest(object):
    CREATE_PROJECT_JSON = WORKSPACE_CREATE_PROJECT_JSON
    REQUIRED_FIELDS = ['name', 'genomeVersion', 'workspaceNamespace', 'workspaceName']
    AIRTABLE_TRACKING_URL = f'{MOCK_AIRTABLE_URL}/appUelDNM3BnWaR7M/AnVIL%20Seqr%20Loading%20Requests%20Tracking'

    @mock.patch('seqr.views.utils.airtable_utils.logger')
    @mock.patch('seqr.views.utils.airtable_utils.AIRTABLE_URL', MOCK_AIRTABLE_URL)
    @mock.patch('seqr.models.uuid.uuid4', lambda: MOCK_GROUP_UUID)
    @mock.patch('seqr.views.utils.permissions_utils.PM_USER_GROUP', 'project-managers')
    @responses.activate
    def test_create_and_delete_project(self, mock_airtable_logger):
        create_project_url = reverse(create_project_handler)
        self.check_pm_login(create_project_url)

        # check validation of bad requests
        response = self.client.post(create_project_url, content_type='application/json',
                                    data=json.dumps({'bad_json': None}))
        self.assertEqual(response.status_code, 400)
        self.assertEqual(response.json()['error'], f'Field(s) "{", ".join(self.REQUIRED_FIELDS)}" are required')

        if 'workspaceName' in self.CREATE_PROJECT_JSON:
            project_json = {'workspaceName': 'foo', 'workspaceNamespace': 'bar'}
            project_json.update(BASE_CREATE_PROJECT_JSON)
            response = self.client.post(create_project_url, content_type='application/json', data=json.dumps(project_json))
            self.assertEqual(response.status_code, 400)
            self.assertEqual(response.json()['error'], 'Invalid Workspace')

        response = self.client.post(create_project_url, content_type='application/json', data=json.dumps(self.CREATE_PROJECT_JSON))
        self.assertEqual(response.status_code, 200)

        # check that project was created
        new_project = Project.objects.get(name='new_project')
        self.assertEqual(new_project.created_by, self.pm_user)
        self.assertEqual(new_project.projectcategory_set.count(), 0)
        expected_workspace_name = self.CREATE_PROJECT_JSON.get('workspaceName')
        self.assertDictEqual({k: getattr(new_project, k) for k in new_project._meta.json_fields}, {
            'guid': mock.ANY,
            'name': 'new_project',
            'description': 'new project description',
            'workspace_namespace': self.CREATE_PROJECT_JSON.get('workspaceNamespace'),
            'workspace_name': expected_workspace_name,
            'has_case_review': False,
            'enable_hgmd': False,
            'is_demo': True,
            'all_user_demo': False,
            'consent_code': 'H',
            'created_date': mock.ANY,
            'last_modified_date': mock.ANY,
            'last_accessed_date': mock.ANY,
            'genome_version': '38',
            'is_mme_enabled': False,
            'mme_contact_institution': 'Broad Center for Mendelian Genomics',
            'mme_primary_data_owner': 'Samantha Baxter',
            'mme_contact_url': 'mailto:matchmaker@broadinstitute.org',
            'vlm_contact_email': 'vlm@broadinstitute.org',
        })
        self._check_created_project_groups(new_project)

        project_guid = new_project.guid
        self.assertSetEqual(set(response.json()['projectsByGuid'].keys()), {project_guid})
        self.assertTrue(response.json()['projectsByGuid'][project_guid]['userIsCreator'])

        # delete the project
        responses.add(
            responses.GET,
            f"{self.AIRTABLE_TRACKING_URL}?fields[]=Status&pageSize=100&filterByFormula=AND({{AnVIL Project URL}}='/project/{project_guid}/project_page',OR(Status='Available in Seqr',Status='Loading',Status='Loading Requested'))",
            json=MOCK_RECORDS)
        responses.add(responses.PATCH, f'{self.AIRTABLE_TRACKING_URL}/recH4SEO1CeoIlOiE', status=400)
        responses.add(responses.PATCH, f'{self.AIRTABLE_TRACKING_URL}/recSgwrXNkmlIB5eM')
        delete_project_url = reverse(delete_project_handler, args=[project_guid])
        response = self.client.post(delete_project_url, content_type='application/json')
        self.assertEqual(response.status_code, 200)

        # check that project was deleted
        new_project = Project.objects.filter(name='new_project')
        self.assertEqual(len(new_project), 0)
        self.assertEqual(
            Group.objects.filter(name__in=['new_project_can_edit_123abd', 'new_project_can_view_123abd']).count(), 0,
        )

        self._assert_expected_airtable_requests(mock_airtable_logger)

    def _check_created_project_groups(self, project):
        self.assertEqual(project.subscribers.name, 'new_project_subscribers_123abd')
        self.assertSetEqual(set(project.subscribers.user_set.all()), {self.pm_user})

    @mock.patch('seqr.views.utils.permissions_utils.PM_USER_GROUP', 'project-managers')
    def test_update_project(self):
        update_project_url = reverse(update_project_handler, args=[PROJECT_GUID])
        self.check_manager_login(update_project_url)

        project = Project.objects.get(guid=PROJECT_GUID)
        expected_workspace_name = project.workspace_name
        self.assertEqual(project.genome_version, '37')
        self.assertEqual(project.consent_code, 'H')

        response = self.client.post(update_project_url, content_type='application/json', data=json.dumps(
            {'description': 'updated project description', 'genomeVersion': '38', 'workspaceName': 'test update name'}
        ))
        self.assertEqual(response.status_code, 200)
        updated_json = response.json()['projectsByGuid'][PROJECT_GUID]
        self.assertEqual(updated_json['description'], 'updated project description')
        # genome version and workspace should not update
        self.assertEqual(updated_json['genomeVersion'], '37')
        self.assertEqual(updated_json['workspaceName'], expected_workspace_name)
        updated_project = Project.objects.get(guid=PROJECT_GUID)
        self.assertEqual(updated_project.description, 'updated project description')
        self.assertEqual(updated_project.genome_version, '37')
        self.assertEqual(updated_project.workspace_name, expected_workspace_name)

        # test consent code
        response = self.client.post(update_project_url, content_type='application/json', data=json.dumps(
            {'consentCode': 'G'}
        ))
        self.assertEqual(response.status_code, 403)
        self.login_pm_user()
        response = self.client.post(update_project_url, content_type='application/json', data=json.dumps(
            {'consentCode': 'G'}
        ))
        self.assertEqual(response.status_code, 200)
        self.assertEqual(response.json()['projectsByGuid'][PROJECT_GUID]['consentCode'], 'G')
        self.assertEqual(Project.objects.get(guid=PROJECT_GUID).consent_code, 'G')

    @mock.patch('seqr.views.utils.permissions_utils.PM_USER_GROUP', None)
    def test_create_project_no_pm(self):
        create_project_url = reverse(create_project_handler)
        self.check_superuser_login(create_project_url)

        response = self.client.post(create_project_url, content_type='application/json', data=json.dumps(
            {'name': 'new_project', 'description': 'new project description', 'genomeVersion': '38'}
        ))
        self.assertEqual(response.status_code, 200)

        # check that project was created
        new_project = Project.objects.get(name='new_project')
        self.assertEqual(new_project.description, 'new project description')
        self.assertEqual(new_project.genome_version, '38')
        self.assertFalse(new_project.is_demo)
        self.assertTrue(new_project.is_mme_enabled)
        self.assertIsNone(new_project.consent_code)
        self.assertEqual(new_project.created_by, self.super_user)
        self.assertListEqual([], list(new_project.projectcategory_set.all()))

        self.assertSetEqual(set(response.json()['projectsByGuid'].keys()), {new_project.guid})

    @mock.patch('seqr.views.utils.permissions_utils.PM_USER_GROUP', 'project-managers')
    def test_update_project_workspace(self):
        url = reverse(update_project_workspace, args=[PROJECT_GUID])
        self.check_pm_login(url)

        response = self.client.post(url, content_type='application/json', data=json.dumps({}))
        self.assertEqual(response.status_code, 400)
        self.assertEqual(response.json()['error'], 'Invalid Workspace')

        response = self.client.post(url, content_type='application/json', data=json.dumps({'workspaceName': 'foo', 'workspaceNamespace': 'bar'}))
        self.assertEqual(response.status_code, 400)
        self.assertEqual(response.json()['error'], 'Invalid Workspace')

        update_json = {'genomeVersion': '38', 'description': 'updated project description'}
        update_json.update(WORKSPACE_JSON)
        response = self.client.post(url, content_type='application/json', data=json.dumps(update_json))
        self.assertEqual(response.status_code, 200)
        response_json = response.json()
        self.assertSetEqual(set(response_json.keys()), PROJECT_FIELDS)

        self.assertEqual(response_json['workspaceName'], EXT_WORKSPACE_NAME)
        self.assertEqual(response_json['workspaceNamespace'], EXT_WORKSPACE_NAMESPACE)
        self.assertEqual(response_json['genomeVersion'], '37')
        self.assertNotEqual(response_json['description'], 'updated project description')

        project = Project.objects.get(guid=PROJECT_GUID)
        self.assertEqual(project.workspace_name, EXT_WORKSPACE_NAME)
        self.assertEqual(project.workspace_namespace, EXT_WORKSPACE_NAMESPACE)

    def test_project_page_data(self):
        url = reverse(project_page_data, args=[PROJECT_GUID])
        self.check_collaborator_login(url)

        response = self.client.get(url)
        self.assertEqual(response.status_code, 200)

        response_json = response.json()
        self.assertSetEqual(set(response_json.keys()), PROJECT_PAGE_RESPONSE_KEYS)
        project_fields = set()
        project_fields.update(PROJECT_FIELDS)
        project_fields.remove('projectCategoryGuids')
        self.assertSetEqual(set(response_json['projectsByGuid'][PROJECT_GUID].keys()), project_fields)
        self.assertEqual(
            response_json['projectsByGuid'][PROJECT_GUID]['lastAccessedDate'][:10],
            datetime.today().strftime('%Y-%m-%d')
        )

        # Test invalid project guid
        invalid_url = reverse(project_page_data, args=['FAKE_GUID'])
        response = self.client.get(invalid_url)
        self.assertEqual(response.status_code, 404)
        self.assertEqual(response.json()['error'], 'Project matching query does not exist.')

    def test_all_user_demo_project_page_data(self):
        Project.objects.update(all_user_demo=True)
        url = reverse(project_page_data, args=[DEMO_PROJECT_GUID])
        self.check_require_login(url)

        response = self.client.get(url)
        self.assertEqual(response.status_code, 200)

        response_json = response.json()
        self.assertSetEqual(set(response_json.keys()), PROJECT_PAGE_RESPONSE_KEYS)
        self.assertListEqual(list(response_json['projectsByGuid'].keys()), [DEMO_PROJECT_GUID])
        self.assertFalse(response_json['projectsByGuid'][DEMO_PROJECT_GUID]['canEdit'])

    def _check_empty_project(self, empty_url, response_keys):
        response = self.client.get(empty_url)
        if self.HAS_EMPTY_PROJECT:
            self.assertEqual(response.status_code, 200)
            response_json = response.json()
            self.assertSetEqual(set(response_json.keys()), response_keys)
            expected_response = {k: {EMPTY_PROJECT_GUID: mock.ANY} if k == 'projectsByGuid' else {} for k in response_keys}
            self.assertDictEqual(response_json, expected_response)
        else:
            self.assertEqual(response.status_code, 403)

    def test_project_overview(self):
        url = reverse(project_overview, args=[PROJECT_GUID])
        self.check_collaborator_login(url)

        response = self.client.get(url)
        self.assertEqual(response.status_code, 200)

        response_json = response.json()
        response_keys = {
            'projectsByGuid', 'samplesByGuid', 'familyTagTypeCounts',
        }
        self.assertSetEqual(set(response_json.keys()), response_keys)

        project_fields = {
            'variantTagTypes', 'variantFunctionalTagTypes', 'sampleCounts',
            'projectGuid', 'mmeDeletedSubmissionCount', 'mmeSubmissionCount',
        }
        project_response = response_json['projectsByGuid'][PROJECT_GUID]
        self.assertSetEqual(set(project_response.keys()), project_fields)
        tag_type_fields = {'numTags'}
        tag_type_fields.update(TAG_TYPE_FIELDS)
        self.assertSetEqual(set(project_response['variantTagTypes'][0].keys()), tag_type_fields)
        note_tag_type = project_response['variantTagTypes'][-1]
        self.assertDictEqual(note_tag_type, {
            'variantTagTypeGuid': 'notes',
            'name': 'Has Notes',
            'category': 'Notes',
            'description': '',
            'color': 'grey',
            'order': 100,
            'numTags': 1,
        })
        mme_tag_type = project_response['variantTagTypes'][-2]
        self.assertDictEqual(mme_tag_type, {
            'variantTagTypeGuid': 'mmeSubmissionVariants',
            'name': 'MME Submission',
            'category': 'Matchmaker',
            'description': '',
            'color': '#6435c9',
            'order': 99,
            'numTags': 1,
        })
        self.assertDictEqual(project_response['sampleCounts'], {
            'WES__SNV_INDEL': [{
                'familyCounts': {
                    'F000001_1': 3, 'F000002_2': 3, 'F000003_3': 1, 'F000004_4': 1, 'F000005_5': 1, 'F000006_6': 1,
                    'F000007_7': 1, 'F000008_8': 1, 'F000010_10': 1,
                },
                'loadedDate': '2017-02-05',
            }],
            'WES__SV': [{'familyCounts': {'F000002_2': 3}, 'loadedDate': '2018-02-05'}],
            'WES__MITO': [{'familyCounts': {'F000002_2': 1}, 'loadedDate': '2022-02-05'}],
            'RNA__S': [{'familyCounts': {'F000001_1': 3}, 'loadedDate': '2017-02-05'}],
            'RNA__T': [{'familyCounts': {'F000001_1': 2}, 'loadedDate': '2017-02-05'}],
            'RNA__E': [{'familyCounts': {'F000001_1': 1}, 'loadedDate': '2017-02-05'}],
        })
        self.assertEqual(project_response['mmeSubmissionCount'], 1)
        self.assertEqual(project_response['mmeDeletedSubmissionCount'], 0)

        self.assertEqual(len(response_json['samplesByGuid']), 16)
        self.assertSetEqual(set(next(iter(response_json['samplesByGuid'].values())).keys()), SAMPLE_FIELDS)
        self.assertDictEqual(response_json['familyTagTypeCounts'],  {
            'F000001_1': {'Review': 1, 'Tier 1 - Novel gene and phenotype': 1, 'MME Submission': 1},
            'F000002_2': {'AIP': 1, 'Excluded': 1, 'Known gene for phenotype': 1},
        })

        # Test compound het counts
        comp_het_url = reverse(project_overview, args=[DEMO_PROJECT_GUID])
        response = self.client.get(comp_het_url)
        self.assertEqual(response.status_code, 200)
        self.assertDictEqual(
            response.json()['familyTagTypeCounts'],
            {'F000012_12': {'Tier 1 - Novel gene and phenotype': 1, 'MME Submission': 2}},
        )

        # Test empty project
        empty_url = reverse(project_overview, args=[EMPTY_PROJECT_GUID])
        self._check_empty_project(empty_url, response_keys)

    def test_project_collaborators(self):
        url = reverse(project_collaborators, args=[PROJECT_GUID])
        self.check_collaborator_login(url)

        response = self.client.get(url)
        self.assertEqual(response.status_code, 200)

        self.assertDictEqual(response.json(), {'projectsByGuid': {PROJECT_GUID: {
            'collaborators': self.PROJECT_COLLABORATORS,
            'collaboratorGroups': self.PROJECT_COLLABORATOR_GROUPS,
        }}})

        # Test empty project
        empty_url = reverse(project_collaborators, args=[EMPTY_PROJECT_GUID])
        self._check_empty_project(empty_url, {'projectsByGuid'})

        if hasattr(self, 'mock_get_ws_acl'):
            self.mock_get_ws_acl.side_effect = TerraAPIException('AnVIL Error', 400)
            response = self.client.get(url)
            self.assertEqual(response.status_code, 400)
            self.assertEqual(response.json()['error'], 'AnVIL Error')

            self.mock_get_ws_acl.side_effect = TerraRefreshTokenFailedException('Refresh Error')
            response = self.client.get(url)
            self.assertEqual(response.status_code, 401)
            self.assertEqual(response.json()['error'], '/login')

    def test_project_families(self):
        url = reverse(project_families, args=[PROJECT_GUID])
        self.check_collaborator_login(url)

        response = self.client.get(url)
        self.assertEqual(response.status_code, 200)

        response_json = response.json()
        response_keys = {'familiesByGuid', 'genesById'}
        self.assertSetEqual(set(response_json.keys()), response_keys)

        family_1 = response_json['familiesByGuid']['F000001_1']
        family_3 = response_json['familiesByGuid']['F000003_3']
        empty_family = response_json['familiesByGuid']['F000013_13']
        family_fields = {
            'individualGuids', 'discoveryTags', 'caseReviewStatuses', 'caseReviewStatusLastModified', 'hasRequiredMetadata',
            'parents', 'hasPhenotypePrioritization', 'hasRna',
        }
        family_fields.update(SUMMARY_FAMILY_FIELDS)
        self.assertSetEqual(set(family_1.keys()), family_fields)
        self.assertSetEqual(set(empty_family.keys()), family_fields)

        self.assertEqual(len(family_1['individualGuids']), 3)
        self.assertEqual(len(family_3['individualGuids']), 1)
        self.assertEqual(len(empty_family['individualGuids']), 0)
        self.assertListEqual(family_1['caseReviewStatuses'], ['A', 'I', 'U'])
        self.assertListEqual(family_3['caseReviewStatuses'], [])
        self.assertListEqual(empty_family['caseReviewStatuses'], [])
        self.assertEqual(family_1['caseReviewStatusLastModified'], '2017-03-12T22:34:49.964Z')
        self.assertIsNone(family_3['caseReviewStatusLastModified'])
        self.assertIsNone(empty_family['caseReviewStatusLastModified'])
        self.assertTrue(family_1['hasRequiredMetadata'])
        self.assertFalse(family_3['hasRequiredMetadata'])
        self.assertFalse(empty_family['hasRequiredMetadata'])
        self.assertListEqual(family_1['parents'], [{'maternalGuid': 'I000003_na19679', 'paternalGuid': 'I000002_na19678'}])
        self.assertListEqual(family_3['parents'], [])
        self.assertListEqual(empty_family['parents'], [])
        self.assertEqual(family_1['hasPhenotypePrioritization'], True)
        self.assertFalse(family_3['hasPhenotypePrioritization'], False)
<<<<<<< HEAD
        self.assertEqual(family_1['hasRna'], True)
        self.assertFalse(family_3['hasRna'], False)
=======
        self.assertFalse(empty_family['hasPhenotypePrioritization'], False)
>>>>>>> 67f2aecb

        self.assertListEqual(family_3['discoveryTags'], [])
        self.assertListEqual(empty_family['discoveryTags'], [])
        self.assertSetEqual({tag['variantGuid'] for tag in family_1['discoveryTags']}, {'SV0000001_2103343353_r0390_100'})
        self.assertSetEqual(
            {tag['variantGuid'] for tag in response_json['familiesByGuid']['F000002_2']['discoveryTags']},
            {'SV0000002_1248367227_r0390_100'})
        no_discovery_families = set(response_json['familiesByGuid'].keys()) - {'F000001_1', 'F000002_2'}
        self.assertSetEqual({
            len(response_json['familiesByGuid'][family_guid]['discoveryTags']) for family_guid in no_discovery_families
        }, {0})

        self.assertSetEqual(set(response_json['genesById'].keys()), {'ENSG00000135953'})

        # Test empty project
        empty_url = reverse(project_families, args=[EMPTY_PROJECT_GUID])
        self._check_empty_project(empty_url, response_keys)

    def test_project_individuals(self):
        url = reverse(project_individuals, args=[PROJECT_GUID])
        self.check_collaborator_login(url)

        response = self.client.get(url)
        self.assertEqual(response.status_code, 200)

        response_json = response.json()
        response_keys = {'individualsByGuid'}
        self.assertSetEqual(set(response_json.keys()), response_keys)

        self.assertSetEqual(set(next(iter(response_json['individualsByGuid'].values())).keys()), INDIVIDUAL_FIELDS)
        self.assertSetEqual(
            set(response_json['individualsByGuid']['I000001_na19675']['features'][0].keys()),
            {'id', 'category', 'label'}
        )
        self.assertSetEqual(
            set(response_json['individualsByGuid']['I000001_na19675']['absentFeatures'][0].keys()),
            {'id', 'category', 'label'}
        )

        # Test empty project
        empty_url = reverse(project_individuals, args=[EMPTY_PROJECT_GUID])
        self._check_empty_project(empty_url, response_keys)

        # Test analyst users have internal fields returned
        self.login_analyst_user()
        response = self.client.get(url)
        self.assertEqual(response.status_code, 200)

        response_json = response.json()
        self.assertSetEqual(set(next(iter(response_json['individualsByGuid'].values())).keys()), INTERNAL_INDIVIDUAL_FIELDS)

        self.mock_analyst_group.__str__.return_value = ''
        self.mock_analyst_group.resolve_expression.return_value = ''
        response = self.client.get(url)
        self.assertEqual(response.status_code, 200)
        self.assertSetEqual(
            set(next(iter(response.json()['individualsByGuid'].values())).keys()),
            NO_INTERNAL_CASE_REVIEW_INDIVIDUAL_FIELDS,
        )

    def test_project_samples(self):
        url = reverse(project_samples, args=[PROJECT_GUID])
        self.check_collaborator_login(url)

        response = self.client.get(url)
        self.assertEqual(response.status_code, 200)

        response_json = response.json()
        response_keys = {'samplesByGuid'}
        self.assertSetEqual(set(response_json.keys()), response_keys)

        self.assertEqual(len(response_json['samplesByGuid']), 17)
        self.assertSetEqual(set(next(iter(response_json['samplesByGuid'].values())).keys()), SAMPLE_FIELDS)

        # Test empty project
        empty_url = reverse(project_samples, args=[EMPTY_PROJECT_GUID])
        self._check_empty_project(empty_url, response_keys)

    def test_project_analysis_groups(self):
        url = reverse(project_analysis_groups, args=[PROJECT_GUID])
        self.check_collaborator_login(url)

        response = self.client.get(url)
        self.assertEqual(response.status_code, 200)

        response_json = response.json()
        response_keys = {'analysisGroupsByGuid'}
        self.assertSetEqual(set(response_json.keys()), response_keys)
        self.assertEqual(len(response_json['analysisGroupsByGuid']), 4)
        self.assertSetEqual(
            set(response_json['analysisGroupsByGuid']['AG0000183_test_group'].keys()), ANALYSIS_GROUP_FIELDS
        )
        self.assertSetEqual(
            set(response_json['analysisGroupsByGuid']['DAG0000002_my_new_cases'].keys()), DYNAMIC_ANALYSIS_GROUP_FIELDS
        )

        response = self.client.get(url.replace(PROJECT_GUID, DEMO_PROJECT_GUID))
        self.assertEqual(response.status_code, 200)
        self.assertDictEqual(response.json(), {'analysisGroupsByGuid': {'DAG0000001_unsolved': {
            'analysisGroupGuid': 'DAG0000001_unsolved', 'projectGuid': None, 'name': 'Unsolved',
            'criteria': {'firstSample': ['SHOW_DATA_LOADED'], 'analysisStatus': ['I', 'P', 'C', 'Rncc', 'Rcpc']},
        }}})

    def test_project_locus_lists(self):
        url = reverse(project_locus_lists, args=[PROJECT_GUID])
        self.check_collaborator_login(url)

        response = self.client.get(url)
        self.assertEqual(response.status_code, 200)

        response_json = response.json()
        response_keys = {'projectsByGuid', 'locusListsByGuid'}
        self.assertSetEqual(set(response_json.keys()), response_keys)
        self.assertDictEqual(response_json['projectsByGuid'], {PROJECT_GUID: {
            'locusListGuids': ['LL00049_pid_genes_autosomal_do', 'LL00005_retina_proteome'],
        }})
        self.assertEqual(len(response_json['locusListsByGuid']), 2)
        self.assertSetEqual(set(response_json['locusListsByGuid']['LL00005_retina_proteome'].keys()), LOCUS_LIST_FIELDS)
        pa_fields = deepcopy(LOCUS_LIST_FIELDS)
        pa_fields.update(PA_LOCUS_LIST_FIELDS)
        self.assertSetEqual(set(response_json['locusListsByGuid']['LL00049_pid_genes_autosomal_do'].keys()), pa_fields)

    def test_project_family_notes(self):
        url = reverse(project_family_notes, args=[PROJECT_GUID])
        self.check_collaborator_login(url)

        response = self.client.get(url)
        self.assertEqual(response.status_code, 200)

        response_json = response.json()
        response_keys = {'familyNotesByGuid'}
        self.assertSetEqual(set(response_json.keys()), response_keys)
        self.assertEqual(len(response_json['familyNotesByGuid']), 3)
        self.assertSetEqual(
            set(next(iter(response_json['familyNotesByGuid'].values())).keys()), FAMILY_NOTE_FIELDS
        )

        # Test empty project
        empty_url = reverse(project_family_notes, args=[EMPTY_PROJECT_GUID])
        self._check_empty_project(empty_url, response_keys)

    def test_project_mme_submisssions(self):
        url = reverse(project_mme_submisssions, args=[PROJECT_GUID])
        self.check_collaborator_login(url)

        response = self.client.get(url)
        self.assertEqual(response.status_code, 200)

        response_json = response.json()
        response_keys = {'mmeSubmissionsByGuid', 'familyNotesByGuid'}
        self.assertSetEqual(set(response_json.keys()), response_keys)
        self.assertSetEqual(set(response_json['mmeSubmissionsByGuid'].keys()), {'MS000001_na19675'})
        submission_fields = {'geneIds'}
        submission_fields.update(MATCHMAKER_SUBMISSION_FIELDS)
        self.assertSetEqual(set(response_json['mmeSubmissionsByGuid']['MS000001_na19675'].keys()), submission_fields)
        self.assertListEqual(response_json['mmeSubmissionsByGuid']['MS000001_na19675']['geneIds'], ['ENSG00000135953'])
        self.assertSetEqual(set(next(iter(response_json['familyNotesByGuid'].values())).keys()), FAMILY_NOTE_FIELDS)

        # Test empty project
        empty_url = reverse(project_mme_submisssions, args=[EMPTY_PROJECT_GUID])
        self._check_empty_project(empty_url, response_keys)

    @mock.patch('django.contrib.humanize.templatetags.humanize.datetime')
    def test_project_notifications(self, mock_datetime):
        mock_datetime.now.return_value = datetime.fromisoformat('2024-01-01 00:00:00+00:00')
        unread_url = reverse(project_notifications, args=[PROJECT_GUID, 'unread'])
        self.check_collaborator_login(unread_url)

        # Do not allow arbitrary read status
        response = self.client.get(unread_url+'s')
        self.assertEqual(response.status_code, 404)

        # Non-subscribers do not necessarily have notification models for all new notifications
        self.assertEqual(self.collaborator_user.notifications.count(), 1)

        response = self.client.get(unread_url)
        self.assertEqual(response.status_code, 200)
        self.assertDictEqual(response.json(), {
            'isSubscriber': False,
            'readCount': 0,
            'unreadNotifications': [
                {'timestamp': '2 weeks ago', 'id': 4, 'verb': 'Loaded 2 new WES SV samples'},
                {'timestamp': '4 months ago', 'id': 3, 'verb': 'Loaded 8 new WES samples'},
            ],
        })

        # Notification models will have been created for the non-subscriber for any new notifications
        self.assertEqual(self.collaborator_user.notifications.count(), 2)

        # Notifications only show for the correct project
        response = self.client.get(reverse(project_notifications, args=[DEMO_PROJECT_GUID, 'unread']))
        self.assertEqual(response.status_code, 200)
        self.assertDictEqual(response.json(), {
            'isSubscriber': False,
            'readCount': 0,
            'unreadNotifications': [],
        })

        # Test subscribers
        self.login_manager()
        response = self.client.get(unread_url)
        self.assertEqual(response.status_code, 200)
        self.assertDictEqual(response.json(), {
            'isSubscriber': True,
            'readCount': 1,
            'unreadNotifications': [{'timestamp': '2 weeks ago', 'id': 1, 'verb': 'Loaded 2 new WES SV samples'}],
        })

        read_url = reverse(project_notifications, args=[PROJECT_GUID, 'read'])
        response = self.client.get(read_url)
        self.assertEqual(response.status_code, 200)
        self.assertDictEqual(response.json(), {
            'isSubscriber': True,
            'readNotifications': [{'timestamp': '4 months ago', 'id': 2, 'verb': 'Loaded 8 new WES samples'}],
        })

    def test_mark_read_project_notifications(self):
        url = reverse(mark_read_project_notifications, args=[PROJECT_GUID])
        self.check_collaborator_login(url)

        response = self.client.get(url)
        self.assertEqual(response.status_code, 200)
        self.assertDictEqual(response.json(), {'readCount': 1, 'unreadNotifications': []})
        self.assertEqual(self.collaborator_user.notifications.filter(unread=True).count(), 0)

        # Test subscribers
        self.login_manager()
        response = self.client.get(url)
        self.assertEqual(response.status_code, 200)
        self.assertDictEqual(response.json(), {'readCount': 2, 'unreadNotifications': []})
        self.assertEqual(self.manager_user.notifications.filter(unread=True).count(), 0)

    def test_subscribe_project_notifications(self):
        url = reverse(subscribe_project_notifications, args=[PROJECT_GUID])
        self.check_collaborator_login(url)

        response = self.client.get(url)
        self.assertEqual(response.status_code, 200)
        self.assertDictEqual(response.json(), {'isSubscriber': True})
        self.assertTrue(self.collaborator_user.groups.filter(name='subscribers').exists())


BASE_COLLABORATORS = [
    {'displayName': 'Test Manager User', 'email': 'test_user_manager@test.com',  'username': 'test_user_manager',
     'hasEditPermissions': True, 'hasViewPermissions': True},
    {'displayName': 'Test Collaborator User', 'email': 'test_user_collaborator@test.com', 'username': 'test_user_collaborator',
     'hasEditPermissions': False, 'hasViewPermissions': True}]

ANVIL_COLLABORATORS = [
    {'displayName': '', 'email': 'analysts@firecloud.org', 'username': 'analysts@firecloud.org',
    'hasEditPermissions': True, 'hasViewPermissions': True, },
] + deepcopy(BASE_COLLABORATORS) + [{
    'displayName': '', 'email': 'test_user_pure_anvil@test.com', 'username': 'test_user_pure_anvil@test.com',
    'hasEditPermissions': False, 'hasViewPermissions': True, }]


# Tests for AnVIL access disabled
class LocalProjectAPITest(AuthenticationTestCase, ProjectAPITest):
    fixtures = ['users', '1kg_project', 'reference_data']
    PROJECT_COLLABORATORS = BASE_COLLABORATORS
    CREATE_PROJECT_JSON = BASE_CREATE_PROJECT_JSON
    PROJECT_COLLABORATOR_GROUPS = [{'name': 'analysts', 'hasViewPermissions': True, 'hasEditPermissions': True}]
    REQUIRED_FIELDS = ['name', 'genomeVersion']
    HAS_EMPTY_PROJECT = True

    def _check_created_project_groups(self, project):
        super()._check_created_project_groups(project)
        self.assertEqual(project.can_edit_group.name, 'new_project_can_edit_group_123abd')
        self.assertEqual(project.can_view_group.name, 'new_project_can_view_group_123abd')
        self.assertSetEqual(set(project.can_edit_group.user_set.all()), {self.pm_user})
        self.assertSetEqual(set(project.can_view_group.user_set.all()), {self.pm_user})

    def test_update_project_workspace(self):
        url = reverse(update_project_workspace, args=[PROJECT_GUID])
        # For non-AnVIL seqr, updating workspace should always fail
        self.login_pm_user()
        response = self.client.post(url, content_type='application/json', data=json.dumps(WORKSPACE_JSON))
        self.assertEqual(response.status_code, 403)

    def _assert_expected_airtable_requests(self, *args, **kwargs):
        self.assertEqual(len(responses.calls), 0)


# Test for permissions from AnVIL only
class AnvilProjectAPITest(AnvilAuthenticationTestCase, ProjectAPITest):
    fixtures = ['users', 'social_auth', '1kg_project', 'reference_data']
    PROJECT_COLLABORATORS = ANVIL_COLLABORATORS
    PROJECT_COLLABORATOR_GROUPS = None
    HAS_EMPTY_PROJECT = False

    def test_create_and_delete_project(self, *args, **kwargs):
        super(AnvilProjectAPITest, self).test_create_and_delete_project(*args, **kwargs)
        self.mock_list_workspaces.assert_not_called()
        self.mock_get_ws_acl.assert_not_called()
        self.mock_get_group_members.assert_not_called()
        self.mock_get_groups.assert_has_calls([
            mock.call(self.collaborator_user), mock.call(self.manager_user), mock.call(self.analyst_user),
            mock.call(self.pm_user)])
        self.mock_get_ws_access_level.assert_has_calls([
            mock.call(self.pm_user, 'bar', 'foo'),
            mock.call(self.pm_user, 'ext-data', 'anvil-non-analyst-project 1000 Genomes Demo'),
        ])

    def _assert_expected_airtable_requests(self, mock_airtable_logger):
        self.assertEqual(responses.calls[1].request.url, f'{self.AIRTABLE_TRACKING_URL}/recH4SEO1CeoIlOiE')
        self.assertEqual(responses.calls[1].request.method, 'PATCH')
        self.assertDictEqual(json.loads(responses.calls[1].request.body), {'fields': {'Status': 'Project Deleted'}})

        self.assertEqual(responses.calls[2].request.url, f'{self.AIRTABLE_TRACKING_URL}/recSgwrXNkmlIB5eM')
        self.assertEqual(responses.calls[2].request.method, 'PATCH')
        self.assertDictEqual(json.loads(responses.calls[2].request.body), {'fields': {'Status': 'Project Deleted'}})

        mock_airtable_logger.error.assert_called_with(
            'Airtable patch "AnVIL Seqr Loading Requests Tracking" error: 400 Client Error: Bad Request for url: http://testairtable/appUelDNM3BnWaR7M/AnVIL%20Seqr%20Loading%20Requests%20Tracking/recH4SEO1CeoIlOiE',
            self.pm_user, detail={
                'or_filters': {'Status': ['Loading', 'Loading Requested', 'Available in Seqr']},
                'and_filters': {'AnVIL Project URL': '/project/R0005_new_project/project_page'},
                'update': {'Status': 'Project Deleted'}})

    def _check_created_project_groups(self, project):
        super()._check_created_project_groups(project)
        self.assertIsNone(project.can_edit_group)
        self.assertIsNone(project.can_view_group)

    def test_create_project_no_pm(self):
        # Fallng back to superusers as PMs is only supported for local installs
        pass

    def test_update_project(self):
        super(AnvilProjectAPITest, self).test_update_project()
        self.mock_list_workspaces.assert_not_called()
        self.mock_get_ws_acl.assert_not_called()
        self.mock_get_group_members.assert_not_called()
        self.mock_get_groups.assert_has_calls([mock.call(self.manager_user), mock.call(self.pm_user)])
        self.mock_get_ws_access_level.assert_has_calls([
            mock.call(self.collaborator_user, 'my-seqr-billing', 'anvil-1kg project nåme with uniçøde'),
            mock.call(self.manager_user, 'my-seqr-billing', 'anvil-1kg project nåme with uniçøde'),
        ])

    def test_project_page_data(self):
        super(AnvilProjectAPITest, self).test_project_page_data()
        self.mock_list_workspaces.assert_not_called()
        self.assert_no_extra_anvil_calls()

    def test_project_overview(self):
        super(AnvilProjectAPITest, self).test_project_overview()
        self.mock_list_workspaces.assert_not_called()
        self.assert_no_extra_anvil_calls()
        self.mock_get_ws_access_level.assert_called_with(self.collaborator_user, 'my-seqr-billing', 'empty')
        self.assertEqual(self.mock_get_ws_access_level.call_count, 4)

    def test_project_collaborators(self):
        super(AnvilProjectAPITest, self).test_project_collaborators()
        self.mock_list_workspaces.assert_not_called()
        self.mock_get_groups.assert_not_called()
        self.mock_get_group_members.assert_not_called()
        self.mock_get_ws_acl.assert_called_with(self.collaborator_user,
                                                'my-seqr-billing', 'anvil-1kg project n\u00e5me with uni\u00e7\u00f8de')
        self.assertEqual(self.mock_get_ws_acl.call_count, 3)
        self.mock_get_ws_access_level.assert_called_with(self.collaborator_user,
                                                         'my-seqr-billing',
                                                         'anvil-1kg project n\u00e5me with uni\u00e7\u00f8de')
        self.assertEqual(self.mock_get_ws_access_level.call_count, 5)<|MERGE_RESOLUTION|>--- conflicted
+++ resolved
@@ -408,12 +408,10 @@
         self.assertListEqual(empty_family['parents'], [])
         self.assertEqual(family_1['hasPhenotypePrioritization'], True)
         self.assertFalse(family_3['hasPhenotypePrioritization'], False)
-<<<<<<< HEAD
+        self.assertFalse(empty_family['hasPhenotypePrioritization'], False)
         self.assertEqual(family_1['hasRna'], True)
         self.assertFalse(family_3['hasRna'], False)
-=======
-        self.assertFalse(empty_family['hasPhenotypePrioritization'], False)
->>>>>>> 67f2aecb
+        self.assertFalse(empty_family['hasRna'], False)
 
         self.assertListEqual(family_3['discoveryTags'], [])
         self.assertListEqual(empty_family['discoveryTags'], [])
