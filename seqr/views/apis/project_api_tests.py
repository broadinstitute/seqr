import json
import mock
from copy import deepcopy
from datetime import datetime
from django.contrib.auth.models import Group
from django.urls.base import reverse
import responses

from seqr.models import Project
from seqr.views.apis.project_api import create_project_handler, delete_project_handler, update_project_handler, \
    project_page_data, project_families, project_overview, project_mme_submisssions, project_individuals, \
    project_analysis_groups, update_project_workspace, project_family_notes, project_collaborators, project_locus_lists, \
    project_samples, project_notifications, mark_read_project_notifications, subscribe_project_notifications
from seqr.views.utils.terra_api_utils import TerraAPIException, TerraRefreshTokenFailedException
from seqr.views.utils.test_utils import AuthenticationTestCase, AnvilAuthenticationTestCase, \
    PROJECT_FIELDS, LOCUS_LIST_FIELDS, PA_LOCUS_LIST_FIELDS, NO_INTERNAL_CASE_REVIEW_INDIVIDUAL_FIELDS, \
    SAMPLE_FIELDS, FAMILY_FIELDS, INTERNAL_FAMILY_FIELDS, INTERNAL_INDIVIDUAL_FIELDS, INDIVIDUAL_FIELDS, TAG_TYPE_FIELDS, \
    CASE_REVIEW_FAMILY_FIELDS, FAMILY_NOTE_FIELDS, MATCHMAKER_SUBMISSION_FIELDS, ANALYSIS_GROUP_FIELDS, \
    EXT_WORKSPACE_NAMESPACE, EXT_WORKSPACE_NAME

PROJECT_GUID = 'R0001_1kg'
EMPTY_PROJECT_GUID = 'R0002_empty'
DEMO_PROJECT_GUID = 'R0003_test'

PROJECT_PAGE_RESPONSE_KEYS = {'projectsByGuid'}

BASE_CREATE_PROJECT_JSON = {
    'name': 'new_project', 'description': 'new project description', 'genomeVersion': '38', 'isDemo': True,
    'disableMme': True, 'consentCode': 'H',
}
WORKSPACE_JSON = {'workspaceName': EXT_WORKSPACE_NAME, 'workspaceNamespace': EXT_WORKSPACE_NAMESPACE}
WORKSPACE_CREATE_PROJECT_JSON = deepcopy(WORKSPACE_JSON)
WORKSPACE_CREATE_PROJECT_JSON.update(BASE_CREATE_PROJECT_JSON)

MOCK_GROUP_UUID = '123abd'

MOCK_AIRTABLE_URL = 'http://testairtable'
MOCK_RECORDS = {'records': [
    {'id': 'recH4SEO1CeoIlOiE', 'fields': {'Status': 'Loading'}},
    {'id': 'recSgwrXNkmlIB5eM', 'fields': {'Status': 'Available in Seqr'}},
]}


class ProjectAPITest(object):
    CREATE_PROJECT_JSON = WORKSPACE_CREATE_PROJECT_JSON
    REQUIRED_FIELDS = ['name', 'genomeVersion', 'workspaceNamespace', 'workspaceName']
    AIRTABLE_TRACKING_URL = f'{MOCK_AIRTABLE_URL}/appUelDNM3BnWaR7M/AnVIL%20Seqr%20Loading%20Requests%20Tracking'

    @mock.patch('seqr.views.utils.airtable_utils.logger')
    @mock.patch('seqr.views.utils.airtable_utils.AIRTABLE_URL', MOCK_AIRTABLE_URL)
    @mock.patch('seqr.models.uuid.uuid4', lambda: MOCK_GROUP_UUID)
    @mock.patch('seqr.views.utils.permissions_utils.PM_USER_GROUP', 'project-managers')
    @responses.activate
    def test_create_and_delete_project(self, mock_airtable_logger):
        create_project_url = reverse(create_project_handler)
        self.check_pm_login(create_project_url)

        # check validation of bad requests
        response = self.client.post(create_project_url, content_type='application/json',
                                    data=json.dumps({'bad_json': None}))
        self.assertEqual(response.status_code, 400)
        self.assertEqual(response.json()['error'], f'Field(s) "{", ".join(self.REQUIRED_FIELDS)}" are required')

        if 'workspaceName' in self.CREATE_PROJECT_JSON:
            project_json = {'workspaceName': 'foo', 'workspaceNamespace': 'bar'}
            project_json.update(BASE_CREATE_PROJECT_JSON)
            response = self.client.post(create_project_url, content_type='application/json', data=json.dumps(project_json))
            self.assertEqual(response.status_code, 400)
            self.assertEqual(response.json()['error'], 'Invalid Workspace')

        response = self.client.post(create_project_url, content_type='application/json', data=json.dumps(self.CREATE_PROJECT_JSON))
        self.assertEqual(response.status_code, 200)

        # check that project was created
        new_project = Project.objects.get(name='new_project')
        self.assertEqual(new_project.description, 'new project description')
        self.assertEqual(new_project.genome_version, '38')
        self.assertEqual(new_project.consent_code, 'H')
        self.assertTrue(new_project.is_demo)
        self.assertFalse(new_project.is_mme_enabled)
        self.assertEqual(new_project.created_by, self.pm_user)
        self.assertEqual(new_project.projectcategory_set.count(), 0)
        expected_workspace_name = self.CREATE_PROJECT_JSON.get('workspaceName')
        self.assertEqual(new_project.workspace_name, expected_workspace_name)
        self._check_created_project_groups(new_project)

        project_guid = new_project.guid
        self.assertSetEqual(set(response.json()['projectsByGuid'].keys()), {project_guid})
        self.assertTrue(response.json()['projectsByGuid'][project_guid]['userIsCreator'])

        # delete the project
        responses.add(
            responses.GET,
            f"{self.AIRTABLE_TRACKING_URL}?fields[]=Status&pageSize=100&filterByFormula=AND({{AnVIL Project URL}}='/project/{project_guid}/project_page',OR(Status='Available in Seqr',Status='Loading',Status='Loading Requested'))",
            json=MOCK_RECORDS)
        responses.add(responses.PATCH, f'{self.AIRTABLE_TRACKING_URL}/recH4SEO1CeoIlOiE', status=400)
        responses.add(responses.PATCH, f'{self.AIRTABLE_TRACKING_URL}/recSgwrXNkmlIB5eM')
        delete_project_url = reverse(delete_project_handler, args=[project_guid])
        response = self.client.post(delete_project_url, content_type='application/json')
        self.assertEqual(response.status_code, 200)

        # check that project was deleted
        new_project = Project.objects.filter(name='new_project')
        self.assertEqual(len(new_project), 0)
        self.assertEqual(
            Group.objects.filter(name__in=['new_project_can_edit_123abd', 'new_project_can_view_123abd']).count(), 0,
        )

        self._assert_expected_airtable_requests(mock_airtable_logger)

    def _check_created_project_groups(self, project):
        self.assertEqual(project.subscribers.name, 'new_project_subscribers_123abd')
        self.assertSetEqual(set(project.subscribers.user_set.all()), {self.pm_user})

    @mock.patch('seqr.views.utils.permissions_utils.PM_USER_GROUP', 'project-managers')
    def test_update_project(self):
        update_project_url = reverse(update_project_handler, args=[PROJECT_GUID])
        self.check_manager_login(update_project_url)

        project = Project.objects.get(guid=PROJECT_GUID)
        expected_workspace_name = project.workspace_name
        self.assertEqual(project.genome_version, '37')
        self.assertEqual(project.consent_code, 'H')

        response = self.client.post(update_project_url, content_type='application/json', data=json.dumps(
            {'description': 'updated project description', 'genomeVersion': '38', 'workspaceName': 'test update name'}
        ))
        self.assertEqual(response.status_code, 200)
        updated_json = response.json()['projectsByGuid'][PROJECT_GUID]
        self.assertEqual(updated_json['description'], 'updated project description')
        # genome version and workspace should not update
        self.assertEqual(updated_json['genomeVersion'], '37')
        self.assertEqual(updated_json['workspaceName'], expected_workspace_name)
        updated_project = Project.objects.get(guid=PROJECT_GUID)
        self.assertEqual(updated_project.description, 'updated project description')
        self.assertEqual(updated_project.genome_version, '37')
        self.assertEqual(updated_project.workspace_name, expected_workspace_name)

        # test consent code
        response = self.client.post(update_project_url, content_type='application/json', data=json.dumps(
            {'consentCode': 'G'}
        ))
        self.assertEqual(response.status_code, 403)
        self.login_pm_user()
        response = self.client.post(update_project_url, content_type='application/json', data=json.dumps(
            {'consentCode': 'G'}
        ))
        self.assertEqual(response.status_code, 200)
        self.assertEqual(response.json()['projectsByGuid'][PROJECT_GUID]['consentCode'], 'G')
        self.assertEqual(Project.objects.get(guid=PROJECT_GUID).consent_code, 'G')

    @mock.patch('seqr.views.utils.permissions_utils.PM_USER_GROUP', None)
    def test_create_project_no_pm(self):
        create_project_url = reverse(create_project_handler)
        self.check_superuser_login(create_project_url)

        response = self.client.post(create_project_url, content_type='application/json', data=json.dumps(
            {'name': 'new_project', 'description': 'new project description', 'genomeVersion': '38'}
        ))
        self.assertEqual(response.status_code, 200)

        # check that project was created
        new_project = Project.objects.get(name='new_project')
        self.assertEqual(new_project.description, 'new project description')
        self.assertEqual(new_project.genome_version, '38')
        self.assertFalse(new_project.is_demo)
        # 2022-04-05 mfranklin: we changed default is_mme_enabled behaviour
        # self.assertTrue(new_project.is_mme_enabled)
        self.assertIsNone(new_project.consent_code)
        self.assertEqual(new_project.created_by, self.super_user)
        self.assertListEqual([], list(new_project.projectcategory_set.all()))

        self.assertSetEqual(set(response.json()['projectsByGuid'].keys()), {new_project.guid})

    @mock.patch('seqr.views.utils.permissions_utils.PM_USER_GROUP', 'project-managers')
    def test_update_project_workspace(self):
        url = reverse(update_project_workspace, args=[PROJECT_GUID])
        self.check_pm_login(url)

        response = self.client.post(url, content_type='application/json', data=json.dumps({}))
        self.assertEqual(response.status_code, 400)
        self.assertEqual(response.json()['error'], 'Invalid Workspace')

        response = self.client.post(url, content_type='application/json', data=json.dumps({'workspaceName': 'foo', 'workspaceNamespace': 'bar'}))
        self.assertEqual(response.status_code, 400)
        self.assertEqual(response.json()['error'], 'Invalid Workspace')

        update_json = {'genomeVersion': '38', 'description': 'updated project description'}
        update_json.update(WORKSPACE_JSON)
        response = self.client.post(url, content_type='application/json', data=json.dumps(update_json))
        self.assertEqual(response.status_code, 200)
        response_json = response.json()
        self.assertSetEqual(set(response_json.keys()), PROJECT_FIELDS)

        self.assertEqual(response_json['workspaceName'], EXT_WORKSPACE_NAME)
        self.assertEqual(response_json['workspaceNamespace'], EXT_WORKSPACE_NAMESPACE)
        self.assertEqual(response_json['genomeVersion'], '37')
        self.assertNotEqual(response_json['description'], 'updated project description')

        project = Project.objects.get(guid=PROJECT_GUID)
        self.assertEqual(project.workspace_name, EXT_WORKSPACE_NAME)
        self.assertEqual(project.workspace_namespace, EXT_WORKSPACE_NAMESPACE)

    def test_project_page_data(self):
        url = reverse(project_page_data, args=[PROJECT_GUID])
        self.check_collaborator_login(url)

        response = self.client.get(url)
        self.assertEqual(response.status_code, 200)

        response_json = response.json()
        self.assertSetEqual(set(response_json.keys()), PROJECT_PAGE_RESPONSE_KEYS)
        project_fields = set()
        project_fields.update(PROJECT_FIELDS)
        project_fields.remove('projectCategoryGuids')
        self.assertSetEqual(set(response_json['projectsByGuid'][PROJECT_GUID].keys()), project_fields)
        self.assertEqual(
            response_json['projectsByGuid'][PROJECT_GUID]['lastAccessedDate'][:10],
            datetime.today().strftime('%Y-%m-%d')
        )

        # Test invalid project guid
        invalid_url = reverse(project_page_data, args=['FAKE_GUID'])
        response = self.client.get(invalid_url)
        self.assertEqual(response.status_code, 404)
        self.assertEqual(response.json()['error'], 'Project matching query does not exist.')

    def test_all_user_demo_project_page_data(self):
        Project.objects.update(all_user_demo=True)
        url = reverse(project_page_data, args=[DEMO_PROJECT_GUID])
        self.check_require_login(url)

        response = self.client.get(url)
        self.assertEqual(response.status_code, 200)

        response_json = response.json()
        self.assertSetEqual(set(response_json.keys()), PROJECT_PAGE_RESPONSE_KEYS)
        self.assertListEqual(list(response_json['projectsByGuid'].keys()), [DEMO_PROJECT_GUID])
        self.assertFalse(response_json['projectsByGuid'][DEMO_PROJECT_GUID]['canEdit'])

    def _check_empty_project(self, empty_url, response_keys):
        response = self.client.get(empty_url)
        if self.HAS_EMPTY_PROJECT:
            self.assertEqual(response.status_code, 200)
            response_json = response.json()
            self.assertSetEqual(set(response_json.keys()), response_keys)
            expected_response = {k: {EMPTY_PROJECT_GUID: mock.ANY} if k == 'projectsByGuid' else {} for k in response_keys}
            self.assertDictEqual(response_json, expected_response)
        else:
            self.assertEqual(response.status_code, 403)

    def test_project_overview(self):
        url = reverse(project_overview, args=[PROJECT_GUID])
        self.check_collaborator_login(url)

        response = self.client.get(url)
        self.assertEqual(response.status_code, 200)

        response_json = response.json()
        response_keys = {
            'projectsByGuid', 'samplesByGuid', 'familyTagTypeCounts',
        }
        self.assertSetEqual(set(response_json.keys()), response_keys)

        project_fields = {
            'variantTagTypes', 'variantFunctionalTagTypes', 'sampleCounts',
            'projectGuid', 'mmeDeletedSubmissionCount', 'mmeSubmissionCount',
        }
        project_response = response_json['projectsByGuid'][PROJECT_GUID]
        self.assertSetEqual(set(project_response.keys()), project_fields)
        tag_type_fields = {'numTags'}
        tag_type_fields.update(TAG_TYPE_FIELDS)
        self.assertSetEqual(set(project_response['variantTagTypes'][0].keys()), tag_type_fields)
        note_tag_type = project_response['variantTagTypes'][-1]
        self.assertDictEqual(note_tag_type, {
            'variantTagTypeGuid': 'notes',
            'name': 'Has Notes',
            'category': 'Notes',
            'description': '',
            'color': 'grey',
            'order': 100,
            'numTags': 1,
        })
        mme_tag_type = project_response['variantTagTypes'][-2]
        self.assertDictEqual(mme_tag_type, {
            'variantTagTypeGuid': 'mmeSubmissionVariants',
            'name': 'MME Submission',
            'category': 'Matchmaker',
            'description': '',
            'color': '#6435c9',
            'order': 99,
            'numTags': 1,
        })
        self.assertDictEqual(project_response['sampleCounts'], {
            'WES__SNV_INDEL': [{
                'familyCounts': {
                    'F000001_1': 3, 'F000002_2': 3, 'F000003_3': 1, 'F000004_4': 1, 'F000005_5': 1, 'F000006_6': 1,
                    'F000007_7': 1, 'F000008_8': 1, 'F000010_10': 1,
                },
                'loadedDate': '2017-02-05',
            }],
            'WES__SV': [{'familyCounts': {'F000002_2': 3}, 'loadedDate': '2018-02-05'}],
            'WES__MITO': [{'familyCounts': {'F000002_2': 1}, 'loadedDate': '2022-02-05'}],
            'RNA__SNV_INDEL': [{'familyCounts': {'F000001_1': 3}, 'loadedDate': '2017-02-05'}],
        })
        self.assertEqual(project_response['mmeSubmissionCount'], 1)
        self.assertEqual(project_response['mmeDeletedSubmissionCount'], 0)

        self.assertEqual(len(response_json['samplesByGuid']), 19)
        self.assertSetEqual(set(next(iter(response_json['samplesByGuid'].values())).keys()), SAMPLE_FIELDS)
        self.assertDictEqual(response_json['familyTagTypeCounts'],  {
            'F000001_1': {'Review': 1, 'Tier 1 - Novel gene and phenotype': 1, 'MME Submission': 1},
            'F000002_2': {'AIP': 1, 'Excluded': 1, 'Known gene for phenotype': 1},
        })

        # Test compound het counts
        comp_het_url = reverse(project_overview, args=[DEMO_PROJECT_GUID])
        response = self.client.get(comp_het_url)
        self.assertEqual(response.status_code, 200)
        self.assertDictEqual(
            response.json()['familyTagTypeCounts'],
            {'F000012_12': {'Tier 1 - Novel gene and phenotype': 1, 'MME Submission': 2}},
        )

        # Test empty project
        empty_url = reverse(project_overview, args=[EMPTY_PROJECT_GUID])
        self._check_empty_project(empty_url, response_keys)

    def test_project_collaborators(self):
        url = reverse(project_collaborators, args=[PROJECT_GUID])
        self.check_collaborator_login(url)

        response = self.client.get(url)
        self.assertEqual(response.status_code, 200)

        self.assertDictEqual(response.json(), {'projectsByGuid': {PROJECT_GUID: {
            'collaborators': self.PROJECT_COLLABORATORS,
            'collaboratorGroups': self.PROJECT_COLLABORATOR_GROUPS,
        }}})

        # Test empty project
        empty_url = reverse(project_collaborators, args=[EMPTY_PROJECT_GUID])
        self._check_empty_project(empty_url, {'projectsByGuid'})

        if hasattr(self, 'mock_get_ws_acl'):
            self.mock_get_ws_acl.side_effect = TerraAPIException('AnVIL Error', 400)
            response = self.client.get(url)
            self.assertEqual(response.status_code, 400)
            self.assertEqual(response.json()['error'], 'AnVIL Error')

            self.mock_get_ws_acl.side_effect = TerraRefreshTokenFailedException('Refresh Error')
            response = self.client.get(url)
            self.assertEqual(response.status_code, 401)
            self.assertEqual(response.json()['error'], '/login')

    def test_project_families(self):
        url = reverse(project_families, args=[PROJECT_GUID])
        self.check_collaborator_login(url)

        response = self.client.get(url)
        self.assertEqual(response.status_code, 200)

        response_json = response.json()
        response_keys = {'familiesByGuid', 'genesById'}
        self.assertSetEqual(set(response_json.keys()), response_keys)

        family_1 = response_json['familiesByGuid']['F000001_1']
        family_3 = response_json['familiesByGuid']['F000003_3']
        family_fields = {
            'individualGuids', 'discoveryTags', 'caseReviewStatuses', 'caseReviewStatusLastModified', 'hasRequiredMetadata',
            'parents',
        }
        family_fields.update(FAMILY_FIELDS)
        self.assertSetEqual(set(family_1.keys()), family_fields)

        self.assertEqual(len(family_1['individualGuids']), 3)
        self.assertEqual(len(family_3['individualGuids']), 1)
        self.assertListEqual(family_1['caseReviewStatuses'], ['A', 'I', 'U'])
        self.assertListEqual(family_3['caseReviewStatuses'], [])
        self.assertEqual(family_1['caseReviewStatusLastModified'], '2017-03-12T22:34:49.964Z')
        self.assertIsNone(family_3['caseReviewStatusLastModified'])
        self.assertTrue(family_1['hasRequiredMetadata'])
        self.assertFalse(family_3['hasRequiredMetadata'])
        self.assertListEqual(family_1['parents'], [{'maternalGuid': 'I000003_na19679', 'paternalGuid': 'I000002_na19678'}])
        self.assertListEqual(family_3['parents'], [])

        self.assertListEqual(family_3['discoveryTags'], [])
        self.assertSetEqual({tag['variantGuid'] for tag in family_1['discoveryTags']}, {'SV0000001_2103343353_r0390_100'})
        self.assertSetEqual(
            {tag['variantGuid'] for tag in response_json['familiesByGuid']['F000002_2']['discoveryTags']},
            {'SV0000002_1248367227_r0390_100'})
        no_discovery_families = set(response_json['familiesByGuid'].keys()) - {'F000001_1', 'F000002_2'}
        self.assertSetEqual({
            len(response_json['familiesByGuid'][family_guid]['discoveryTags']) for family_guid in no_discovery_families
        }, {0})

        self.assertSetEqual(set(response_json['genesById'].keys()), {'ENSG00000135953'})

        # Test empty project
        empty_url = reverse(project_families, args=[EMPTY_PROJECT_GUID])
        self._check_empty_project(empty_url, response_keys)

        # Test analyst users have internal fields returned
        self.login_analyst_user()
        response = self.client.get(url)
        self.assertEqual(response.status_code, 200)

        response_json = response.json()
        family_fields.update(CASE_REVIEW_FAMILY_FIELDS)
        internal_fields = deepcopy(family_fields)
        internal_fields.update(INTERNAL_FAMILY_FIELDS)
        self.assertSetEqual(set(next(iter(response_json['familiesByGuid'].values())).keys()), internal_fields)

        self.mock_analyst_group.__str__.return_value = ''
        response = self.client.get(url)
        self.assertEqual(response.status_code, 200)
        self.assertSetEqual(set(next(iter(response.json()['familiesByGuid'].values())).keys()), family_fields)

    def test_project_individuals(self):
        url = reverse(project_individuals, args=[PROJECT_GUID])
        self.check_collaborator_login(url)

        response = self.client.get(url)
        self.assertEqual(response.status_code, 200)

        response_json = response.json()
        response_keys = {'individualsByGuid'}
        self.assertSetEqual(set(response_json.keys()), response_keys)

        self.assertSetEqual(set(next(iter(response_json['individualsByGuid'].values())).keys()), INDIVIDUAL_FIELDS)
        self.assertSetEqual(
            set(response_json['individualsByGuid']['I000001_na19675']['features'][0].keys()),
            {'id', 'category', 'label'}
        )
        self.assertSetEqual(
            set(response_json['individualsByGuid']['I000001_na19675']['absentFeatures'][0].keys()),
            {'id', 'category', 'label'}
        )

        # Test empty project
        empty_url = reverse(project_individuals, args=[EMPTY_PROJECT_GUID])
        self._check_empty_project(empty_url, response_keys)

        # Test analyst users have internal fields returned
        self.login_analyst_user()
        response = self.client.get(url)
        self.assertEqual(response.status_code, 200)

        response_json = response.json()
        self.assertSetEqual(set(next(iter(response_json['individualsByGuid'].values())).keys()), INTERNAL_INDIVIDUAL_FIELDS)

        self.mock_analyst_group.__str__.return_value = ''
        self.mock_analyst_group.resolve_expression.return_value = ''
        response = self.client.get(url)
        self.assertEqual(response.status_code, 200)
        self.assertSetEqual(
            set(next(iter(response.json()['individualsByGuid'].values())).keys()),
            NO_INTERNAL_CASE_REVIEW_INDIVIDUAL_FIELDS,
        )

    def test_project_samples(self):
        url = reverse(project_samples, args=[PROJECT_GUID])
        self.check_collaborator_login(url)

        response = self.client.get(url)
        self.assertEqual(response.status_code, 200)

        response_json = response.json()
        response_keys = {'samplesByGuid'}
        self.assertSetEqual(set(response_json.keys()), response_keys)

        self.assertEqual(len(response_json['samplesByGuid']), 20)
        self.assertSetEqual(set(next(iter(response_json['samplesByGuid'].values())).keys()), SAMPLE_FIELDS)

        # Test empty project
        empty_url = reverse(project_samples, args=[EMPTY_PROJECT_GUID])
        self._check_empty_project(empty_url, response_keys)

    def test_project_analysis_groups(self):
        url = reverse(project_analysis_groups, args=[PROJECT_GUID])
        self.check_collaborator_login(url)

        response = self.client.get(url)
        self.assertEqual(response.status_code, 200)

        response_json = response.json()
        response_keys = {'analysisGroupsByGuid'}
        self.assertSetEqual(set(response_json.keys()), response_keys)
        self.assertEqual(len(response_json['analysisGroupsByGuid']), 2)
        self.assertSetEqual(
            set(next(iter(response_json['analysisGroupsByGuid'].values())).keys()), ANALYSIS_GROUP_FIELDS
        )

    def test_project_locus_lists(self):
        url = reverse(project_locus_lists, args=[PROJECT_GUID])
        self.check_collaborator_login(url)

        response = self.client.get(url)
        self.assertEqual(response.status_code, 200)

        response_json = response.json()
        response_keys = {'projectsByGuid', 'locusListsByGuid'}
        self.assertSetEqual(set(response_json.keys()), response_keys)
        self.assertDictEqual(response_json['projectsByGuid'], {PROJECT_GUID: {
            'locusListGuids': ['LL00049_pid_genes_autosomal_do', 'LL00005_retina_proteome'],
        }})
        self.assertEqual(len(response_json['locusListsByGuid']), 2)
        self.assertSetEqual(set(response_json['locusListsByGuid']['LL00005_retina_proteome'].keys()), LOCUS_LIST_FIELDS)
        pa_fields = deepcopy(LOCUS_LIST_FIELDS)
        pa_fields.update(PA_LOCUS_LIST_FIELDS)
        self.assertSetEqual(set(response_json['locusListsByGuid']['LL00049_pid_genes_autosomal_do'].keys()), pa_fields)

    def test_project_family_notes(self):
        url = reverse(project_family_notes, args=[PROJECT_GUID])
        self.check_collaborator_login(url)

        response = self.client.get(url)
        self.assertEqual(response.status_code, 200)

        response_json = response.json()
        response_keys = {'familyNotesByGuid'}
        self.assertSetEqual(set(response_json.keys()), response_keys)
        self.assertEqual(len(response_json['familyNotesByGuid']), 3)
        self.assertSetEqual(
            set(next(iter(response_json['familyNotesByGuid'].values())).keys()), FAMILY_NOTE_FIELDS
        )

        # Test empty project
        empty_url = reverse(project_family_notes, args=[EMPTY_PROJECT_GUID])
        self._check_empty_project(empty_url, response_keys)

    def test_project_mme_submisssions(self):
        url = reverse(project_mme_submisssions, args=[PROJECT_GUID])
        self.check_collaborator_login(url)

        response = self.client.get(url)
        self.assertEqual(response.status_code, 200)

        response_json = response.json()
        response_keys = {'mmeSubmissionsByGuid', 'familyNotesByGuid'}
        self.assertSetEqual(set(response_json.keys()), response_keys)
        self.assertSetEqual(set(response_json['mmeSubmissionsByGuid'].keys()), {'MS000001_na19675'})
        submission_fields = {'geneIds'}
        submission_fields.update(MATCHMAKER_SUBMISSION_FIELDS)
        self.assertSetEqual(set(response_json['mmeSubmissionsByGuid']['MS000001_na19675'].keys()), submission_fields)
        self.assertListEqual(response_json['mmeSubmissionsByGuid']['MS000001_na19675']['geneIds'], ['ENSG00000135953'])
        self.assertSetEqual(set(next(iter(response_json['familyNotesByGuid'].values())).keys()), FAMILY_NOTE_FIELDS)

        # Test empty project
        empty_url = reverse(project_mme_submisssions, args=[EMPTY_PROJECT_GUID])
        self._check_empty_project(empty_url, response_keys)

    @mock.patch('django.contrib.humanize.templatetags.humanize.datetime')
    def test_project_notifications(self, mock_datetime):
        mock_datetime.now.return_value = datetime.fromisoformat('2024-01-01 00:00:00+00:00')
        unread_url = reverse(project_notifications, args=[PROJECT_GUID, 'unread'])
        self.check_collaborator_login(unread_url)

        # Do not allow arbitrary read status
        response = self.client.get(unread_url+'s')
        self.assertEqual(response.status_code, 404)

        # Non-subscribers do not necessarily have notification models for all new notifications
        self.assertEqual(self.collaborator_user.notifications.count(), 1)

        response = self.client.get(unread_url)
        self.assertEqual(response.status_code, 200)
        self.assertDictEqual(response.json(), {
            'isSubscriber': False,
            'readCount': 0,
            'unreadNotifications': [
                {'timestamp': '2 weeks ago', 'id': 4, 'verb': 'Loaded 2 new WES SV samples'},
                {'timestamp': '4 months ago', 'id': 3, 'verb': 'Loaded 8 new WES samples'},
            ],
        })

        # Notification models will have been created for the non-subscriber for any new notifications
        self.assertEqual(self.collaborator_user.notifications.count(), 2)

        # Notifications only show for the correct project
        response = self.client.get(reverse(project_notifications, args=[DEMO_PROJECT_GUID, 'unread']))
        self.assertEqual(response.status_code, 200)
        self.assertDictEqual(response.json(), {
            'isSubscriber': False,
            'readCount': 0,
            'unreadNotifications': [],
        })

        # Test subscribers
        self.login_manager()
        response = self.client.get(unread_url)
        self.assertEqual(response.status_code, 200)
        self.assertDictEqual(response.json(), {
            'isSubscriber': True,
            'readCount': 1,
            'unreadNotifications': [{'timestamp': '2 weeks ago', 'id': 1, 'verb': 'Loaded 2 new WES SV samples'}],
        })

        read_url = reverse(project_notifications, args=[PROJECT_GUID, 'read'])
        response = self.client.get(read_url)
        self.assertEqual(response.status_code, 200)
        self.assertDictEqual(response.json(), {
            'isSubscriber': True,
            'readNotifications': [{'timestamp': '4 months ago', 'id': 2, 'verb': 'Loaded 8 new WES samples'}],
        })

    def test_mark_read_project_notifications(self):
        url = reverse(mark_read_project_notifications, args=[PROJECT_GUID])
        self.check_collaborator_login(url)

        response = self.client.get(url)
        self.assertEqual(response.status_code, 200)
        self.assertDictEqual(response.json(), {'readCount': 1, 'unreadNotifications': []})
        self.assertEqual(self.collaborator_user.notifications.filter(unread=True).count(), 0)

        # Test subscribers
        self.login_manager()
        response = self.client.get(url)
        self.assertEqual(response.status_code, 200)
        self.assertDictEqual(response.json(), {'readCount': 2, 'unreadNotifications': []})
        self.assertEqual(self.manager_user.notifications.filter(unread=True).count(), 0)

    def test_subscribe_project_notifications(self):
        url = reverse(subscribe_project_notifications, args=[PROJECT_GUID])
        self.check_collaborator_login(url)

        response = self.client.get(url)
        self.assertEqual(response.status_code, 200)
        self.assertDictEqual(response.json(), {'isSubscriber': True})
        self.assertTrue(self.collaborator_user.groups.filter(name='subscribers').exists())


BASE_COLLABORATORS = [
    {'displayName': 'Test Manager User', 'email': 'test_user_manager@test.com',  'username': 'test_user_manager',
     'hasEditPermissions': True, 'hasViewPermissions': True},
    {'displayName': 'Test Collaborator User', 'email': 'test_user_collaborator@test.com', 'username': 'test_user_collaborator',
     'hasEditPermissions': False, 'hasViewPermissions': True}]

ANVIL_COLLABORATORS = [
    {'displayName': '', 'email': 'analysts@firecloud.org', 'username': 'analysts@firecloud.org',
    'hasEditPermissions': True, 'hasViewPermissions': True, },
] + deepcopy(BASE_COLLABORATORS) + [{
    'displayName': '', 'email': 'test_user_pure_anvil@test.com', 'username': 'test_user_pure_anvil@test.com',
    'hasEditPermissions': False, 'hasViewPermissions': True, }]


# Tests for AnVIL access disabled
class LocalProjectAPITest(AuthenticationTestCase, ProjectAPITest):
    fixtures = ['users', '1kg_project', 'reference_data']
    PROJECT_COLLABORATORS = BASE_COLLABORATORS
    CREATE_PROJECT_JSON = BASE_CREATE_PROJECT_JSON
    PROJECT_COLLABORATOR_GROUPS = [{'name': 'analysts', 'hasViewPermissions': True, 'hasEditPermissions': True}]
    REQUIRED_FIELDS = ['name', 'genomeVersion']
    HAS_EMPTY_PROJECT = True

    def _check_created_project_groups(self, project):
        super()._check_created_project_groups(project)
        self.assertEqual(project.can_edit_group.name, 'new_project_can_edit_group_123abd')
        self.assertEqual(project.can_view_group.name, 'new_project_can_view_group_123abd')
        self.assertSetEqual(set(project.can_edit_group.user_set.all()), {self.pm_user})
        self.assertSetEqual(set(project.can_view_group.user_set.all()), {self.pm_user})

    def test_update_project_workspace(self):
        url = reverse(update_project_workspace, args=[PROJECT_GUID])
        # For non-AnVIL seqr, updating workspace should always fail
        self.login_pm_user()
        response = self.client.post(url, content_type='application/json', data=json.dumps(WORKSPACE_JSON))
        self.assertEqual(response.status_code, 403)

    def _assert_expected_airtable_requests(self, *args, **kwargs):
        self.assertEqual(len(responses.calls), 0)


# Test for permissions from AnVIL only
<<<<<<< HEAD
# class AnvilProjectAPITest(AnvilAuthenticationTestCase, ProjectAPITest):
#     fixtures = ['users', 'social_auth', '1kg_project', 'reference_data']
#     PROJECT_COLLABORATORS = ANVIL_COLLABORATORS
#     PROJECT_COLLABORATOR_GROUPS = None
#     HAS_EMPTY_PROJECT = False
#
#     def test_create_and_delete_project(self):
#         super(AnvilProjectAPITest, self).test_create_and_delete_project()
#         self.mock_list_workspaces.assert_not_called()
#         self.mock_get_ws_acl.assert_not_called()
#         self.mock_get_group_members.assert_not_called()
#         self.mock_get_groups.assert_has_calls([
#             mock.call(self.collaborator_user), mock.call(self.manager_user), mock.call(self.analyst_user),
#             mock.call(self.pm_user)])
#         self.mock_get_ws_access_level.assert_has_calls([
#             mock.call(self.pm_user, 'bar', 'foo'),
#             mock.call(self.pm_user, 'my-seqr-billing', 'anvil-no-project-workspace2'),
#         ])
#
#     def _check_created_project_groups(self, project):
#         self.assertIsNone(project.can_edit_group)
#         self.assertIsNone(project.can_view_group)
#
#     def test_create_project_no_pm(self):
#         # Fallng back to superusers as PMs is only supported for local installs
#         pass
#
#     def test_update_project(self):
#         super(AnvilProjectAPITest, self).test_update_project()
#         self.mock_list_workspaces.assert_not_called()
#         self.mock_get_ws_acl.assert_not_called()
#         self.mock_get_group_members.assert_not_called()
#         self.mock_get_groups.assert_has_calls([mock.call(self.manager_user), mock.call(self.pm_user)])
#         self.mock_get_ws_access_level.assert_has_calls([
#             mock.call(self.collaborator_user, 'my-seqr-billing', 'anvil-1kg project nåme with uniçøde'),
#             mock.call(self.manager_user, 'my-seqr-billing', 'anvil-1kg project nåme with uniçøde'),
#         ])
#
#     def test_project_page_data(self):
#         super(AnvilProjectAPITest, self).test_project_page_data()
#         self.mock_list_workspaces.assert_not_called()
#         self.assert_no_extra_anvil_calls()
#
#     def test_project_overview(self):
#         super(AnvilProjectAPITest, self).test_project_overview()
#         self.mock_list_workspaces.assert_not_called()
#         self.assert_no_extra_anvil_calls()
#         self.mock_get_ws_access_level.assert_called_with(self.collaborator_user, 'my-seqr-billing', 'empty')
#         self.assertEqual(self.mock_get_ws_access_level.call_count, 4)
#
#     def test_project_collaborators(self):
#         super(AnvilProjectAPITest, self).test_project_collaborators()
#         self.mock_list_workspaces.assert_not_called()
#         self.mock_get_groups.assert_not_called()
#         self.mock_get_group_members.assert_not_called()
#         self.mock_get_ws_acl.assert_called_with(self.collaborator_user,
#                                                 'my-seqr-billing', 'anvil-1kg project n\u00e5me with uni\u00e7\u00f8de')
#         self.assertEqual(self.mock_get_ws_acl.call_count, 3)
#         self.mock_get_ws_access_level.assert_called_with(self.collaborator_user,
#                                                          'my-seqr-billing',
#                                                          'anvil-1kg project n\u00e5me with uni\u00e7\u00f8de')
#         self.assertEqual(self.mock_get_ws_access_level.call_count, 5)
=======
class AnvilProjectAPITest(AnvilAuthenticationTestCase, ProjectAPITest):
    fixtures = ['users', 'social_auth', '1kg_project', 'reference_data']
    PROJECT_COLLABORATORS = ANVIL_COLLABORATORS
    PROJECT_COLLABORATOR_GROUPS = None
    HAS_EMPTY_PROJECT = False

    def test_create_and_delete_project(self):
        super(AnvilProjectAPITest, self).test_create_and_delete_project()
        self.mock_list_workspaces.assert_not_called()
        self.mock_get_ws_acl.assert_not_called()
        self.mock_get_group_members.assert_not_called()
        self.mock_get_groups.assert_has_calls([
            mock.call(self.collaborator_user), mock.call(self.manager_user), mock.call(self.analyst_user),
            mock.call(self.pm_user)])
        self.mock_get_ws_access_level.assert_has_calls([
            mock.call(self.pm_user, 'bar', 'foo'),
            mock.call(self.pm_user, 'ext-data', 'anvil-non-analyst-project 1000 Genomes Demo'),
        ])

    def _assert_expected_airtable_requests(self, mock_airtable_logger):
        self.assertEqual(responses.calls[1].request.url, f'{self.AIRTABLE_TRACKING_URL}/recH4SEO1CeoIlOiE')
        self.assertEqual(responses.calls[1].request.method, 'PATCH')
        self.assertDictEqual(json.loads(responses.calls[1].request.body), {'fields': {'Status': 'Project Deleted'}})

        self.assertEqual(responses.calls[2].request.url, f'{self.AIRTABLE_TRACKING_URL}/recSgwrXNkmlIB5eM')
        self.assertEqual(responses.calls[2].request.method, 'PATCH')
        self.assertDictEqual(json.loads(responses.calls[2].request.body), {'fields': {'Status': 'Project Deleted'}})

        mock_airtable_logger.error.assert_called_with(
            'Airtable patch "AnVIL Seqr Loading Requests Tracking" error: 400 Client Error: Bad Request for url: http://testairtable/appUelDNM3BnWaR7M/AnVIL%20Seqr%20Loading%20Requests%20Tracking/recH4SEO1CeoIlOiE',
            self.pm_user, detail={
                'or_filters': {'Status': ['Loading', 'Loading Requested', 'Available in Seqr']},
                'and_filters': {'AnVIL Project URL': '/project/R0005_new_project/project_page'},
                'update': {'Status': 'Project Deleted'}})

    def _check_created_project_groups(self, project):
        super()._check_created_project_groups(project)
        self.assertIsNone(project.can_edit_group)
        self.assertIsNone(project.can_view_group)

    def test_create_project_no_pm(self):
        # Fallng back to superusers as PMs is only supported for local installs
        pass

    def test_update_project(self):
        super(AnvilProjectAPITest, self).test_update_project()
        self.mock_list_workspaces.assert_not_called()
        self.mock_get_ws_acl.assert_not_called()
        self.mock_get_group_members.assert_not_called()
        self.mock_get_groups.assert_has_calls([mock.call(self.manager_user), mock.call(self.pm_user)])
        self.mock_get_ws_access_level.assert_has_calls([
            mock.call(self.collaborator_user, 'my-seqr-billing', 'anvil-1kg project nåme with uniçøde'),
            mock.call(self.manager_user, 'my-seqr-billing', 'anvil-1kg project nåme with uniçøde'),
        ])

    def test_project_page_data(self):
        super(AnvilProjectAPITest, self).test_project_page_data()
        self.mock_list_workspaces.assert_not_called()
        self.assert_no_extra_anvil_calls()

    def test_project_overview(self):
        super(AnvilProjectAPITest, self).test_project_overview()
        self.mock_list_workspaces.assert_not_called()
        self.assert_no_extra_anvil_calls()
        self.mock_get_ws_access_level.assert_called_with(self.collaborator_user, 'my-seqr-billing', 'empty')
        self.assertEqual(self.mock_get_ws_access_level.call_count, 4)

    def test_project_collaborators(self):
        super(AnvilProjectAPITest, self).test_project_collaborators()
        self.mock_list_workspaces.assert_not_called()
        self.mock_get_groups.assert_not_called()
        self.mock_get_group_members.assert_not_called()
        self.mock_get_ws_acl.assert_called_with(self.collaborator_user,
                                                'my-seqr-billing', 'anvil-1kg project n\u00e5me with uni\u00e7\u00f8de')
        self.assertEqual(self.mock_get_ws_acl.call_count, 3)
        self.mock_get_ws_access_level.assert_called_with(self.collaborator_user,
                                                         'my-seqr-billing',
                                                         'anvil-1kg project n\u00e5me with uni\u00e7\u00f8de')
        self.assertEqual(self.mock_get_ws_access_level.call_count, 5)
>>>>>>> cd486090
<|MERGE_RESOLUTION|>--- conflicted
+++ resolved
@@ -672,7 +672,6 @@
 
 
 # Test for permissions from AnVIL only
-<<<<<<< HEAD
 # class AnvilProjectAPITest(AnvilAuthenticationTestCase, ProjectAPITest):
 #     fixtures = ['users', 'social_auth', '1kg_project', 'reference_data']
 #     PROJECT_COLLABORATORS = ANVIL_COLLABORATORS
@@ -734,85 +733,4 @@
 #         self.mock_get_ws_access_level.assert_called_with(self.collaborator_user,
 #                                                          'my-seqr-billing',
 #                                                          'anvil-1kg project n\u00e5me with uni\u00e7\u00f8de')
-#         self.assertEqual(self.mock_get_ws_access_level.call_count, 5)
-=======
-class AnvilProjectAPITest(AnvilAuthenticationTestCase, ProjectAPITest):
-    fixtures = ['users', 'social_auth', '1kg_project', 'reference_data']
-    PROJECT_COLLABORATORS = ANVIL_COLLABORATORS
-    PROJECT_COLLABORATOR_GROUPS = None
-    HAS_EMPTY_PROJECT = False
-
-    def test_create_and_delete_project(self):
-        super(AnvilProjectAPITest, self).test_create_and_delete_project()
-        self.mock_list_workspaces.assert_not_called()
-        self.mock_get_ws_acl.assert_not_called()
-        self.mock_get_group_members.assert_not_called()
-        self.mock_get_groups.assert_has_calls([
-            mock.call(self.collaborator_user), mock.call(self.manager_user), mock.call(self.analyst_user),
-            mock.call(self.pm_user)])
-        self.mock_get_ws_access_level.assert_has_calls([
-            mock.call(self.pm_user, 'bar', 'foo'),
-            mock.call(self.pm_user, 'ext-data', 'anvil-non-analyst-project 1000 Genomes Demo'),
-        ])
-
-    def _assert_expected_airtable_requests(self, mock_airtable_logger):
-        self.assertEqual(responses.calls[1].request.url, f'{self.AIRTABLE_TRACKING_URL}/recH4SEO1CeoIlOiE')
-        self.assertEqual(responses.calls[1].request.method, 'PATCH')
-        self.assertDictEqual(json.loads(responses.calls[1].request.body), {'fields': {'Status': 'Project Deleted'}})
-
-        self.assertEqual(responses.calls[2].request.url, f'{self.AIRTABLE_TRACKING_URL}/recSgwrXNkmlIB5eM')
-        self.assertEqual(responses.calls[2].request.method, 'PATCH')
-        self.assertDictEqual(json.loads(responses.calls[2].request.body), {'fields': {'Status': 'Project Deleted'}})
-
-        mock_airtable_logger.error.assert_called_with(
-            'Airtable patch "AnVIL Seqr Loading Requests Tracking" error: 400 Client Error: Bad Request for url: http://testairtable/appUelDNM3BnWaR7M/AnVIL%20Seqr%20Loading%20Requests%20Tracking/recH4SEO1CeoIlOiE',
-            self.pm_user, detail={
-                'or_filters': {'Status': ['Loading', 'Loading Requested', 'Available in Seqr']},
-                'and_filters': {'AnVIL Project URL': '/project/R0005_new_project/project_page'},
-                'update': {'Status': 'Project Deleted'}})
-
-    def _check_created_project_groups(self, project):
-        super()._check_created_project_groups(project)
-        self.assertIsNone(project.can_edit_group)
-        self.assertIsNone(project.can_view_group)
-
-    def test_create_project_no_pm(self):
-        # Fallng back to superusers as PMs is only supported for local installs
-        pass
-
-    def test_update_project(self):
-        super(AnvilProjectAPITest, self).test_update_project()
-        self.mock_list_workspaces.assert_not_called()
-        self.mock_get_ws_acl.assert_not_called()
-        self.mock_get_group_members.assert_not_called()
-        self.mock_get_groups.assert_has_calls([mock.call(self.manager_user), mock.call(self.pm_user)])
-        self.mock_get_ws_access_level.assert_has_calls([
-            mock.call(self.collaborator_user, 'my-seqr-billing', 'anvil-1kg project nåme with uniçøde'),
-            mock.call(self.manager_user, 'my-seqr-billing', 'anvil-1kg project nåme with uniçøde'),
-        ])
-
-    def test_project_page_data(self):
-        super(AnvilProjectAPITest, self).test_project_page_data()
-        self.mock_list_workspaces.assert_not_called()
-        self.assert_no_extra_anvil_calls()
-
-    def test_project_overview(self):
-        super(AnvilProjectAPITest, self).test_project_overview()
-        self.mock_list_workspaces.assert_not_called()
-        self.assert_no_extra_anvil_calls()
-        self.mock_get_ws_access_level.assert_called_with(self.collaborator_user, 'my-seqr-billing', 'empty')
-        self.assertEqual(self.mock_get_ws_access_level.call_count, 4)
-
-    def test_project_collaborators(self):
-        super(AnvilProjectAPITest, self).test_project_collaborators()
-        self.mock_list_workspaces.assert_not_called()
-        self.mock_get_groups.assert_not_called()
-        self.mock_get_group_members.assert_not_called()
-        self.mock_get_ws_acl.assert_called_with(self.collaborator_user,
-                                                'my-seqr-billing', 'anvil-1kg project n\u00e5me with uni\u00e7\u00f8de')
-        self.assertEqual(self.mock_get_ws_acl.call_count, 3)
-        self.mock_get_ws_access_level.assert_called_with(self.collaborator_user,
-                                                         'my-seqr-billing',
-                                                         'anvil-1kg project n\u00e5me with uni\u00e7\u00f8de')
-        self.assertEqual(self.mock_get_ws_access_level.call_count, 5)
->>>>>>> cd486090
+#         self.assertEqual(self.mock_get_ws_access_level.call_count, 5)