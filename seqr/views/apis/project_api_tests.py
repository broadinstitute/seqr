--- conflicted
+++ resolved
@@ -142,13 +142,9 @@
         self.assertEqual(new_project.description, 'new project description')
         self.assertEqual(new_project.genome_version, '38')
         self.assertFalse(new_project.is_demo)
-<<<<<<< HEAD
         # 2022-04-05 mfranklin: we changed default is_mme_enabled behaviour
         # self.assertTrue(new_project.is_mme_enabled)
-=======
-        self.assertTrue(new_project.is_mme_enabled)
         self.assertIsNone(new_project.consent_code)
->>>>>>> 48804201
         self.assertEqual(new_project.created_by, self.super_user)
         self.assertListEqual([], list(new_project.projectcategory_set.all()))
 
