--- conflicted
+++ resolved
@@ -312,13 +312,12 @@
         self.assertEqual(len(response_json['rows']), 2)
         self.assertIn(EXPECTED_DISCOVERY_SHEET_COMPOUND_HET_ROW, response_json['rows'])
 
-<<<<<<< HEAD
     # @mock.patch('seqr.views.utils.permissions_utils.ANALYST_PROJECT_CATEGORY', 'analyst-projects')
     # @mock.patch('seqr.views.utils.permissions_utils.ANALYST_USER_GROUP')
     # @mock.patch('seqr.views.utils.export_utils.zipfile.ZipFile')
     # @mock.patch('seqr.views.utils.airtable_utils.is_google_authenticated')
     # @responses.activate
-    # def test_anvil_export(self, mock_google_authenticated,  mock_zip, mock_analyst_group):
+    # def test_anvil_export(self, mock_google_authenticated, mock_zip, mock_analyst_group):
     #     mock_google_authenticated.return_value = False
     #     url = reverse(anvil_export, args=[PROJECT_GUID])
     #     self.check_analyst_login(url)
@@ -339,7 +338,8 @@
     #     self.assertEqual(response.json()['error'], 'Permission Denied')
     #     mock_google_authenticated.return_value = True
     #
-    #     responses.add(responses.GET, '{}/app3Y97xtbbaOopVR/Samples'.format(AIRTABLE_URL), json=AIRTABLE_SAMPLE_RECORDS, status=200)
+    #     responses.add(responses.GET, '{}/app3Y97xtbbaOopVR/Samples'.format(AIRTABLE_URL), json=AIRTABLE_SAMPLE_RECORDS,
+    #                   status=200)
     #     response = self.client.get(url)
     #     self.assertEqual(response.status_code, 200)
     #     self.assertEqual(
@@ -347,70 +347,66 @@
     #         'attachment; filename="1kg project nme with unide_AnVIL_Metadata.zip"'
     #     )
     #
-    #     mock_write_zip = mock_zip.return_value.__enter__.return_value.writestr
-    #     self.assertEqual(mock_write_zip.call_count, 4)
-    #     mock_write_zip.assert_has_calls([
-    #         mock.call('1kg project n\xe5me with uni\xe7\xf8de_PI_Subject.tsv', mock.ANY),
-    #         mock.call('1kg project n\xe5me with uni\xe7\xf8de_PI_Sample.tsv', mock.ANY),
-    #         mock.call('1kg project n\xe5me with uni\xe7\xf8de_PI_Family.tsv', mock.ANY),
-    #         mock.call('1kg project n\xe5me with uni\xe7\xf8de_PI_Discovery.tsv', mock.ANY),
-    #     ])
-    #
-    #     subject_file = mock_write_zip.call_args_list[0][0][1].split('\n')
-    #     self.assertEqual(subject_file[0], '\t'.join([
+    #     subject_file, sample_file, family_file, discovery_file = self._get_zip_files(mock_zip, [
+    #         '1kg project n\xe5me with uni\xe7\xf8de_PI_Subject.tsv',
+    #         '1kg project n\xe5me with uni\xe7\xf8de_PI_Sample.tsv',
+    #         '1kg project n\xe5me with uni\xe7\xf8de_PI_Family.tsv',
+    #         '1kg project n\xe5me with uni\xe7\xf8de_PI_Discovery.tsv',
+    #     ])
+    #
+    #     self.assertEqual(subject_file[0], [
     #         'entity:subject_id', '01-subject_id', '02-prior_testing', '03-project_id', '04-pmid_id',
     #         '05-dbgap_study_id', '06-dbgap_subject_id', '07-multiple_datasets',
     #         '08-family_id', '09-paternal_id', '10-maternal_id', '11-twin_id', '12-proband_relationship', '13-sex',
     #         '14-ancestry', '15-ancestry_detail', '16-age_at_last_observation', '17-phenotype_group', '18-disease_id',
     #         '19-disease_description', '20-affected_status', '21-congenital_status', '22-age_of_onset', '23-hpo_present',
-    #         '24-hpo_absent', '25-phenotype_description', '26-solve_state']))
-    #     self.assertIn(u'\t'.join([
-    #         'NA19675_1', 'NA19675_1', '-', u'1kg project nme with unide', '-', 'dbgap_stady_id_1',
-    #         'dbgap_subject_id_1', 'No', '1', 'NA19678', 'NA19679', '-', 'Self', 'Male', '-', '-', '-', '-',
-    #         'OMIM:615120;OMIM:615123', 'Myasthenic syndrome; congenital; 8; with pre- and postsynaptic defects;',
-    #         'Affected', 'Adult onset', '-', 'HP:0001631|HP:0002011|HP:0001636', 'HP:0011675|HP:0001674|HP:0001508', '-',
-    #         'Tier 1']), subject_file)
-    #
-    #     sample_file = mock_write_zip.call_args_list[1][0][1].split('\n')
-    #     self.assertEqual(sample_file[0], '\t'.join([
+    #         '24-hpo_absent', '25-phenotype_description', '26-solve_state'])
+    #     self.assertIn([
+    #         'NA19675_1', 'NA19675_1', '-', u'1kg project nme with unide', '34415322', 'dbgap_stady_id_1',
+    #         'dbgap_subject_id_1', 'No', '1', 'NA19678', 'NA19679', '-', 'Self', 'Male', 'Other', 'Middle Eastern', '-',
+    #         '-', 'OMIM:615120;OMIM:615123', 'Myasthenic syndrome; congenital; 8; with pre- and postsynaptic defects;',
+    #         'Affected', 'Adult onset', '-', 'HP:0001631|HP:0002011|HP:0001636', 'HP:0011675|HP:0001674|HP:0001508',
+    #         'myopathy', 'Tier 1'], subject_file)
+    #
+    #     self.assertEqual(sample_file[0], [
     #         'entity:sample_id', '01-subject_id', '02-sample_id', '03-dbgap_sample_id', '04-sequencing_center',
-    #         '05-sample_source', '06-tissue_affected_status',]))
+    #         '05-sample_source', '06-tissue_affected_status', ])
     #     self.assertIn(
-    #         '\t'.join(['NA19675_1', 'NA19675_1', 'NA19675', 'SM-A4GQ4', 'Broad', '-', '-']),
+    #         ['NA19675_1', 'NA19675_1', 'NA19675', 'SM-A4GQ4', 'Broad', '-', '-'],
     #         sample_file,
     #     )
     #
-    #     family_file = mock_write_zip.call_args_list[2][0][1].split('\n')
-    #     self.assertEqual(family_file[0], '\t'.join([
+    #     self.assertEqual(family_file[0], [
     #         'entity:family_id', '01-family_id', '02-consanguinity', '03-consanguinity_detail', '04-pedigree_image',
-    #         '05-pedigree_detail', '06-family_history', '07-family_onset']))
-    #     self.assertIn('\t'.join([
+    #         '05-pedigree_detail', '06-family_history', '07-family_onset'])
+    #     self.assertIn([
     #         '1', '1', 'Present', '-', '-', '-', '-', '-',
-    #     ]), family_file)
-    #
-    #     discovery_file = mock_write_zip.call_args_list[3][0][1].split('\n')
+    #     ], family_file)
+    #
     #     self.assertEqual(len(discovery_file), 6)
-    #     self.assertEqual(discovery_file[0], '\t'.join([
+    #     self.assertEqual(discovery_file[0], [
     #         'entity:discovery_id', '01-subject_id', '02-sample_id', '03-Gene', '04-Gene_Class',
     #         '05-inheritance_description', '06-Zygosity', '07-variant_genome_build', '08-Chrom', '09-Pos',
     #         '10-Ref', '11-Alt', '12-hgvsc', '13-hgvsp', '14-Transcript', '15-sv_name', '16-sv_type',
-    #         '17-significance', '18-discovery_notes']))
-    #     self.assertIn('\t'.join([
+    #         '17-significance', '18-discovery_notes'])
+    #     self.assertIn([
     #         'HG00731', 'HG00731', 'HG00731', 'RP11-206L10.5', 'Known', 'Autosomal recessive (homozygous)',
-    #         'Homozygous', 'GRCh37', '1', '248367227', 'TC', 'T', '-', '-', '-', '-', '-', '-', '-']), discovery_file)
-    #     self.assertIn('\t'.join([
+    #         'Homozygous', 'GRCh37', '1', '248367227', 'TC', 'T', '-', '-', '-', '-', '-', '-', '-'], discovery_file)
+    #     self.assertIn([
     #         'NA19675_1', 'NA19675_1', 'NA19675', 'RP11-206L10.5', 'Tier 1 - Candidate', 'de novo',
     #         'Heterozygous', 'GRCh37', '21', '3343353', 'GAGA', 'G', 'c.375_377delTCT', 'p.Leu126del', 'ENST00000258436',
-    #         '-', '-', '-', '-']), discovery_file)
-    #     self.assertIn('\t'.join([
+    #         '-', '-', '-', '-'], discovery_file)
+    #     self.assertIn([
     #         'HG00733', 'HG00733', 'HG00733', 'OR4G11P', 'Known', 'Unknown / Other', 'Heterozygous', 'GRCh38.p12', '19',
     #         '1912633', 'G', 'T', '-', '-', 'ENST00000371839', '-', '-', '-',
-    #         'The following variants are part of the multinucleotide variant 19-1912632-GC-TT (c.586_587delinsTT, p.Ala196Leu): 19-1912633-G-T, 19-1912634-C-T']),
+    #         'The following variants are part of the multinucleotide variant 19-1912632-GC-TT '
+    #         '(c.586_587delinsTT, p.Ala196Leu): 19-1912633-G-T, 19-1912634-C-T'],
     #         discovery_file)
-    #     self.assertIn('\t'.join([
+    #     self.assertIn([
     #         'HG00733', 'HG00733', 'HG00733', 'OR4G11P', 'Known', 'Unknown / Other', 'Heterozygous', 'GRCh38.p12', '19',
     #         '1912634', 'C', 'T', '-', '-', 'ENST00000371839', '-', '-', '-',
-    #         'The following variants are part of the multinucleotide variant 19-1912632-GC-TT (c.586_587delinsTT, p.Ala196Leu): 19-1912633-G-T, 19-1912634-C-T']),
+    #         'The following variants are part of the multinucleotide variant 19-1912632-GC-TT (c.586_587delinsTT, '
+    #         'p.Ala196Leu): 19-1912633-G-T, 19-1912634-C-T'],
     #         discovery_file)
     #
     #     # Test non-broad analysts do not have access
@@ -418,7 +414,7 @@
     #     response = self.client.get(url)
     #     self.assertEqual(response.status_code, 403)
     #     self.assertEqual(response.json()['error'], 'Permission Denied')
-
+    #
     # @mock.patch('seqr.views.utils.airtable_utils.AIRTABLE_API_KEY', 'mock_key')
     # @mock.patch('seqr.views.utils.permissions_utils.ANALYST_PROJECT_CATEGORY', 'analyst-projects')
     # @mock.patch('seqr.views.utils.permissions_utils.ANALYST_USER_GROUP')
@@ -442,7 +438,7 @@
     #
     #     response = self.client.get(url)
     #     self.assertEqual(response.status_code, 403)
-    #     self.assertEqual( response.json()['error'], 'Permission Denied')
+    #     self.assertEqual(response.json()['error'], 'Permission Denied')
     #     mock_google_authenticated.return_value = True
     #
     #     # Test invalid airtable responses
@@ -455,7 +451,7 @@
     #     response = self.client.get(url)
     #     self.assertEqual(response.status_code, 500)
     #     self.assertIn(response.json()['error'], ['Unable to retrieve airtable data: No JSON object could be decoded',
-    #                                     'Unable to retrieve airtable data: Expecting value: line 1 column 1 (char 0)'])
+    #                                              'Unable to retrieve airtable data: Expecting value: line 1 column 1 (char 0)'])
     #
     #     responses.reset()
     #     responses.add(responses.GET, '{}/app3Y97xtbbaOopVR/Samples'.format(AIRTABLE_URL),
@@ -472,9 +468,9 @@
     #     self.assertEqual(len(responses.calls), 2)
     #     expected_params = {
     #         'fields[]': mock.ANY,
-    #         'filterByFormula':  "OR({CollaboratorSampleID}='NA20885',{CollaboratorSampleID}='NA20888',{CollaboratorSampleID}='NA20889',{SeqrCollaboratorSampleID}='NA20885',{SeqrCollaboratorSampleID}='NA20888',{SeqrCollaboratorSampleID}='NA20889')",
+    #         'filterByFormula': "OR({CollaboratorSampleID}='NA20885',{CollaboratorSampleID}='NA20888',{CollaboratorSampleID}='NA20889',{SeqrCollaboratorSampleID}='NA20885',{SeqrCollaboratorSampleID}='NA20888',{SeqrCollaboratorSampleID}='NA20889')",
     #     }
-    #     expected_fields =  [
+    #     expected_fields = [
     #         'SeqrCollaboratorSampleID', 'CollaboratorSampleID', 'Collaborator', 'dbgap_study_id', 'dbgap_subject_id',
     #         'dbgap_sample_id', 'SequencingProduct', 'dbgap_submission',
     #     ]
@@ -508,285 +504,93 @@
     #     response = self.client.get(url)
     #     self.assertEqual(response.status_code, 403)
     #     self.assertEqual(response.json()['error'], 'Permission Denied')
-=======
-    @mock.patch('seqr.views.utils.permissions_utils.ANALYST_PROJECT_CATEGORY', 'analyst-projects')
-    @mock.patch('seqr.views.utils.permissions_utils.ANALYST_USER_GROUP')
-    @mock.patch('seqr.views.utils.export_utils.zipfile.ZipFile')
-    @mock.patch('seqr.views.utils.airtable_utils.is_google_authenticated')
-    @responses.activate
-    def test_anvil_export(self, mock_google_authenticated,  mock_zip, mock_analyst_group):
-        mock_google_authenticated.return_value = False
-        url = reverse(anvil_export, args=[PROJECT_GUID])
-        self.check_analyst_login(url)
-
-        response = self.client.get(url)
-        self.assertEqual(response.status_code, 403)
-        self.assertEqual(response.json()['error'], 'Permission Denied')
-        mock_analyst_group.__bool__.return_value = True
-        mock_analyst_group.resolve_expression.return_value = 'analysts'
-
-        unauthorized_project_url = reverse(anvil_export, args=[NO_ANALYST_PROJECT_GUID])
-        response = self.client.get(unauthorized_project_url)
-        self.assertEqual(response.status_code, 403)
-        self.assertEqual(response.json()['error'], 'Permission Denied')
-
-        response = self.client.get(url)
-        self.assertEqual(response.status_code, 403)
-        self.assertEqual(response.json()['error'], 'Permission Denied')
-        mock_google_authenticated.return_value = True
-
-        responses.add(responses.GET, '{}/app3Y97xtbbaOopVR/Samples'.format(AIRTABLE_URL), json=AIRTABLE_SAMPLE_RECORDS, status=200)
-        response = self.client.get(url)
-        self.assertEqual(response.status_code, 200)
-        self.assertEqual(
-            response.get('content-disposition'),
-            'attachment; filename="1kg project nme with unide_AnVIL_Metadata.zip"'
-        )
-
-        subject_file, sample_file, family_file, discovery_file = self._get_zip_files(mock_zip, [
-            '1kg project n\xe5me with uni\xe7\xf8de_PI_Subject.tsv',
-            '1kg project n\xe5me with uni\xe7\xf8de_PI_Sample.tsv',
-            '1kg project n\xe5me with uni\xe7\xf8de_PI_Family.tsv',
-            '1kg project n\xe5me with uni\xe7\xf8de_PI_Discovery.tsv',
-        ])
-
-        self.assertEqual(subject_file[0], [
-            'entity:subject_id', '01-subject_id', '02-prior_testing', '03-project_id', '04-pmid_id',
-            '05-dbgap_study_id', '06-dbgap_subject_id', '07-multiple_datasets',
-            '08-family_id', '09-paternal_id', '10-maternal_id', '11-twin_id', '12-proband_relationship', '13-sex',
-            '14-ancestry', '15-ancestry_detail', '16-age_at_last_observation', '17-phenotype_group', '18-disease_id',
-            '19-disease_description', '20-affected_status', '21-congenital_status', '22-age_of_onset', '23-hpo_present',
-            '24-hpo_absent', '25-phenotype_description', '26-solve_state'])
-        self.assertIn([
-            'NA19675_1', 'NA19675_1', '-', u'1kg project nme with unide', '34415322', 'dbgap_stady_id_1',
-            'dbgap_subject_id_1', 'No', '1', 'NA19678', 'NA19679', '-', 'Self', 'Male', 'Other', 'Middle Eastern', '-',
-            '-', 'OMIM:615120;OMIM:615123', 'Myasthenic syndrome; congenital; 8; with pre- and postsynaptic defects;',
-            'Affected', 'Adult onset', '-', 'HP:0001631|HP:0002011|HP:0001636', 'HP:0011675|HP:0001674|HP:0001508',
-            'myopathy', 'Tier 1'], subject_file)
-
-        self.assertEqual(sample_file[0], [
-            'entity:sample_id', '01-subject_id', '02-sample_id', '03-dbgap_sample_id', '04-sequencing_center',
-            '05-sample_source', '06-tissue_affected_status',])
-        self.assertIn(
-            ['NA19675_1', 'NA19675_1', 'NA19675', 'SM-A4GQ4', 'Broad', '-', '-'],
-            sample_file,
-        )
-
-        self.assertEqual(family_file[0], [
-            'entity:family_id', '01-family_id', '02-consanguinity', '03-consanguinity_detail', '04-pedigree_image',
-            '05-pedigree_detail', '06-family_history', '07-family_onset'])
-        self.assertIn([
-            '1', '1', 'Present', '-', '-', '-', '-', '-',
-        ], family_file)
-
-        self.assertEqual(len(discovery_file), 6)
-        self.assertEqual(discovery_file[0], [
-            'entity:discovery_id', '01-subject_id', '02-sample_id', '03-Gene', '04-Gene_Class',
-            '05-inheritance_description', '06-Zygosity', '07-variant_genome_build', '08-Chrom', '09-Pos',
-            '10-Ref', '11-Alt', '12-hgvsc', '13-hgvsp', '14-Transcript', '15-sv_name', '16-sv_type',
-            '17-significance', '18-discovery_notes'])
-        self.assertIn([
-            'HG00731', 'HG00731', 'HG00731', 'RP11-206L10.5', 'Known', 'Autosomal recessive (homozygous)',
-            'Homozygous', 'GRCh37', '1', '248367227', 'TC', 'T', '-', '-', '-', '-', '-', '-', '-'], discovery_file)
-        self.assertIn([
-            'NA19675_1', 'NA19675_1', 'NA19675', 'RP11-206L10.5', 'Tier 1 - Candidate', 'de novo',
-            'Heterozygous', 'GRCh37', '21', '3343353', 'GAGA', 'G', 'c.375_377delTCT', 'p.Leu126del', 'ENST00000258436',
-            '-', '-', '-', '-'], discovery_file)
-        self.assertIn([
-            'HG00733', 'HG00733', 'HG00733', 'OR4G11P', 'Known', 'Unknown / Other', 'Heterozygous', 'GRCh38.p12', '19',
-            '1912633', 'G', 'T', '-', '-', 'ENST00000371839', '-', '-', '-',
-            'The following variants are part of the multinucleotide variant 19-1912632-GC-TT '
-            '(c.586_587delinsTT, p.Ala196Leu): 19-1912633-G-T, 19-1912634-C-T'],
-            discovery_file)
-        self.assertIn([
-            'HG00733', 'HG00733', 'HG00733', 'OR4G11P', 'Known', 'Unknown / Other', 'Heterozygous', 'GRCh38.p12', '19',
-            '1912634', 'C', 'T', '-', '-', 'ENST00000371839', '-', '-', '-',
-            'The following variants are part of the multinucleotide variant 19-1912632-GC-TT (c.586_587delinsTT, '
-            'p.Ala196Leu): 19-1912633-G-T, 19-1912634-C-T'],
-            discovery_file)
-
-        # Test non-broad analysts do not have access
-        self.login_pm_user()
-        response = self.client.get(url)
-        self.assertEqual(response.status_code, 403)
-        self.assertEqual(response.json()['error'], 'Permission Denied')
-
-    @mock.patch('seqr.views.utils.airtable_utils.AIRTABLE_API_KEY', 'mock_key')
-    @mock.patch('seqr.views.utils.permissions_utils.ANALYST_PROJECT_CATEGORY', 'analyst-projects')
-    @mock.patch('seqr.views.utils.permissions_utils.ANALYST_USER_GROUP')
-    @mock.patch('seqr.views.utils.airtable_utils.is_google_authenticated')
-    @responses.activate
-    def test_sample_metadata_export(self, mock_google_authenticated, mock_analyst_group):
-        mock_google_authenticated.return_value = False
-        url = reverse(sample_metadata_export, args=[COMPOUND_HET_PROJECT_GUID])
-        self.check_analyst_login(url)
-
-        response = self.client.get(url)
-        self.assertEqual(response.status_code, 403)
-        self.assertEqual(response.json()['error'], 'Permission Denied')
-        mock_analyst_group.__bool__.return_value = True
-        mock_analyst_group.resolve_expression.return_value = 'analysts'
-
-        unauthorized_project_url = reverse(sample_metadata_export, args=[NO_ANALYST_PROJECT_GUID])
-        response = self.client.get(unauthorized_project_url)
-        self.assertEqual(response.status_code, 403)
-        self.assertEqual(response.json()['error'], 'Permission Denied')
-
-        response = self.client.get(url)
-        self.assertEqual(response.status_code, 403)
-        self.assertEqual( response.json()['error'], 'Permission Denied')
-        mock_google_authenticated.return_value = True
-
-        # Test invalid airtable responses
-        responses.add(responses.GET, '{}/app3Y97xtbbaOopVR/Samples'.format(AIRTABLE_URL), status=402)
-        response = self.client.get(url)
-        self.assertEqual(response.status_code, 402)
-
-        responses.reset()
-        responses.add(responses.GET, '{}/app3Y97xtbbaOopVR/Samples'.format(AIRTABLE_URL), status=200)
-        response = self.client.get(url)
-        self.assertEqual(response.status_code, 500)
-        self.assertIn(response.json()['error'], ['Unable to retrieve airtable data: No JSON object could be decoded',
-                                        'Unable to retrieve airtable data: Expecting value: line 1 column 1 (char 0)'])
-
-        responses.reset()
-        responses.add(responses.GET, '{}/app3Y97xtbbaOopVR/Samples'.format(AIRTABLE_URL),
-                      json=PAGINATED_AIRTABLE_SAMPLE_RECORDS, status=200)
-        responses.add(responses.GET, '{}/app3Y97xtbbaOopVR/Samples'.format(AIRTABLE_URL),
-                      json=AIRTABLE_SAMPLE_RECORDS, status=200)
-        responses.add(responses.GET, '{}/app3Y97xtbbaOopVR/Collaborator'.format(AIRTABLE_URL),
-                      json=AIRTABLE_COLLABORATOR_RECORDS, status=200)
-        response = self.client.get(url)
-        self.assertEqual(response.status_code, 500)
-        self.assertEqual(
-            response.json()['error'],
-            'Found multiple airtable records for sample NA19675 with mismatched values in field dbgap_study_id')
-        self.assertEqual(len(responses.calls), 2)
-        expected_params = {
-            'fields[]': mock.ANY,
-            'filterByFormula':  "OR({CollaboratorSampleID}='NA20885',{CollaboratorSampleID}='NA20888',{CollaboratorSampleID}='NA20889',{SeqrCollaboratorSampleID}='NA20885',{SeqrCollaboratorSampleID}='NA20888',{SeqrCollaboratorSampleID}='NA20889')",
-        }
-        expected_fields =  [
-            'SeqrCollaboratorSampleID', 'CollaboratorSampleID', 'Collaborator', 'dbgap_study_id', 'dbgap_subject_id',
-            'dbgap_sample_id', 'SequencingProduct', 'dbgap_submission',
-        ]
-        self.assertDictEqual(responses.calls[0].request.params, expected_params)
-        self.assertListEqual(_get_list_param(responses.calls[0].request, 'fields%5B%5D'), expected_fields)
-        expected_params['offset'] = 'abc123'
-        self.assertDictEqual(responses.calls[1].request.params, expected_params)
-        self.assertListEqual(_get_list_param(responses.calls[1].request, 'fields%5B%5D'), expected_fields)
-
-        # Test success
-        response = self.client.get(url)
-        self.assertEqual(response.status_code, 200)
-        response_json = response.json()
-        self.assertListEqual(list(response_json.keys()), ['rows'])
-        self.assertIn(EXPECTED_SAMPLE_METADATA_ROW, response_json['rows'])
-        self.assertEqual(len(responses.calls), 4)
-        self.assertDictEqual(responses.calls[3].request.params, {
-            'fields[]': 'CollaboratorID',
-            'filterByFormula': "OR(RECORD_ID()='recW24C2CJW5lT64K',RECORD_ID()='reca4hcBnbA2cnZf9')",
-        })
-        self.assertSetEqual({call.request.headers['Authorization'] for call in responses.calls}, {'Bearer mock_key'})
-
-        # Test empty project
-        empty_project_url = reverse(sample_metadata_export, args=[PROJECT_EMPTY_GUID])
-        response = self.client.get(empty_project_url)
-        self.assertEqual(response.status_code, 200)
-        self.assertDictEqual(response.json(), {'rows': []})
-
-        # Test non-broad analysts do not have access
-        self.login_pm_user()
-        response = self.client.get(url)
-        self.assertEqual(response.status_code, 403)
-        self.assertEqual(response.json()['error'], 'Permission Denied')
-
-    @mock.patch('seqr.views.apis.report_api.ANALYST_PROJECT_CATEGORY', 'analyst-projects')
-    @mock.patch('seqr.views.utils.permissions_utils.ANALYST_USER_GROUP', 'analysts')
-    @mock.patch('seqr.views.apis.report_api.datetime')
-    @mock.patch('seqr.views.utils.export_utils.zipfile.ZipFile')
-    @responses.activate
-    def test_gregor_export(self, mock_zip, mock_datetime):
-        mock_datetime.now.return_value.year = 2020
-
-        url = reverse(gregor_export, args=['HMB'])
-        self.check_analyst_login(url)
-
-        response = self.client.get(url)
-        self.assertEqual(response.status_code, 200)
-        self.assertEqual(
-            response.get('content-disposition'),
-            'attachment; filename="GREGoR Reports HMB.zip"'
-        )
-
-        files = self._get_zip_files(mock_zip, [
-            'participant.tsv', 'family.tsv', 'phenotype.tsv', 'analyte.tsv', 'experiment_dna_short_read.tsv',
-            'aligned_dna_short_read.tsv', 'aligned_dna_short_read_set.tsv', 'called_variants_dna_short_read.tsv',
-        ])
-        participant_file, family_file, phenotype_file, analyte_file, experiment_file, read_file, read_set_file, called_file = files
-
-        self.assertEqual(len(participant_file), 15)
-        self.assertEqual(participant_file[0], [
-            'participant_id', 'internal_project_id', 'gregor_center', 'consent_code', 'recontactable', 'prior_testing',
-            'pmid_id', 'family_id', 'paternal_id', 'maternal_id', 'twin_id', 'proband_relationship',
-            'proband_relationship_detail', 'sex', 'sex_detail', 'reported_race', 'reported_ethnicity', 'ancestry_detail',
-            'age_at_last_observation', 'affected_status', 'phenotype_description', 'age_at_enrollment',
-        ])
-        self.assertIn([
-            'Broad_NA19675_1', 'Broad_1kg project nme with unide', 'Broad', 'HMB', '', 'IKBKAP|CCDC102B',
-            '34415322|33665635', 'Broad_1', 'Broad_NA19678', 'Broad_NA19679', '', 'Self', '', 'Male', '',
-            'Middle Eastern or North African', 'Unknown', '', '21', 'Affected', 'myopathy', '18',
-        ], participant_file)
-
-        self.assertEqual(len(family_file), 11)
-        self.assertEqual(family_file[0], [
-            'family_id', 'consanguinity', 'consanguinity_detail', 'pedigree_file', 'pedigree_file_detail',
-            'family_history_detail',
-        ])
-        self.assertIn(['Broad_1', 'Present', '', '', '', ''], family_file)
-
-        self.assertEqual(len(phenotype_file), 10)
-        self.assertEqual(phenotype_file[0], [
-            'phenotype_id', 'participant_id', 'term_id', 'presence', 'ontology', 'additional_details',
-            'onset_age_range', 'additional_modifiers',
-        ])
-        self.assertIn([
-            '', 'Broad_NA19675_1', 'HP:0002011', 'Present', 'HPO', '', 'HP:0003593', 'HP:0012825|HP:0003680',
-        ], phenotype_file)
-        self.assertIn([
-            '', 'Broad_NA19675_1', 'HP:0001674', 'Absent', 'HPO', 'originally indicated', '', '',
-        ], phenotype_file)
-
-        self.assertEqual(len(analyte_file), 15)
-        self.assertEqual(analyte_file[0], [
-            'analyte_id', 'participant_id', 'analyte_type', 'analyte_processing_details', 'primary_biosample',
-            'primary_biosample_id', 'primary_biosample_details', 'tissue_affected_status', 'age_at_collection',
-            'participant_drugs_intake', 'participant_special_diet', 'hours_since_last_meal', 'passage_number',
-            'time_to_freeze', 'sample_transformation_detail',
-        ])
-        self.assertIn(
-            ['Broad_NA19675_1', 'Broad_NA19675_1', '', '', '', '', '', '', '', '', '', '', '', '', ''], analyte_file)
-
-        self.assertEqual(len(experiment_file), 1)
-        self.assertEqual(experiment_file[0], [
-            'experiment_dna_short_read_id', 'analyte_id', 'experiment_sample_id', 'seq_library_prep_kit_method',
-            'read_length', 'experiment_type', 'targeted_regions_method', 'targeted_region_bed_file',
-            'date_data_generation', 'target_insert_size', 'sequencing_platform',
-        ])
-
-        self.assertEqual(len(experiment_file), 1)
-        self.assertEqual(read_file[0], [
-            'aligned_dna_short_read_id', 'experiment_dna_short_read_id', 'aligned_dna_short_read_file',
-            'aligned_dna_short_read_index_file', 'md5sum', 'reference_assembly', 'alignment_software', 'mean_coverage',
-            'analysis_details',
-        ])
-
-        self.assertEqual(len(experiment_file), 1)
-        self.assertEqual(read_set_file[0], ['aligned_dna_short_read_set_id', 'aligned_dna_short_read_id'])
-
-        self.assertEqual(len(experiment_file), 1)
-        self.assertEqual(called_file[0], [
-            'called_variants_dna_short_read_id', 'aligned_dna_short_read_set_id', 'called_variants_dna_file', 'md5sum',
-            'caller_software', 'variant_types', 'analysis_details',
-        ])
->>>>>>> 48804201
+    #
+    # @mock.patch('seqr.views.apis.report_api.ANALYST_PROJECT_CATEGORY', 'analyst-projects')
+    # @mock.patch('seqr.views.utils.permissions_utils.ANALYST_USER_GROUP', 'analysts')
+    # @mock.patch('seqr.views.apis.report_api.datetime')
+    # @mock.patch('seqr.views.utils.export_utils.zipfile.ZipFile')
+    # @responses.activate
+    # def test_gregor_export(self, mock_zip, mock_datetime):
+    #     mock_datetime.now.return_value.year = 2020
+    #
+    #     url = reverse(gregor_export, args=['HMB'])
+    #     self.check_analyst_login(url)
+    #
+    #     response = self.client.get(url)
+    #     self.assertEqual(response.status_code, 200)
+    #     self.assertEqual(
+    #         response.get('content-disposition'),
+    #         'attachment; filename="GREGoR Reports HMB.zip"'
+    #     )
+    #
+    #     files = self._get_zip_files(mock_zip, [
+    #         'participant.tsv', 'family.tsv', 'phenotype.tsv', 'analyte.tsv', 'experiment_dna_short_read.tsv',
+    #         'aligned_dna_short_read.tsv', 'aligned_dna_short_read_set.tsv', 'called_variants_dna_short_read.tsv',
+    #     ])
+    #     participant_file, family_file, phenotype_file, analyte_file, experiment_file, read_file, read_set_file, called_file = files
+    #
+    #     self.assertEqual(len(participant_file), 15)
+    #     self.assertEqual(participant_file[0], [
+    #         'participant_id', 'internal_project_id', 'gregor_center', 'consent_code', 'recontactable', 'prior_testing',
+    #         'pmid_id', 'family_id', 'paternal_id', 'maternal_id', 'twin_id', 'proband_relationship',
+    #         'proband_relationship_detail', 'sex', 'sex_detail', 'reported_race', 'reported_ethnicity',
+    #         'ancestry_detail',
+    #         'age_at_last_observation', 'affected_status', 'phenotype_description', 'age_at_enrollment',
+    #     ])
+    #     self.assertIn([
+    #         'Broad_NA19675_1', 'Broad_1kg project nme with unide', 'Broad', 'HMB', '', 'IKBKAP|CCDC102B',
+    #         '34415322|33665635', 'Broad_1', 'Broad_NA19678', 'Broad_NA19679', '', 'Self', '', 'Male', '',
+    #         'Middle Eastern or North African', 'Unknown', '', '21', 'Affected', 'myopathy', '18',
+    #     ], participant_file)
+    #
+    #     self.assertEqual(len(family_file), 11)
+    #     self.assertEqual(family_file[0], [
+    #         'family_id', 'consanguinity', 'consanguinity_detail', 'pedigree_file', 'pedigree_file_detail',
+    #         'family_history_detail',
+    #     ])
+    #     self.assertIn(['Broad_1', 'Present', '', '', '', ''], family_file)
+    #
+    #     self.assertEqual(len(phenotype_file), 10)
+    #     self.assertEqual(phenotype_file[0], [
+    #         'phenotype_id', 'participant_id', 'term_id', 'presence', 'ontology', 'additional_details',
+    #         'onset_age_range', 'additional_modifiers',
+    #     ])
+    #     self.assertIn([
+    #         '', 'Broad_NA19675_1', 'HP:0002011', 'Present', 'HPO', '', 'HP:0003593', 'HP:0012825|HP:0003680',
+    #     ], phenotype_file)
+    #     self.assertIn([
+    #         '', 'Broad_NA19675_1', 'HP:0001674', 'Absent', 'HPO', 'originally indicated', '', '',
+    #     ], phenotype_file)
+    #
+    #     self.assertEqual(len(analyte_file), 15)
+    #     self.assertEqual(analyte_file[0], [
+    #         'analyte_id', 'participant_id', 'analyte_type', 'analyte_processing_details', 'primary_biosample',
+    #         'primary_biosample_id', 'primary_biosample_details', 'tissue_affected_status', 'age_at_collection',
+    #         'participant_drugs_intake', 'participant_special_diet', 'hours_since_last_meal', 'passage_number',
+    #         'time_to_freeze', 'sample_transformation_detail',
+    #     ])
+    #     self.assertIn(
+    #         ['Broad_NA19675_1', 'Broad_NA19675_1', '', '', '', '', '', '', '', '', '', '', '', '', ''], analyte_file)
+    #
+    #     self.assertEqual(len(experiment_file), 1)
+    #     self.assertEqual(experiment_file[0], [
+    #         'experiment_dna_short_read_id', 'analyte_id', 'experiment_sample_id', 'seq_library_prep_kit_method',
+    #         'read_length', 'experiment_type', 'targeted_regions_method', 'targeted_region_bed_file',
+    #         'date_data_generation', 'target_insert_size', 'sequencing_platform',
+    #     ])
+    #
+    #     self.assertEqual(len(experiment_file), 1)
+    #     self.assertEqual(read_file[0], [
+    #         'aligned_dna_short_read_id', 'experiment_dna_short_read_id', 'aligned_dna_short_read_file',
+    #         'aligned_dna_short_read_index_file', 'md5sum', 'reference_assembly', 'alignment_software', 'mean_coverage',
+    #         'analysis_details',
+    #     ])
+    #
+    #     self.assertEqual(len(experiment_file), 1)
+    #     self.assertEqual(read_set_file[0], ['aligned_dna_short_read_set_id', 'aligned_dna_short_read_id'])
+    #
+    #     self.assertEqual(len(experiment_file), 1)
+    #     self.assertEqual(called_file[0], [
+    #         'called_variants_dna_short_read_id', 'aligned_dna_short_read_set_id', 'called_variants_dna_file', 'md5sum',
+    #         'caller_software', 'variant_types', 'analysis_details',
+    #     ])