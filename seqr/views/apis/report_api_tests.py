--- conflicted
+++ resolved
@@ -1436,10 +1436,6 @@
 
 
 class LocalReportAPITest(AuthenticationTestCase, ReportAPITest):
-<<<<<<< HEAD
-    # TODO tests failing for non-local reports
-=======
->>>>>>> 2b524e4a
 
     fixtures = ['users', '1kg_project', 'reference_data', 'report_variants']
     ADDITIONAL_FAMILIES = ['F000014_14']
