--- conflicted
+++ resolved
@@ -717,9 +717,9 @@
     }
 
 
-<<<<<<< HEAD
 # class AnvilReportAPITest(AnvilAuthenticationTestCase, ReportAPITest):
 #     fixtures = ['users', 'social_auth', '1kg_project', 'reference_data', 'report_variants']
+#     ADDITIONAL_SAMPLES = []
 #     STATS_DATA = {
 #         'projectsCount': {'internal': 1, 'external': 1, 'no_anvil': 1, 'demo': 1},
 #         'familiesCount': {'internal': 11, 'external': 1, 'no_anvil': 0, 'demo': 2},
@@ -731,21 +731,4 @@
 #             'WGS__SV': {'external': 1},
 #             'RNA__VARIANTS': {'internal': 1, 'demo': 1},
 #         },
-#     }
-=======
-class AnvilReportAPITest(AnvilAuthenticationTestCase, ReportAPITest):
-    fixtures = ['users', 'social_auth', '1kg_project', 'reference_data', 'report_variants']
-    ADDITIONAL_SAMPLES = []
-    STATS_DATA = {
-        'projectsCount': {'internal': 1, 'external': 1, 'no_anvil': 1, 'demo': 1},
-        'familiesCount': {'internal': 11, 'external': 1, 'no_anvil': 0, 'demo': 2},
-        'individualsCount': {'internal': 14, 'external': 2, 'no_anvil': 0, 'demo': 3},
-        'sampleCountsByType': {
-            'WES__VARIANTS': {'internal': 7, 'demo': 1},
-            'WGS__MITO': {'internal': 1},
-            'WES__SV': {'internal': 3},
-            'WGS__SV': {'external': 1},
-            'RNA__VARIANTS': {'internal': 1, 'demo': 1},
-        },
-    }
->>>>>>> 6142441e
+#     }