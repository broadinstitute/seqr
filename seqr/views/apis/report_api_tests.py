--- conflicted
+++ resolved
@@ -626,7 +626,6 @@
 
         self.check_no_analyst_no_access(url)
 
-<<<<<<< HEAD
     # 2024-01-22: Disable because it uses an Airtable export which isn't mocking
     # @mock.patch('seqr.views.utils.export_utils.zipfile.ZipFile')
     # @mock.patch('seqr.views.utils.airtable_utils.is_google_authenticated')
@@ -674,7 +673,7 @@
     #         'dbgap_subject_id_1', 'No', '1', 'NA19678', 'NA19679', '-', 'Self', 'Male', 'Middle Eastern or North African', '-', '-',
     #         '-', 'OMIM:615120', 'Myasthenic syndrome, congenital, 8, with pre- and postsynaptic defects',
     #         'Affected', 'Adult onset', '-', 'HP:0001631|HP:0002011|HP:0001636', 'HP:0011675|HP:0001674|HP:0001508',
-    #         'myopathy', 'No'], subject_file)
+    #         'myopathy', 'Unsolved'], subject_file)
 
     #     self.assertEqual(sample_file[0], [
     #         'entity:sample_id', '01-subject_id', '02-sample_id', '03-dbgap_sample_id', '04-sequencing_center',
@@ -701,17 +700,17 @@
     #         '1_248367227_HG00731', 'HG00731', 'HG00731', 'RP11', 'Known', 'paternal',
     #         'Homozygous', 'GRCh37', '1', '248367227', 'TC', 'T', '-', '-', '-', '-', '-', '-', '-'], discovery_file)
     #     self.assertIn([
-    #         '21_3343353_NA19675_1', 'NA19675_1', 'NA19675', 'RP11', 'Known', 'de novo',
+    #         '21_3343353_NA19675_1', 'NA19675_1', 'NA19675', 'RP11', 'Candidate', 'de novo',
     #         'Heterozygous', 'GRCh37', '21', '3343353', 'GAGA', 'G', 'c.375_377delTCT', 'p.Leu126del', 'ENST00000258436',
     #         '-', '-', '-', '-'], discovery_file)
     #     self.assertIn([
-    #         '19_1912633_HG00731', 'HG00731', 'HG00731', 'OR4G11P', 'Known', 'de novo', 'Heterozygous', 'GRCh38', '19',
+    #         '19_1912633_HG00731', 'HG00731', 'HG00731', 'OR4G11P', 'Known', 'unknown', 'Heterozygous', 'GRCh38', '19',
     #         '1912633', 'G', 'T', '-', '-', 'ENST00000371839', '-', '-', '-',
     #         'The following variants are part of the multinucleotide variant 19-1912632-GC-TT '
     #         '(c.586_587delinsTT, p.Ala196Leu): 19-1912633-G-T, 19-1912634-C-T'],
     #         discovery_file)
     #     self.assertIn([
-    #         '19_1912634_HG00731', 'HG00731', 'HG00731', 'OR4G11P', 'Known', 'de novo', 'Heterozygous', 'GRCh38', '19',
+    #         '19_1912634_HG00731', 'HG00731', 'HG00731', 'OR4G11P', 'Known', 'unknown', 'Heterozygous', 'GRCh38', '19',
     #         '1912634', 'C', 'T', '-', '-', 'ENST00000371839', '-', '-', '-',
     #         'The following variants are part of the multinucleotide variant 19-1912632-GC-TT (c.586_587delinsTT, '
     #         'p.Ala196Leu): 19-1912633-G-T, 19-1912634-C-T'],
@@ -781,11 +780,9 @@
     #     self.assertListEqual(response.json()['errors'], [
     #         'Unable to load data model: 404 Client Error: Not Found for url: http://raw.githubusercontent.com/gregor_data_model.json',
     #     ])
-
     #     responses.add(responses.GET, MOCK_DATA_MODEL_URL, json=MOCK_INVALID_DATA_MODEL, status=200)
     #     response = self.client.post(url, content_type='application/json', data=json.dumps(body))
     #     self.assertEqual(response.status_code, 400)
-
     #     recommended_warnings = [
     #         'The following entries are missing recommended "recontactable" in the "participant" table: Broad_HG00731, Broad_HG00732, Broad_HG00733, Broad_NA19678, Broad_NA20870, Broad_NA20872, Broad_NA20874, Broad_NA20875, Broad_NA20876, Broad_NA20881',
     #         'The following entries are missing recommended "reported_race" in the "participant" table: Broad_HG00732, Broad_HG00733, Broad_NA19678, Broad_NA19679, Broad_NA20870, Broad_NA20872, Broad_NA20874, Broad_NA20875, Broad_NA20876, Broad_NA20881, Broad_NA20888',
@@ -814,6 +811,35 @@
     #         'The following entries are missing required "experiment_id" (from Airtable) in the "genetic_findings" table: Broad_NA19675_1_21_3343353',
     #     ])
 
+    #     recommended_warnings = [
+    #         'The following entries are missing recommended "recontactable" in the "participant" table: Broad_HG00731, Broad_HG00732, Broad_HG00733, Broad_NA19678, Broad_NA20870, Broad_NA20872, Broad_NA20874, Broad_NA20875, Broad_NA20876, Broad_NA20881',
+    #         'The following entries are missing recommended "reported_race" in the "participant" table: Broad_HG00732, Broad_HG00733, Broad_NA19678, Broad_NA19679, Broad_NA20870, Broad_NA20872, Broad_NA20874, Broad_NA20875, Broad_NA20876, Broad_NA20881, Broad_NA20888',
+    #         'The following entries are missing recommended "phenotype_description" in the "participant" table: Broad_HG00731, Broad_HG00732, Broad_HG00733, Broad_NA20870, Broad_NA20872, Broad_NA20874, Broad_NA20875, Broad_NA20876, Broad_NA20881, Broad_NA20888',
+    #         'The following entries are missing recommended "age_at_enrollment" in the "participant" table: Broad_HG00731, Broad_NA20870, Broad_NA20872, Broad_NA20875, Broad_NA20876, Broad_NA20881, Broad_NA20888',
+    #         'The following entries are missing recommended "known_condition_name" in the "genetic_findings" table: Broad_HG00731_19_1912632, Broad_HG00731_19_1912633, Broad_HG00731_19_1912634, Broad_HG00731_1_248367227',
+    #     ]
+    #     self.assertListEqual(response.json()['warnings'], [
+    #         'The following columns are specified as "enumeration" in the "participant" data model but are missing the allowed values definition: prior_testing',
+    #         'The following columns are included in the "participant" data model but have an unsupported data type: internal_project_id (reference)',
+    #         'The following columns are computed for the "participant" table but are missing from the data model: age_at_last_observation, ancestry_detail, missing_variant_case, pmid_id',
+    #     ] + recommended_warnings)
+    #     self.assertListEqual(response.json()['errors'], [
+    #         f'No data model found for "{file}" table' for file in reversed(EXPECTED_GREGOR_FILES) if file not in INVALID_MODEL_TABLES
+    #     ] + [
+    #         'The following tables are required in the data model but absent from the reports: subject, dna_read_data_set',
+    #     ] + [
+    #         'The following entries are missing required "proband_relationship" in the "participant" table: Broad_HG00732, Broad_HG00733, Broad_NA19678, Broad_NA19679, Broad_NA20870, Broad_NA20872, Broad_NA20874, Broad_NA20875, Broad_NA20876, Broad_NA20881, Broad_NA20888',
+    #         'The following entries have invalid values for "reported_race" in the "participant" table. Allowed values: Asian, White, Black. Invalid values: Broad_NA19675_1 (Middle Eastern or North African)',
+    #         'The following entries have invalid values for "age_at_enrollment" in the "participant" table. Allowed values have data type date. Invalid values: Broad_NA19675_1 (18)',
+    #         'The following entries have invalid values for "reference_assembly" (from Airtable) in the "aligned_dna_short_read" table. Allowed values have data type integer. Invalid values: NA20888 (GRCh38), VCGS_FAM203_621_D2 (GRCh38)',
+    #         'The following entries are missing required "mean_coverage" (from Airtable) in the "aligned_dna_short_read" table: VCGS_FAM203_621_D2',
+    #         'The following entries have non-unique values for "alignment_software" (from Airtable) in the "aligned_dna_short_read" table: BWA-MEM-2.3 (NA20888, VCGS_FAM203_621_D2)',
+    #         'The following entries have invalid values for "analysis_details" (from Airtable) in the "aligned_dna_short_read" table. Allowed values are a google bucket path starting with gs://. Invalid values: VCGS_FAM203_621_D2 (DOI:10.5281/zenodo.4469317)',
+    #         'The following entries have invalid values for "date_data_generation" (from Airtable) in the "experiment_rna_short_read" table. Allowed values have data type float. Invalid values: NA19679 (2023-02-11)',
+    #         'The following entries are missing required "experiment_id" (from Airtable) in the "genetic_findings" table: Broad_NA19675_1_21_3343353',
+    #         'The following entries have non-unique values for "experiment_id" (from Airtable) in the "genetic_findings" table: Broad_exome_VCGS_FAM203_621_D2 (Broad_HG00731_19_1912632, Broad_HG00731_19_1912633, Broad_HG00731_19_1912634, Broad_HG00731_1_248367227)',
+    #     ])
+
     #     responses.calls.reset()
     #     mock_subprocess.reset_mock()
     #     responses.add(responses.GET, MOCK_DATA_MODEL_URL, body=MOCK_DATA_MODEL_RESPONSE, status=200)
@@ -865,6 +891,7 @@
     #     self.assertEqual(response.status_code, 200)
     #     expected_response['info'][0] = expected_response['info'][0].replace('9', '10')
     #     expected_response['warnings'][0] = expected_response['warnings'][0] + ', Broad_NA20885, Broad_NA20889'
+    #     expected_response['warnings'][1] = expected_response['warnings'][1].replace(', Broad_NA20888', '')
     #     expected_response['warnings'][2] = expected_response['warnings'][2].replace('Broad_NA20888', 'Broad_NA20885, Broad_NA20888, Broad_NA20889')
     #     expected_response['warnings'][3] = expected_response['warnings'][3].replace('Broad_NA20888', 'Broad_NA20885, Broad_NA20888, Broad_NA20889')
     #     self.assertDictEqual(response.json(), expected_response)
@@ -872,252 +899,6 @@
     #     self._test_expected_gregor_airtable_calls(additional_samples=['NA20885', 'NA20889'], additional_mondo_ids=['0008788'])
 
     #     self.check_no_analyst_no_access(url)
-=======
-    @mock.patch('seqr.views.utils.export_utils.zipfile.ZipFile')
-    @mock.patch('seqr.views.utils.airtable_utils.is_google_authenticated')
-    @responses.activate
-    def test_anvil_export(self, mock_google_authenticated,  mock_zip):
-        mock_google_authenticated.return_value = False
-        url = reverse(anvil_export, args=[PROJECT_GUID])
-        self.check_analyst_login(url)
-
-        no_analyst_project_url = reverse(anvil_export, args=[NO_ANALYST_PROJECT_GUID])
-        response = self.client.get(no_analyst_project_url)
-        self.assertEqual(response.status_code, 403)
-        self.assertEqual(response.json()['error'], 'Permission Denied')
-
-        response = self.client.get(url)
-        self.assertEqual(response.status_code, 403)
-        self.assertEqual(response.json()['error'], 'Permission Denied')
-        mock_google_authenticated.return_value = True
-
-        responses.add(responses.GET, '{}/app3Y97xtbbaOopVR/Samples'.format(AIRTABLE_URL), json=AIRTABLE_SAMPLE_RECORDS, status=200)
-        response = self.client.get(url)
-        self.assertEqual(response.status_code, 200)
-        self.assertEqual(
-            response.get('content-disposition'),
-            'attachment; filename="1kg project nme with unide_AnVIL_Metadata.zip"'
-        )
-
-        subject_file, sample_file, family_file, discovery_file = self._get_zip_files(mock_zip, [
-            '1kg project n\xe5me with uni\xe7\xf8de_PI_Subject.tsv',
-            '1kg project n\xe5me with uni\xe7\xf8de_PI_Sample.tsv',
-            '1kg project n\xe5me with uni\xe7\xf8de_PI_Family.tsv',
-            '1kg project n\xe5me with uni\xe7\xf8de_PI_Discovery.tsv',
-        ])
-
-        self.assertEqual(subject_file[0], [
-            'entity:subject_id', '01-subject_id', '02-prior_testing', '03-project_id', '04-pmid_id',
-            '05-dbgap_study_id', '06-dbgap_subject_id', '07-multiple_datasets',
-            '08-family_id', '09-paternal_id', '10-maternal_id', '11-twin_id', '12-proband_relationship', '13-sex',
-            '14-ancestry', '15-ancestry_detail', '16-age_at_last_observation', '17-phenotype_group', '18-disease_id',
-            '19-disease_description', '20-affected_status', '21-congenital_status', '22-age_of_onset', '23-hpo_present',
-            '24-hpo_absent', '25-phenotype_description', '26-solve_state'])
-        self.assertIn([
-            'NA19675_1', 'NA19675_1', '-', u'1kg project nme with unide', '34415322', 'dbgap_stady_id_1',
-            'dbgap_subject_id_1', 'No', '1', 'NA19678', 'NA19679', '-', 'Self', 'Male', 'Middle Eastern or North African', '-', '-',
-            '-', 'OMIM:615120', 'Myasthenic syndrome, congenital, 8, with pre- and postsynaptic defects',
-            'Affected', 'Adult onset', '-', 'HP:0001631|HP:0002011|HP:0001636', 'HP:0011675|HP:0001674|HP:0001508',
-            'myopathy', 'Unsolved'], subject_file)
-
-        self.assertEqual(sample_file[0], [
-            'entity:sample_id', '01-subject_id', '02-sample_id', '03-dbgap_sample_id', '04-sequencing_center',
-            '05-sample_source', '06-tissue_affected_status',])
-        self.assertIn(
-            ['NA19675_1', 'NA19675_1', 'NA19675', 'SM-A4GQ4', 'Broad', '-', '-'],
-            sample_file,
-        )
-
-        self.assertEqual(family_file[0], [
-            'entity:family_id', '01-family_id', '02-consanguinity', '03-consanguinity_detail', '04-pedigree_image',
-            '05-pedigree_detail', '06-family_history', '07-family_onset'])
-        self.assertIn([
-            '1', '1', 'Present', '-', '-', '-', '-', '-',
-        ], family_file)
-
-        self.assertEqual(len(discovery_file), 6)
-        self.assertEqual(discovery_file[0], [
-            'entity:discovery_id', '01-subject_id', '02-sample_id', '03-Gene', '04-Gene_Class',
-            '05-inheritance_description', '06-Zygosity', '07-variant_genome_build', '08-Chrom', '09-Pos',
-            '10-Ref', '11-Alt', '12-hgvsc', '13-hgvsp', '14-Transcript', '15-sv_name', '16-sv_type',
-            '17-significance', '18-discovery_notes'])
-        self.assertIn([
-            '1_248367227_HG00731', 'HG00731', 'HG00731', 'RP11', 'Known', 'paternal',
-            'Homozygous', 'GRCh37', '1', '248367227', 'TC', 'T', '-', '-', '-', '-', '-', '-', '-'], discovery_file)
-        self.assertIn([
-            '21_3343353_NA19675_1', 'NA19675_1', 'NA19675', 'RP11', 'Candidate', 'de novo',
-            'Heterozygous', 'GRCh37', '21', '3343353', 'GAGA', 'G', 'c.375_377delTCT', 'p.Leu126del', 'ENST00000258436',
-            '-', '-', '-', '-'], discovery_file)
-        self.assertIn([
-            '19_1912633_HG00731', 'HG00731', 'HG00731', 'OR4G11P', 'Known', 'unknown', 'Heterozygous', 'GRCh38', '19',
-            '1912633', 'G', 'T', '-', '-', 'ENST00000371839', '-', '-', '-',
-            'The following variants are part of the multinucleotide variant 19-1912632-GC-TT '
-            '(c.586_587delinsTT, p.Ala196Leu): 19-1912633-G-T, 19-1912634-C-T'],
-            discovery_file)
-        self.assertIn([
-            '19_1912634_HG00731', 'HG00731', 'HG00731', 'OR4G11P', 'Known', 'unknown', 'Heterozygous', 'GRCh38', '19',
-            '1912634', 'C', 'T', '-', '-', 'ENST00000371839', '-', '-', '-',
-            'The following variants are part of the multinucleotide variant 19-1912632-GC-TT (c.586_587delinsTT, '
-            'p.Ala196Leu): 19-1912633-G-T, 19-1912634-C-T'],
-            discovery_file)
-
-        added_perm = self.add_analyst_project(4)
-        if added_perm:
-            response = self.client.get(no_analyst_project_url)
-            self.assertEqual(response.status_code, 400)
-            self.assertEqual(response.json()['errors'], ['Discovery variant(s) 1-248367227-TC-T in family 14 have no associated gene'])
-
-        self.check_no_analyst_no_access(url)
-
-        # Test non-broad analysts do not have access
-        self.login_pm_user()
-        response = self.client.get(url)
-        self.assertEqual(response.status_code, 403)
-        self.assertEqual(response.json()['error'], 'Permission Denied')
-
-    @mock.patch('seqr.views.apis.report_api.GREGOR_DATA_MODEL_URL', MOCK_DATA_MODEL_URL)
-    @mock.patch('seqr.views.utils.airtable_utils.is_google_authenticated')
-    @mock.patch('seqr.views.apis.report_api.datetime')
-    @mock.patch('seqr.views.utils.export_utils.open')
-    @mock.patch('seqr.views.utils.export_utils.TemporaryDirectory')
-    @mock.patch('seqr.utils.file_utils.subprocess.Popen')
-    @responses.activate
-    def test_gregor_export(self, mock_subprocess, mock_temp_dir, mock_open, mock_datetime, mock_google_authenticated):
-        mock_datetime.now.return_value.year = 2020
-        mock_google_authenticated.return_value = False
-        mock_temp_dir.return_value.__enter__.return_value = '/mock/tmp'
-        mock_subprocess.return_value.wait.return_value = 1
-
-        responses.add(
-            responses.GET, '{}/app3Y97xtbbaOopVR/Samples'.format(AIRTABLE_URL), json=AIRTABLE_GREGOR_SAMPLE_RECORDS,
-            status=200)
-        responses.add(
-            responses.GET, '{}/app3Y97xtbbaOopVR/GREGoR Data Model'.format(AIRTABLE_URL), json=AIRTABLE_GREGOR_RECORDS,
-            status=200)
-        responses.add(responses.GET, MOCK_DATA_MODEL_URL, status=404)
-
-        url = reverse(gregor_export)
-        self.check_analyst_login(url)
-
-        response = self.client.post(url, content_type='application/json', data=json.dumps({}))
-        self.assertEqual(response.status_code, 400)
-        self.assertListEqual(response.json()['errors'], ['Missing required field(s): consentCode, deliveryPath'])
-
-        body = {'consentCode': 'HMB', 'deliveryPath': '/test/file'}
-        response = self.client.post(url, content_type='application/json', data=json.dumps(body))
-        self.assertEqual(response.status_code, 400)
-        self.assertListEqual(response.json()['errors'], ['Delivery Path must be a valid google bucket path (starts with gs://)'])
-
-        body['deliveryPath'] = 'gs://anvil-upload'
-        response = self.client.post(url, content_type='application/json', data=json.dumps(body))
-        self.assertEqual(response.status_code, 400)
-        self.assertListEqual(response.json()['errors'], ['Invalid Delivery Path: folder not found'])
-
-        mock_subprocess.return_value.wait.return_value = 0
-        response = self.client.post(url, content_type='application/json', data=json.dumps(body))
-        self.assertEqual(response.status_code, 403)
-        self.assertEqual(response.json()['error'], 'Permission Denied')
-
-        mock_google_authenticated.return_value = True
-        response = self.client.post(url, content_type='application/json', data=json.dumps(body))
-        self.assertEqual(response.status_code, 400)
-        self.assertListEqual(response.json()['errors'], [
-            'Unable to load data model: 404 Client Error: Not Found for url: http://raw.githubusercontent.com/gregor_data_model.json',
-        ])
-
-        responses.add(responses.GET, MOCK_DATA_MODEL_URL, json=MOCK_INVALID_DATA_MODEL, status=200)
-        response = self.client.post(url, content_type='application/json', data=json.dumps(body))
-        self.assertEqual(response.status_code, 400)
-
-        recommended_warnings = [
-            'The following entries are missing recommended "recontactable" in the "participant" table: Broad_HG00731, Broad_HG00732, Broad_HG00733, Broad_NA19678, Broad_NA20870, Broad_NA20872, Broad_NA20874, Broad_NA20875, Broad_NA20876, Broad_NA20881',
-            'The following entries are missing recommended "reported_race" in the "participant" table: Broad_HG00733, Broad_NA19678, Broad_NA19679, Broad_NA20870, Broad_NA20872, Broad_NA20874, Broad_NA20875, Broad_NA20876, Broad_NA20881, Broad_NA20888',
-            'The following entries are missing recommended "phenotype_description" in the "participant" table: Broad_NA20870, Broad_NA20872, Broad_NA20874, Broad_NA20875, Broad_NA20876, Broad_NA20881, Broad_NA20888',
-            'The following entries are missing recommended "age_at_enrollment" in the "participant" table: Broad_HG00731, Broad_NA20870, Broad_NA20872, Broad_NA20875, Broad_NA20876, Broad_NA20881, Broad_NA20888',
-            'The following entries are missing recommended "known_condition_name" in the "genetic_findings" table: Broad_HG00731_19_1912632, Broad_HG00731_19_1912633, Broad_HG00731_19_1912634, Broad_HG00731_1_248367227',
-        ]
-        self.assertListEqual(response.json()['warnings'], [
-            'The following columns are specified as "enumeration" in the "participant" data model but are missing the allowed values definition: prior_testing',
-            'The following columns are included in the "participant" data model but have an unsupported data type: internal_project_id (reference)',
-            'The following columns are computed for the "participant" table but are missing from the data model: age_at_last_observation, ancestry_detail, missing_variant_case, pmid_id',
-        ] + recommended_warnings)
-        self.assertListEqual(response.json()['errors'], [
-            f'No data model found for "{file}" table' for file in reversed(EXPECTED_GREGOR_FILES) if file not in INVALID_MODEL_TABLES
-        ] + [
-            'The following tables are required in the data model but absent from the reports: subject, dna_read_data_set',
-        ] + [
-            'The following entries are missing required "proband_relationship" in the "participant" table: Broad_NA19678, Broad_NA20870, Broad_NA20872, Broad_NA20874, Broad_NA20875, Broad_NA20876, Broad_NA20881',
-            'The following entries have invalid values for "reported_race" in the "participant" table. Allowed values: Asian, White, Black. Invalid values: Broad_NA19675_1 (Middle Eastern or North African)',
-            'The following entries have invalid values for "age_at_enrollment" in the "participant" table. Allowed values have data type date. Invalid values: Broad_NA19675_1 (18)',
-            'The following entries have invalid values for "reference_assembly" (from Airtable) in the "aligned_dna_short_read" table. Allowed values have data type integer. Invalid values: NA20888 (GRCh38), VCGS_FAM203_621_D2 (GRCh38)',
-            'The following entries are missing required "mean_coverage" (from Airtable) in the "aligned_dna_short_read" table: VCGS_FAM203_621_D2',
-            'The following entries have non-unique values for "alignment_software" (from Airtable) in the "aligned_dna_short_read" table: BWA-MEM-2.3 (NA20888, VCGS_FAM203_621_D2)',
-            'The following entries have invalid values for "analysis_details" (from Airtable) in the "aligned_dna_short_read" table. Allowed values are a google bucket path starting with gs://. Invalid values: VCGS_FAM203_621_D2 (DOI:10.5281/zenodo.4469317)',
-            'The following entries have invalid values for "date_data_generation" (from Airtable) in the "experiment_rna_short_read" table. Allowed values have data type float. Invalid values: NA19679 (2023-02-11)',
-            'The following entries are missing required "experiment_id" (from Airtable) in the "genetic_findings" table: Broad_NA19675_1_21_3343353',
-            'The following entries have non-unique values for "experiment_id" (from Airtable) in the "genetic_findings" table: Broad_exome_VCGS_FAM203_621_D2 (Broad_HG00731_19_1912632, Broad_HG00731_19_1912633, Broad_HG00731_19_1912634, Broad_HG00731_1_248367227)',
-        ])
-
-        responses.calls.reset()
-        mock_subprocess.reset_mock()
-        responses.add(responses.GET, MOCK_DATA_MODEL_URL, body=MOCK_DATA_MODEL_RESPONSE, status=200)
-        response = self.client.post(url, content_type='application/json', data=json.dumps(body))
-        self.assertEqual(response.status_code, 200)
-        expected_response = {
-            'info': ['Successfully validated and uploaded Gregor Report for 9 families'],
-            'warnings': recommended_warnings,
-        }
-        self.assertDictEqual(response.json(), expected_response)
-        self._assert_expected_gregor_files(mock_open)
-        self._test_expected_gregor_airtable_calls()
-
-        # test gsutil commands
-        mock_subprocess.assert_has_calls([
-            mock.call('gsutil ls gs://anvil-upload', stdout=-1, stderr=-2, shell=True),
-            mock.call().wait(),
-            mock.call('gsutil mv /mock/tmp/* gs://anvil-upload', stdout=-1, stderr=-2, shell=True),
-            mock.call().wait(),
-        ])
-
-        # Test multiple project with shared sample IDs
-        project = Project.objects.get(id=3)
-        project.consent_code = 'H'
-        project.save()
-
-        # Currently not reporting SV discoveries, so modify fixture data to report comp het pair
-        # Remove this once we are reporting SVs
-        variant = SavedVariant.objects.get(id=7)
-        variant.ref = 'A'
-        variant.alt = 'G'
-        variant.saved_variant_json['genotypes']['I000017_na20889']['numAlt'] = 1
-        variant.saved_variant_json['transcripts'] = {'ENSG00000240361': []}
-        variant.save()
-
-        responses.calls.reset()
-        responses.add(responses.GET, 'https://monarchinitiative.org/v3/api/entity/MONDO:0008788', status=200, json={
-            'id': 'MONDO:0008788',
-            'category': 'biolink:Disease',
-            'name': 'IRIDA syndrome',
-            'inheritance': {
-                'id': 'HP:0000006',
-                'category': 'biolink:PhenotypicFeature',
-                'name': 'Autosomal dominant inheritance (HPO)',
-            },
-        })
-        mock_open.reset_mock()
-        response = self.client.post(url, content_type='application/json', data=json.dumps(body))
-        self.assertEqual(response.status_code, 200)
-        expected_response['info'][0] = expected_response['info'][0].replace('9', '10')
-        expected_response['warnings'][0] = expected_response['warnings'][0] + ', Broad_NA20885, Broad_NA20889'
-        expected_response['warnings'][1] = expected_response['warnings'][1].replace(', Broad_NA20888', '')
-        expected_response['warnings'][2] = expected_response['warnings'][2].replace('Broad_NA20888', 'Broad_NA20885, Broad_NA20888, Broad_NA20889')
-        expected_response['warnings'][3] = expected_response['warnings'][3].replace('Broad_NA20888', 'Broad_NA20885, Broad_NA20888, Broad_NA20889')
-        self.assertDictEqual(response.json(), expected_response)
-        self._assert_expected_gregor_files(mock_open, has_second_project=True)
-        self._test_expected_gregor_airtable_calls(additional_samples=['NA20885', 'NA20889'], additional_mondo_ids=['0008788'])
-
-        self.check_no_analyst_no_access(url)
->>>>>>> cd486090
 
     def _assert_expected_gregor_files(self, mock_open, has_second_project=False):
         self.assertListEqual(
@@ -1340,36 +1121,17 @@
     }
 
 
-<<<<<<< HEAD
 # class AnvilReportAPITest(AnvilAuthenticationTestCase, ReportAPITest):
 #     fixtures = ['users', 'social_auth', '1kg_project', 'reference_data', 'report_variants']
-#     ADDITIONAL_FAMILIES = []
-#     ADDITIONAL_FINDINGS = []
 #     STATS_DATA = {
 #         'projectsCount': {'internal': 1, 'external': 1, 'no_anvil': 1, 'demo': 1},
 #         'familiesCount': {'internal': 11, 'external': 1, 'no_anvil': 0, 'demo': 2},
 #         'individualsCount': {'internal': 14, 'external': 2, 'no_anvil': 0, 'demo': 4},
 #         'sampleCountsByType': {
 #             'WES__SNV_INDEL': {'internal': 7, 'demo': 1},
-#             'WGS__MITO': {'internal': 1},
+#             'WES__MITO': {'internal': 1},
 #             'WES__SV': {'internal': 3},
 #             'WGS__SV': {'external': 1},
 #             'RNA__SNV_INDEL': {'internal': 3},
 #         },
-#     }
-=======
-class AnvilReportAPITest(AnvilAuthenticationTestCase, ReportAPITest):
-    fixtures = ['users', 'social_auth', '1kg_project', 'reference_data', 'report_variants']
-    STATS_DATA = {
-        'projectsCount': {'internal': 1, 'external': 1, 'no_anvil': 1, 'demo': 1},
-        'familiesCount': {'internal': 11, 'external': 1, 'no_anvil': 0, 'demo': 2},
-        'individualsCount': {'internal': 14, 'external': 2, 'no_anvil': 0, 'demo': 4},
-        'sampleCountsByType': {
-            'WES__SNV_INDEL': {'internal': 7, 'demo': 1},
-            'WES__MITO': {'internal': 1},
-            'WES__SV': {'internal': 3},
-            'WGS__SV': {'external': 1},
-            'RNA__SNV_INDEL': {'internal': 3},
-        },
-    }
->>>>>>> cd486090
+#     }