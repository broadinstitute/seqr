# -*- coding: utf-8 -*-
import mock
from django.utils.dateparse import parse_datetime
import pytz
from datetime import datetime
import responses
from django.http import HttpResponse
from settings import AIRTABLE_URL
import json

from django.urls.base import reverse

<<<<<<< HEAD
from seqr.views.apis.staff_api import elasticsearch_status, mme_details, seqr_stats, get_projects_for_category, discovery_sheet , success_story, anvil_export, sample_metadata_export, saved_variants_page, upload_qc_pipeline_output
from seqr.views.utils.test_utils import AuthenticationTestCase
=======
from seqr.views.apis.staff_api import elasticsearch_status, mme_details, seqr_stats, get_projects_for_category, discovery_sheet, success_story, anvil_export, sample_metadata_export, saved_variants_page, upload_qc_pipeline_output
from seqr.views.utils.test_utils import _check_login
>>>>>>> 876f7a19
from seqr.models import Individual

PROJECT_GUID = 'R0001_1kg'
NON_PROJECT_GUID ='NON_GUID'
PROJECT_EMPTY_GUID = 'R0002_empty'

PROJECT_CATEGRORY_NAME = 'test category name'

ES_CAT_ALLOCATION=[{
    u'node': u'node-1',
    u'disk.used': u'67.2gb',
    u'disk.avail': u'188.6gb',
    u'disk.percent': u'26'
},
    {u'node': u'UNASSIGNED',
     u'disk.used': None,
     u'disk.avail': None,
     u'disk.percent': None
     }]

EXPECTED_DISK_ALLOCATION = [{
    u'node': u'node-1',
    u'diskUsed': u'67.2gb',
    u'diskAvail': u'188.6gb',
    u'diskPercent': u'26'
},
    {u'node': u'UNASSIGNED',
     u'diskUsed': None,
     u'diskAvail': None,
     u'diskPercent': None
     }]

ES_CAT_INDICES = [{
    "index": "test_index",
    "docs.count": "122674997",
    "store.size": "14.9gb",
    "creation.date.string": "2019-11-04T19:33:47.522Z"
},
    {
        "index": "test_index_alias_1",
        "docs.count": "672312",
        "store.size": "233.4mb",
        "creation.date.string": "2019-10-03T19:53:53.846Z"
    },
    {
        "index": "test_index_alias_2",
        "docs.count": "672312",
        "store.size": "233.4mb",
        "creation.date.string": "2019-10-03T19:53:53.846Z"
    },
    {
        "index": "test_index_no_project",
        "docs.count": "672312",
        "store.size": "233.4mb",
        "creation.date.string": "2019-10-03T19:53:53.846Z"
    },
    {
        "index": "test_index_sv",
        "docs.count": "672312",
        "store.size": "233.4mb",
        "creation.date.string": "2019-10-03T19:53:53.846Z"
    },
]

ES_CAT_ALIAS = [
    {
        "alias": "test_index_second",
        "index": "test_index_alias_1"
    },
    {
        "alias": "test_index_second",
        "index": "test_index_alias_2"
    }]

ES_INDEX_MAPPING = {
    "test_index": {
        "mappings": {
            "variant": {
                "_meta": {
                    "gencodeVersion": "25",
                    "genomeVersion": "38",
                    "sampleType": "WES",
                    "sourceFilePath": "test_index_file_path",
                },
                "_all": {
                    "enabled": False
                }
            }
        }
    },
    "test_index_alias_1": {
        "mappings": {
            "variant": {
                "_meta": {
                    "gencodeVersion": "25",
                    "hail_version": "0.2.24",
                    "genomeVersion": "37",
                    "sampleType": "WGS",
                    "sourceFilePath": "test_index_alias_1_path",
                },
                "_all": {
                    "enabled": False
                },
            }
        }
    },
    "test_index_alias_2": {
        "mappings": {
            "variant": {
                "_meta": {
                    "gencodeVersion": "19",
                    "genomeVersion": "37",
                    "sampleType": "WES",
                    "datasetType": "VARIANTS",
                    "sourceFilePath": "test_index_alias_2_path"
                },
                "_all": {
                    "enabled": False
                },
            }
        }
    },
    "test_index_no_project": {
        "mappings": {
            "variant": {
                "_meta": {
                    "gencodeVersion": "19",
                    "genomeVersion": "37",
                    "sampleType": "WGS",
                    "datasetType": "VARIANTS",
                    "sourceFilePath": "test_index_no_project_path"
                },
                "_all": {
                    "enabled": False
                },
            }
        }
    },
    "test_index_sv": {
        "mappings": {
            "structural_variant": {
                "_meta": {
                    "gencodeVersion": "29",
                    "genomeVersion": "38",
                    "sampleType": "WES",
                    "datasetType": "SV",
                    "sourceFilePath": "test_sv_index_path"
                },
            }
        }
    },
}

EXPECTED_SUCCESS_STORY = {u'project_guid': u'R0001_1kg', u'family_guid': u'F000013_13', u'success_story_types': [u'A'], u'family_id': u'no_individuals', u'success_story': u'Treatment is now available on compassionate use protocol (nucleoside replacement protocol)', u'row_id': u'F000013_13'}

TEST_INDEX_EXPECTED_DICT = {
    "index": "test_index",
    "sampleType": "WES",
    "genomeVersion": "38",
    "sourceFilePath": "test_index_file_path",
    "docsCount": "122674997",
    "storeSize": "14.9gb",
    "creationDateString": "2019-11-04T19:33:47.522Z",
    "gencodeVersion": "25",
    "docType": "variant",
    "projects": [{u'projectName': u'1kg project n\xe5me with uni\xe7\xf8de', u'projectGuid': u'R0001_1kg'}]
}

TEST_SV_INDEX_EXPECTED_DICT = {
    "index": "test_index_sv",
    "sampleType": "WES",
    "genomeVersion": "38",
    "sourceFilePath": "test_sv_index_path",
    "docsCount": "672312",
    "storeSize": "233.4mb",
    "creationDateString": "2019-10-03T19:53:53.846Z",
    "gencodeVersion": "29",
    "docType": "structural_variant",
    "datasetType": "SV",
    "projects": [{u'projectName': u'1kg project n\xe5me with uni\xe7\xf8de', u'projectGuid': u'R0001_1kg'}]
}

TEST_INDEX_NO_PROJECT_EXPECTED_DICT = {
    "index": "test_index_no_project",
    "sampleType": "WGS",
    "genomeVersion": "37",
    "sourceFilePath": "test_index_no_project_path",
    "docsCount": "672312",
    "storeSize": "233.4mb",
    "creationDateString": "2019-10-03T19:53:53.846Z",
    "datasetType": "VARIANTS",
    "gencodeVersion": "19",
    "docType": "variant",
    "projects": []
}

TEST_INDEX_NO_PROJECT_EXPECTED_DICT = {
    "index": "test_index_no_project",
    "sampleType": "WGS",
    "genomeVersion": "37",
    "sourceFilePath": "test_index_no_project_path",
    "docsCount": "672312",
    "storeSize": "233.4mb",
    "creationDateString": "2019-10-03T19:53:53.846Z",
    "datasetType": "VARIANTS",
    "gencodeVersion": "19",
    "docType": "variant",
    "projects": []
}

EXPECTED_ERRORS = [
    u'test_index_old does not exist and is used by project(s) 1kg project n\xe5me with uni\xe7\xf8de (1 samples)']

EXPECTED_MME_DETAILS_METRICS = {
    u'numberOfPotentialMatchesSent': 1,
    u'numberOfUniqueGenes': 4,
    u'numberOfCases': 3,
    u'numberOfRequestsReceived': 3,
    u'numberOfSubmitters': 2,
    u'numberOfUniqueFeatures': 5,
    u'dateGenerated': '2020-04-27'
}

EXPECTED_DISCOVERY_SHEET_ROW = \
    {u'project_guid': u'R0001_1kg', u'pubmed_ids': u'', u'posted_publicly': u'',
     u'solved': u'TIER 1 GENE', u'head_or_neck': u'N', u'analysis_complete_status': u'complete',
     u'cardiovascular_system': u'Y', u'n_kindreds_overlapping_sv_similar_phenotype': u'NA',
     u'biochemical_function': u'Y', u'omim_number_post_discovery': u'NA',
     u'genome_wide_linkage': u'NA 2', u'metabolism_homeostasis': u'N', u'growth': u'N',
     u't0': u'2017-02-05T06:42:55.397Z', u'months_since_t0': 38, u'sample_source': u'CMG',
     u'integument': u'N', u'voice': u'N', u'skeletal_system': u'N',
     u'expected_inheritance_model': u'multiple',
     u'extras_variant_tag_list': [u'21-3343353-GAGA-G  RP11-206L10.5  tier 1 - novel gene and phenotype'],
     u'protein_interaction': u'N', u'n_kindreds': u'1', u'num_individuals_sequenced': 3,
     u'musculature': u'N', u'sequencing_approach': u'WES', u'neoplasm': u'N',
     u'collaborator': u'1kg project n\xe5me with uni\xe7\xf8de',
     u'actual_inheritance_model': u'de novo', u'novel_mendelian_gene': u'Y',
     u'endocrine_system': u'N', u'patient_cells': u'N', u'komp_early_release': u'N',
     u'connective_tissue': u'N', u'prenatal_development_or_birth': u'N', u'rescue': u'N',
     u'family_guid': u'F000001_1', u'immune_system': u'N',
     u'analysis_summary': u'<b>\r\n                        F\xe5mily analysis summ\xe5ry.\r\n                    </b>',
     u'gene_count': u'NA', u'gene_id': u'ENSG00000135953', u'abdomen': u'N', u'limbs': u'N',
     u'blood': u'N', u'phenotype_class': u'New', u'submitted_to_mme': u'Y',
     u'n_unrelated_kindreds_with_causal_variants_in_gene': u'1',
     u'row_id': u'F000001_1ENSG00000135953', u'eye_defects': u'N', u'omim_number_initial': u'NA',
     u'p_value': u'NA', u'respiratory': u'N', u'nervous_system': u'Y', u'ear_defects': u'N',
     u'thoracic_cavity': u'N', u'non_patient_cell_model': u'N',
     u't0_copy': u'2017-02-05T06:42:55.397Z', u'extras_pedigree_url': u'/media/ped_1.png',
     u'family_id': u'1', u'genitourinary_system': u'N', u'coded_phenotype': u'',
     u'animal_model': u'N', u'non_human_cell_culture_model': u'N', u'expression': u'N',
     u'gene_name': u'RP11-206L10.5', u'breast': u'N'}

AIRTABLE_SAMPLE_RECORDS = {
  "records": [
    {
      "id": "rec2B6OGmQpAkQW3s",
      "fields": {
        "SeqrCollaboratorSampleID": "NA19675",
        "CollaboratorSampleID": "VCGS_FAM203_621_D1",
        "Collaborator": ["recW24C2CJW5lT64K"],
        "dbgap_study_id": "dbgap_stady_id_1",
        "dbgap_subject_id": "dbgap_subject_id_1",
        "dbgap_sample_id": "SM-A4GQ4",
        "SequencingProduct": [
          "Mendelian Rare Disease Exome"
        ],
        "dbgap_submission": [
          "WES",
          "Array"
        ]
      },
      "createdTime": "2019-09-09T19:21:12.000Z"
    },
    {
      "id": "rec2Nkg10N1KssPc3",
      "fields": {
        "SeqrCollaboratorSampleID": "HG00731",
        "CollaboratorSampleID": "VCGS_FAM203_621_D2",
        "Collaborator": ["reca4hcBnbA2cnZf9"],
        "dbgap_study_id": "dbgap_stady_id_2",
        "dbgap_subject_id": "dbgap_subject_id_2",
        "dbgap_sample_id": "SM-JDBTT",
        "SequencingProduct": [
          "Standard Germline Exome v6 Plus GSA Array"
        ],
        "dbgap_submission": [
          "WES",
          "Array"
        ]
      },
      "createdTime": "2019-07-16T18:23:21.000Z"
    }
]}

AIRTABLE_COLLABORATOR_RECORDS = {
    "records": [
        {
            "id": "recW24C2CJW5lT64K",
            "fields": {
                "CollaboratorID": "Hildebrandt",
            }
        },
        {
            "id": "reca4hcBnbA2cnZf9",
            "fields": {
                "CollaboratorID": "Seidman",
            }
        }
    ]
}

EXPECTED_PI_SUBJECT_FILE = [
    u'1kg project n\xe5me with uni\xe7\xf8de_PI_Subject',
    ['entity:subject_id', 'subject_id', 'prior_testing', 'project_id', 'pmid_id',
     'dbgap_submission', 'dbgap_study_id', 'dbgap_subject_id', 'multiple_datasets', 'sex',
     'ancestry', 'ancestry_detail', 'age_at_last_observation', 'phenotype_group', 'disease_id',
     'disease_description', 'affected_status', 'onset_category', 'age_of_onset', 'hpo_present',
     'hpo_absent', 'phenotype_description', 'solve_state']
]
EXPECTED_PI_SUBJECT_ROW = {
    'project_guid': u'R0001_1kg', 'num_saved_variants': 0, 'dbgap_submission': 'Yes',
    'hpo_absent': u'HP:0011675|HP:0001674|HP:0001508', 'solve_state': 'Unsolved', 'phenotype_group': '',
    'sex': 'Male', 'phenotype_description': '', 'ancestry': '', 'ancestry_detail': '',
    'entity:subject_id': u'NA19675_1', 'dbgap_subject_id': u'dbgap_subject_id_1',
    'hpo_present': u'HP:0001631|HP:0002011|HP:0001636', 'dbgap_study_id': u'dbgap_stady_id_1',
    'multiple_datasets': 'No', 'onset_category': u'Adult onset', 'subject_id': u'NA19675_1',
    'family_guid': u'F000001_1', 'affected_status': 'Affected', 'pmid_id': '',
    'project_id': u'1kg project n\xe5me with uni\xe7\xf8de'}

EXPECTED_PI_SAMPLE_FILE = [
    u'1kg project n\xe5me with uni\xe7\xf8de_PI_Sample',
    ['entity:sample_id', 'subject_id', 'sample_id', 'dbgap_sample_id', 'sample_source',
     'sample_provider', 'data_type', 'date_data_generation']
]
EXPECTED_PI_SAMPLE_ROW = {
    'entity:sample_id': u'NA19675_1', 'data_type': u'WES', 'subject_id': u'NA19675_1',
    'sample_provider': u'Hildebrandt', 'dbgap_sample_id': u'SM-A4GQ4', 'sample_id': u'NA19675',
    'date_data_generation': '2017-02-05'}

EXPECTED_PI_FAMILY_FILE = [
    u'1kg project n\xe5me with uni\xe7\xf8de_PI_Family',
    ['entity:family_id', 'subject_id', 'family_id', 'paternal_id', 'maternal_id', 'twin_id',
     'family_relationship', 'consanguinity', 'consanguinity_detail', 'pedigree_image',
     'pedigree_detail', 'family_history', 'family_onset']
]
EXPECTED_PI_FAMILY_ROW = {
    'maternal_id': u'NA19679', 'subject_id': u'NA19675_1', 'consanguinity': 'Present',
    'family_id': u'1', 'entity:family_id': u'NA19675_1', 'paternal_id': u'NA19678'}

EXPECTED_PI_DISCOVERY_FILE = [
    u'1kg project n\xe5me with uni\xe7\xf8de_PI_Discovery',
    ['entity:discovery_id', 'subject_id', 'sample_id', 'Gene-1', 'Gene_Class-1',
     'inheritance_description-1', 'Zygosity-1', 'Chrom-1', 'Pos-1', 'Ref-1', 'Alt-1', 'hgvsc-1',
     'hgvsp-1', 'Transcript-1', 'sv_name-1', 'sv_type-1', 'significance-1']
]
EXPECTED_PI_DISCOVERY_ROW = {
    'Zygosity-1': 'Heterozygous', 'Pos-1': '248367227', 'Ref-1': u'TC', 'Alt-1': u'T',
    'Gene-1': u'RP11-206L10.5', 'subject_id': u'HG00731', 'hgvsp-1': u'p.Leu126del',
    'Gene_Class-1': 'Known', 'Transcript-1': u'ENST00000258436',
    'hgvsc-1': u'c.375_377delTCT', 'sample_id': u'HG00731',
    'entity:discovery_id': u'HG00731', 'Chrom-1': u'1',
    'inheritance_description-1': 'de novo'}

EXPECTED_SAMPLE_METADATA_ROW = {
    "project_guid": "R0001_1kg",
    "num_saved_variants": 1,
    "dbgap_submission": "Yes",
    "solve_state": "Tier 1",
    "sample_id": "NA19675",
    "Gene_Class-1": "Known",
    "sample_provider": "Hildebrandt",
    "inheritance_description-1": "de novo",
    "hpo_present": "HP:0001631 (Defect in the atrial septum)|HP:0002011 (Morphological abnormality of the central nervous system)|HP:0001636 (Tetralogy of Fallot)",
    "novel_mendelian_gene-1": "Y",
    "hgvsc-1": "c.375_377delTCT",
    "date_data_generation": "2017-02-05",
    "dbgap_subject_id": "dbgap_subject_id_1",
    "Zygosity-1": "Heterozygous",
    "dbgap_study_id": "dbgap_stady_id_1",
    "Ref-1": "GAGA",
    "multiple_datasets": "No",
    "ancestry_detail": "",
    "maternal_id": "NA19679",
    "paternal_id": "NA19678",
    "hgvsp-1": "p.Leu126del",
    "entity:family_id": "NA19675_1",
    "entity:discovery_id": "NA19675_1",
    "project_id": u"1kg project n\xe5me with uni\xe7\xf8de",
    "Pos-1": "3343353",
    "data_type": "WES",
    "family_guid": "F000001_1",
    "onset_category": "Adult onset",
    "hpo_absent": "HP:0011675 (Arrhythmia)|HP:0001674 (Complete atrioventricular canal defect)|HP:0001508 (Failure to thrive)",
    "Transcript-1": "ENST00000258436",
    "dbgap_sample_id": "SM-A4GQ4",
    "ancestry": "",
    "phenotype_group": "",
    "sex": "Male",
    "entity:subject_id": "NA19675_1",
    "entity:sample_id": "NA19675_1",
    "Chrom-1": "21",
    "Alt-1": "G",
    "Gene-1": "RP11-206L10.5",
    "pmid_id": "",
    "consanguinity": "Present",
    "phenotype_description": "",
    "affected_status": "Affected",
    "family_id": "1",
    "MME": "Y",
    "subject_id": "NA19675_1"
  }

SAMPLE_QC_DATA = [
    'PCT_CONTAMINATION	AL_PCT_CHIMERAS	HS_PCT_TARGET_BASES_20X	seqr_id	data_type	filter_flags	qc_platform	qc_pop	pop_PC1	pop_PC2	pop_PC3	pop_PC4	pop_PC5	pop_PC6	qc_metrics_filters	sample_qc.call_rate	sample_qc.n_called	sample_qc.n_not_called	sample_qc.n_filtered	sample_qc.n_hom_ref	sample_qc.n_het	sample_qc.n_hom_var	sample_qc.n_non_ref	sample_qc.n_singleton	sample_qc.n_snp	sample_qc.n_insertion	sample_qc.n_deletion	sample_qc.n_transition	sample_qc.n_transversion	sample_qc.n_star	sample_qc.r_ti_tv	sample_qc.r_het_hom_var	sample_qc.r_insertion_deletion	sample_qc.f_inbreeding.f_stat	sample_qc.f_inbreeding.n_called	sample_qc.f_inbreeding.expected_homs	sample_qc.f_inbreeding.observed_homs\n',
    '1.6E-01	5.567E-01	9.2619E+01	MANZ_1169_DNA	WES	[]	WES-010230 Standard Germline Exome	nfe	6.0654E-02	6.0452E-02	-6.2635E-03	-4.3252E-03	-2.1807E-02	-1.948E-02	["n_snp"]	7.1223E-01	14660344	5923237	0	14485322	114532	60490	175022	585	195114	18516	21882	133675	61439	0	2.1757E+00	1.8934E+00	8.4617E-01	5.3509E-01	14660344	1.4414E+07	14545812\n',
    'NA	NA	NA	NA	WES	[]	Unknown	nfe	4.6581E-02	5.7881E-02	-5.6011E-03	3.5992E-03	-2.9438E-02	-9.6098E-03	["r_insertion_deletion"]	6.2631E-01	12891805	7691776	0	12743977	97831	49997	147828	237	165267	15474	17084	114154	51113	0	2.2334E+00	1.9567E+00	9.0576E-01	5.4467E-01	12891805	1.2677E+07	12793974\n',
    'NA	NA	NA	NA19675	WES	[]	Unknown	amr	2.2367E-02	-1.9772E-02	6.3769E-02	2.5774E-03	-1.6655E-02	2.0457E-03	["r_ti_tv","n_deletion","n_snp","r_insertion_deletion","n_insertion"]	1.9959E-01	4108373	16475208	0	3998257	67927	42189	110116	18572	127706	13701	10898	82568	45138	0	1.8292E+00	1.6101E+00	1.2572E+00	5.3586E-02	4108373	4.0366E+06	4040446\n',
    '5.6E-01	3.273E-01	8.1446E+01	NA19678	WES	["coverage"]	Standard Exome Sequencing v4	sas	2.4039E-02	-6.9517E-02	-4.1485E-02	1.421E-01	7.5583E-02	-2.0986E-02	["n_insertion"]	4.6084E-01	9485820	11097761	0	9379951	59871	45998	105869	736	136529	6857	8481	95247	41282	0	2.3072E+00	1.3016E+00	8.0851E-01	5.2126E-01	9485820	9.3608E+06	9425949\n',
    '5.4E-01	5.0841E+00	8.7288E+01	HG00732	WES	["chimera"]	Standard Germline Exome v5	nfe	5.2785E-02	5.547E-02	-5.82E-03	2.7961E-02	-4.2259E-02	3.0271E-02	["n_insertion","r_insertion_deletion"]	6.8762E-01	14153622	6429959	0	13964844	123884	64894	188778	1719	202194	29507	21971	138470	63724	0	2.173E+00	1.909E+00	1.343E+00	4.924E-01	14153622	1.391E+07	14029738\n',
    '2.79E+00	1.8996E+01	7.352E+01	HG00733	WES	["contamination","not_real_flag"]	Standard Germline Exome v5	oth	-1.5417E-01	2.8868E-02	-1.3819E-02	4.1915E-02	-4.0001E-02	7.6392E-02	["n_insertion","r_insertion_deletion", "not_real_filter"]	6.1147E-01	12586314	7997267	0	12383958	140784	61572	202356	8751	204812	38051	21065	140282	64530	0	2.1739E+00	2.2865E+00	1.8064E+00	3.6592E-01	12586314	1.2364E+07	12445530\n',
]

SAMPLE_QC_DATA_NO_DATA_TYPE = [
    'seqr_id	data_type	filter_flags	qc_platform	qc_pop	qc_metrics_filters\n',
    '03133B_2	n/a	[]	Standard Germline Exome v5	nfe	[]\n',
]

SAMPLE_QC_DATA_MORE_DATA_TYPE = [
    'seqr_id	data_type	filter_flags	qc_platform	qc_pop	qc_metrics_filters\n',
    '03133B_2	WES	[]	Standard Germline Exome v5	nfe	[]\n',
    '03133B_3	WGS	[]	Standard Germline Exome v5	nfe	[]\n',
]


SAMPLE_QC_DATA_UNEXPECTED_DATA_TYPE = [
    'seqr_id	data_type	filter_flags	qc_platform	qc_pop	qc_metrics_filters\n',
    '03133B_2	UNKNOWN	[]	Standard Germline Exome v5	nfe	[]\n',
]


class StaffAPITest(AuthenticationTestCase):
    fixtures = ['users', '1kg_project', 'reference_data']
    multi_db = True

    @mock.patch('elasticsearch_dsl.index.Index.get_mapping')
    @mock.patch('elasticsearch.Elasticsearch')
    def test_elasticsearch_status(self, mock_elasticsearch, mock_get_mapping):
        url = reverse(elasticsearch_status)
        self.check_staff_login(url)

        mock_es_client = mock_elasticsearch.return_value
        mock_es_client.cat.allocation.return_value = ES_CAT_ALLOCATION
        mock_es_client.cat.indices.return_value = ES_CAT_INDICES
        mock_es_client.cat.aliases.return_value = ES_CAT_ALIAS
        mock_get_mapping.return_value = ES_INDEX_MAPPING
        response = self.client.get(url)
        self.assertEqual(response.status_code, 200)
        response_json = response.json()
        self.assertListEqual(response_json.keys(), ['indices', 'errors', 'diskStats', 'elasticsearchHost'])

        self.assertEqual(len(response_json['indices']), 5)
        self.assertDictEqual(response_json['indices'][0], TEST_INDEX_EXPECTED_DICT)
        self.assertDictEqual(response_json['indices'][3], TEST_INDEX_NO_PROJECT_EXPECTED_DICT)
        self.assertDictEqual(response_json['indices'][4], TEST_SV_INDEX_EXPECTED_DICT)

        self.assertListEqual(response_json['errors'], EXPECTED_ERRORS)

        self.assertListEqual(response_json['diskStats'], EXPECTED_DISK_ALLOCATION)

        mock_es_client.cat.allocation.assert_called_with(format="json", h="node,disk.avail,disk.used,disk.percent")
        mock_es_client.cat.indices.assert_called_with(format="json",
                                                      h="index,docs.count,store.size,creation.date.string")
        mock_es_client.cat.aliases.assert_called_with(format="json", h="alias,index")
        mock_get_mapping.assert_called_with(doc_type='variant,structural_variant')

    @mock.patch('matchmaker.matchmaker_utils.datetime')
    def test_mme_details(self, mock_datetime):
        url = reverse(mme_details)
        self.check_staff_login(url)

        mock_datetime.now.return_value = datetime(2020, 4, 27, 20, 16, 01)
        response = self.client.get(url)
        self.assertEqual(response.status_code, 200)
        response_json = response.json()
        self.assertListEqual(response_json.keys(), ['metrics', 'genesById', 'submissions'])
        self.assertDictEqual(response_json['metrics'], EXPECTED_MME_DETAILS_METRICS)
        self.assertEqual(len(response_json['genesById']), 4)
        self.assertListEqual(response_json['genesById'].keys(), ['ENSG00000233750', 'ENSG00000227232', 'ENSG00000223972', 'ENSG00000186092'])
        self.assertEqual(len(response_json['submissions']), 3)

    def test_seqr_stats(self):
        url = reverse(seqr_stats)
        self.check_staff_login(url)

        response = self.client.get(url)
        self.assertEqual(response.status_code, 200)
        response_json = response.json()
        self.assertListEqual(response_json.keys(), ['individualCount', 'familyCount', 'sampleCountByType'])
        self.assertEqual(response_json['individualCount'], 16)
        self.assertEqual(response_json['familyCount'], 13)
        self.assertDictEqual(response_json['sampleCountByType'], {'WES': 8})

    def test_get_projects_for_category(self):
        url = reverse(get_projects_for_category, args=[PROJECT_CATEGRORY_NAME])
        self.check_staff_login(url)

        response = self.client.get(url)
        self.assertEqual(response.status_code, 200)
        response_json = response.json()
        self.assertListEqual(response_json.keys(), ['projectGuids'])
        self.assertListEqual(response_json['projectGuids'], [PROJECT_GUID])

    @mock.patch('seqr.views.apis.staff_api.timezone')
    def test_discovery_sheet(self, mock_timezone):
        non_project_url = reverse(discovery_sheet, args=[NON_PROJECT_GUID])
        self.check_staff_login(non_project_url)

        mock_timezone.now.return_value = pytz.timezone("US/Eastern").localize(parse_datetime("2020-04-27 20:16:01"), is_dst=None)
        response = self.client.get(non_project_url)
        self.assertEqual(response.status_code, 400)
        self.assertEqual(response.reason_phrase, 'Invalid project {}'.format(NON_PROJECT_GUID))
        response_json = response.json()
        self.assertEqual(response_json['error'], 'Invalid project {}'.format(NON_PROJECT_GUID))

        empty_project_url = reverse(discovery_sheet, args=[PROJECT_EMPTY_GUID])

        response = self.client.get(empty_project_url)
        self.assertEqual(response.status_code, 200)
        response_json = response.json()
        self.assertListEqual(response_json.keys(), ['rows', 'errors'])
        self.assertListEqual(response_json['rows'], [])
        self.assertListEqual(response_json['errors'], ["No data loaded for project: Empty Project"])

        url = reverse(discovery_sheet, args=[PROJECT_GUID])
        response = self.client.get(url)
        self.assertEqual(response.status_code, 200)
        response_json = response.json()
        self.assertListEqual(response_json.keys(), ['rows', 'errors'])
        self.assertListEqual(response_json['errors'], [u'No data loaded for family: no_individuals. Skipping...'])
        self.assertEqual(len(response_json['rows']), 10)
        self.assertIn(EXPECTED_DISCOVERY_SHEET_ROW, response_json['rows'])

    def test_success_story(self):
        url = reverse(success_story, args=['all'])
        self.check_staff_login(url)

        response = self.client.get(url)
        self.assertEqual(response.status_code, 200)
        response_json = response.json()
        self.assertListEqual(response_json.keys(), ['rows'])

        self.assertEqual(len(response_json['rows']), 2)
        self.assertDictEqual(response_json['rows'][1], EXPECTED_SUCCESS_STORY)

        url = reverse(success_story, args=['A,T'])

        response = self.client.get(url)
        self.assertEqual(response.status_code, 200)
        response_json = response.json()
        self.assertListEqual(response_json.keys(), ['rows'])

        self.assertEqual(len(response_json['rows']), 1)
        self.assertDictEqual(response_json['rows'][0], EXPECTED_SUCCESS_STORY)

    @mock.patch('seqr.views.apis.staff_api.export_multiple_files')
    @responses.activate
    def test_anvil_export(self, mock_export_multiple_files):
        url = reverse(anvil_export, args=[PROJECT_GUID])
        self.check_staff_login(url)

        # We will test the inputs of the export_multiple_files method.
        # Outputs of the method are not important for this test but an HttpResponse data is still required by the API.
        mock_export_multiple_files.return_value = HttpResponse("Dummy text", content_type="text/plain")

        responses.add(responses.GET, '{}/Samples'.format(AIRTABLE_URL),
                      json=AIRTABLE_SAMPLE_RECORDS, status=200)
        responses.add(responses.GET, '{}/Collaborator'.format(AIRTABLE_URL),
                      json=AIRTABLE_COLLABORATOR_RECORDS, status=200)
        response = self.client.get(url)
        self.assertEqual(response.status_code, 200)

        mock_export_multiple_files.assert_called_with(mock.ANY,
            u'1kg project n\u00e5me with uni\u00e7\u00f8de_AnVIL_Metadata',
            add_header_prefix = True, file_format = 'tsv', blank_value = '-')

        exported_files = mock_export_multiple_files.call_args.args[0]

        self.assertListEqual(EXPECTED_PI_SUBJECT_FILE, exported_files[0][:2])
        self.assertListEqual(EXPECTED_PI_SAMPLE_FILE, exported_files[1][:2])
        self.assertListEqual(EXPECTED_PI_FAMILY_FILE, exported_files[2][:2])
        self.assertListEqual(EXPECTED_PI_DISCOVERY_FILE, exported_files[3][:2])
        self.assertIn(EXPECTED_PI_SUBJECT_ROW, exported_files[0][2])
        self.assertIn(EXPECTED_PI_SAMPLE_ROW, exported_files[1][2])
        self.assertIn(EXPECTED_PI_FAMILY_ROW, exported_files[2][2])
        self.assertIn(EXPECTED_PI_DISCOVERY_ROW, exported_files[3][2])

    @responses.activate
    def test_sample_metadata_export(self):
        url = reverse(sample_metadata_export, args=[PROJECT_GUID])
        self.check_staff_login(url)

        responses.add(responses.GET, '{}/Samples'.format(AIRTABLE_URL),
                      json=AIRTABLE_SAMPLE_RECORDS, status=200)
        responses.add(responses.GET, '{}/Collaborator'.format(AIRTABLE_URL),
                      json=AIRTABLE_COLLABORATOR_RECORDS, status=200)
        response = self.client.get(url)
        self.assertEqual(response.status_code, 200)
        response_json = response.json()
        self.assertListEqual(response_json.keys(), ['rows'])
        self.assertIn(EXPECTED_SAMPLE_METADATA_ROW, response_json['rows'])

    def test_saved_variants_page(self):
        url = reverse(saved_variants_page, args=['Tier 1 - Novel gene and phenotype'])
        self.check_staff_login(url)

        response = self.client.get(url)
        self.assertEqual(response.status_code, 200)
        response_json = response.json()
        self.assertListEqual(response_json.keys(), ['projectsByGuid', 'locusListsByGuid', 'savedVariantsByGuid', 'variantFunctionalDataByGuid', 'genesById', 'variantNotesByGuid', 'individualsByGuid', 'variantTagsByGuid', 'familiesByGuid'])

    @mock.patch('seqr.views.apis.staff_api.file_iter')
    def test_upload_qc_pipeline_output(self, mock_file_iter):
        url = reverse(upload_qc_pipeline_output,)
        self.check_staff_login(url)

        # Test no dataset type error
        mock_file_iter.return_value = SAMPLE_QC_DATA_NO_DATA_TYPE
        response = self.client.post(url, content_type='application/json',
                data=json.dumps({'file': 'gs://seqr-datasets/v02/GRCh38/RDG_WES_Broad_Internal/v15/sample_qc/final_output/seqr_sample_qc.tsv'}))
        self.assertEqual(response.status_code, 400)
        self.assertEqual(response.reason_phrase, 'No dataset type detected')

        # Test multiple dataset types error
        mock_file_iter.return_value = SAMPLE_QC_DATA_MORE_DATA_TYPE
        response = self.client.post(url, content_type='application/json',
                data=json.dumps({'file': 'gs://seqr-datasets/v02/GRCh38/RDG_WES_Broad_Internal/v15/sample_qc/final_output/seqr_sample_qc.tsv'}))
        self.assertEqual(response.status_code, 400)
        self.assertEqual(response.reason_phrase, 'Multiple dataset types detected: wes ,wgs')

        # Test unexpected data type error
        mock_file_iter.return_value = SAMPLE_QC_DATA_UNEXPECTED_DATA_TYPE
        response = self.client.post(url, content_type='application/json',
                data=json.dumps({'file': 'gs://seqr-datasets/v02/GRCh38/RDG_WES_Broad_Internal/v15/sample_qc/final_output/seqr_sample_qc.tsv'}))
        self.assertEqual(response.status_code, 400)
        self.assertEqual(response.reason_phrase, 'Unexpected dataset type detected: "unknown" (should be "exome" or "genome")')

        # Test normal functions
        mock_file_iter.return_value = SAMPLE_QC_DATA
        response = self.client.post(url, content_type='application/json',
                data=json.dumps({'file': 'gs://seqr-datasets/v02/GRCh38/RDG_WES_Broad_Internal/v15/sample_qc/final_output/seqr_sample_qc.tsv'}))
        self.assertEqual(response.status_code, 200)
        response_json = response.json()
        self.assertListEqual(response_json.keys(), ['info', 'errors', 'warnings'])
        self.assertListEqual(response_json['info'], [
            u'Parsed 6 exome samples',
            u'Found and updated matching seqr individuals for 4 samples'
        ])
        self.assertListEqual(response_json['warnings'], [
            u'The following 2 samples were skipped: MANZ_1169_DNA, NA',
            u'The following filter flags have no known corresponding value and were not saved: not_real_flag',
            u'The following population platform filters have no known corresponding value and were not saved: not_real_filter'
        ])

        indiv = Individual.objects.get(id = 1)
        self.assertIsNone(indiv.filter_flags)
        self.assertDictEqual(indiv.pop_platform_filters, {u'n_deletion': '10898', u'n_snp': '127706', u'r_insertion_deletion': '1.2572E+00', u'r_ti_tv': '1.8292E+00', u'n_insertion': '13701'})
        self.assertEqual(indiv.population, 'AMR')

        indiv = Individual.objects.get(id = 2)
        self.assertDictEqual(indiv.filter_flags, {'coverage_exome': '8.1446E+01'})
        self.assertDictEqual(indiv.pop_platform_filters, {u'n_insertion': '6857'})
        self.assertEqual(indiv.population, 'SAS')

        indiv = Individual.objects.get(id = 5)
        self.assertDictEqual(indiv.filter_flags, {u'chimera': '5.0841E+00'})
        self.assertDictEqual(indiv.pop_platform_filters, {u'n_insertion': '29507', u'r_insertion_deletion': '1.343E+00'})
        self.assertEqual(indiv.population, 'NFE')

        indiv = Individual.objects.get(id = 6)
        self.assertDictEqual(indiv.filter_flags, {u'contamination': u'2.79E+00'})
        self.assertDictEqual(indiv.pop_platform_filters, {u'n_insertion': '38051', u'r_insertion_deletion': '1.8064E+00'})
        self.assertEqual(indiv.population, 'OTH')

    @responses.activate
    def test_kibana_proxy(self):
        url = '/api/kibana/random/path'
        _check_login(self, url)

        response_args = {
            'stream': True,
            'body': 'Test response',
            'content_type': 'text/custom',
            'headers': {'x-test-header': 'test', 'keep-alive': 'true'},
        }
        proxy_url = 'http://localhost:5601{}'.format(url)
        responses.add(responses.GET, proxy_url, status=200, **response_args)
        responses.add(responses.POST, proxy_url, status=201, **response_args)

        response = self.client.get(url, HTTP_TEST_HEADER='some/value')
        self.assertEqual(response.status_code, 200)
        self.assertEqual(response.content, 'Test response')
        self.assertEqual(response.get('content-type'), 'text/custom')
        self.assertEqual(response.get('x-test-header'), 'test')
        self.assertIsNone(response.get('keep-alive'))

        data = json.dumps({'content': 'Test Body'})
        response = self.client.post(url, content_type='application/json', data=data)
        self.assertEqual(response.status_code, 201)

        self.assertEqual(len(responses.calls), 2)

        get_request = responses.calls[0].request
        self.assertEqual(get_request.headers['Host'], 'localhost:5601')
        self.assertEqual(get_request.headers['Test-Header'], 'some/value')

        post_request = responses.calls[1].request
        self.assertEqual(post_request.headers['Host'], 'localhost:5601')
        self.assertEqual(post_request.headers['Content-Type'], 'application/json')
        self.assertEqual(post_request.headers['Content-Length'], '24')
        self.assertEqual(post_request.body, data)

        # Test with connection error
        response = self.client.get('{}/bad_path'.format(url))
        self.assertContains(response, 'Error: Unable to connect to Kibana', status_code=400)<|MERGE_RESOLUTION|>--- conflicted
+++ resolved
@@ -10,13 +10,8 @@
 
 from django.urls.base import reverse
 
-<<<<<<< HEAD
-from seqr.views.apis.staff_api import elasticsearch_status, mme_details, seqr_stats, get_projects_for_category, discovery_sheet , success_story, anvil_export, sample_metadata_export, saved_variants_page, upload_qc_pipeline_output
+from seqr.views.apis.staff_api import elasticsearch_status, mme_details, seqr_stats, get_projects_for_category, discovery_sheet, success_story, anvil_export, sample_metadata_export, saved_variants_page, upload_qc_pipeline_output
 from seqr.views.utils.test_utils import AuthenticationTestCase
-=======
-from seqr.views.apis.staff_api import elasticsearch_status, mme_details, seqr_stats, get_projects_for_category, discovery_sheet, success_story, anvil_export, sample_metadata_export, saved_variants_page, upload_qc_pipeline_output
-from seqr.views.utils.test_utils import _check_login
->>>>>>> 876f7a19
 from seqr.models import Individual
 
 PROJECT_GUID = 'R0001_1kg'
@@ -703,7 +698,7 @@
     @responses.activate
     def test_kibana_proxy(self):
         url = '/api/kibana/random/path'
-        _check_login(self, url)
+        self.check_staff_login(url)
 
         response_args = {
             'stream': True,
