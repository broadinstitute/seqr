from requests.utils import quote

import json
import logging
from anymail.exceptions import AnymailError
from django.contrib.auth import login, authenticate
from django.contrib.auth.models import User, Group
from django.core.exceptions import PermissionDenied
from urllib.parse import unquote

from seqr.models import UserPolicy
from seqr.utils.communication_utils import send_welcome_email
from seqr.views.utils.json_to_orm_utils import update_model_from_json, get_or_create_model_from_json
from seqr.views.utils.json_utils import create_json_response
from seqr.views.utils.orm_to_json_utils import _get_json_for_user, get_json_for_project_collaborator_list
from seqr.views.utils.permissions_utils import get_local_access_projects, get_project_and_check_permissions, \
    login_and_policies_required, login_active_required
from settings import BASE_URL, SEQR_TOS_VERSION, SEQR_PRIVACY_VERSION, ANALYST_USER_GROUP

logger = logging.getLogger(__name__)

USER_OPTION_FIELDS = {'display_name', 'first_name', 'last_name', 'username', 'email', 'is_analyst'}


@login_and_policies_required
def get_all_collaborator_options(request):
    collaborators = set()
    for project in get_local_access_projects(request.user):
        collaborators.update(project.get_collaborators())

    return create_json_response({
        user.username: _get_json_for_user(user, fields=USER_OPTION_FIELDS) for user in collaborators
    })

def _get_all_analysts():
    return Group.objects.get(name=ANALYST_USER_GROUP).user_set.all()

@login_and_policies_required
def get_all_analyst_options(request):
    analysts = {
        user.username: _get_json_for_user(user, fields=USER_OPTION_FIELDS) for user in _get_all_analysts()
    }

    return create_json_response(analysts)


def forgot_password(request):
    request_json = json.loads(request.body)
    if not request_json.get('email'):
        return create_json_response({}, status=400, reason='Email is required')

    users = User.objects.filter(email__iexact=request_json['email'])
    if users.count() != 1:
        return create_json_response({}, status=400, reason='No account found for this email')
    user = users.first()

    email_content = """
        Hi there {full_name}--

        Please click this link to reset your seqr password:
        {base_url}users/set_password/{password_token}?reset=true
        """.format(
        full_name=user.get_full_name(),
        base_url=BASE_URL,
        password_token=quote(user.password, safe=''),
    )

    try:
        user.email_user('Reset your seqr password', email_content, fail_silently=False)
    except AnymailError as e:
        return create_json_response({}, status=getattr(e, 'status_code', None) or 400, reason=str(e))

    return create_json_response({'success': True})


def set_password(request, username):
    user = User.objects.get(username=username)

    request_json = json.loads(request.body)
    user_token = unquote(request_json.get('userToken', ''))
    if not user_token == user.password:
        raise PermissionDenied('Not authorized to update password')

    if not request_json.get('password'):
        return create_json_response({}, status=400, reason='Password is required')

    user.set_password(request_json['password'])
    _update_user_from_json(user, request_json, updated_fields={'password'})
    logger.info('Set password for user {}'.format(user.email), extra={'user': user})

    u = authenticate(username=username, password=request_json['password'])
    login(request, u)

    return create_json_response({'success': True})


<<<<<<< HEAD
@login_required(login_url=API_LOGIN_REQUIRED_URL)
def update_user(request):
    request_json = json.loads(request.body)
    _update_user_from_json(request.user, request_json)

    return create_json_response(_get_json_for_user(request.user))


@login_required(login_url=API_LOGIN_REQUIRED_URL)
=======
@login_active_required
>>>>>>> f168d70c
def update_policies(request):
    request_json = json.loads(request.body)
    if not request_json.get('acceptedPolicies'):
        message = 'User must accept current policies'
        return create_json_response({'error': message}, status=400, reason=message)

    get_or_create_model_from_json(
        UserPolicy, {'user': request.user}, update_json={
            'privacy_version': SEQR_PRIVACY_VERSION,
            'tos_version': SEQR_TOS_VERSION,
        }, user=request.user)

    return create_json_response({'currentPolicies': True})


@login_and_policies_required
def create_project_collaborator(request, project_guid):
    project = get_project_and_check_permissions(project_guid, request.user, can_edit=True)
    if project.workspace_name:
        raise PermissionDenied(
            'Adding collaborators directly in seqr is disabled. Users can be managed from the associated AnVIL workspace')

    request_json = json.loads(request.body)
    if not request_json.get('email'):
        return create_json_response({'error': 'Email is required'}, status=400)

    existing_user = User.objects.filter(email__iexact=request_json['email']).first()
    if existing_user:
        return _update_existing_user(existing_user, project, request_json)

    username = User.objects.make_random_password()
    user = User.objects.create_user(
        username,
        email=request_json['email'],
        first_name=request_json.get('firstName') or '',
        last_name=request_json.get('lastName') or '',
    )
    logger.info('Created user {} (local)'.format(request_json['email']), extra={'user': request.user})

    try:
        send_welcome_email(user, request.user)
    except AnymailError as e:
        return create_json_response({'error': str(e)}, status=getattr(e, 'status_code', None) or 400, reason=str(e))

    project.can_view_group.user_set.add(user)

    return create_json_response({
        'projectsByGuid': {project_guid: {'collaborators': get_json_for_project_collaborator_list(request.user, project)}}
    })


def _update_user_from_json(user, request_json, **kwargs):
    user_json = {k: request_json.get(k) or '' for k in ['firstName', 'lastName']}
    update_model_from_json(user, user_json, user=user, **kwargs)


def _update_existing_user(user, project, request_json):
    project.can_view_group.user_set.add(user)
    if request_json.get('hasEditPermissions'):
        project.can_edit_group.user_set.add(user)
    else:
        project.can_edit_group.user_set.remove(user)

    return create_json_response({
        'projectsByGuid': {project.guid: {'collaborators': get_json_for_project_collaborator_list(user, project)}}
    })


@login_and_policies_required
def update_project_collaborator(request, project_guid, username):
    project = get_project_and_check_permissions(project_guid, request.user, can_edit=True)
    user = User.objects.get(username=username)

    request_json = json.loads(request.body)
    return _update_existing_user(user, project, request_json)


@login_and_policies_required
def delete_project_collaborator(request, project_guid, username):
    project = get_project_and_check_permissions(project_guid, request.user, can_edit=True)
    user = User.objects.get(username=username)

    project.can_view_group.user_set.remove(user)
    project.can_edit_group.user_set.remove(user)

    return create_json_response({
        'projectsByGuid': {project_guid: {'collaborators': get_json_for_project_collaborator_list(request.user, project)}}
    })<|MERGE_RESOLUTION|>--- conflicted
+++ resolved
@@ -94,8 +94,7 @@
     return create_json_response({'success': True})
 
 
-<<<<<<< HEAD
-@login_required(login_url=API_LOGIN_REQUIRED_URL)
+@login_and_policies_required
 def update_user(request):
     request_json = json.loads(request.body)
     _update_user_from_json(request.user, request_json)
@@ -103,10 +102,7 @@
     return create_json_response(_get_json_for_user(request.user))
 
 
-@login_required(login_url=API_LOGIN_REQUIRED_URL)
-=======
 @login_active_required
->>>>>>> f168d70c
 def update_policies(request):
     request_json = json.loads(request.body)
     if not request_json.get('acceptedPolicies'):
