--- conflicted
+++ resolved
@@ -285,13 +285,12 @@
         self.assertListEqual(
             [project.genome_version, project.description, project.workspace_namespace, project.workspace_name],
             ['38', 'A test project', TEST_WORKSPACE_NAMESPACE, TEST_NO_PROJECT_WORKSPACE_NAME])
-<<<<<<< HEAD
         mock_api_logger.error.assert_not_called()
-=======
+
         self.assertListEqual(
             [project.mme_contact_institution, project.mme_primary_data_owner, project.mme_contact_url],
             ['Broad Center for Mendelian Genomics', 'Test Manager User', 'mailto:test_user_manager@test.com'])
->>>>>>> 21aa319d
+
         mock_add_service_account.assert_called_with(self.manager_user, TEST_WORKSPACE_NAMESPACE, TEST_NO_PROJECT_WORKSPACE_NAME)
         mock_has_service_account.assert_not_called()
         mock_time.sleep.assert_not_called()
