--- conflicted
+++ resolved
@@ -1,24 +1,19 @@
 from collections import defaultdict
 from django.contrib.postgres.aggregates import ArrayAgg
-from django.db.models import Prefetch, F
-from django.db.models.functions import JSONObject
+from django.db.models import F
 import logging
 import redis
 
 from matchmaker.models import MatchmakerSubmissionGenes, MatchmakerSubmission
 from reference_data.models import TranscriptInfo
 from seqr.models import SavedVariant, VariantSearchResults, Family, LocusList, LocusListInterval, LocusListGene, \
-<<<<<<< HEAD
-    RnaSeqTpm, PhenotypePrioritization, Project, Sample, VariantTagType, VariantTag
-=======
     RnaSeqTpm, PhenotypePrioritization, Project, Sample, VariantTagType
->>>>>>> d40e625e
 from seqr.utils.search.utils import get_variants_for_variant_ids
 from seqr.utils.gene_utils import get_genes_for_variants
 from seqr.views.utils.json_to_orm_utils import update_model_from_json
 from seqr.views.utils.orm_to_json_utils import get_json_for_discovery_tags, get_json_for_locus_lists, \
     get_json_for_queryset, get_json_for_rna_seq_outliers, get_json_for_saved_variants_with_tags, \
-    get_json_for_matchmaker_submissions, get_json_for_saved_variants
+    get_json_for_matchmaker_submissions
 from seqr.views.utils.permissions_utils import has_case_review_permissions, user_is_analyst
 from seqr.views.utils.project_context_utils import add_project_tag_types, add_families_context
 from settings import REDIS_SERVICE_HOSTNAME, REDIS_SERVICE_PORT
@@ -287,11 +282,7 @@
     return variant_json.get('svName') or '{svType}:chr{chrom}:{pos}-{end}'.format(**variant_json)
 
 
-<<<<<<< HEAD
-def get_saved_discovery_variants_by_family(variant_filter, parse_json=False):
-=======
 def get_saved_discovery_variants_by_family(variant_filter, format_variants, get_family_id):
->>>>>>> d40e625e
     tag_types = VariantTagType.objects.filter(project__isnull=True, category='CMG Discovery Tags')
 
     project_saved_variants = SavedVariant.objects.filter(
@@ -299,36 +290,11 @@
         **variant_filter,
     ).order_by('created_date').distinct()
 
-<<<<<<< HEAD
-    if parse_json:
-        project_saved_variants = get_json_for_saved_variants(
-            project_saved_variants, add_details=True, additional_model_fields=['family_id'], additional_values={
-                'discovery_tags': ArrayAgg(JSONObject(
-                    name='varianttag__variant_tag_type__name',
-                    guid='varianttag__guid',
-                )),
-            })
-    else:
-        project_saved_variants = project_saved_variants.prefetch_related(
-            Prefetch('varianttag_set', to_attr='discovery_tags',
-                 queryset=VariantTag.objects.filter(variant_tag_type__in=tag_types).select_related('variant_tag_type'),
-            )).prefetch_related('variantfunctionaldata_set')
-
-    saved_variants_by_family = defaultdict(list)
-    for saved_variant in project_saved_variants:
-        if parse_json:
-            family_id = saved_variant.pop('familyId')
-            saved_variant['discovery_tag_guids_by_name'] = {vt['name']: vt['guid'] for vt in
-                                                             saved_variant.pop('discovery_tags')}
-        else:
-            family_id = saved_variant.family_id
-=======
     project_saved_variants = format_variants(project_saved_variants, tag_types)
 
     saved_variants_by_family = defaultdict(list)
     for saved_variant in project_saved_variants:
         family_id = get_family_id(saved_variant)
->>>>>>> d40e625e
         saved_variants_by_family[family_id].append(saved_variant)
 
     return saved_variants_by_family
