import datetime
from django.contrib.auth.models import User
import mock
from openpyxl import load_workbook
from io import BytesIO

from seqr.models import Project
from seqr.views.utils.pedigree_info_utils import parse_pedigree_table, ErrorsWarningsException
from seqr.views.utils.test_utils import AuthenticationTestCase, AnvilAuthenticationTestCase

FILENAME = 'test.csv'


class PedigreeInfoUtilsTest(object):

    def test_parse_pedigree_table(self):
        user = User.objects.get(id=10)
        with self.assertRaises(ErrorsWarningsException) as ec:
            parse_pedigree_table(
                [['family_id', 'individual_id', 'sex', 'affected'],
                 ['fam1', 'ind1', 'male']], FILENAME, user)
        self.assertListEqual(
            ec.exception.errors, ['Error while parsing file: {}. Row 1 contains 3 columns: fam1, ind1, male, while header contains 4: family_id, individual_id, sex, affected'.format(FILENAME)])
        self.assertListEqual(ec.exception.warnings, [])

        with self.assertRaises(ErrorsWarningsException) as ec:
            parse_pedigree_table(
                [['family_id', 'individual_id', 'sex', 'affected', 'father', 'mother'],
                ['', '', 'male', 'u', '.', 'ind2']], FILENAME, user)
        self.assertEqual(len(ec.exception.errors), 1)
        self.assertEqual(ec.exception.errors[0].split('\n')[0],
                         "Error while converting {} rows to json: Family Id not specified in row #1:".format(FILENAME))
        self.assertListEqual(ec.exception.warnings, [])

        with self.assertRaises(ErrorsWarningsException) as ec:
            parse_pedigree_table(
                [['family_id', 'individual_id', 'sex', 'affected', 'father', 'mother'],
                 ['fam1', '', 'male', 'u', '.', 'ind2']], FILENAME, user)
        self.assertEqual(len(ec.exception.errors), 1)
        self.assertEqual(ec.exception.errors[0].split('\n')[0],
                         "Error while converting {} rows to json: Individual Id not specified in row #1:".format(FILENAME))
        self.assertListEqual(ec.exception.warnings, [])

        with self.assertRaises(ErrorsWarningsException) as ec:
            parse_pedigree_table(
                [['family_id', 'individual_id', 'sex', 'affected', 'father', 'mother'],
                 ['fam1', 'ind1', 'boy', 'u', '.', 'ind2']], FILENAME, user)
        self.assertListEqual(
            ec.exception.errors, ['Error while converting {} rows to json: Invalid value "boy" for sex in row #1'.format(FILENAME)])
        self.assertListEqual(ec.exception.warnings, [])

        with self.assertRaises(ErrorsWarningsException) as ec:
            parse_pedigree_table(
                [['family_id', 'individual_id', 'sex', 'affected', 'father', 'mother'],
                 ['fam1', 'ind1', 'male', 'no', '.', 'ind2']], FILENAME, user)
        self.assertListEqual(
            ec.exception.errors, ['Error while converting {} rows to json: Invalid value "no" for affected in row #1'.format(FILENAME)])

        with self.assertRaises(ErrorsWarningsException) as ec:
            parse_pedigree_table(
                [['family_id', 'individual_id', 'sex', 'affected', 'father', 'mother', 'proband_relation'],
                 ['fam1', 'ind1', 'male', 'aff.', 'ind3', 'ind2', 'mom']], FILENAME, user)
        self.assertListEqual(ec.exception.errors, [
            'Error while converting {} rows to json: Invalid value "mom" for proband_relationship in row #1'.format(
                FILENAME)])

        with self.assertRaises(ErrorsWarningsException) as ec:
            parse_pedigree_table(
                [['family_id', 'individual_id', 'sex', 'affected', 'father', 'mother', 'proband_relation'],
                 ['fam1', 'ind1', 'male', 'aff.', 'ind3', 'ind2', 'mother'],
                 ['fam2', 'ind2', 'male', 'unknown', 'ind2', '.', '']],
                FILENAME, user)
        self.assertListEqual(ec.exception.errors, [
            'Invalid proband relationship "Mother" for ind1 with given gender Male',
            'ind2 is recorded as Male and also as the mother of ind1',
            'ind2 is recorded as the mother of ind1 but they have different family ids: fam2 and fam1',
            'ind2 is recorded as their own father',
        ])
        self.assertListEqual(ec.exception.warnings, ["ind3 is the father of ind1 but doesn't have a separate record in the table"])

        no_error_data = [['A pedigree file'], ['# Some comments'],
             ['#family_id', '#individual_id', 'previous_individual_id', 'notes_for_import', 'other_data', 'sex', 'affected', 'father', 'mother', 'phenotype: coded', 'proband_relation'],
             ['fam1', 'ind1', 'ind1_old_id', 'some notes', 'some more notes', 'male', 'aff.', '.', 'ind2', 'HPO:12345', ''],
             ['fam1', 'ind2', '', ' ', '', 'female', 'u', '.', 'ind3', 'HPO:56789', 'mother']]
        no_error_warnings = ["ind3 is the mother of ind2 but doesn't have a separate record in the table"]
        records, warnings = parse_pedigree_table(no_error_data, FILENAME, user)
        self.assertListEqual(records, [
            {'familyId': 'fam1', 'individualId': 'ind1', 'sex': 'M', 'affected': 'A', 'paternalId': '',
             'maternalId': 'ind2', 'notes': 'some notes', 'codedPhenotype': 'HPO:12345', 'probandRelationship': '',
             'previousIndividualId': 'ind1_old_id'},
            {'familyId': 'fam1', 'individualId': 'ind2', 'sex': 'F', 'affected': 'N', 'paternalId': '',
             'maternalId': 'ind3', 'notes': '', 'codedPhenotype': 'HPO:56789', 'probandRelationship': 'M',
             'previousIndividualId': ''},
        ])
        self.assertListEqual(warnings, no_error_warnings)

        with self.assertRaises(ErrorsWarningsException) as ec:
            parse_pedigree_table(no_error_data, FILENAME, user, fail_on_warnings=True)
        self.assertListEqual(ec.exception.errors, no_error_warnings)

    def _assert_errors_warnings_exception(self, ec, error):
        self.assertListEqual(ec.exception.errors, [error])
        self.assertListEqual(ec.exception.warnings, [])

    @mock.patch('seqr.views.utils.permissions_utils.PM_USER_GROUP')
    @mock.patch('seqr.utils.communication_utils.EmailMultiAlternatives')
    def test_parse_sample_manifest(self, mock_email, mock_pm_group):
        mock_pm_group.__eq__.side_effect = lambda s: str(mock_pm_group) == s

        header_1 = [
            'Do not modify - Broad use', '', '', 'Please fill in columns D - O', '', '', '', '', '', '', '', '', '',
            '', '', '', '', '', '', '']
        header_2 = [
            'Kit ID', 'Well', 'Sample ID', 'Family ID', 'Alias', 'Alias', 'Paternal Sample ID', 'Maternal Sample ID',
            'Gender', 'Affected Status', 'Primary Biosample', 'Analyte Type', 'Tissue Affected Status', 'Recontactable',
            'Volume', 'Concentration', 'Notes', 'Coded Phenotype', 'Consent Code', 'Data Use Restrictions']
        header_3 = [
            '', 'Position', '', '', 'Collaborator Participant ID', 'Collaborator Sample ID', '', '', '', '', '', '',
            '(i.e yes, no)', '(i.e yes, no, unknown)', 'ul', 'ng/ul', '', '', '', 'indicate study/protocol number']

        with self.assertRaises(ErrorsWarningsException) as ec:
<<<<<<< HEAD
            parse_pedigree_table([header_1], FILENAME, user=self.analyst_user)
        self.assertListEqual(ec.exception.errors, ['Error while parsing file: {}. Unsupported file format'.format(FILENAME)])
        self.assertListEqual(ec.exception.warnings, [])

        with self.assertRaises(ErrorsWarningsException) as ec:
            parse_pedigree_table([
                header_1,
                ['Kit ID', 'Well', 'Sample ID', 'Family ID', 'Alias', 'Maternal Sample ID',
                 'Gender', 'Affected Status', 'Volume', 'Concentration', 'Notes', 'Coded Phenotype',
                 'Data Use Restrictions'],
                header_3,
            ], FILENAME, self.pm_user)
        self.assertListEqual(ec.exception.errors, ['Error while parsing file: {}. Unsupported file format'.format(FILENAME)])
        self.assertListEqual(ec.exception.warnings, [])
=======
            parse_pedigree_table([header_1], FILENAME, user = User.objects.get(id=10))
        self._assert_errors_warnings_exception(ec, f'Error while parsing file: {FILENAME}. Unsupported file format')

        user = User.objects.get(username='test_pm_user')
        incomplete_header_data = [
            header_1,
            ['Kit ID', 'Well', 'Sample ID', 'Family ID', 'Alias', 'Maternal Sample ID',
             'Gender', 'Affected Status', 'Volume', 'Concentration', 'Notes', 'Coded Phenotype', 'Consent Code',
             'Data Use Restrictions'],
            header_3,
        ]
        with self.assertRaises(ErrorsWarningsException) as ec:
            parse_pedigree_table(incomplete_header_data, FILENAME, user)
        self._assert_errors_warnings_exception(ec, f'Error while parsing file: {FILENAME}. Unsupported file format')
>>>>>>> b8d09f3b

        mock_pm_group.__bool__.return_value = True
        mock_pm_group.__str__.return_value = 'project-managers'
        mock_pm_group.resolve_expression.return_value = 'project-managers'
        with self.assertRaises(ErrorsWarningsException) as ec:
<<<<<<< HEAD
            parse_pedigree_table([
                header_1,
                ['Kit ID', 'Well', 'Sample ID', 'Family ID', 'Alias', 'Maternal Sample ID',
                 'Gender', 'Affected Status', 'Volume', 'Concentration', 'Notes', 'Coded Phenotype',
                 'Data Use Restrictions'],
                header_3,
            ], FILENAME, self.pm_user)
        self.assertListEqual(ec.exception.errors, [
            'Error while parsing file: {}. Expected vs. actual header columns: | Sample ID| Family ID| Alias|-Alias|-Paternal Sample ID| Maternal Sample ID| Gender| Affected Status'.format(
                FILENAME)])
        self.assertListEqual(ec.exception.warnings, [])
=======
            parse_pedigree_table(incomplete_header_data, FILENAME, user)
        self._assert_errors_warnings_exception(
            ec, f'Error while parsing file: {FILENAME}. Project argument required for parsing sample manifest')

        project = Project.objects.get(id=1)
        with self.assertRaises(ErrorsWarningsException) as ec:
            parse_pedigree_table(incomplete_header_data, FILENAME, user, project=project)
        self._assert_errors_warnings_exception(
            ec, f'Error while parsing file: {FILENAME}. Expected vs. actual header columns: | '
                f'Sample ID| Family ID| Alias|-Alias|-Paternal Sample ID| Maternal Sample ID| Gender| Affected Status|'
                f'-Primary Biosample|-Analyte Type|-Tissue Affected Status|-Recontactable| Volume| Concentration| Notes')
>>>>>>> b8d09f3b

        with self.assertRaises(ErrorsWarningsException) as ec:
            parse_pedigree_table([
                header_1, header_2, ['', 'Position', '', '', 'Collaborator Sample ID', '', '', '', '', 'ul', 'ng/ul', '',
<<<<<<< HEAD
                                     '', 'indicate study/protocol number']], FILENAME, self.pm_user)
        self.assertListEqual(ec.exception.errors, [
            'Error while parsing file: {}. Expected vs. actual header columns: |-Collaborator Participant ID| Collaborator Sample ID|+'.format(
                FILENAME)])
        self.assertListEqual(ec.exception.warnings, [])
=======
                                     '', 'indicate study/protocol number']], FILENAME, user, project=project)
        self._assert_errors_warnings_exception(
            ec, f'Error while parsing file: {FILENAME}. Expected vs. actual header columns: |-Collaborator Participant ID| Collaborator Sample ID|+')
>>>>>>> b8d09f3b

        original_data = [
            header_1, header_2, header_3,
            ['SK-3QVD', 'A02', 'SM-IRW6C', 'PED073', 'SCO_PED073B_GA0339', 'SCO_PED073B_GA0339_1', '', '', 'male',
             'unaffected', 'UBERON:0000479 (tissue)', 'blood plasma', 'No', 'Unknown', '20', '94.8', 'probably dad', '',
             'GMB', '1234'],
            ['SK-3QVD', 'A03', 'SM-IRW69', 'PED073', 'SCO_PED073C_GA0340', 'SCO_PED073C_GA0340_1',
             'SCO_PED073B_GA0339_1', 'SCO_PED073A_GA0338_1', 'female', 'affected', 'UBERON:0002371 (bone marrow)',
             'DNA', 'Yes', 'No', '20', '98', '', 'Perinatal death', 'HMB', '',
             ]]
        with self.assertRaises(ErrorsWarningsException) as ec:
            parse_pedigree_table(original_data, FILENAME, user, project=project)
        self._assert_errors_warnings_exception(
            ec, f'Error while converting {FILENAME} rows to json: Multiple consent codes specified in manifest: GMB, HMB')

<<<<<<< HEAD
        records, warnings = parse_pedigree_table(
            original_data, FILENAME, self.pm_user, project=Project.objects.get(id=1))
=======
        original_data[4][-2] = 'GMB'
        with self.assertRaises(ErrorsWarningsException) as ec:
            parse_pedigree_table(original_data, FILENAME, user, project=project)
        self._assert_errors_warnings_exception(
            ec, f'Error while converting {FILENAME} rows to json: Consent code in manifest "GMB" does not match project consent code "HMB"')

        original_data[3][-2] = ''
        original_data[4][-2] = 'HMB'
        records, warnings = parse_pedigree_table(original_data, FILENAME, user, project=project)
>>>>>>> b8d09f3b
        self.assertListEqual(records, [
            {'affected': 'N', 'maternalId': '', 'notes': 'probably dad', 'individualId': 'SCO_PED073B_GA0339_1',
             'sex': 'M', 'familyId': 'PED073', 'paternalId': '', 'codedPhenotype': '',
             'primaryBiosample': 'T', 'analyteType': 'B', 'tissueAffectedStatus': False,},
            {'affected': 'A', 'maternalId': 'SCO_PED073A_GA0338_1', 'notes': '', 'individualId': 'SCO_PED073C_GA0340_1',
             'sex': 'F', 'familyId': 'PED073', 'paternalId': 'SCO_PED073B_GA0339_1', 'codedPhenotype': 'Perinatal death',
             'primaryBiosample': 'BM', 'analyteType': 'D', 'tissueAffectedStatus': True,
             }])
        self.assertListEqual(
            warnings,
            ["SCO_PED073A_GA0338_1 is the mother of SCO_PED073C_GA0340_1 but doesn't have a separate record in the table"])

        mock_email.assert_called_with(
            subject='SK-3QVD Merged Sample Pedigree File',
            body=mock.ANY,
            to=['test_pm_user@test.com'],
            attachments=[
                ('SK-3QVD.xlsx', mock.ANY,
                 "application/vnd.openxmlformats-officedocument.spreadsheetml.sheet"),
                ('test.xlsx', mock.ANY,
                 "application/vnd.openxmlformats-officedocument.spreadsheetml.sheet"),
            ])
        self.assertEqual(
            mock_email.call_args.kwargs['body'],
            '\n'.join([
                'User test_pm_user@test.com just uploaded pedigree info to 1kg project n\xe5me with uni\xe7\xf8de.This email has 2 attached files:',
                '    ', '    SK-3QVD.xlsx is the sample manifest file in a format that can be sent to GP.', '    ',
                '    test.csv is the original merged pedigree-sample-manifest file that the user uploaded.', '    ',
            ]))
        mock_email.return_value.attach_alternative.assert_called_with(
            """User test_pm_user@test.com just uploaded pedigree info to 1kg project n\xe5me with uni\xe7\xf8de.<br />This email has 2 attached files:<br />
    <br />
    <b>SK-3QVD.xlsx</b> is the sample manifest file in a format that can be sent to GP.<br />
    <br />
    <b>test.csv</b> is the original merged pedigree-sample-manifest file that the user uploaded.<br />
    """, 'text/html')
        mock_email.return_value.send.assert_called()

        # Test sent sample manifest is correct
        sample_wb = load_workbook(BytesIO(mock_email.call_args.kwargs['attachments'][0][1]))
        sample_ws = sample_wb.active
        sample_ws.title = 'Sample Info'
        self.assertListEqual(
            [[cell.value or '' for cell in row] for row in sample_ws],
            [['Well', 'Sample ID', 'Alias', 'Alias', 'Gender', 'Volume', 'Concentration'],
             ['Position', '', 'Collaborator Participant ID', 'Collaborator Sample ID', '', 'ul', 'ng/ul'],
             ['A02', 'SM-IRW6C', 'SCO_PED073B_GA0339', 'SCO_PED073B_GA0339_1', 'male', '20', '94.8'],
             ['A03', 'SM-IRW69', 'SCO_PED073C_GA0340', 'SCO_PED073C_GA0340_1', 'female', '20', '98']])

        # Test original file copy is correct
        original_wb = load_workbook(BytesIO(mock_email.call_args.kwargs['attachments'][1][1]))
        original_ws = original_wb.active
        self.assertListEqual([[cell.value or '' for cell in row] for row in original_ws], original_data)

    @mock.patch('seqr.views.utils.pedigree_info_utils.date')
    def test_parse_datstat_pedigree_table(self, mock_date):
        mock_date.today.return_value = datetime.date(2020, 1, 1)
        user = User.objects.get(id=10)

        records, warnings = parse_pedigree_table(
        [['participant_guid', 'familyId', 'RELATIONSHIP', 'RELATIONSHIP_OTHER_DETAILS', 'WEBSITE', 'DESCRIPTION', 'CLINICAL_DIAGNOSES', 'CLINICAL_DIAGNOSES_DETAILS', 'GENETIC_DIAGNOSES', 'GENETIC_DIAGNOSES_DETAILS', 'FIND_OUT_DOCTOR_DETAILS', 'PATIENT_AGE', 'CONDITION_AGE', 'PATIENT_DECEASED', 'DECEASED_AGE', 'DECEASED_CAUSE', 'DECEASED_DNA', 'PATIENT_SEX', 'RACE', 'ETHNICITY', 'DOCTOR_TYPES', 'DOCTOR_TYPES_OTHER_DETAILS', 'TESTS', 'TESTS_MICROARRAY_YEAR', 'TESTS_MICROARRAY_LAB', 'TESTS_MICROARRAY_FAMILY', 'TESTS_MICROARRAY_FAMILY_OTHER_DETAILS',  'TESTS_WEXOME_YEAR', 'TESTS_WEXOME_LAB', 'TESTS_WEXOME_FAMILY', 'TESTS_WEXOME_FAMILY_OTHER_DETAILS', 'TESTS_WGENOME_YEAR', 'TESTS_WGENOME_LAB', 'TESTS_WGENOME_FAMILY', 'TESTS_WGENOME_FAMILY_OTHER_DETAILS', 'TESTS_OTHER_DETAILS', 'BIOPSY', 'BIOPSY_OTHER_DETAILS', 'OTHER_STUDIES', 'OTHER_STUDIES_DESCRIBE', 'EXPECT_RESULTS', 'MOTHER_SAME_CONDITION', 'MOTHER_CONDITION_AGE', 'MOTHER_RACE', 'MOTHER_ETHNICITY', 'MOTHER_CAN_PARTICIPATE', 'MOTHER_DECEASED', 'MOTHER_DECEASED_DNA', 'FATHER_SAME_CONDITION', 'FATHER_CONDITION_AGE', 'FATHER_RACE', 'FATHER_ETHNICITY', 'FATHER_CAN_PARTICIPATE', 'FATHER_DECEASED', 'FATHER_DECEASED_DNA', 'NO_SIBLINGS', 'SIBLING', 'NO_CHILDREN', 'CHILD', 'NO_RELATIVE_AFFECTED', 'RELATIVE', 'FAMILY_INFO'],
        ['1518231365', '123', 'OTHER', 'Grandchild', 'wwww.myblog.com', 'I have a really debilitating probably genetic condition. I\xe2ve seen many specialists.', 'YES', 'SMA\xe2s', 'YES', 'Dwarfism\xe2', 'Dr John Smith', '34', '21', 'YES', '33', 'heart attack', 'NO', 'MALE', 'WHITE,ASIAN,PACIFIC', 'NOT_HISPANIC', 'CLIN_GEN,NEURO,CARDIO,OTHER', 'Pediatrician', 'SINGLE_GENE,GENE_PANEL,WEXOME,WGENOME,OTHER', '', '', '', '', '2018', 'UDN\xe2s lab', 'PARENT,AUNT_UNCLE,NIECE_NEPHEW,OTHER', 'Grandmother',  '', '', '', 'Grandmother', 'Blood work', 'MUSCLE,SKIN,OTHER', 'Bone\xe2s', 'YES', 'Undiagnosed Diseases Network', 'NO', 'YES', '19', 'WHITE,ASIAN', 'NOT_HISPANIC', 'YES', '', '', 'NO', '', '', 'BLACK', 'PREFER_NOT_ANSWER', 'YES', 'NO', '', '[{"SIBLING_SEX":"FEMALE","SIBLING_AGE":"21","SIBLING_RACE":"WHITE","SIBLING_ETHNICITY":"NOT_HISPANIC","SIBLING_SAME_CONDITION":"YES","SIBLING_CONDITION_AGE":null,"SIBLING_CAN_PARTICIPATE":"NO"},{"SIBLING_SEX":"","SIBLING_AGE":"17","SIBLING_RACE": "WHITE","SIBLING_ETHNICITY":"NOT_HISPANIC","SIBLING_SAME_CONDITION":"","SIBLING_CONDITION_AGE":"","SIBLING_CAN_PARTICIPATE":"YES"}]', 'YES', '', 'NO', '[{"RELATIVE_SEX":"MALE","RELATIVE_AGE":"44","RELATIVE_RACE": "WHITE", "RELATIVE_ETHNICITY":"NOT_HISPANIC","RELATIVE_CONDITION_AGE":null,"RELATIVE_CAN_PARTICIPATE":null}]', 'patient\xe2s uncle (dads brother) died from Fahrs disease at 70'],
        ['b392fd78b440', '987', 'ADULT_CHILD', 'Grandchild', '', '', 'UNSURE', 'SMA', 'NO', 'Dwarfism', '', '47', '2', '', '33', 'heart attack', 'NO', 'PREFER_NOT_ANSWER', 'WHITE', 'UNKNOWN', '', 'Pediatrician', 'NOT_SURE,MICROARRAY,WEXOME', '', '', '', '', '2018', 'UDN', 'PARENT,AUNT_UNCLE,OTHER', 'Grandmother', '', '', '', 'Grandmother', 'Blood work', 'NONE', '', 'NO', 'Undiagnosed Diseases Network', 'NO', 'UNSURE', '19', '', 'UNKNOWN', 'NO', 'UNSURE', '', '', '', '', '', '', '', 'YES', 'YES', '[{"SIBLING_SEX":"FEMALE","SIBLING_AGE":"21","SIBLING_RACE":"WHITE","SIBLING_ETHNICITY":"NOT_HISPANIC","SIBLING_SAME_CONDITION":"YES","SIBLING_CONDITION_AGE":null,"SIBLING_CAN_PARTICIPATE":"NO"}]', 'NO', '[{"CHILD_SEX":"MALE","CHILD_AGE":"12","CHILD_RACE":"WHITE","CHILD_ETHNICITY":"NOT_HISPANIC","CHILD_SAME_CONDITION":"NO","CHILD_CONDITION_AGE":null,"CHILD_CAN_PARTICIPATE":"UNSURE"}]', 'YES', '', '']],
            FILENAME, user)

        self.assertListEqual(warnings, [])

        note_1 = """#### Clinical Information
* __Patient is my:__ Grandchild (male)
* __Current Age:__ Patient is deceased, age 33, due to heart attack, sample not available
* __Age of Onset:__ 21
* __Race/Ethnicity:__ White, Asian, Pacific; Not Hispanic
* __Case Description:__ I have a really debilitating probably genetic condition. Ive seen many specialists.
* __Clinical Diagnoses:__ Yes; SMAs
* __Genetic Diagnoses:__ Yes; Dwarfism
* __Website/Blog:__ Yes
* __Additional Information:__ patients uncle (dads brother) died from Fahrs disease at 70
#### Prior Testing
* __Referring Physician:__ Dr John Smith
* __Doctors Seen:__ Clinical geneticist, Neurologist, Cardiologist, Other: Pediatrician
* __Previous Testing:__ Yes;
* * Single gene testing
* * Gene panel testing
* * Whole exome sequencing. Year: 2018, Lab: UDNs lab, Relatives: Parent, Aunt or Uncle, Niece or Nephew, Other: Grandmother
* * Whole genome sequencing. Year: unspecified, Lab: unspecified, Relatives: None Specified
* * Other tests: Blood work
* __Biopsies Available:__ Muscle Biopsy, Skin Biopsy, Other Tissue Biopsy: Bones
* __Other Research Studies:__ Yes, Name of studies: Undiagnosed Diseases Network, Expecting results: No
#### Family Information
* __Mother:__ affected, onset age 19, available
* __Father:__ unaffected, unavailable, deceased, sample not available
* __Siblings:__ 
* * Sister, age 21, affected, unavailable
* * Sibling (unspecified sex), age 17, unspecified affected status, available
* __Children:__ None
* __Relatives:__ 
* * Male, age 44, affected, unspecified availability"""

        note_2 = """#### Clinical Information
* __Patient is my:__ Adult Child (unspecified sex) - unable to provide consent
* __Current Age:__ 47
* __Age of Onset:__ 2
* __Race/Ethnicity:__ White; Unknown
* __Case Description:__ 
* __Clinical Diagnoses:__ Unsure
* __Genetic Diagnoses:__ No
* __Website/Blog:__ No
* __Additional Information:__ None specified
#### Prior Testing
* __Referring Physician:__ None
* __Doctors Seen:__ 
* __Previous Testing:__ Not sure
* __Biopsies Available:__ None
* __Other Research Studies:__ No
#### Family Information
* __Mother:__ unknown affected status, unavailable, unknown deceased status
* __Father:__ unknown affected status, unavailable, unspecified deceased status
* __Siblings:__ None
* __Children:__ 
* * Son, age 12, unaffected, unspecified availability
* __Relatives:__ None"""

        self.assertListEqual(records, [
            {'familyId': 'RGP_123', 'individualId': 'RGP_123_1', 'sex': 'F', 'affected': 'N'},
            {'familyId': 'RGP_123', 'individualId': 'RGP_123_2', 'sex': 'M', 'affected': 'N'},
            {
                'familyId': 'RGP_123', 'individualId': 'RGP_123_3', 'sex': 'M', 'affected': 'A',
                'maternalId': 'RGP_123_1', 'paternalId': 'RGP_123_2', 'familyNotes': note_1,
                'maternalEthnicity': ['White', 'Asian', 'Not Hispanic'], 'paternalEthnicity': ['Black'],
                'birthYear': 1986, 'deathYear': 2019, 'onsetAge': 'A', 'affectedRelatives': True,
            },
            {'familyId': 'RGP_987', 'individualId': 'RGP_987_1', 'sex': 'F', 'affected': 'N'},
            {'familyId': 'RGP_987', 'individualId': 'RGP_987_2', 'sex': 'M', 'affected': 'N'},
            {
                'familyId': 'RGP_987', 'individualId': 'RGP_987_3', 'sex': 'U', 'affected': 'A',
                'maternalId': 'RGP_987_1', 'paternalId': 'RGP_987_2', 'familyNotes': note_2,
                'maternalEthnicity': None, 'paternalEthnicity': None, 'birthYear': 1973, 'deathYear': None,
                'onsetAge': 'C', 'affectedRelatives': False,
            },
        ])


class LocalPedigreeInfoUtilsTest(AuthenticationTestCase, PedigreeInfoUtilsTest):
    fixtures = ['users', '1kg_project']


class AnvilPedigreeInfoUtilsTest(AnvilAuthenticationTestCase, PedigreeInfoUtilsTest):
    fixtures = ['users', 'social_auth', '1kg_project']<|MERGE_RESOLUTION|>--- conflicted
+++ resolved
@@ -119,23 +119,7 @@
             '(i.e yes, no)', '(i.e yes, no, unknown)', 'ul', 'ng/ul', '', '', '', 'indicate study/protocol number']
 
         with self.assertRaises(ErrorsWarningsException) as ec:
-<<<<<<< HEAD
             parse_pedigree_table([header_1], FILENAME, user=self.analyst_user)
-        self.assertListEqual(ec.exception.errors, ['Error while parsing file: {}. Unsupported file format'.format(FILENAME)])
-        self.assertListEqual(ec.exception.warnings, [])
-
-        with self.assertRaises(ErrorsWarningsException) as ec:
-            parse_pedigree_table([
-                header_1,
-                ['Kit ID', 'Well', 'Sample ID', 'Family ID', 'Alias', 'Maternal Sample ID',
-                 'Gender', 'Affected Status', 'Volume', 'Concentration', 'Notes', 'Coded Phenotype',
-                 'Data Use Restrictions'],
-                header_3,
-            ], FILENAME, self.pm_user)
-        self.assertListEqual(ec.exception.errors, ['Error while parsing file: {}. Unsupported file format'.format(FILENAME)])
-        self.assertListEqual(ec.exception.warnings, [])
-=======
-            parse_pedigree_table([header_1], FILENAME, user = User.objects.get(id=10))
         self._assert_errors_warnings_exception(ec, f'Error while parsing file: {FILENAME}. Unsupported file format')
 
         user = User.objects.get(username='test_pm_user')
@@ -147,54 +131,31 @@
             header_3,
         ]
         with self.assertRaises(ErrorsWarningsException) as ec:
-            parse_pedigree_table(incomplete_header_data, FILENAME, user)
+            parse_pedigree_table(incomplete_header_data, FILENAME, self.pm_user)
         self._assert_errors_warnings_exception(ec, f'Error while parsing file: {FILENAME}. Unsupported file format')
->>>>>>> b8d09f3b
 
         mock_pm_group.__bool__.return_value = True
         mock_pm_group.__str__.return_value = 'project-managers'
         mock_pm_group.resolve_expression.return_value = 'project-managers'
         with self.assertRaises(ErrorsWarningsException) as ec:
-<<<<<<< HEAD
-            parse_pedigree_table([
-                header_1,
-                ['Kit ID', 'Well', 'Sample ID', 'Family ID', 'Alias', 'Maternal Sample ID',
-                 'Gender', 'Affected Status', 'Volume', 'Concentration', 'Notes', 'Coded Phenotype',
-                 'Data Use Restrictions'],
-                header_3,
-            ], FILENAME, self.pm_user)
-        self.assertListEqual(ec.exception.errors, [
-            'Error while parsing file: {}. Expected vs. actual header columns: | Sample ID| Family ID| Alias|-Alias|-Paternal Sample ID| Maternal Sample ID| Gender| Affected Status'.format(
-                FILENAME)])
-        self.assertListEqual(ec.exception.warnings, [])
-=======
-            parse_pedigree_table(incomplete_header_data, FILENAME, user)
+            parse_pedigree_table(incomplete_header_data, FILENAME, self.pm_user)
         self._assert_errors_warnings_exception(
             ec, f'Error while parsing file: {FILENAME}. Project argument required for parsing sample manifest')
 
         project = Project.objects.get(id=1)
         with self.assertRaises(ErrorsWarningsException) as ec:
-            parse_pedigree_table(incomplete_header_data, FILENAME, user, project=project)
+            parse_pedigree_table(incomplete_header_data, FILENAME, self.pm_user, project=project)
         self._assert_errors_warnings_exception(
             ec, f'Error while parsing file: {FILENAME}. Expected vs. actual header columns: | '
                 f'Sample ID| Family ID| Alias|-Alias|-Paternal Sample ID| Maternal Sample ID| Gender| Affected Status|'
                 f'-Primary Biosample|-Analyte Type|-Tissue Affected Status|-Recontactable| Volume| Concentration| Notes')
->>>>>>> b8d09f3b
 
         with self.assertRaises(ErrorsWarningsException) as ec:
             parse_pedigree_table([
                 header_1, header_2, ['', 'Position', '', '', 'Collaborator Sample ID', '', '', '', '', 'ul', 'ng/ul', '',
-<<<<<<< HEAD
-                                     '', 'indicate study/protocol number']], FILENAME, self.pm_user)
-        self.assertListEqual(ec.exception.errors, [
-            'Error while parsing file: {}. Expected vs. actual header columns: |-Collaborator Participant ID| Collaborator Sample ID|+'.format(
-                FILENAME)])
-        self.assertListEqual(ec.exception.warnings, [])
-=======
                                      '', 'indicate study/protocol number']], FILENAME, user, project=project)
         self._assert_errors_warnings_exception(
             ec, f'Error while parsing file: {FILENAME}. Expected vs. actual header columns: |-Collaborator Participant ID| Collaborator Sample ID|+')
->>>>>>> b8d09f3b
 
         original_data = [
             header_1, header_2, header_3,
@@ -206,24 +167,19 @@
              'DNA', 'Yes', 'No', '20', '98', '', 'Perinatal death', 'HMB', '',
              ]]
         with self.assertRaises(ErrorsWarningsException) as ec:
-            parse_pedigree_table(original_data, FILENAME, user, project=project)
+            parse_pedigree_table(original_data, FILENAME, self.pm_user, project=project)
         self._assert_errors_warnings_exception(
             ec, f'Error while converting {FILENAME} rows to json: Multiple consent codes specified in manifest: GMB, HMB')
 
-<<<<<<< HEAD
-        records, warnings = parse_pedigree_table(
-            original_data, FILENAME, self.pm_user, project=Project.objects.get(id=1))
-=======
         original_data[4][-2] = 'GMB'
         with self.assertRaises(ErrorsWarningsException) as ec:
-            parse_pedigree_table(original_data, FILENAME, user, project=project)
+            parse_pedigree_table(original_data, FILENAME, self.pm_user, project=project)
         self._assert_errors_warnings_exception(
             ec, f'Error while converting {FILENAME} rows to json: Consent code in manifest "GMB" does not match project consent code "HMB"')
 
         original_data[3][-2] = ''
         original_data[4][-2] = 'HMB'
-        records, warnings = parse_pedigree_table(original_data, FILENAME, user, project=project)
->>>>>>> b8d09f3b
+        records, warnings = parse_pedigree_table(original_data, FILENAME, self.pm_user, project=project)
         self.assertListEqual(records, [
             {'affected': 'N', 'maternalId': '', 'notes': 'probably dad', 'individualId': 'SCO_PED073B_GA0339_1',
              'sex': 'M', 'familyId': 'PED073', 'paternalId': '', 'codedPhenotype': '',
