--- conflicted
+++ resolved
@@ -722,11 +722,7 @@
         self.assert_expected_airtable_headers(call_index)
 
     def assert_expected_airtable_headers(self, call_index):
-<<<<<<< HEAD
-        self.assertEqual(responses.calls[call_index].request.headers['Authorization'], f'Bearer {MOCK_AIRTABLE_KEY}')
-=======
         self.assertEqual(responses.calls[call_index].request.headers['Authorization'], f'Bearer {self.MOCK_AIRTABLE_KEY}')
->>>>>>> 2b524e4a
 
     @staticmethod
     def _get_list_param(call, param):
