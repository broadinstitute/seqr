# Utilities used for unit and integration tests.
from django.contrib.auth.models import User, Group
from django.test import TestCase
from guardian.shortcuts import assign_perm
import json
import mock
import re
from urllib.parse import quote_plus, urlparse
from urllib3_mock import Responses

from seqr.models import Project, CAN_VIEW, CAN_EDIT

WINDOW_REGEX_TEMPLATE = 'window\.{key}=(?P<value>[^)<]+)'

def _initialize_users(cls):
    cls.super_user = User.objects.get(username='test_superuser')
    cls.analyst_user = User.objects.get(username='test_user')
    cls.pm_user = User.objects.get(username='test_pm_user')
    cls.data_manager_user = User.objects.get(username='test_data_manager')
    cls.manager_user = User.objects.get(username='test_user_manager')
    cls.collaborator_user = User.objects.get(username='test_user_collaborator')
    cls.no_access_user = User.objects.get(username='test_user_no_access')
    cls.inactive_user = User.objects.get(username='test_user_inactive')
    cls.no_policy_user = User.objects.get(username='test_user_no_policies')

class AuthenticationTestCase(TestCase):
    databases = '__all__'
    SUPERUSER = 'superuser'
    ANALYST = 'analyst'
    PM = 'project_manager'
    DATA_MANAGER = 'data_manager'
    MANAGER = 'manager'
    COLLABORATOR = 'collaborator'
    AUTHENTICATED_USER = 'authenticated'
    NO_POLICY_USER = 'no_policy'

    super_user = None
    analyst_user = None
    pm_user = None
    data_manager_user = None
    manager_user = None
    collaborator_user = None
    no_access_user = None
    inactive_user = None
    no_policy_user = None

    def setUp(self):
        patcher = mock.patch('seqr.views.utils.permissions_utils.SEQR_PRIVACY_VERSION', 2.1)
        patcher.start()
        self.addCleanup(patcher.stop)
        patcher = mock.patch('seqr.views.utils.permissions_utils.SEQR_TOS_VERSION', 1.3)
        patcher.start()
        self.addCleanup(patcher.stop)

    @classmethod
    def setUpTestData(cls):
        _initialize_users(cls)

        edit_group = Group.objects.get(pk=2)
        view_group = Group.objects.get(pk=3)
        edit_group.user_set.add(cls.manager_user)
        view_group.user_set.add(cls.manager_user, cls.collaborator_user)
        assign_perm(user_or_group=edit_group, perm=CAN_EDIT, obj=Project.objects.filter(can_edit_group=edit_group))
        assign_perm(user_or_group=edit_group, perm=CAN_VIEW, obj=Project.objects.filter(can_view_group=edit_group))
        assign_perm(user_or_group=view_group, perm=CAN_VIEW, obj=Project.objects.filter(can_view_group=view_group))

    def check_require_login(self, url, **request_kwargs):
        self._check_login(url, self.AUTHENTICATED_USER, **request_kwargs)

    def check_require_login_no_policies(self, url, **request_kwargs):
        self._check_login(url, self.NO_POLICY_USER, **request_kwargs)

    def check_collaborator_login(self, url, **request_kwargs):
        self._check_login(url, self.COLLABORATOR, **request_kwargs)

    def check_manager_login(self, url, **request_kwargs):
        return self._check_login(url, self.MANAGER, **request_kwargs)

    def check_analyst_login(self, url):
        self._check_login(url, self.ANALYST)

    def check_pm_login(self, url):
        self._check_login(url, self.PM)

    def check_data_manager_login(self, url):
        self._check_login(url, self.DATA_MANAGER)

    def check_superuser_login(self, url, **request_kwargs):
        self._check_login(url, self.SUPERUSER, **request_kwargs)

    def login_base_user(self):
        self.client.force_login(self.no_access_user)

    def login_collaborator(self):
        self.client.force_login(self.collaborator_user)

    def login_manager(self):
        self.client.force_login(self.manager_user)

    def login_analyst_user(self):
        self.client.force_login(self.analyst_user)

    def login_pm_user(self):
        self.client.force_login(self.pm_user)

    def login_data_manager_user(self):
        self.client.force_login(self.data_manager_user)

    def _check_login(self, url, permission_level, request_data=None, login_redirect_url='/api/login-required-error',
                     policy_redirect_url='/api/policy-required-error', permission_denied_error=403):
        """For integration tests of django views that can only be accessed by a logged-in user,
        the 1st step is to authenticate. This function checks that the given url redirects requests
        if the user isn't logged-in, and then authenticates a test user.

        Args:
            test_case (object): the django.TestCase or unittest.TestCase object
            url (string): The url of the django view being tested.
            permission_level (string): what level of permission this url requires
         """
        # check that it redirects if you don't login
        parsed_url = urlparse(url)
        next_query = quote_plus('?{}'.format(parsed_url.query)) if parsed_url.query else ''
        next_url = 'next={}{}'.format('/'.join(map(quote_plus, parsed_url.path.split('/'))), next_query)
        login_required_url = '{}?{}'.format(login_redirect_url, next_url)
        response = self.client.get(url)
        self.assertEqual(response.status_code, 302)
        self.assertEqual(response.url, login_required_url)

        self.client.force_login(self.inactive_user)
        response = self.client.get(url)
        self.assertEqual(response.status_code, permission_denied_error)

        self.client.force_login(self.no_policy_user)
        if permission_level == self.NO_POLICY_USER:
            return

        response = self.client.get(url)
        self.assertEqual(response.status_code, 302)
        self.assertEqual(response.url, '{}?{}'.format(policy_redirect_url, next_url))

        self.client.force_login(self.no_access_user)
        if permission_level == self.AUTHENTICATED_USER:
            return

        # check that users without view permission users can't access collaborator URLs
        if permission_level == self.COLLABORATOR:
            if request_data:
                response = self.client.post(url, content_type='application/json', data=json.dumps(request_data))
            else:
                response = self.client.get(url)
            self.assertEqual(response.status_code, permission_denied_error)

        self.login_collaborator()
        if permission_level == self.COLLABORATOR:
            return

        response = self.client.get(url)
        self.assertEqual(response.status_code, permission_denied_error)

        self.client.force_login(self.manager_user)
        if permission_level == self.MANAGER:
            return response

        response = self.client.get(url)
        self.assertEqual(response.status_code, permission_denied_error)

        self.login_analyst_user()
        if permission_level in self.ANALYST:
            return

        response = self.client.get(url)
        self.assertEqual(response.status_code, permission_denied_error)

        self.login_pm_user()
        if permission_level in self.PM:
            return

        response = self.client.get(url)
        self.assertEqual(response.status_code, permission_denied_error)

        self.login_data_manager_user()
        if permission_level in self.DATA_MANAGER:
            return

        response = self.client.get(url)
        self.assertEqual(response.status_code, permission_denied_error)

        self.client.force_login(self.super_user)

    def get_initial_page_window(self, key, response):
        content = response.content.decode('utf-8')
        regex = WINDOW_REGEX_TEMPLATE.format(key=key)
        self.assertRegex(content, regex)
        m = re.search(regex, content)
        return json.loads(m.group('value'))

    def get_initial_page_json(self, response):
        return self.get_initial_page_window('initialJSON', response)

TEST_WORKSPACE_NAMESPACE = 'my-seqr-billing'
TEST_WORKSPACE_NAME = 'anvil-1kg project n\u00e5me with uni\u00e7\u00f8de'
TEST_WORKSPACE_NAME1 = 'anvil-project 1000 Genomes Demo'
TEST_NO_PROJECT_WORKSPACE_NAME = 'anvil-no-project-workspace1'
TEST_NO_PROJECT_WORKSPACE_NAME2 = 'anvil-no-project-workspace2'

TEST_SERVICE_ACCOUNT = 'test_account@my-seqr.iam.gserviceaccount.com'

ANVIL_WORKSPACES = [{
    'workspace_namespace': TEST_WORKSPACE_NAMESPACE,
    'workspace_name': TEST_WORKSPACE_NAME,
    'public': False,
    'acl': {
        'Test_User_Manager@test.com': {
            "accessLevel": "WRITER",
            "pending": False,
            "canShare": True,
            "canCompute": True
        },
        'test_user_collaborator@test.com': {
            "accessLevel": "READER",
            "pending": False,
            "canShare": True,
            "canCompute": True
        },
        TEST_SERVICE_ACCOUNT: {
            "accessLevel": "READER",
            "pending": False,
            "canShare": False,
            "canCompute": True
        },
        'test_user_not_registered@test.com': {
            "accessLevel": "READER",
            "pending": True,
            "canShare": False,
            "canCompute": True
        },
        'test_user_pure_anvil@test.com': {
            "accessLevel": "READER",
            "pending": False,
            "canShare": False,
            "canCompute": True
        }
    },
    'workspace': {
        'bucketName': 'test_bucket'
    },
}, {
    'workspace_namespace': TEST_WORKSPACE_NAMESPACE,
    'workspace_name': TEST_WORKSPACE_NAME1,
    'public': False,
    'acl': {
        'test_user_manager@test.com': {
            "accessLevel": "WRITER",
            "pending": False,
            "canShare": True,
            "canCompute": True
        },
        'test_user_collaborator@test.com': {
            "accessLevel": "READER",
            "pending": False,
            "canShare": True,
            "canCompute": False
        }
    },
    'workspace': {
        'bucketName': 'test_bucket'
    },
}, {
    'workspace_namespace': TEST_WORKSPACE_NAMESPACE,
    'workspace_name': TEST_NO_PROJECT_WORKSPACE_NAME,
    'public': True,
    'acl': {
        'test_user_manager@test.com': {
            "accessLevel": "WRITER",
            "pending": False,
            "canShare": True,
            "canCompute": True
        },
        'test_user_collaborator@test.com': {
            "accessLevel": "READER",
            "pending": False,
            "canShare": False,
            "canCompute": True
        }
    },
    'workspace': {
        'bucketName': 'test_bucket'
    },
}, {
    'workspace_namespace': TEST_WORKSPACE_NAMESPACE,
    'workspace_name': TEST_NO_PROJECT_WORKSPACE_NAME2,
    'public': False,
    'acl': {
        'test_user_manager@test.com': {
            "accessLevel": "WRITER",
            "pending": False,
            "canShare": True,
            "canCompute": True
        },
        'test_pm_user@test.com': {
            "accessLevel": "WRITER",
            "pending": False,
            "canShare": False,
            "canCompute": False
        },
    },
    'workspace': {
        'bucketName': 'test_bucket'
    },
}
]


TEST_TERRA_API_ROOT_URL =  'https://terra.api/'
TEST_OAUTH2_KEY = 'abc123'

# the time must the same as that in 'auth_time' in the social_auth fixture data
TOKEN_AUTH_TIME = 1603287741
REGISTER_RESPONSE = '{"enabled":{"ldap":true,"allUsersGroup":true,"google":true},"userInfo": {"userEmail":"test@test.com","userSubjectId":"123456"}}'


def get_ws_acl_side_effect(user, workspace_namespace, workspace_name):
    wss = filter(lambda x: x['workspace_namespace'] == workspace_namespace and x['workspace_name'] == workspace_name, ANVIL_WORKSPACES)
    wss = list(wss)
    return wss[0]['acl'] if wss else {}


def get_ws_al_side_effect(user, workspace_namespace, workspace_name, meta_fields=None):
    wss = filter(lambda x: x['workspace_namespace'] == workspace_namespace and x['workspace_name'] == workspace_name, ANVIL_WORKSPACES)
    wss = list(wss)
    acl = wss[0]['acl'] if wss else {}
    user_acl = next((v for k, v in acl.items() if user.email.lower() == k.lower()), None)
    access_level = {
        'accessLevel': user_acl['accessLevel'],
        'canShare': user_acl['canShare'],
    } if user_acl else {}
    if meta_fields and 'workspace.bucketName' in meta_fields:
        access_level['workspace'] = {'bucketName': wss[0]['workspace']['bucketName']}
    return access_level


def get_workspaces_side_effect(user):
    return [
        {
            'public': ws['public'],
            'workspace':{
                'namespace': ws['workspace_namespace'],
                'name': ws['workspace_name']
            }
        } for ws in ANVIL_WORKSPACES if any(user.email.lower() == k.lower() for k in ws['acl'].keys())
    ]


class AnvilAuthenticationTestCase(AuthenticationTestCase):
    @classmethod
    def setUpTestData(cls):
        _initialize_users(cls)

    # mock the terra apis
    def setUp(self):
        patcher = mock.patch('seqr.views.utils.terra_api_utils.TERRA_API_ROOT_URL', TEST_TERRA_API_ROOT_URL)
        patcher.start()
        self.addCleanup(patcher.stop)
        patcher = mock.patch('seqr.views.utils.terra_api_utils.SOCIAL_AUTH_GOOGLE_OAUTH2_KEY', TEST_OAUTH2_KEY)
        patcher.start()
        self.addCleanup(patcher.stop)
        patcher = mock.patch('seqr.views.utils.orm_to_json_utils.SERVICE_ACCOUNT_FOR_ANVIL', TEST_SERVICE_ACCOUNT)
        patcher.start()
        self.addCleanup(patcher.stop)
        patcher = mock.patch('seqr.views.utils.terra_api_utils.time')
        patcher.start().return_value = TOKEN_AUTH_TIME + 10
        self.addCleanup(patcher.stop)
        patcher = mock.patch('seqr.views.utils.permissions_utils.list_anvil_workspaces')
        self.mock_list_workspaces = patcher.start()
        self.mock_list_workspaces.side_effect = get_workspaces_side_effect
        self.addCleanup(patcher.stop)
        patcher = mock.patch('seqr.views.utils.permissions_utils.user_get_workspace_acl')
        self.mock_get_ws_acl = patcher.start()
        self.mock_get_ws_acl.side_effect = get_ws_acl_side_effect
        self.addCleanup(patcher.stop)
        patcher = mock.patch('seqr.views.utils.permissions_utils.user_get_workspace_access_level')
        self.mock_get_ws_access_level = patcher.start()
        self.mock_get_ws_access_level.side_effect = get_ws_al_side_effect
        self.addCleanup(patcher.stop)
        super(AnvilAuthenticationTestCase, self).setUp()


# inherit AnvilAuthenticationTestCase for the mocks of AnVIL permissions.
class MixAuthenticationTestCase(AnvilAuthenticationTestCase):
    LOCAL_USER = 'local_user'

    # use the local permissions set-up by AuthenticationTestCase
    @classmethod
    def setUpTestData(cls):
        AuthenticationTestCase.setUpTestData()
        cls.local_user = User.objects.get(username = 'test_local_user')
        view_group = Group.objects.get(pk=3)
        view_group.user_set.add(cls.local_user)


# The responses library for mocking requests does not work with urllib3 (which is used by elasticsearch)
# The urllib3_mock library works for those requests, but it has limited functionality, so this extension adds helper
# methods for easier usage
class Urllib3Responses(Responses):
    def add_json(self, url, json_response, method=None, match_querystring=True, **kwargs):
        if not method:
            method = self.GET
        body = json.dumps(json_response)
        self.add(method, url, match_querystring=match_querystring, content_type='application/json', body=body, **kwargs)

    def replace_json(self, url, *args, **kwargs):
        existing_index = next(i for i, match in enumerate(self._urls) if match['url'] == url)
        self.add_json(url, *args, **kwargs)
        self._urls[existing_index] = self._urls.pop()

    def call_request_json(self, index=-1):
        return json.loads(self.calls[index].request.body)


urllib3_responses = Urllib3Responses()


USER_FIELDS = {
    'dateJoined', 'email', 'firstName', 'lastLogin', 'lastName', 'username', 'displayName', 'id',  'isActive', 'isAnvil',
    'isAnalyst', 'isDataManager', 'isPm', 'isSuperuser',
}
PROJECT_FIELDS = {
    'projectGuid', 'projectCategoryGuids', 'canEdit', 'name', 'description', 'createdDate', 'lastModifiedDate',
    'lastAccessedDate',  'mmeContactUrl', 'genomeVersion', 'mmePrimaryDataOwner', 'mmeContactInstitution',
    'isMmeEnabled', 'workspaceName', 'workspaceNamespace', 'hasCaseReview', 'enableHgmd', 'isDemo', 'allUserDemo',
    'userIsCreator',
}

ANALYSIS_GROUP_FIELDS = {'analysisGroupGuid', 'description', 'name', 'projectGuid', 'familyGuids'}

FAMILY_FIELDS = {
    'projectGuid', 'familyGuid', 'analysedBy', 'pedigreeImage', 'familyId', 'displayName', 'description',
    'analysisStatus', 'pedigreeImage', 'createdDate', 'assignedAnalyst', 'codedPhenotype', 'postDiscoveryOmimNumber',
    'pedigreeDataset', 'analysisStatusLastModifiedDate', 'analysisStatusLastModifiedBy'
}
CASE_REVIEW_FAMILY_FIELDS = {
    'caseReviewNotes', 'caseReviewSummary'
}
INTERNAL_FAMILY_FIELDS = {
    'individualGuids', 'successStory', 'successStoryTypes', 'pubmedIds',
}
INTERNAL_FAMILY_FIELDS.update(FAMILY_FIELDS)

FAMILY_NOTE_FIELDS = {'noteGuid', 'note', 'noteType', 'lastModifiedDate', 'createdBy', 'familyGuid'}

INDIVIDUAL_FIELDS_NO_FEATURES = {
    'projectGuid', 'familyGuid', 'individualGuid', 'individualId',
    'paternalId', 'maternalId', 'sex', 'affected', 'displayName', 'notes', 'createdDate', 'lastModifiedDate',
    'paternalGuid', 'maternalGuid', 'popPlatformFilters', 'filterFlags', 'population', 'birthYear', 'deathYear',
    'onsetAge', 'maternalEthnicity', 'paternalEthnicity', 'consanguinity', 'affectedRelatives', 'expectedInheritance',
    'disorders', 'candidateGenes', 'rejectedGenes', 'arFertilityMeds', 'arIui', 'arIvf', 'arIcsi', 'arSurrogacy',
    'arDonoregg', 'arDonorsperm', 'svFlags',
}

INDIVIDUAL_FIELDS = {'features', 'absentFeatures', 'nonstandardFeatures', 'absentNonstandardFeatures'}
INDIVIDUAL_FIELDS.update(INDIVIDUAL_FIELDS_NO_FEATURES)

INTERNAL_INDIVIDUAL_FIELDS = {
    'caseReviewStatus', 'caseReviewDiscussion', 'caseReviewStatusLastModifiedDate', 'caseReviewStatusLastModifiedBy',
    'probandRelationship',
}
INTERNAL_INDIVIDUAL_FIELDS.update(INDIVIDUAL_FIELDS)

SAMPLE_FIELDS = {
    'projectGuid', 'familyGuid', 'individualGuid', 'sampleGuid', 'createdDate', 'sampleType', 'sampleId', 'isActive',
    'loadedDate', 'datasetType', 'elasticsearchIndex',
}

IGV_SAMPLE_FIELDS = {
    'projectGuid', 'familyGuid', 'individualGuid', 'sampleGuid', 'filePath', 'sampleId', 'sampleType',
}

SAVED_VARIANT_FIELDS = {'variantGuid', 'variantId', 'familyGuids', 'xpos', 'ref', 'alt', 'selectedMainTranscriptId', 'acmgClassification'}

TAG_FIELDS = {
    'tagGuid', 'name', 'category', 'color', 'searchHash', 'metadata', 'lastModifiedDate', 'createdBy', 'variantGuids',
}

VARIANT_NOTE_FIELDS = {'noteGuid', 'note', 'submitToClinvar', 'lastModifiedDate', 'createdBy', 'variantGuids'}

FUNCTIONAL_FIELDS = {
    'tagGuid', 'name', 'color', 'metadata', 'metadataTitle', 'lastModifiedDate', 'createdBy', 'variantGuids',
}

SAVED_SEARCH_FIELDS = {'savedSearchGuid', 'name', 'order', 'search', 'createdById'}

LOCUS_LIST_FIELDS = {
    'locusListGuid', 'description', 'lastModifiedDate', 'numEntries', 'isPublic', 'createdBy', 'createdDate', 'canEdit',
    'name',
}
PA_LOCUS_LIST_FIELDS = {'paLocusList'}
LOCUS_LIST_DETAIL_FIELDS = {'items', 'intervalGenomeVersion'}
LOCUS_LIST_DETAIL_FIELDS.update(LOCUS_LIST_FIELDS)

MATCHMAKER_SUBMISSION_FIELDS = {
    'submissionGuid', 'individualGuid', 'createdDate', 'lastModifiedDate', 'deletedDate',
}

TAG_TYPE_FIELDS = {
    'variantTagTypeGuid', 'name', 'category', 'description', 'color', 'order', 'metadataTitle',
}

GENE_FIELDS = {
    'chromGrch37', 'chromGrch38', 'codingRegionSizeGrch37', 'codingRegionSizeGrch38',  'endGrch37', 'endGrch38',
    'gencodeGeneType', 'geneId', 'geneSymbol', 'startGrch37', 'startGrch38',
}
GENE_VARIANT_DISPLAY_FIELDS = {
    'constraints', 'omimPhenotypes', 'mimNumber', 'cnSensitivity', 'genCc', 'clinGen',
}
GENE_VARIANT_DISPLAY_FIELDS.update(GENE_FIELDS)
GENE_VARIANT_FIELDS = {
    'diseaseDesc', 'functionDesc', 'geneNames', 'primateAi',
}
GENE_VARIANT_FIELDS.update(GENE_VARIANT_DISPLAY_FIELDS)

GENE_DETAIL_FIELDS = {'notes', 'mgiMarkerId'}
GENE_DETAIL_FIELDS.update(GENE_VARIANT_FIELDS)

VARIANTS = [
    {
        'alt': 'G',
        'ref': 'GAGA',
        'chrom': '21',
        'pos': 3343400,
        'xpos': 21003343400,
        'genomeVersion': '38',
        'liftedOverChrom': '21',
        'liftedOverPos': 3343353,
        'liftedOverGenomeVersion': '37',
        'variantId': '21-3343400-GAGA-G',
        'mainTranscriptId': 'ENST00000623083',
        'transcripts': {
            'ENSG00000227232': [
                {
                    'aminoAcids': 'G/S',
                    'geneSymbol': 'WASH7P',
                    'biotype': 'protein_coding',
                    'category': 'missense',
                    'cdnaEnd': 1075,
                    'cdnaStart': 1075,
                    'codons': 'Ggt/Agt',
                    'consequenceTerms': ['missense_variant'],
                    'hgvs': 'ENSP00000485442.1:p.Gly359Ser',
                    'hgvsc': 'ENST00000623083.3:c.1075G>A',
                    'hgvsp': 'ENSP00000485442.1:p.Gly359Ser',
                    'majorConsequence': 'missense_variant',
                    'majorConsequenceRank': 11,
                    'proteinId': 'ENSP00000485442',
                    'transcriptId': 'ENST00000623083',
                    'transcriptRank': 0
                }
            ],
            'ENSG00000268903': [
                {
                    'aminoAcids': 'G/S',
                    'biotype': 'protein_coding',
                    'category': 'missense',
                    'cdnaEnd': 1338,
                    'cdnaStart': 1338,
                    'codons': 'Ggt/Agt',
                    'consequenceTerms': ['missense_variant'],
                    'geneId': 'ENSG00000268903',
                    'hgvs': 'ENSP00000485351.1:p.Gly368Ser',
                    'hgvsc': 'ENST00000624735.1:c.1102G>A',
                    'hgvsp': 'ENSP00000485351.1:p.Gly368Ser',
                    'majorConsequence': 'missense_variant',
                    'majorConsequenceRank': 11,
                    'proteinId': 'ENSP00000485351',
                    'transcriptId': 'ENST00000624735',
                    'transcriptRank': 1
                }
            ]
        },
        'familyGuids': ['F000001_1', 'F000002_2'],
        'genotypes': {
            'NA19675': {
                'sampleId': 'NA19675',
                'ab': 0.702127659574,
                'gq': 46.0,
                'numAlt': 1,
                'dp': '50',
                'ad': '14,33'
            },
            'NA19679': {
                'sampleId': 'NA19679',
                'ab': 0.0,
                'gq': 99.0,
                'numAlt': 0,
                'dp': '45',
                'ad': '45,0'
            }
        }
    },
    {
        'alt': 'A',
        'ref': 'AAAG',
        'chrom': '3',
        'pos': 835,
        'xpos': 3000000835,
        'genomeVersion': '37',
        'liftedOverGenomeVersion': '',
        'variantId': '3-835-AAAG-A',
        'transcripts': {},
        'familyGuids': ['F000001_1'],
        'genotypes': {
            'NA19679': {
                'sampleId': 'NA19679',
                'ab': 0.0,
                'gq': 99.0,
                'numAlt': 0,
                'dp': '45',
                'ad': '45,0'
            }
        }
    },
    {
        'alt': 'T',
        'ref': 'TC',
        'chrom': '12',
        'pos': 48367227,
        'xpos': 1248367227,
        'genomeVersion': '37',
        'liftedOverGenomeVersion': '',
        'variantId': '12-48367227-TC-T',
        'transcripts': {'ENSG00000233653': {}},
        'familyGuids': ['F000002_2'],
        'genotypes': {}
    }
]

SINGLE_VARIANT = {
    'alt': 'A',
    'ref': 'G',
    'chrom': '1',
    'pos': 46394160,
    'xpos': 1046394160,
    'genomeVersion': '38',
    'liftedOverGenomeVersion': '37',
    'variantId': '1-46394160-G-A',
    'transcripts': {'ENSG00000233653': {}},
    'familyGuids': ['F000002_2'],
    'genotypes': {}
}

TRANSCRIPT_1 = {
  'aminoAcids': 'LL/L',
  'biotype': 'protein_coding',
  'lof': None,
  'lofFlags': None,
  'majorConsequenceRank': 10,
  'codons': 'ctTCTc/ctc',
  'geneSymbol': 'MFSD9',
  'domains': [
    'Transmembrane_helices:TMhelix',
    'PROSITE_profiles:PS50850',
  ],
  'canonical': 1,
  'transcriptRank': 0,
  'cdnaEnd': 421,
  'lofFilter': None,
  'hgvs': 'ENSP00000258436.5:p.Leu126del',
  'hgvsc': 'ENST00000258436.5:c.375_377delTCT',
  'cdnaStart': 419,
  'transcriptId': 'ENST00000258436',
  'proteinId': 'ENSP00000258436',
  'category': 'missense',
  'geneId': 'ENSG00000135953',
  'hgvsp': 'ENSP00000258436.5:p.Leu126del',
  'majorConsequence': 'inframe_deletion',
  'consequenceTerms': [
    'inframe_deletion'
  ]
}
TRANSCRIPT_2 = {
  'aminoAcids': 'P/X',
  'biotype': 'protein_coding',
  'lof': None,
  'lofFlags': None,
  'majorConsequenceRank': 4,
  'codons': 'Ccc/cc',
  'geneSymbol': 'OR2M3',
  'domains': [
    'Transmembrane_helices:TMhelix',
    'Prints_domain:PR00237',
  ],
  'canonical': 1,
  'transcriptRank': 0,
  'cdnaEnd': 897,
  'lofFilter': None,
  'hgvs': 'ENSP00000389625.1:p.Leu288SerfsTer10',
  'hgvsc': 'ENST00000456743.1:c.862delC',
  'cdnaStart': 897,
  'transcriptId': 'ENST00000456743',
  'proteinId': 'ENSP00000389625',
  'category': 'lof',
  'geneId': 'ENSG00000228198',
  'hgvsp': 'ENSP00000389625.1:p.Leu288SerfsTer10',
  'majorConsequence': 'frameshift_variant',
  'consequenceTerms': [
    'frameshift_variant'
  ]
}
TRANSCRIPT_3 = {
  'aminoAcids': 'LL/L',
  'biotype': 'nonsense_mediated_decay',
  'lof': None,
  'lofFlags': None,
  'majorConsequenceRank': 10,
  'codons': 'ctTCTc/ctc',
  'geneSymbol': 'MFSD9',
  'domains': [
    'Transmembrane_helices:TMhelix',
    'Gene3D:1',
  ],
  'canonical': None,
  'transcriptRank': 1,
  'cdnaEnd': 143,
  'lofFilter': None,
  'hgvs': 'ENSP00000413641.1:p.Leu48del',
  'hgvsc': 'ENST00000428085.1:c.141_143delTCT',
  'cdnaStart': 141,
  'transcriptId': 'ENST00000428085',
  'proteinId': 'ENSP00000413641',
  'category': 'missense',
  'geneId': 'ENSG00000135953',
  'hgvsp': 'ENSP00000413641.1:p.Leu48del',
  'majorConsequence': 'frameshift_variant',
  'consequenceTerms': [
    'frameshift_variant',
    'inframe_deletion',
    'NMD_transcript_variant'
  ]
}

PARSED_VARIANTS = [
    {
        'alt': 'T',
        'chrom': '1',
        'bothsidesSupport': None,
<<<<<<< HEAD
        'clinvar': {'clinicalSignificance': None, 'alleleId': None, 'variationId': None, 'goldStars': None},
        'commonLowHeteroplasmy': None,
        'highConstraintRegion': None,
        'mitomapPathogenic': None,
=======
        'clinvar': {'clinicalSignificance': 'Pathogenic/Likely_pathogenic', 'alleleId': None, 'variationId': None, 'goldStars': None},
>>>>>>> d3678390
        'familyGuids': ['F000003_3'],
        'cpxIntervals': None,
        'algorithms': None,
        'genotypes': {
            'I000007_na20870': {
                'ab': 1, 'ad': None, 'gq': 99, 'sampleId': 'NA20870', 'numAlt': 2, 'dp': 74, 'pl': None,
                'sampleType': 'WES',
            }
        },
        'genomeVersion': '37',
        'genotypeFilters': '',
        'hgmd': {'accession': None, 'class': None},
        'liftedOverChrom': None,
        'liftedOverGenomeVersion': None,
        'liftedOverPos': None,
        'mainTranscriptId': TRANSCRIPT_3['transcriptId'],
        'selectedMainTranscriptId': None,
        'originalAltAlleles': ['T'],
        'populations': {
            'callset': {'an': 32, 'ac': 2, 'hom': None, 'af': 0.063, 'hemi': None, 'filter_af': None, 'het': None, 'id': None, 'ac_het': None, 'af_het': None, 'max_hl': None},
            'g1k': {'an': 0, 'ac': 0, 'hom': 0, 'af': 0.0, 'hemi': 0, 'filter_af': None, 'het': 0, 'id': None, 'ac_het': None, 'af_het': None, 'max_hl': None},
            'gnomad_genomes': {'an': 30946, 'ac': 4, 'hom': 0, 'af': 0.00012925741614425127, 'hemi': 0, 'filter_af': 0.0004590314436538903, 'het': 0, 'id': None, 'ac_het': None, 'af_het': None, 'max_hl': None},
            'exac': {'an': 121308, 'ac': 8, 'hom': 0, 'af': 0.00006589, 'hemi': 0, 'filter_af': 0.0006726888333653661, 'het': 0, 'id': None, 'ac_het': None, 'af_het': None, 'max_hl': None},
            'gnomad_exomes': {'an': 245930, 'ac': 16, 'hom': 0, 'af': 0.00006505916317651364, 'hemi': 0, 'filter_af': 0.0009151523074911753, 'het': 0, 'id': None, 'ac_het': None, 'af_het': None, 'max_hl': None},
            'topmed': {'an': 125568, 'ac': 21, 'hom': 0, 'af': 0.00016724, 'hemi': 0, 'filter_af': None, 'het': None, 'id': None, 'ac_het': None, 'af_het': None, 'max_hl': None},
            'sv_callset': {'an': None, 'ac': None, 'hom': None, 'af': None, 'hemi': None, 'filter_af': None, 'het': None, 'id': None, 'ac_het': None, 'af_het': None, 'max_hl': None},
            'gnomad_svs': {'ac': None, 'af': None, 'an': None, 'filter_af': None, 'hemi': None, 'hom': None, 'het': None, 'id': None, 'ac_het': None, 'af_het': None, 'max_hl': None},
            'gnomad_mito': {'ac': None, 'ac_het': None, 'af': None, 'af_het': None, 'an': None, 'filter_af': None, 'hemi': None, 'het': None, 'hom': None, 'id': None, 'max_hl': None},
            'helix': {'ac': None, 'ac_het': None, 'af': None, 'af_het': None, 'an': None, 'filter_af': None,
                            'hemi': None, 'het': None, 'hom': None, 'id': None, 'max_hl': None},
        },
        'pos': 248367227,
        'predictions': {'splice_ai': None, 'eigen': None, 'revel': None, 'mut_taster': None, 'fathmm': None,
                        'hmtVar': None, 'apogee': None, 'haplogroup_defining': None, 'mitoTIP': None,
                        'polyphen': None, 'dann': None, 'sift': None, 'cadd': '25.9', 'metasvm': None, 'primate_ai': None,
                        'gerp_rs': None, 'mpc': None, 'phastcons_100_vert': None, 'strvctvre': None,
                        'splice_ai_consequence': None},
        'ref': 'TC',
        'rsid': None,
        'transcripts': {
            'ENSG00000135953': [TRANSCRIPT_3],
            'ENSG00000228198': [TRANSCRIPT_2],
        },
        'variantId': '1-248367227-TC-T',
        'xpos': 1248367227,
        'end': None,
        'svType': None,
        'svTypeDetail': None,
        'numExon': None,
        'rg37LocusEnd': None,
        '_sort': [1248367227],
    },
    {
        'alt': 'G',
        'chrom': '2',
        'bothsidesSupport': None,
        'clinvar': {'clinicalSignificance': None, 'alleleId': None, 'variationId': None, 'goldStars': None},
        'commonLowHeteroplasmy': None,
        'highConstraintRegion': None,
        'mitomapPathogenic': None,
        'familyGuids': ['F000002_2', 'F000003_3'],
        'cpxIntervals': None,
        'algorithms': None,
        'genotypes': {
            'I000004_hg00731': {
                'ab': 0, 'ad': None, 'gq': 99, 'sampleId': 'HG00731', 'numAlt': 2, 'dp': 67, 'pl': None,
                'sampleType': 'WES',
            },
            'I000005_hg00732': {
                'ab': 0, 'ad': None, 'gq': 96, 'sampleId': 'HG00732', 'numAlt': 1, 'dp': 42, 'pl': None,
                'sampleType': 'WES',
            },
            'I000006_hg00733': {
                'ab': 0, 'ad': None, 'gq': 96, 'sampleId': 'HG00733', 'numAlt': 0, 'dp': 42, 'pl': None,
                'sampleType': 'WES',
            },
            'I000007_na20870': {
                'ab': 0.70212764, 'ad': None, 'gq': 46, 'sampleId': 'NA20870', 'numAlt': 1, 'dp': 50, 'pl': None,
                'sampleType': 'WES',
            }
        },
        'genotypeFilters': '',
        'genomeVersion': '37',
        'hgmd': {'accession': None, 'class': None},
        'liftedOverGenomeVersion': None,
        'liftedOverChrom': None,
        'liftedOverPos': None,
        'mainTranscriptId': TRANSCRIPT_1['transcriptId'],
        'selectedMainTranscriptId': TRANSCRIPT_2['transcriptId'],
        'originalAltAlleles': ['G'],
        'populations': {
            'callset': {'an': 32, 'ac': 1, 'hom': None, 'af': 0.031, 'hemi': None, 'filter_af': None, 'het': None,
                        'id': None, 'ac_het': None, 'af_het': None, 'max_hl': None},
            'g1k': {'an': 0, 'ac': 0, 'hom': 0, 'af': 0.0, 'hemi': 0, 'filter_af': None, 'het': 0, 'id': None,
                    'ac_het': None, 'af_het': None, 'max_hl': None},
            'gnomad_genomes': {'an': 0, 'ac': 0, 'hom': 0, 'af': 0.0, 'hemi': 0, 'filter_af': None, 'het': 0,
                               'id': None, 'ac_het': None, 'af_het': None, 'max_hl': None},
            'exac': {'an': 121336, 'ac': 6, 'hom': 0, 'af': 0.00004942, 'hemi': 0, 'filter_af': 0.000242306760358614,
                     'het': 0, 'id': None, 'ac_het': None, 'af_het': None, 'max_hl': None},
            'gnomad_exomes': {'an': 245714, 'ac': 6, 'hom': 0, 'af': 0.000024418633044922146, 'hemi': 0,
                              'filter_af': 0.00016269686320447742, 'het': 0, 'id': None, 'ac_het': None, 'af_het': None,
                              'max_hl': None},
            'topmed': {'an': 0, 'ac': 0, 'hom': 0, 'af': 0.0, 'hemi': 0, 'filter_af': None, 'het': None, 'id': None,
                       'ac_het': None, 'af_het': None, 'max_hl': None},
            'sv_callset': {'an': None, 'ac': None, 'hom': None, 'af': None, 'hemi': None, 'filter_af': None,
                           'het': None, 'id': None, 'ac_het': None, 'af_het': None, 'max_hl': None},
            'gnomad_svs': {'ac': None, 'af': None, 'an': None, 'filter_af': None, 'hemi': None, 'hom': None,
                           'het': None, 'id': None, 'ac_het': None, 'af_het': None, 'max_hl': None},
            'gnomad_mito': {'ac': None, 'ac_het': None, 'af': None, 'af_het': None, 'an': None, 'filter_af': None,
                            'hemi': None, 'het': None, 'hom': None, 'id': None, 'max_hl': None},
            'helix': {'ac': None, 'ac_het': None, 'af': None, 'af_het': None, 'an': None, 'filter_af': None,
                      'hemi': None, 'het': None, 'hom': None, 'id': None, 'max_hl': None},
        },
        'pos': 103343353,
        'predictions': {
            'hmtVar': None, 'apogee': None, 'haplogroup_defining': None, 'mitoTIP': None,
            'splice_ai': None, 'eigen': None, 'revel': None, 'mut_taster': None, 'fathmm': None, 'polyphen': None,
            'dann': None, 'sift': None, 'cadd': None, 'metasvm': None, 'primate_ai': 1, 'gerp_rs': None,
            'mpc': None, 'phastcons_100_vert': None, 'strvctvre': None, 'splice_ai_consequence': None,
        },
        'ref': 'GAGA',
        'rsid': None,
        'transcripts': {
            'ENSG00000135953': [TRANSCRIPT_1],
            'ENSG00000228198': [TRANSCRIPT_2],
        },
        'variantId': '2-103343353-GAGA-G',
        'xpos': 2103343353,
        'end': None,
        'svType': None,
        'svTypeDetail': None,
        'numExon': None,
        'rg37LocusEnd': None,
        '_sort': [2103343353],
    },
]

PARSED_SV_VARIANT = {
    'alt': None,
    'chrom': '1',
    'bothsidesSupport': True,
    'familyGuids': ['F000002_2'],
    'cpxIntervals': None,
    'algorithms': None,
    'commonLowHeteroplasmy': None,
    'highConstraintRegion': None,
    'mitomapPathogenic': None,
    'genotypes': {
        'I000004_hg00731': {
            'sampleId': 'HG00731', 'sampleType': 'WES', 'numAlt': -1, 'geneIds': ['ENSG00000228198'],
            'cn': 1, 'end': None, 'start': None, 'numExon': None, 'defragged': False, 'qs': 33, 'gq': None,
            'prevCall': False, 'prevOverlap': False, 'newCall': True,
        },
        'I000005_hg00732': {
            'sampleId': 'HG00732', 'numAlt': -1, 'sampleType': None,  'geneIds': None, 'gq': None,
            'cn': 2, 'end': None, 'start': None, 'numExon': None, 'defragged': None, 'qs': None, 'isRef': True,
            'prevCall': None, 'prevOverlap': None, 'newCall': None,
        },
        'I000006_hg00733': {
            'sampleId': 'HG00733', 'sampleType': 'WES', 'numAlt': -1,  'geneIds': None, 'gq': None,
            'cn': 2, 'end': 49045890, 'start': 49045987, 'numExon': 1, 'defragged': False, 'qs': 80,
            'prevCall': False, 'prevOverlap': True, 'newCall': False,
        },
    },
    'clinvar': {'clinicalSignificance': None, 'alleleId': None, 'variationId': None, 'goldStars': None},
    'hgmd': {'accession': None, 'class': None},
    'genomeVersion': '37',
    'genotypeFilters': '',
    'liftedOverChrom': None,
    'liftedOverGenomeVersion': None,
    'liftedOverPos': None,
    'mainTranscriptId': None,
    'selectedMainTranscriptId': None,
    'originalAltAlleles': [],
    'populations': {
        'callset': {'an': None, 'ac': None, 'hom': None, 'af': None, 'hemi': None, 'filter_af': None, 'het': None,
                    'id': None, 'ac_het': None, 'af_het': None, 'max_hl': None},
        'g1k': {'an': None, 'ac': None, 'hom': None, 'af': None, 'hemi': None, 'filter_af': None, 'het': None,
                'id': None, 'ac_het': None, 'af_het': None, 'max_hl': None},
        'gnomad_genomes': {'an': None, 'ac': None, 'hom': None, 'af': None, 'hemi': None, 'filter_af': None,
                           'het': None, 'id': None, 'ac_het': None, 'af_het': None, 'max_hl': None},
        'exac': {'an': None, 'ac': None, 'hom': None, 'af': None, 'hemi': None, 'filter_af': None, 'het': None,
                 'id': None, 'ac_het': None, 'af_het': None, 'max_hl': None},
        'gnomad_exomes': {'an': None, 'ac': None, 'hom': None, 'af': None, 'hemi': None, 'filter_af': None, 'het': None,
                          'id': None, 'ac_het': None, 'af_het': None, 'max_hl': None},
        'topmed': {'an': None, 'ac': None, 'hom': None, 'af': None, 'hemi': None, 'filter_af': None, 'het': None,
                   'id': None, 'ac_het': None, 'af_het': None, 'max_hl': None},
        'sv_callset': {'an': 10088, 'ac': 7, 'hom': None, 'af': 0.000693825, 'hemi': None, 'filter_af': None,
                       'het': None, 'id': None, 'ac_het': None, 'af_het': None, 'max_hl': None},
        'gnomad_svs': {'ac': 0, 'af': 0, 'an': 0, 'filter_af': None, 'hemi': 0, 'hom': 0, 'het': 0, 'id': None,
                       'ac_het': None, 'af_het': None, 'max_hl': None},
        'gnomad_mito': {'ac': None, 'ac_het': None, 'af': None, 'af_het': None, 'an': None, 'filter_af': None,
                        'hemi': None, 'het': None, 'hom': None, 'id': None, 'max_hl': None},
        'helix': {'ac': None, 'ac_het': None, 'af': None, 'af_het': None, 'an': None, 'filter_af': None,
                  'hemi': None, 'het': None, 'hom': None, 'id': None, 'max_hl': None},
    },
    'pos': 49045487,
    'predictions': {'splice_ai': None, 'eigen': None, 'revel': None, 'mut_taster': None, 'fathmm': None,
                    'hmtVar': None, 'apogee': None, 'haplogroup_defining': None, 'mitoTIP': None,
                    'polyphen': None, 'dann': None, 'sift': None, 'cadd': None, 'metasvm': None, 'primate_ai': None,
                    'gerp_rs': None, 'mpc': None, 'phastcons_100_vert': None, 'strvctvre': 0.374,
                    'splice_ai_consequence': None},
    'ref': None,
    'rsid': None,
    'transcripts': {
        'ENSG00000228198': [
            {
              'geneId': 'ENSG00000228198'
            },
        ],
        'ENSG00000135953': [
            {
              'geneId': 'ENSG00000135953'
            },
        ],
    },
    'variantId': 'prefix_19107_DEL',
    'xpos': 1049045487,
    'end': 49045899,
    'svType': 'INS',
    'svTypeDetail': None,
    'svSourceDetail': {'chrom': '9'},
    'numExon': 2,
    'rg37LocusEnd': None,
    '_sort': [1049045387],
}

PARSED_SV_WGS_VARIANT = {
    'alt': None,
    'chrom': '2',
    'bothsidesSupport': None,
    'familyGuids': ['F000014_14'],
    'cpxIntervals': [{'chrom': '2', 'end': 3000, 'start': 1000, 'type': 'DUP'},
                     {'chrom': '20', 'end': 13000, 'start': 11000, 'type': 'INV'}],
    'algorithms': 'wham, manta',
    'commonLowHeteroplasmy': None,
    'highConstraintRegion': None,
    'mitomapPathogenic': None,
    'genotypes': {
        'I000018_na21234': {
            'gq': 33, 'sampleId': 'NA21234', 'numAlt': 1, 'geneIds': None,
            'cn': -1, 'end': None, 'start': None, 'numExon': None, 'defragged': None, 'qs': None, 'sampleType': 'WGS',
            'prevCall': None, 'prevOverlap': None, 'newCall': None,
        },
    },
    'clinvar': {'clinicalSignificance': None, 'alleleId': None, 'variationId': None, 'goldStars': None},
    'hgmd': {'accession': None, 'class': None},
    'genomeVersion': '37',
    'genotypeFilters': '',
    'liftedOverChrom': None,
    'liftedOverGenomeVersion': None,
    'liftedOverPos': None,
    'mainTranscriptId': None,
    'selectedMainTranscriptId': None,
    'originalAltAlleles': [],
    'populations': {
        'callset': {'an': None, 'ac': None, 'hom': None, 'af': None, 'hemi': None, 'filter_af': None, 'het': None,
                    'id': None, 'ac_het': None, 'af_het': None, 'max_hl': None},
        'g1k': {'an': None, 'ac': None, 'hom': None, 'af': None, 'hemi': None, 'filter_af': None, 'het': None,
                'id': None, 'ac_het': None, 'af_het': None, 'max_hl': None},
        'gnomad_genomes': {'an': None, 'ac': None, 'hom': None, 'af': None, 'hemi': None, 'filter_af': None,
                           'het': None, 'id': None, 'ac_het': None, 'af_het': None, 'max_hl': None},
        'exac': {'an': None, 'ac': None, 'hom': None, 'af': None, 'hemi': None, 'filter_af': None, 'het': None,
                 'id': None, 'ac_het': None, 'af_het': None, 'max_hl': None},
        'gnomad_exomes': {'an': None, 'ac': None, 'hom': None, 'af': None, 'hemi': None, 'filter_af': None, 'het': None,
                          'id': None, 'ac_het': None, 'af_het': None, 'max_hl': None},
        'topmed': {'an': None, 'ac': None, 'hom': None, 'af': None, 'hemi': None, 'filter_af': None, 'het': None,
                   'id': None, 'ac_het': None, 'af_het': None, 'max_hl': None},
        'sv_callset': {'an': 10088, 'ac': 7, 'hom': None, 'af': 0.000693825, 'hemi': None, 'filter_af': None,
                       'het': None, 'id': None, 'ac_het': None, 'af_het': None, 'max_hl': None},
        'gnomad_svs': {'ac': 0, 'af': 0.00679, 'an': 0, 'filter_af': None, 'hemi': 0, 'hom': 0, 'het': 0,
                       'id': 'gnomAD-SV_v2.1_BND_1_1', 'ac_het': None, 'af_het': None, 'max_hl': None},
        'gnomad_mito': {'ac': None, 'ac_het': None, 'af': None, 'af_het': None, 'an': None, 'filter_af': None,
                        'hemi': None, 'het': None, 'hom': None, 'id': None, 'max_hl': None},
        'helix': {'ac': None, 'ac_het': None, 'af': None, 'af_het': None, 'an': None, 'filter_af': None,
                  'hemi': None, 'het': None, 'hom': None, 'id': None, 'max_hl': None},
    },
    'pos': 49045387,
    'predictions': {'splice_ai': None, 'eigen': None, 'revel': None, 'mut_taster': None, 'fathmm': None,
                    'hmtVar': None, 'apogee': None, 'haplogroup_defining': None, 'mitoTIP': None,
                    'polyphen': None, 'dann': None, 'sift': None, 'cadd': None, 'metasvm': None, 'primate_ai': None,
                    'gerp_rs': None, 'mpc': None, 'phastcons_100_vert': None, 'strvctvre': None,
                    'splice_ai_consequence': None},
    'ref': None,
    'rsid': None,
    'transcripts': {
        'ENSG00000228198': [
            {
                'geneSymbol': 'OR4F5',
                'majorConsequence': 'DUP_PARTIAL',
                'geneId': 'ENSG00000228198'
            },
        ],
    },
    'variantId': 'prefix_19107_CPX',
    'xpos': 2049045387,
    'end': 12345678,
    'endChrom': '20',
    'svType': 'CPX',
    'svTypeDetail': 'dupINV',
    'numExon': None,
    'rg37LocusEnd': {'contig': '20', 'position': 12326326},
    '_sort': [2049045387],
}

PARSED_MITO_VARIANT = {
    '_sort': [25000010195],
    'algorithms': None,
    'alt': 'A',
    'bothsidesSupport': None,
    'chrom': 'M',
    'clinvar': {'alleleId': None, 'clinicalSignificance': ['Likely_pathogenic'], 'goldStars': None, 'variationId': None},
    'commonLowHeteroplasmy': False,
    'cpxIntervals': None,
    'end': 10195,
    'familyGuids': ['F000002_2'],
    'genomeVersion': '38',
    'genotypeFilters': '',
    'genotypes':
        {'I000006_hg00733':
             {'contamination': 0.0, 'dp': 5139.0, 'gq': 60.0, 'hl': 1.0, 'mitoCn': 319.03225806451616, 'numAlt': 2,
              'sampleId': 'HG00733', 'sampleType': 'WGS'}},
    'hgmd': {'accession': None, 'class': None},
    'highConstraintRegion': True,
    'liftedOverChrom': 'MT',
    'liftedOverGenomeVersion': '37',
    'liftedOverPos': 10195,
    'mainTranscriptId': 'ENST00000361227',
    'mitomapPathogenic': None,
    'numExon': None,
    'originalAltAlleles': [],
    'populations':
        {'callset': {'ac': 0, 'ac_het': None, 'af': 0.0, 'af_het': None, 'an': 2520, 'filter_af': None, 'hemi': None,
              'het': None, 'hom': None, 'id': None, 'max_hl': None},
         'exac': {'ac': None, 'ac_het': None, 'af': None, 'af_het': None, 'an': None, 'filter_af': None, 'hemi': None,
              'het': None, 'hom': None, 'id': None, 'max_hl': None},
         'g1k': {'ac': None, 'ac_het': None, 'af': None, 'af_het': None, 'an': None, 'filter_af': None, 'hemi': None,
                 'het': None, 'hom': None, 'id': None, 'max_hl': None},
         'gnomad_exomes': {'ac': None, 'ac_het': None, 'af': None, 'af_het': None, 'an': None, 'filter_af': None,
                           'hemi': None, 'het': None, 'hom': None, 'id': None, 'max_hl': None},
         'gnomad_genomes': {'ac': None, 'ac_het': None, 'af': None, 'af_het': None, 'an': None, 'filter_af': None,
                            'hemi': None, 'het': None, 'hom': None, 'id': None, 'max_hl': None},
         'gnomad_mito': {'ac': 1368, 'ac_het': 3, 'af': 0.024246292, 'af_het': 5.317169e-05, 'an': 56421, 'filter_af': None, 'hemi': 0,
                         'het': 0, 'hom': 0, 'id': None,'max_hl': 1.0},
         'gnomad_svs': {'ac': None, 'ac_het': None, 'af': None, 'af_het': None, 'an': None, 'filter_af': None,
                        'hemi': None, 'het': None, 'hom': None, 'id': None, 'max_hl': None},
         'helix': {'ac': 0, 'ac_het': 0, 'af': 0.0033268193, 'af_het': 4.081987e-05, 'an': 0, 'filter_af': None, 'hemi': 0, 'het': 0,
                   'hom': 0, 'id': None, 'max_hl': 0.90441},
         'sv_callset': {'ac': None, 'ac_het': None, 'af': None, 'af_het': None, 'an': None, 'filter_af': None,
                        'hemi': None, 'het': None, 'hom': None, 'id': None, 'max_hl': None},
         'topmed': {'ac': None, 'ac_het': None, 'af': None, 'af_het': None, 'an': None, 'filter_af': None, 'hemi': None,
                    'het': None, 'hom': None, 'id': None, 'max_hl': None}},
    'pos': 10195,
    'predictions': {'hmtVar': 0.71, 'apogee': 0.42, 'cadd': None, 'dann': None, 'eigen': None, 'fathmm': 'T',
                    'gerp_rs': '5.07', 'haplogroup_defining': None, 'metasvm': None, 'mitoTIP': None,
                    'mpc': None, 'mut_taster': 'N', 'phastcons_100_vert': '0.958000', 'polyphen': None,
                    'primate_ai': None, 'revel': None, 'sift': 'D', 'splice_ai': None, 'splice_ai_consequence': None,
                    'strvctvre': None},
    'ref': 'C',
    'rg37LocusEnd': None,
    'rsid': None,
    'svType': None,
    'svTypeDetail': None,
    'transcripts': {'ENSG00000198840': [
        {'aminoAcids': 'P/H', 'biotype': 'protein_coding', 'canonical': 1, 'category': 'missense', 'cdnaEnd': 137,
         'cdnaStart': 137, 'codons': 'cCc/cAc', 'consequenceTerms': [
            'missense_variant'],
         'domains': ['Gene3D:1', 'ENSP_mappings:5xtc', 'ENSP_mappings:5xtd', 'Pfam:PF00507', 'PANTHER:PTHR11058',
                     'PANTHER:PTHR11058'], 'geneId': 'ENSG00000198840', 'geneSymbol': 'MT-ND3', 'hgvs': 'p.Pro46His',
         'hgvsc': 'ENST00000361227.2:c.137C>A', 'hgvsp': 'ENSP00000355206.2:p.Pro46His',
         'majorConsequence': 'missense_variant', 'majorConsequenceRank': 11,
         'polyphenPrediction': 'probably_damaging', 'proteinId': 'ENSP00000355206', 'proteinStart': 46,
         'siftPrediction': 'deleterious_low_confidence', 'transcriptId': 'ENST00000361227', 'transcriptRank': 0}]},
    'variantId': 'M-10195-C-A',
    'xpos': 25000010195
}

GOOGLE_API_TOKEN_URL = 'https://oauth2.googleapis.com/token'
GOOGLE_ACCESS_TOKEN_URL = 'https://accounts.google.com/o/oauth2/token'

GOOGLE_TOKEN_RESULT = '{"access_token":"ya29.c.EXAMPLE","expires_in":3599,"token_type":"Bearer"}'<|MERGE_RESOLUTION|>--- conflicted
+++ resolved
@@ -742,14 +742,10 @@
         'alt': 'T',
         'chrom': '1',
         'bothsidesSupport': None,
-<<<<<<< HEAD
-        'clinvar': {'clinicalSignificance': None, 'alleleId': None, 'variationId': None, 'goldStars': None},
+        'clinvar': {'clinicalSignificance': 'Pathogenic/Likely_pathogenic', 'alleleId': None, 'variationId': None, 'goldStars': None},
         'commonLowHeteroplasmy': None,
         'highConstraintRegion': None,
         'mitomapPathogenic': None,
-=======
-        'clinvar': {'clinicalSignificance': 'Pathogenic/Likely_pathogenic', 'alleleId': None, 'variationId': None, 'goldStars': None},
->>>>>>> d3678390
         'familyGuids': ['F000003_3'],
         'cpxIntervals': None,
         'algorithms': None,
