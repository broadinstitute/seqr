# Utilities used for unit and integration tests.
from django.contrib.auth.models import User, Group
from django.test import TestCase
from guardian.shortcuts import assign_perm
import json
from urllib3_mock import Responses

from seqr.models import Project, CAN_VIEW, CAN_EDIT


class AuthenticationTestCase(TestCase):

    STAFF = 'staff'
    MANAGER = 'manager'
    COLLABORATOR = 'collaborator'
    AUTHENTICATED_USER = 'authenticated'

    @classmethod
    def setUpTestData(cls):
        cls.staff_user = User.objects.get(username='test_user')
        cls.manager_user = User.objects.get(username='test_user_manager')
        cls.collaborator_user = User.objects.get(username='test_user_non_staff')
        cls.no_access_user = User.objects.get(username='test_user_no_access')

        edit_group = Group.objects.get(pk=2)
        view_group = Group.objects.get(pk=3)
        edit_group.user_set.add(cls.manager_user)
        view_group.user_set.add(cls.manager_user, cls.collaborator_user)
        assign_perm(user_or_group=edit_group, perm=CAN_EDIT, obj=Project.objects.all())
        assign_perm(user_or_group=view_group, perm=CAN_VIEW, obj=Project.objects.all())

    def check_require_login(self, url):
        self._check_login(url, self.AUTHENTICATED_USER)

    def check_collaborator_login(self, url, **request_kwargs):
        self._check_login(url, self.COLLABORATOR, **request_kwargs)

    def check_manager_login(self, url):
        self._check_login(url, self.MANAGER)

    def check_staff_login(self, url):
        self._check_login(url, self.STAFF)

    def login_base_user(self):
        self.client.force_login(self.no_access_user)

    def login_collaborator(self):
        self.client.force_login(self.collaborator_user)

    def login_manager(self):
        self.client.force_login(self.manager_user)

    def login_staff_user(self):
        self.client.force_login(self.staff_user)

    def _check_login(self, url, permission_level, request_data=None):
        """For integration tests of django views that can only be accessed by a logged-in user,
        the 1st step is to authenticate. This function checks that the given url redirects requests
        if the user isn't logged-in, and then authenticates a test user.

        Args:
            test_case (object): the django.TestCase or unittest.TestCase object
            url (string): The url of the django view being tested.
            permission_level (string): what level of permission this url requires
         """
        response = self.client.get(url)
        self.assertEqual(response.status_code, 302)  # check that it redirects if you don't login

        self.client.force_login(self.no_access_user)
        if permission_level == self.AUTHENTICATED_USER:
            return

        # check that users without view permission users can't access collaborator URLs
        if permission_level == self.COLLABORATOR:
            if request_data:
                response = self.client.post(url, content_type='application/json', data=json.dumps(request_data))
            else:
                response = self.client.get(url)
            self.assertEqual(response.status_code, 403)

        self.login_collaborator()
        if permission_level == self.COLLABORATOR:
            return

        response = self.client.get(url)
        self.assertEqual(response.status_code, 403 if permission_level == self.MANAGER else 302)

        self.client.force_login(self.manager_user)
        if permission_level == self.MANAGER:
            return

        response = self.client.get(url)
        self.assertEqual(response.status_code, 302)

        self.login_staff_user()

# The responses library for mocking requests does not work with urllib3 (which is used by elasticsearch)
# The urllib3_mock library works for those requests, but it has limited functionality, so this extension adds helper
# methods for easier usage
class Urllib3Responses(Responses):
    def add_json(self, url, json_response, method=None, match_querystring=True, **kwargs):
        if not method:
            method = self.GET
        body = json.dumps(json_response)
        self.add(method, url, match_querystring=match_querystring, content_type='application/json', body=body, **kwargs)

    def replace_json(self, url, *args, **kwargs):
        existing_index = next(i for i, match in enumerate(self._urls) if match['url'] == url)
        self.add_json(url, *args, **kwargs)
        self._urls[existing_index] = self._urls.pop()

    def call_request_json(self, index=-1):
        return json.loads(self.calls[index].request.body)


urllib3_responses = Urllib3Responses()


<<<<<<< HEAD
USER_FIELDS = {'dateJoined', 'email', 'firstName', 'isStaff', 'lastLogin', 'lastName', 'username', 'displayName', 'id', 'isAnvil'}
=======
USER_FIELDS = {
    'dateJoined', 'email', 'firstName', 'isStaff', 'lastLogin', 'lastName', 'username', 'displayName', 'id', 'isActive',
}
>>>>>>> dbf2a180

PROJECT_FIELDS = {
    'projectGuid', 'projectCategoryGuids', 'canEdit', 'name', 'description', 'createdDate', 'lastModifiedDate',
    'lastAccessedDate',  'mmeContactUrl', 'genomeVersion', 'mmePrimaryDataOwner', 'mmeContactInstitution',
    'isMmeEnabled', 'workspaceName', 'workspaceNamespace'
}

FAMILY_FIELDS = {
    'projectGuid', 'familyGuid', 'analysedBy', 'pedigreeImage', 'familyId', 'displayName', 'description',
    'analysisNotes', 'analysisSummary', 'analysisStatus', 'pedigreeImage', 'createdDate', 'assignedAnalyst',
    'codedPhenotype', 'postDiscoveryOmimNumber', 'pubmedIds', 'mmeNotes',
}

INTERNAL_FAMILY_FIELDS = {
    'internalAnalysisStatus', 'internalCaseReviewNotes', 'internalCaseReviewSummary', 'individualGuids', 'successStory',
    'successStoryTypes',
}
INTERNAL_FAMILY_FIELDS.update(FAMILY_FIELDS)

INDIVIDUAL_FIELDS_NO_FEATURES = {
    'projectGuid', 'familyGuid', 'individualGuid', 'caseReviewStatusLastModifiedBy', 'individualId',
    'paternalId', 'maternalId', 'sex', 'affected', 'displayName', 'notes', 'createdDate', 'lastModifiedDate',
    'paternalGuid', 'maternalGuid', 'popPlatformFilters', 'filterFlags', 'population', 'birthYear', 'deathYear',
    'onsetAge', 'maternalEthnicity', 'paternalEthnicity', 'consanguinity', 'affectedRelatives', 'expectedInheritance',
    'disorders', 'candidateGenes', 'rejectedGenes', 'arFertilityMeds', 'arIui', 'arIvf', 'arIcsi', 'arSurrogacy',
    'arDonoregg', 'arDonorsperm', 'svFlags',
}

INDIVIDUAL_FIELDS = {'features', 'absentFeatures', 'nonstandardFeatures', 'absentNonstandardFeatures'}
INDIVIDUAL_FIELDS.update(INDIVIDUAL_FIELDS_NO_FEATURES)

INTERNAL_INDIVIDUAL_FIELDS = {
    'caseReviewStatus', 'caseReviewDiscussion', 'caseReviewStatusLastModifiedDate', 'caseReviewStatusLastModifiedBy',
    'probandRelationship',
}
INTERNAL_INDIVIDUAL_FIELDS.update(INDIVIDUAL_FIELDS)

SAMPLE_FIELDS = {
    'projectGuid', 'individualGuid', 'sampleGuid', 'createdDate', 'sampleType', 'sampleId', 'isActive',
    'loadedDate', 'datasetType',
}

IGV_SAMPLE_FIELDS = {
    'projectGuid', 'individualGuid', 'sampleGuid', 'filePath',
}

SAVED_VARIANT_FIELDS = {'variantGuid', 'variantId', 'familyGuids', 'xpos', 'ref', 'alt', 'selectedMainTranscriptId'}

TAG_FIELDS = {'tagGuid', 'name', 'category', 'color', 'searchHash', 'lastModifiedDate', 'createdBy', 'variantGuids'}

VARIANT_NOTE_FIELDS = {'noteGuid', 'note', 'submitToClinvar', 'lastModifiedDate', 'createdBy', 'variantGuids'}

FUNCTIONAL_FIELDS = {
    'tagGuid', 'name', 'color', 'metadata', 'metadataTitle', 'lastModifiedDate', 'createdBy', 'variantGuids',
}

SAVED_SEARCH_FIELDS = {'savedSearchGuid', 'name', 'search', 'createdById'}

LOCUS_LIST_FIELDS = {
    'locusListGuid', 'description', 'lastModifiedDate', 'numEntries', 'isPublic', 'createdBy', 'createdDate', 'canEdit',
    'name',
}
LOCUS_LIST_DETAIL_FIELDS = {'items', 'intervalGenomeVersion'}
LOCUS_LIST_DETAIL_FIELDS.update(LOCUS_LIST_FIELDS)

GENE_FIELDS = {
    'chromGrch37', 'chromGrch38', 'codingRegionSizeGrch37', 'codingRegionSizeGrch38',  'endGrch37', 'endGrch38',
    'gencodeGeneType', 'geneId', 'geneSymbol', 'startGrch37', 'startGrch38',
}

GENE_DETAIL_FIELDS = {
    'constraints', 'diseaseDesc', 'functionDesc', 'notes', 'omimPhenotypes', 'mimNumber', 'mgiMarkerId', 'geneNames',
}
GENE_DETAIL_FIELDS.update(GENE_FIELDS)

VARIANTS = [
    {
        'alt': 'G',
        'ref': 'GAGA',
        'chrom': '21',
        'pos': 3343400,
        'xpos': 21003343400,
        'genomeVersion': '38',
        'liftedOverChrom': '21',
        'liftedOverPos': 3343353,
        'liftedOverGenomeVersion': '37',
        'variantId': '21-3343400-GAGA-G',
        'mainTranscriptId': 'ENST00000623083',
        'transcripts': {
            'ENSG00000227232': [
                {
                    'aminoAcids': 'G/S',
                    'geneSymbol': 'WASH7P',
                    'biotype': 'protein_coding',
                    'category': 'missense',
                    'cdnaEnd': 1075,
                    'cdnaStart': 1075,
                    'codons': 'Ggt/Agt',
                    'consequenceTerms': ['missense_variant'],
                    'hgvs': 'ENSP00000485442.1:p.Gly359Ser',
                    'hgvsc': 'ENST00000623083.3:c.1075G>A',
                    'hgvsp': 'ENSP00000485442.1:p.Gly359Ser',
                    'majorConsequence': 'missense_variant',
                    'majorConsequenceRank': 11,
                    'proteinId': 'ENSP00000485442',
                    'transcriptId': 'ENST00000623083',
                    'transcriptRank': 0
                }
            ],
            'ENSG00000268903': [
                {
                    'aminoAcids': 'G/S',
                    'biotype': 'protein_coding',
                    'category': 'missense',
                    'cdnaEnd': 1338,
                    'cdnaStart': 1338,
                    'codons': 'Ggt/Agt',
                    'consequenceTerms': ['missense_variant'],
                    'geneId': 'ENSG00000268903',
                    'hgvs': 'ENSP00000485351.1:p.Gly368Ser',
                    'hgvsc': 'ENST00000624735.1:c.1102G>A',
                    'hgvsp': 'ENSP00000485351.1:p.Gly368Ser',
                    'majorConsequence': 'missense_variant',
                    'majorConsequenceRank': 11,
                    'proteinId': 'ENSP00000485351',
                    'transcriptId': 'ENST00000624735',
                    'transcriptRank': 1
                }
            ]
        },
        'familyGuids': ['F000001_1', 'F000002_2'],
        'genotypes': {
            'NA19675': {
                'sampleId': 'NA19675',
                'ab': 0.702127659574,
                'gq': 46.0,
                'numAlt': 1,
                'dp': '50',
                'ad': '14,33'
            },
            'NA19679': {
                'sampleId': 'NA19679',
                'ab': 0.0,
                'gq': 99.0,
                'numAlt': 0,
                'dp': '45',
                'ad': '45,0'
            }
        }
    },
    {
        'alt': 'A',
        'ref': 'AAAG',
        'chrom': '3',
        'pos': 835,
        'xpos': 3000000835,
        'genomeVersion': '37',
        'liftedOverGenomeVersion': '',
        'variantId': '3-835-AAAG-A',
        'transcripts': {},
        'familyGuids': ['F000001_1'],
        'genotypes': {
            'NA19679': {
                'sampleId': 'NA19679',
                'ab': 0.0,
                'gq': 99.0,
                'numAlt': 0,
                'dp': '45',
                'ad': '45,0'
            }
        }
    },
    {
        'alt': 'T',
        'ref': 'TC',
        'chrom': '12',
        'pos': 48367227,
        'xpos': 1248367227,
        'genomeVersion': '37',
        'liftedOverGenomeVersion': '',
        'variantId': '12-48367227-TC-T',
        'transcripts': {'ENSG00000233653': {}},
        'familyGuids': ['F000002_2'],
        'genotypes': {}
    }
]

SINGLE_VARIANT = {
    'alt': 'A',
    'ref': 'G',
    'chrom': '1',
    'pos': 46394160,
    'xpos': 1046394160,
    'genomeVersion': '38',
    'liftedOverGenomeVersion': '37',
    'variantId': '1-46394160-G-A',
    'transcripts': {'ENSG00000233653': {}},
    'familyGuids': ['F000002_2'],
    'genotypes': {}
}

TRANSCRIPT_1 = {
  'aminoAcids': 'LL/L',
  'biotype': 'protein_coding',
  'lof': None,
  'lofFlags': None,
  'majorConsequenceRank': 10,
  'codons': 'ctTCTc/ctc',
  'geneSymbol': 'MFSD9',
  'domains': [
    'Transmembrane_helices:TMhelix',
    'PROSITE_profiles:PS50850',
  ],
  'canonical': 1,
  'transcriptRank': 0,
  'cdnaEnd': 421,
  'lofFilter': None,
  'hgvs': 'ENSP00000258436.5:p.Leu126del',
  'hgvsc': 'ENST00000258436.5:c.375_377delTCT',
  'cdnaStart': 419,
  'transcriptId': 'ENST00000258436',
  'proteinId': 'ENSP00000258436',
  'category': 'missense',
  'geneId': 'ENSG00000135953',
  'hgvsp': 'ENSP00000258436.5:p.Leu126del',
  'majorConsequence': 'inframe_deletion',
  'consequenceTerms': [
    'inframe_deletion'
  ]
}
TRANSCRIPT_2 = {
  'aminoAcids': 'P/X',
  'biotype': 'protein_coding',
  'lof': None,
  'lofFlags': None,
  'majorConsequenceRank': 4,
  'codons': 'Ccc/cc',
  'geneSymbol': 'OR2M3',
  'domains': [
    'Transmembrane_helices:TMhelix',
    'Prints_domain:PR00237',
  ],
  'canonical': 1,
  'transcriptRank': 0,
  'cdnaEnd': 897,
  'lofFilter': None,
  'hgvs': 'ENSP00000389625.1:p.Leu288SerfsTer10',
  'hgvsc': 'ENST00000456743.1:c.862delC',
  'cdnaStart': 897,
  'transcriptId': 'ENST00000456743',
  'proteinId': 'ENSP00000389625',
  'category': 'lof',
  'geneId': 'ENSG00000228198',
  'hgvsp': 'ENSP00000389625.1:p.Leu288SerfsTer10',
  'majorConsequence': 'frameshift_variant',
  'consequenceTerms': [
    'frameshift_variant'
  ]
}
TRANSCRIPT_3 = {
  'aminoAcids': 'LL/L',
  'biotype': 'nonsense_mediated_decay',
  'lof': None,
  'lofFlags': None,
  'majorConsequenceRank': 10,
  'codons': 'ctTCTc/ctc',
  'geneSymbol': 'MFSD9',
  'domains': [
    'Transmembrane_helices:TMhelix',
    'Gene3D:1',
  ],
  'canonical': None,
  'transcriptRank': 1,
  'cdnaEnd': 143,
  'lofFilter': None,
  'hgvs': 'ENSP00000413641.1:p.Leu48del',
  'hgvsc': 'ENST00000428085.1:c.141_143delTCT',
  'cdnaStart': 141,
  'transcriptId': 'ENST00000428085',
  'proteinId': 'ENSP00000413641',
  'category': 'missense',
  'geneId': 'ENSG00000135953',
  'hgvsp': 'ENSP00000413641.1:p.Leu48del',
  'majorConsequence': 'frameshift_variant',
  'consequenceTerms': [
    'frameshift_variant',
    'inframe_deletion',
    'NMD_transcript_variant'
  ]
}

PARSED_VARIANTS = [
    {
        'alt': 'T',
        'chrom': '1',
        'clinvar': {'clinicalSignificance': None, 'alleleId': None, 'variationId': None, 'goldStars': None},
        'familyGuids': ['F000003_3'],
        'genotypes': {
            'I000007_na20870': {
                'ab': 1, 'ad': None, 'gq': 99, 'sampleId': 'NA20870', 'numAlt': 2, 'dp': 74, 'pl': None,
                'cn': 2, 'end': None, 'start': None, 'numExon': None, 'defragged': None, 'qs': None,
            }
        },
        'genomeVersion': '37',
        'genotypeFilters': '',
        'hgmd': {'accession': None, 'class': None},
        'liftedOverChrom': None,
        'liftedOverGenomeVersion': None,
        'liftedOverPos': None,
        'mainTranscriptId': TRANSCRIPT_3['transcriptId'],
        'originalAltAlleles': ['T'],
        'populations': {
            'callset': {'an': 32, 'ac': 2, 'hom': None, 'af': 0.063, 'hemi': None, 'filter_af': None},
            'g1k': {'an': 0, 'ac': 0, 'hom': 0, 'af': 0.0, 'hemi': 0, 'filter_af': None},
            'gnomad_genomes': {'an': 30946, 'ac': 4, 'hom': 0, 'af': 0.00012925741614425127, 'hemi': 0, 'filter_af': 0.000437},
            'exac': {'an': 121308, 'ac': 8, 'hom': 0, 'af': 0.00006589, 'hemi': 0, 'filter_af': 0.0006726888333653661},
            'gnomad_exomes': {'an': 245930, 'ac': 16, 'hom': 0, 'af': 0.00006505916317651364, 'hemi': 0, 'filter_af': 0.0009151523074911753},
            'topmed': {'an': 125568, 'ac': 21, 'hom': 0, 'af': 0.00016724, 'hemi': 0, 'filter_af': None},
            'sv_callset': {'an': None, 'ac': None, 'hom': None, 'af': None, 'hemi': None, 'filter_af': None},
        },
        'pos': 248367227,
        'predictions': {'splice_ai': None, 'eigen': None, 'revel': None, 'mut_taster': None, 'fathmm': None,
                        'polyphen': None, 'dann': None, 'sift': None, 'cadd': '25.9', 'metasvm': None, 'primate_ai': None,
                        'gerp_rs': None, 'mpc': None, 'phastcons_100_vert': None, 'strvctvre': None,
                        'splice_ai_consequence': None},
        'ref': 'TC',
        'rsid': None,
        'transcripts': {
            'ENSG00000135953': [TRANSCRIPT_3],
            'ENSG00000228198': [TRANSCRIPT_2],
        },
        'variantId': '1-248367227-TC-T',
        'xpos': 1248367227,
        'end': None,
        'svType': None,
        'numExon': None,
        '_sort': [1248367227],
    },
    {
        'alt': 'G',
        'chrom': '2',
        'clinvar': {'clinicalSignificance': None, 'alleleId': None, 'variationId': None, 'goldStars': None},
        'familyGuids': ['F000002_2', 'F000003_3'],
        'genotypes': {
            'I000004_hg00731': {
                'ab': 0, 'ad': None, 'gq': 99, 'sampleId': 'HG00731', 'numAlt': 0, 'dp': 67, 'pl': None,
                'cn': 2, 'end': None, 'start': None, 'numExon': None, 'defragged': None, 'qs': None,
            },
            'I000005_hg00732': {
                'ab': 0, 'ad': None, 'gq': 96, 'sampleId': 'HG00732', 'numAlt': 2, 'dp': 42, 'pl': None,
                'cn': 2, 'end': None, 'start': None, 'numExon': None, 'defragged': None, 'qs': None,
            },
            'I000006_hg00733': {
                'ab': 0, 'ad': None, 'gq': 96, 'sampleId': 'HG00733', 'numAlt': 1, 'dp': 42, 'pl': None,
                'cn': 2, 'end': None, 'start': None, 'numExon': None, 'defragged': None, 'qs': None,
            },
            'I000007_na20870': {
                'ab': 0.70212764, 'ad': None, 'gq': 46, 'sampleId': 'NA20870', 'numAlt': 1, 'dp': 50, 'pl': None,
                'cn': 2, 'end': None, 'start': None, 'numExon': None, 'defragged': None, 'qs': None,
            }
        },
        'genotypeFilters': '',
        'genomeVersion': '37',
        'hgmd': {'accession': None, 'class': None},
        'liftedOverGenomeVersion': None,
        'liftedOverChrom': None,
        'liftedOverPos': None,
        'mainTranscriptId': TRANSCRIPT_1['transcriptId'],
        'originalAltAlleles': ['G'],
        'populations': {
            'callset': {'an': 32, 'ac': 1, 'hom': None, 'af': 0.031, 'hemi': None, 'filter_af': None},
            'g1k': {'an': 0, 'ac': 0, 'hom': 0, 'af': 0.0, 'hemi': 0, 'filter_af': None},
            'gnomad_genomes': {'an': 0, 'ac': 0, 'hom': 0, 'af': 0.0, 'hemi': 0, 'filter_af': None},
            'exac': {'an': 121336, 'ac': 6, 'hom': 0, 'af': 0.00004942, 'hemi': 0, 'filter_af': 0.000242306760358614},
            'gnomad_exomes': {'an': 245714, 'ac': 6, 'hom': 0, 'af': 0.000024418633044922146, 'hemi': 0, 'filter_af': 0.00016269686320447742},
            'topmed': {'an': 0, 'ac': 0, 'hom': 0, 'af': 0.0, 'hemi': 0, 'filter_af': None},
            'sv_callset': {'an': None, 'ac': None, 'hom': None, 'af': None, 'hemi': None, 'filter_af': None},
        },
        'pos': 103343353,
        'predictions': {
            'splice_ai': None, 'eigen': None, 'revel': None, 'mut_taster': None, 'fathmm': None, 'polyphen': None,
            'dann': None, 'sift': None, 'cadd': None, 'metasvm': None, 'primate_ai': 1, 'gerp_rs': None,
            'mpc': None, 'phastcons_100_vert': None, 'strvctvre': None, 'splice_ai_consequence': None,
        },
        'ref': 'GAGA',
        'rsid': None,
        'transcripts': {
            'ENSG00000135953': [TRANSCRIPT_1],
            'ENSG00000228198': [TRANSCRIPT_2],
        },
        'variantId': '2-103343353-GAGA-G',
        'xpos': 2103343353,
        'end': None,
        'svType': None,
        'numExon': None,
        '_sort': [2103343353],
    },
]
PARSED_SV_VARIANT = {
    'alt': None,
    'chrom': '1',
    'familyGuids': ['F000002_2'],
    'genotypes': {
        'I000004_hg00731': {
            'ab': None, 'ad': None, 'gq': None, 'sampleId': 'HG00731', 'numAlt': -1, 'dp': None, 'pl': None,
            'cn': 1, 'end': None, 'start': None, 'numExon': 2, 'defragged': False, 'qs': 33,
        },
        'I000005_hg00732': {
            'ab': None, 'ad': None, 'gq': None, 'sampleId': 'HG00732', 'numAlt': -1, 'dp': None, 'pl': None,
            'cn': 2, 'end': None, 'start': None, 'numExon': None, 'defragged': None, 'qs': None, 'isRef': True,
        },
    },
    'clinvar': {'clinicalSignificance': None, 'alleleId': None, 'variationId': None, 'goldStars': None},
    'hgmd': {'accession': None, 'class': None},
    'genomeVersion': '37',
    'genotypeFilters': [],
    'liftedOverChrom': None,
    'liftedOverGenomeVersion': None,
    'liftedOverPos': None,
    'mainTranscriptId': None,
    'originalAltAlleles': [],
    'populations': {
        'callset': {'an': None, 'ac': None, 'hom': None, 'af': None, 'hemi': None, 'filter_af': None},
        'g1k': {'an': None, 'ac': None, 'hom': None, 'af': None, 'hemi': None, 'filter_af': None},
        'gnomad_genomes': {'an': None, 'ac': None, 'hom': None, 'af': None, 'hemi': None, 'filter_af': None},
        'exac': {'an': None, 'ac': None, 'hom': None, 'af': None, 'hemi': None, 'filter_af': None},
        'gnomad_exomes': {'an': None, 'ac': None, 'hom': None, 'af': None, 'hemi': None, 'filter_af': None},
        'topmed': {'an': None, 'ac': None, 'hom': None, 'af': None, 'hemi': None, 'filter_af': None},
        'sv_callset': {'an': 10088, 'ac': 7, 'hom': None, 'af': 0.000693825, 'hemi': None, 'filter_af': None},
    },
    'pos': 49045487,
    'predictions': {'splice_ai': None, 'eigen': None, 'revel': None, 'mut_taster': None, 'fathmm': None,
                    'polyphen': None, 'dann': None, 'sift': None, 'cadd': None, 'metasvm': None, 'primate_ai': None,
                    'gerp_rs': None, 'mpc': None, 'phastcons_100_vert': None, 'strvctvre': 0.374,
                    'splice_ai_consequence': None},
    'ref': None,
    'rsid': None,
    'transcripts': {
        'ENSG00000228198': [
            {
              'transcriptId': 'ENST00000371839',
              'biotype': 'protein_coding',
              'geneId': 'ENSG00000228198'
            },
            {
              'transcriptId': 'ENST00000416121',
              'biotype': 'protein_coding',
              'geneId': 'ENSG00000228198'
            },
        ],
    },
    'variantId': 'prefix_19107_DEL',
    'xpos': 1049045487,
    'end': 49045899,
    'svType': 'DEL',
    'numExon': 2,
    '_sort': [1049045387],
}<|MERGE_RESOLUTION|>--- conflicted
+++ resolved
@@ -116,13 +116,9 @@
 urllib3_responses = Urllib3Responses()
 
 
-<<<<<<< HEAD
-USER_FIELDS = {'dateJoined', 'email', 'firstName', 'isStaff', 'lastLogin', 'lastName', 'username', 'displayName', 'id', 'isAnvil'}
-=======
 USER_FIELDS = {
-    'dateJoined', 'email', 'firstName', 'isStaff', 'lastLogin', 'lastName', 'username', 'displayName', 'id', 'isActive',
-}
->>>>>>> dbf2a180
+    'dateJoined', 'email', 'firstName', 'isStaff', 'lastLogin', 'lastName', 'username', 'displayName', 'id', 'isActive', 'isAnvil'
+}
 
 PROJECT_FIELDS = {
     'projectGuid', 'projectCategoryGuids', 'canEdit', 'name', 'description', 'createdDate', 'lastModifiedDate',
