--- conflicted
+++ resolved
@@ -315,11 +315,8 @@
         },
         'post_process_kwargs': {
             'post_process': _add_splice_rank,
-<<<<<<< HEAD
+            'get_unique_key': _get_splice_id,
             # 'warn_format_fields': [CHROM_COL], TODO functionality still needed?
-=======
-            'get_unique_key': _get_splice_id,
->>>>>>> 71d732d2
         },
     },
 }
@@ -343,15 +340,9 @@
 
 
 def _load_rna_seq_file(
-<<<<<<< HEAD
-        file_path, user, potential_loaded_samples, update_sample_models, save_sample_data, get_matched_sample, mismatches,
-        column_map, mapping_file=None, get_unique_key=None, allow_missing_gene=False, ignore_extra_samples=False,
-        should_skip=None, format_fields=None, warn_format_fields=None,
-=======
         file_path, user, potential_loaded_samples, update_sample_models, save_sample_data, get_matched_sample,
         column_map, mapping_file=None, allow_missing_gene=False, ignore_extra_samples=False,
-        should_skip=None, format_fields=None,
->>>>>>> 71d732d2
+        should_skip=None, format_fields=None, warn_format_fields=None,
 ):
 
     sample_id_to_individual_id_mapping = {}
@@ -415,26 +406,9 @@
             # If there are definite errors, do not process/save data, just continue to check for additional errors
             continue
 
-<<<<<<< HEAD
-        if current_sample != sample_guid:
-            # If a large amount of data has been parsed for the previous sample, save and do not keep in memory
-            if len(samples_by_guid[current_sample]) > MAX_UNSAVED_DATA_PER_SAMPLE:
-                save_sample_data(current_sample, samples_by_guid[current_sample])
-                del samples_by_guid[current_sample]
-            current_sample = sample_guid
-
         for gene_id in row_gene_ids:
             row_dict = {**row_dict, GENE_ID_COL: gene_id}
-            gene_or_unique_id = get_unique_key(row_dict) if get_unique_key else gene_id
-            existing_data = samples_by_guid[sample_guid].get(gene_or_unique_id)
-            if existing_data and existing_data != row_dict:
-                mismatches[sample_guid].add(gene_or_unique_id)
-
-            #samples_by_guid[sample_guid][gene_or_unique_id] = row_dict
             save_sample_data(sample_guid, row_dict)
-=======
-        save_sample_data(sample_guid, row_dict)
->>>>>>> 71d732d2
 
     errors, warnings = _process_rna_errors(
         gene_ids, missing_required_fields, unmatched_samples, ignore_extra_samples, loaded_samples,
