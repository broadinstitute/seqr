--- conflicted
+++ resolved
@@ -102,49 +102,10 @@
         sample_id_to_individual_id_mapping=None,
         raise_no_match_error=False,
         raise_unmatched_error_template=None,
-<<<<<<< HEAD
-        allow_partial_families=False,
-        sample_id_to_tissue_type=None,
-):
-    """Goes through the given list of sample_ids and finds existing Sample records of the given
-    sample_type and dataset_type with ids from the list. For sample_ids that aren't found to have existing Sample
-    records, it looks for Individual records that have an individual_id that exactly equals one of the sample_ids in
-    the list or is contained in the optional sample_id_to_individual_id_mapping and creates new Sample records for these
-
-    Args:
-        projects (object array): List of Django ORM project models
-        user (object): Django ORM User model
-        sample_ids (list): a list of sample ids for which to find matching Sample records
-        sample_type (string): one of the Sample.SAMPLE_TYPE_* constants
-        dataset_type (string): one of the Sample.DATASET_TYPE_* constants
-        elasticsearch_index (string): an optional string specifying the index where the dataset is loaded
-        data_source (string): an optional string specifying the a non-elasticsearch source for the dataset
-        sample_id_to_individual_id_mapping (object): Mapping between sample ids and their corresponding individual ids
-        loaded_date (object): datetime object
-        raise_no_match_error (bool): whether to raise an exception if no sample matches are found
-        raise_unmatched_error_template (string): optional template to use to raise an exception if samples are unmatched, will not raise if not provided
-        sample_id_to_tissue_type (object): a mapping from sample ids to tissue types
-
-    Returns:
-        tuple:
-            [0] array: matching Sample records (including any newly-created ones)
-            [1] array: Family records with matched samples
-            [2] array: ids of Individuals with exact-matching existing samples
-    """
-
-    samples = _find_matching_sample_records(
-        projects, sample_ids, sample_type, dataset_type, elasticsearch_index,
-    )
-    if sample_id_to_tissue_type:
-        samples = _check_invalid_tissues(samples, sample_id_to_tissue_type)
-    logger.debug(str(len(samples)) + " exact sample record matches", user)
-
-=======
         create_active=False,
         **kwargs
 ):
     samples = list(samples)
->>>>>>> 309d79f4
     remaining_sample_ids = set(sample_ids) - {sample.sample_id for sample in samples}
     matched_individual_ids = {sample.individual_id for sample in samples}
     if len(remaining_sample_ids) > 0:
@@ -181,14 +142,6 @@
             Sample(
                 guid='S{}_{}'.format(random.randint(10**9, 10**10), sample_id)[:Sample.MAX_GUID_SIZE], # nosec
                 sample_id=sample_id,
-<<<<<<< HEAD
-                tissue_type=sample_id_to_tissue_type[sample_id] if sample_id_to_tissue_type else None,
-                sample_type=sample_type,
-                dataset_type=dataset_type,
-                elasticsearch_index=elasticsearch_index,
-                data_source=data_source,
-=======
->>>>>>> 309d79f4
                 individual=individual,
                 created_date=timezone.now(),
                 is_active=create_active,
@@ -251,16 +204,9 @@
     return activated_sample_guids, inactivate_sample_guids
 
 
-<<<<<<< HEAD
-def match_and_update_samples(
-        projects, user, sample_ids, sample_type, elasticsearch_index=None, data_source=None,
-        dataset_type=Sample.DATASET_TYPE_VARIANT_CALLS, sample_id_to_individual_id_mapping=None, raise_no_match_error=False,
-        raise_unmatched_error_template=None, allow_partial_families=False, sample_id_to_tissue_type=None,
-=======
 def match_and_update_search_samples(
         project, user, sample_ids, elasticsearch_index, sample_type, dataset_type,
         sample_id_to_individual_id_mapping, raise_unmatched_error_template, expected_families=None,
->>>>>>> 309d79f4
 ):
     samples = Sample.objects.select_related('individual').filter(
         individual__family__project=project,
@@ -282,11 +228,6 @@
         loaded_date=loaded_date,
         raise_no_match_error=not raise_unmatched_error_template,
         raise_unmatched_error_template=raise_unmatched_error_template,
-<<<<<<< HEAD
-        allow_partial_families=allow_partial_families,
-        sample_id_to_tissue_type=sample_id_to_tissue_type,
-=======
->>>>>>> 309d79f4
     )
 
     prefetch_related_objects(samples, 'individual__family')
@@ -370,11 +311,7 @@
         if not tissue:
             raise ValueError(f'Sample {sample_id} has no tissue type')
 
-<<<<<<< HEAD
-        parsed = {GENE_ID_COL: row[GENE_ID_COL], 'tpm': row[TPM_COL], TISSUE_COL: tissue}
-=======
         parsed = {GENE_ID_COL: row[GENE_ID_COL], 'tpm': row[TPM_COL], PROJECT_COL: row[PROJECT_COL]}
->>>>>>> 309d79f4
         if INDIV_ID_COL in row:
             parsed[INDIV_ID_COL] = row[INDIV_ID_COL]
 
@@ -396,13 +333,6 @@
     )
 
 def load_rna_seq_tpm(file_path, user=None, mapping_file=None, ignore_extra_samples=False):
-<<<<<<< HEAD
-    return _load_rna_seq(
-        RnaSeqTpm, file_path, user, mapping_file, ignore_extra_samples, _parse_tpm_row, TPM_HEADER_COLS,
-    )
-
-def _load_rna_seq(model_cls, file_path, user, mapping_file, ignore_extra_samples, parse_row, expected_columns):
-=======
     sample_id_to_tissue_type = {}
     sample_project_tuples = set()
     return _load_rna_seq(
@@ -413,7 +343,6 @@
 
 def _load_rna_seq(model_cls, file_path, user, mapping_file, ignore_extra_samples, parse_row, expected_columns,
                   sample_id_to_tissue_type=None, validate_samples=None, sample_project_tuples=None):
->>>>>>> 309d79f4
     sample_id_to_individual_id_mapping = {}
     if mapping_file:
         sample_id_to_individual_id_mapping = load_mapping_file_content(mapping_file)
@@ -483,15 +412,10 @@
         sample: samples_by_id[sample.sample_id] for sample in samples if sample.id not in loaded_sample_ids
     }
 
-    filters = {'filter': ~Q(family__individual__id__in=prev_loaded_individual_ids)} if prev_loaded_individual_ids else {}
     sample_projects = Project.objects.filter(family__individual__sample__in=samples_to_load.keys()).values(
         'guid', 'name', new_sample_ids=ArrayAgg(
             'family__individual__sample__sample_id', distinct=True, ordering='family__individual__sample__sample_id',
-<<<<<<< HEAD
-            **filters,
-=======
             filter=~Q(family__individual__id__in=prev_loaded_individual_ids) if prev_loaded_individual_ids else None
->>>>>>> 309d79f4
         ))
     project_names = ', '.join(sorted([project['name'] for project in sample_projects]))
     message = f'Attempted data loading for {len(samples_to_load)} RNA-seq samples in the following {len(sample_projects)} projects: {project_names}'
