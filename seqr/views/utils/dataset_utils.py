--- conflicted
+++ resolved
@@ -114,9 +114,6 @@
     return Sample.bulk_create(user, new_samples)
 
 
-<<<<<<< HEAD
-def _get_sample_models_by_key(samples, values=None):
-=======
 def _create_rna_samples(sample_data, sample_guid_keys_to_load, **kwargs):
     new_sample_models = _create_samples(
         sample_data,
@@ -129,15 +126,7 @@
     sample_guid_keys_to_load.update({s['guid']: sample_key for sample_key, s in sample_key_map.items()})
 
 
-def _get_matched_samples_by_key(projects, key_fields=None, values=None, **sample_params):
-    return _get_sample_models_by_key(samples=Sample.objects.filter(
-        individual__family__project__in=projects,
-        **sample_params
-    ), key_fields=key_fields, values=values)
-
-
-def _get_sample_models_by_key(samples, key_fields=None, values=None):
->>>>>>> 9761d718
+def _get_sample_models_by_key(samples, values=None):
     return {
         (s.pop('individual__individual_id'), s.pop('individual__family__project__name'), s['tissue_type']): s
         for s in samples.values('guid', 'individual_id', 'individual__individual_id', 'tissue_type', 'individual__family__project__name', **(values or {}))
@@ -464,10 +453,6 @@
     return errors, warnings
 
 
-<<<<<<< HEAD
-def _load_rna_seq(model_cls, data_type, file_path, save_data, *args, user=None, **kwargs):
-    # TODO Sample to RnaSample, fix logic
-=======
 def _update_existing_sample_models(model_cls, user, data_source, existing_samples_by_guid):
 
     # Delete old data
@@ -510,8 +495,8 @@
         unmatched_samples.add(sample_key)
 
 
-def _load_rna_seq(model_cls, file_path, save_data, *args, user=None, **kwargs):
->>>>>>> 9761d718
+def _load_rna_seq(model_cls, data_type, file_path, save_data, *args, user=None, **kwargs):
+    # TODO Sample to RnaSample, fix logic
     projects = get_internal_projects()
 
     potential_samples = _get_sample_models_by_key(
@@ -519,77 +504,12 @@
             'dataSource': F('data_source'),
             'model_count': Count(model_cls.__name__.lower()),
             'active': F('is_active'),
-<<<<<<< HEAD
-        })
-    potential_loaded_samples = {key for key, s in potential_samples.items() if s['dataSource'] == data_source and s['active']}
-    individual_data_by_key = _get_individuals_by_key(projects)
-
-    prev_loaded_individual_ids = set()
-    sample_guid_keys_to_load = {}
-    existing_samples_by_guid = {}
-    samples_to_create = {}
-
-    def update_sample_models():
-        if samples_to_create:
-            new_sample_models = _create_samples(
-                samples_to_create.values(),
-                user=user,
-                data_source=data_source,
-                sample_type=Sample.SAMPLE_TYPE_RNA,
-                dataset_type=Sample.DATASET_TYPE_VARIANT_CALLS,
-            )
-            new_sample_ids = [s.id for s in new_sample_models]
-            sample_key_map = _get_sample_models_by_key(Sample.objects.filter(id__in=new_sample_ids))
-            sample_guid_keys_to_load.update({s['guid']: sample_key for sample_key, s in sample_key_map.items()})
-
-        # Delete old data
-        to_delete_sample_individuals = {
-            guid: s['individual_id'] for guid, s in existing_samples_by_guid.items()
-            if s['model_count'] > 0 and s['dataSource'] != data_source
-        }
-        prev_loaded_individual_ids.update(to_delete_sample_individuals.values())
-        to_delete = model_cls.objects.filter(sample__guid__in=to_delete_sample_individuals.keys())
-        if to_delete:
-            model_cls.bulk_delete(user, to_delete)
-
-        Sample.bulk_update(user, {'data_source': data_source, 'is_active': False}, guid__in=existing_samples_by_guid)
-        for guid in to_delete_sample_individuals:
-            existing_samples_by_guid[guid]['dataSource'] = data_source
-
-    def save_sample_data(sample_key, sample_data):
-        if not sample_data:
-            return
-
-        save_data(sample_key, sample_data)
-
-    def match_sample(sample_key, unmatched_samples, sample_id_to_individual_id_mapping):
-        if sample_key in potential_samples:
-            sample = potential_samples[sample_key]
-            sample_guid = sample['guid']
-            existing_samples_by_guid[sample_guid] = sample
-            sample_guid_keys_to_load[sample_guid] = sample_key
-            return
-
-        if sample_key not in samples_to_create and sample_key not in unmatched_samples:
-            individual_key = _get_individual_key(sample_key, sample_id_to_individual_id_mapping)
-            if individual_key in individual_data_by_key:
-                samples_to_create[sample_key] = _get_new_sample_args(
-                    sample_key, individual_data_by_key[individual_key], key_fields=['tissue_type'],
-                )
-            else:
-                unmatched_samples.add(sample_key)
-
-    warnings, not_loaded_count = _load_rna_seq_file(
-        file_path, user, potential_loaded_samples, update_sample_models, save_sample_data, match_sample,
-        *args, **kwargs)
-=======
         },
     )
     individual_data_by_key = _get_individuals_by_key(projects)
 
     warnings, not_loaded_count, sample_guid_keys_to_load, prev_loaded_individual_ids = _load_rna_seq_file(
         file_path, user, model_cls, potential_samples, save_data, individual_data_by_key, *args, **kwargs)
->>>>>>> 9761d718
     message = f'Parsed {len(sample_guid_keys_to_load) + not_loaded_count} RNA-seq samples'
     info = [message]
     logger.info(message, user)
