import elasticsearch_dsl
from collections import defaultdict
from django.db.models import prefetch_related_objects
from django.utils import timezone
from tqdm import tqdm
import random

from seqr.models import Sample, Individual, Family, RnaSeqOutlier, RnaSeqTpm
from seqr.utils.elasticsearch.utils import get_es_client, get_index_metadata
from seqr.utils.file_utils import file_iter
from seqr.utils.logging_utils import log_model_bulk_update, SeqrLogger
from seqr.views.utils.file_utils import parse_file
from seqr.views.utils.permissions_utils import get_internal_projects
from seqr.views.utils.json_utils import _to_snake_case

logger = SeqrLogger(__name__)

SAMPLE_FIELDS_LIST = ['samples', 'samples_num_alt_1']
VCF_FILE_EXTENSIONS = ('.vcf', '.vcf.gz', '.vcf.bgz')
#  support .bgz instead of requiring .vcf.bgz due to issues with DSP delivery of large callsets
DATASET_FILE_EXTENSIONS = VCF_FILE_EXTENSIONS[:-1] + ('.bgz', '.bed', '.mt')


def validate_index_metadata_and_get_elasticsearch_index_samples(elasticsearch_index, **kwargs):
    es_client = get_es_client()

    all_index_metadata = get_index_metadata(elasticsearch_index, es_client, include_fields=True)
    if elasticsearch_index in all_index_metadata:
        index_metadata = all_index_metadata.get(elasticsearch_index)
        validate_index_metadata(index_metadata, elasticsearch_index, **kwargs)
        sample_field = _get_samples_field(index_metadata)
        sample_type = index_metadata['sampleType']
    else:
        # Aliases return the mapping for all indices in the alias
        metadatas = list(all_index_metadata.values())
        sample_field = _get_samples_field(metadatas[0])
        sample_type = metadatas[0]['sampleType']
        for metadata in metadatas[1:]:
            validate_index_metadata(metadata, elasticsearch_index, **kwargs)
            if sample_field != _get_samples_field(metadata):
                raise ValueError('Found mismatched sample fields for indices in alias')
            if sample_type != metadata['sampleType']:
                raise ValueError('Found mismatched sample types for indices in alias')

    s = elasticsearch_dsl.Search(using=es_client, index=elasticsearch_index)
    s = s.params(size=0)
    s.aggs.bucket('sample_ids', elasticsearch_dsl.A('terms', field=sample_field, size=10000))
    response = s.execute()
    return [agg['key'] for agg in response.aggregations.sample_ids.buckets], sample_type


def _get_samples_field(index_metadata):
    return next((field for field in SAMPLE_FIELDS_LIST if field in index_metadata['fields'].keys()))


def validate_index_metadata(index_metadata, elasticsearch_index, project=None, genome_version=None,
                            dataset_type=Sample.DATASET_TYPE_VARIANT_CALLS):
    metadata_fields = ['genomeVersion', 'sampleType', 'sourceFilePath']
    if any(field not in (index_metadata or {}) for field in metadata_fields):
        raise ValueError("Index metadata must contain fields: {}".format(', '.join(metadata_fields)))

    sample_type = index_metadata['sampleType']
    if sample_type not in {choice[0] for choice in Sample.SAMPLE_TYPE_CHOICES}:
        raise ValueError("Sample type not supported: {}".format(sample_type))

    if index_metadata['genomeVersion'] != (genome_version or project.genome_version):
        raise ValueError('Index "{0}" has genome version {1} but this project uses version {2}'.format(
            elasticsearch_index, index_metadata['genomeVersion'], project.genome_version
        ))

    dataset_path = index_metadata['sourceFilePath']
    if not dataset_path.endswith(DATASET_FILE_EXTENSIONS):
        raise ValueError("Variant call dataset path must end with {}".format(' or '.join(DATASET_FILE_EXTENSIONS)))

    if index_metadata.get('datasetType', Sample.DATASET_TYPE_VARIANT_CALLS) != dataset_type:
        raise ValueError('Index "{0}" has dataset type {1} but expects {2}'.format(
            elasticsearch_index, index_metadata.get('datasetType', Sample.DATASET_TYPE_VARIANT_CALLS), dataset_type
        ))


def load_mapping_file(mapping_file_path, user):
    file_content = parse_file(mapping_file_path, file_iter(mapping_file_path, user=user))
    return load_mapping_file_content(file_content)


def load_mapping_file_content(file_content):
    id_mapping = {}
    for line in file_content:
        if len(line) != 2:
            raise ValueError("Must contain 2 columns: " + ', '.join(line))
        id_mapping[line[0]] = line[1]
    return id_mapping

def match_sample_ids_to_sample_records(
        projects,
        user,
        sample_ids,
        elasticsearch_index,
        sample_type,
        data_source=None,
        dataset_type=Sample.DATASET_TYPE_VARIANT_CALLS,
        sample_id_to_individual_id_mapping=None,
        loaded_date=None,
        raise_no_match_error=False,
        raise_unmatched_error_template=None,
):
    """Goes through the given list of sample_ids and finds existing Sample records of the given
    sample_type and dataset_type with ids from the list. For sample_ids that aren't found to have existing Sample
    records, it looks for Individual records that have an individual_id that exactly equals one of the sample_ids in
    the list or is contained in the optional sample_id_to_individual_id_mapping and creates new Sample records for these

    Args:
        projects (object array): List of Django ORM project models
        user (object): Django ORM User model
        sample_ids (list): a list of sample ids for which to find matching Sample records
        sample_type (string): one of the Sample.SAMPLE_TYPE_* constants
        dataset_type (string): one of the Sample.DATASET_TYPE_* constants
        elasticsearch_index (string): an optional string specifying the index where the dataset is loaded
        data_source (string): an optional string specifying the a non-elasticsearch source for the dataset
        sample_id_to_individual_id_mapping (object): Mapping between sample ids and their corresponding individual ids
        loaded_date (object): datetime object
        raise_no_match_error (bool): whether to raise an exception if no sample matches are found
        raise_unmatched_error_template (string): optional template to use to raise an exception if samples are unmatched, will not raise if not provided

    Returns:
        tuple:
            [0] array: matching Sample records (including any newly-created ones)
            [1] array: Family records with matched samples
            [2] array: ids of Individuals with exact-matching existing samples
    """

    samples = _find_matching_sample_records(
        projects, sample_ids, sample_type, dataset_type, elasticsearch_index,
    )
    logger.debug(str(len(samples)) + " exact sample record matches", user)

    remaining_sample_ids = set(sample_ids) - {sample.sample_id for sample in samples}
    matched_individual_ids = {sample.individual_id for sample in samples}
    if len(remaining_sample_ids) > 0:
        remaining_individuals_dict = {
            i.individual_id: i for i in
            Individual.objects.filter(family__project__in=projects).exclude(id__in=matched_individual_ids)
        }

        # find Individual records with exactly-matching individual_ids
        sample_id_to_individual_record = {}
        for sample_id in remaining_sample_ids:
            individual_id = sample_id
            if sample_id_to_individual_id_mapping and sample_id in sample_id_to_individual_id_mapping:
                individual_id = sample_id_to_individual_id_mapping[sample_id]

            if individual_id not in remaining_individuals_dict:
                continue
            sample_id_to_individual_record[sample_id] = remaining_individuals_dict[individual_id]
            del remaining_individuals_dict[individual_id]

        logger.debug(str(len(sample_id_to_individual_record)) + " matched individual ids", user)

        remaining_sample_ids -= set(sample_id_to_individual_record.keys())
        if raise_no_match_error and len(remaining_sample_ids) == len(sample_ids):
            raise ValueError(
                'None of the individuals or samples in the project matched the {} expected sample id(s)'.format(
                    len(sample_ids)
                ))
        if raise_unmatched_error_template and remaining_sample_ids:
            raise ValueError(raise_unmatched_error_template.format(sample_ids=(', '.join(sorted(remaining_sample_ids)))))

        # create new Sample records for Individual records that matches
        new_samples = [
            Sample(
                guid='S{}_{}'.format(random.randint(10**9, 10**10), sample_id)[:Sample.MAX_GUID_SIZE], # nosec
                sample_id=sample_id,
                sample_type=sample_type,
                dataset_type=dataset_type,
                elasticsearch_index=elasticsearch_index,
                data_source=data_source,
                individual=individual,
                created_date=timezone.now(),
                loaded_date=loaded_date or timezone.now(),
            ) for sample_id, individual in sample_id_to_individual_record.items()]
        samples += list(Sample.bulk_create(user, new_samples))
        log_model_bulk_update(logger, new_samples, user, 'create')

    included_families = _validate_samples_families(samples, sample_type, dataset_type)

    return samples, included_families, matched_individual_ids, remaining_sample_ids


def _find_matching_sample_records(projects, sample_ids, sample_type, dataset_type, elasticsearch_index):
    """Find and return Samples of the given sample_type and dataset_type whose sample ids are in sample_ids list.
    If elasticsearch_index is provided, will only match samples with the same index or with no index set

    Args:
        project (object): Django ORM project model
        sample_ids (list): a list of sample ids for which to find matching Sample records
        sample_type (string): one of the Sample.SAMPLE_TYPE_* constants
        dataset_type (string): one of the Sample.DATASET_TYPE_* constants
        elasticsearch_index (string): an optional string specifying the index where the dataset is loaded

    Returns:
        dict: sample_id_to_sample_record containing the matching Sample records
    """

    return list(Sample.objects.select_related('individual').filter(
        individual__family__project__in=projects,
        sample_type=sample_type,
        dataset_type=dataset_type,
        sample_id__in=sample_ids,
        elasticsearch_index=elasticsearch_index,
    ))


def _validate_samples_families(samples, sample_type, dataset_type):
    prefetch_related_objects(samples, 'individual__family')
    included_families = {sample.individual.family for sample in samples}

    missing_individuals = Individual.objects.filter(
        family__in=included_families,
        sample__is_active=True,
        sample__dataset_type=dataset_type,
        sample__sample_type=sample_type,
    ).exclude(sample__in=samples).select_related('family')
    missing_family_individuals = defaultdict(list)
    for individual in missing_individuals:
        missing_family_individuals[individual.family].append(individual)

    if missing_family_individuals:
        raise ValueError(
            'The following families are included in the callset but are missing some family members: {}.'.format(
                ', '.join(sorted(
                    ['{} ({})'.format(family.family_id, ', '.join(sorted([i.individual_id for i in missing_indivs])))
                     for family, missing_indivs in missing_family_individuals.items()]
                ))))
    return included_families


def update_variant_samples(samples, user, elasticsearch_index, data_source=None, loaded_date=None,
                            dataset_type=Sample.DATASET_TYPE_VARIANT_CALLS, sample_type=Sample.SAMPLE_TYPE_WES):
    if not loaded_date:
        loaded_date = timezone.now()
    updated_samples = [sample.id for sample in samples]

    activated_sample_guids = Sample.bulk_update(user, {
        'elasticsearch_index': elasticsearch_index,
        'data_source': data_source,
        'is_active': True,
        'loaded_date': loaded_date,
    }, id__in=updated_samples, is_active=False)

    inactivate_sample_guids = []
    if elasticsearch_index:
        inactivate_samples = Sample.objects.filter(
            individual_id__in={sample.individual_id for sample in samples},
            is_active=True,
            dataset_type=dataset_type,
            sample_type=sample_type,
        ).exclude(id__in=updated_samples)

        inactivate_sample_guids = Sample.bulk_update(user, {'is_active': False}, queryset=inactivate_samples)

    return activated_sample_guids, inactivate_sample_guids


def match_and_update_samples(
        projects, user, sample_ids, sample_type, elasticsearch_index=None, data_source=None, dataset_type=Sample.DATASET_TYPE_VARIANT_CALLS,
        sample_id_to_individual_id_mapping=None, raise_no_match_error=False,
        raise_unmatched_error_template=None,
):
    loaded_date = timezone.now()
    samples, included_families, matched_individual_ids, remaining_sample_ids = match_sample_ids_to_sample_records(
        projects=projects,
        user=user,
        sample_ids=sample_ids,
        elasticsearch_index=elasticsearch_index,
        data_source=data_source,
        sample_type=sample_type,
        dataset_type=dataset_type,
        sample_id_to_individual_id_mapping=sample_id_to_individual_id_mapping,
        loaded_date=loaded_date,
        raise_no_match_error=raise_no_match_error,
        raise_unmatched_error_template=raise_unmatched_error_template,
    )

    activated_sample_guids, inactivated_sample_guids = update_variant_samples(
        samples, user, elasticsearch_index, data_source, loaded_date, dataset_type, sample_type)

    family_guids_to_update = [
        family.guid for family in included_families if family.analysis_status == Family.ANALYSIS_STATUS_WAITING_FOR_DATA
    ]
    Family.bulk_update(
        user, {'analysis_status': Family.ANALYSIS_STATUS_ANALYSIS_IN_PROGRESS}, guid__in=family_guids_to_update)

    # refresh sample models to get updated values
    samples = Sample.objects.filter(id__in=[s.id for s in samples])

    return samples, matched_individual_ids, activated_sample_guids, inactivated_sample_guids, family_guids_to_update, remaining_sample_ids

def _parse_tsv_row(row):
    return [s.strip().strip('"') for s in row.rstrip('\n').split('\t')]

RNA_OUTLIER_COLUMNS = {'geneID': 'gene_id', 'pValue': 'p_value', 'padjust': 'p_adjust', 'zScore': 'z_score'}

SAMPLE_ID_COL = 'sample_id'
GENE_ID_COL = 'gene_id'
TPM_COL = 'TPM'
TISSUE_COL = 'tissue'
INDIV_ID_COL = 'individual_id'
TPM_HEADER_COLS = [SAMPLE_ID_COL, GENE_ID_COL, TISSUE_COL, TPM_COL]

TISSUE_TYPE_MAP = {
    'whole_blood': 'WB',
    'fibroblasts': 'F',
    'muscle': 'M',
    'lymphocytes': 'L',
}

REVERSE_TISSUE_TYPE = {v: k for k, v in TISSUE_TYPE_MAP.items()}

def _parse_outlier_row(row, **kwargs):
    yield row['sampleID'], {mapped_key: row[key] for key, mapped_key in RNA_OUTLIER_COLUMNS.items()}

def _parse_tpm_row(row, sample_id_to_tissue_type=None):
    sample_id = row[SAMPLE_ID_COL]
    if row[TPM_COL] != '0.0' and not sample_id.startswith('GTEX'):
        prev_tissue = sample_id_to_tissue_type.get(sample_id)
        tissue = row[TISSUE_COL]
        if not tissue:
            raise ValueError(f'Sample {sample_id} has no tissue type')
        if prev_tissue and prev_tissue != tissue:
            raise ValueError(f'Mismatched tissue types for sample {sample_id}: {prev_tissue}, {tissue}')
        sample_id_to_tissue_type[sample_id] = tissue

        parsed = {GENE_ID_COL: row[GENE_ID_COL], 'tpm': row[TPM_COL]}
        if INDIV_ID_COL in row:
            parsed[INDIV_ID_COL] = row[INDIV_ID_COL]

        yield sample_id, parsed

def _check_invalid_tissues(samples, sample_id_to_tissue_type, warnings):
    invalid_tissues = {}
    for sample in samples:
        tissue_type = TISSUE_TYPE_MAP[sample_id_to_tissue_type[sample.sample_id]]
        if not sample.tissue_type:
            sample.tissue_type = tissue_type
            sample.save()
        elif sample.tissue_type != tissue_type:
            invalid_tissues[sample] = tissue_type

    if invalid_tissues:
        mismatch = ', '.join([
            f'{sample.sample_id} ({REVERSE_TISSUE_TYPE[expected_tissue]} to {REVERSE_TISSUE_TYPE[sample.tissue_type]})'
            for sample, expected_tissue in invalid_tissues.items()])
        message = f'Skipped data loading for the following {len(invalid_tissues)} samples due to mismatched tissue type: {mismatch}'
        warnings.append(message)

    return [sample for sample in samples if sample not in invalid_tissues]

def load_rna_seq_outlier(file_path, user=None, mapping_file=None, ignore_extra_samples=False):
    expected_columns = ['sampleID'] + list(RNA_OUTLIER_COLUMNS.keys())
    return _load_rna_seq(
        RnaSeqOutlier, file_path, user, mapping_file, ignore_extra_samples, _parse_outlier_row, expected_columns,
    )

def load_rna_seq_tpm(file_path, user=None, mapping_file=None, ignore_extra_samples=False):
    sample_id_to_tissue_type = {}
    return _load_rna_seq(
        RnaSeqTpm, file_path, user, mapping_file, ignore_extra_samples, _parse_tpm_row, TPM_HEADER_COLS,
        sample_id_to_tissue_type=sample_id_to_tissue_type, validate_samples=_check_invalid_tissues,
    )

def _load_rna_seq(model_cls, file_path, user, mapping_file, ignore_extra_samples, parse_row, expected_columns,
                  sample_id_to_tissue_type=None, validate_samples=None):
    sample_id_to_individual_id_mapping = {}
    if mapping_file:
        sample_id_to_individual_id_mapping = load_mapping_file_content(mapping_file)

    samples_by_id = defaultdict(dict)
    f = file_iter(file_path)
    header = _parse_tsv_row(next(f))
    missing_cols = set(expected_columns) - set(header)
    if missing_cols:
        raise ValueError(f'Invalid file: missing column(s) {", ".join(sorted(missing_cols))}')

    for line in tqdm(f, unit=' rows'):
        row = dict(zip(header, _parse_tsv_row(line)))
        for sample_id, row_dict in parse_row(row, sample_id_to_tissue_type=sample_id_to_tissue_type):
            gene_id = row_dict['gene_id']
            existing_data = samples_by_id[sample_id].get(gene_id)
            if existing_data and existing_data != row_dict:
                raise ValueError(
                    f'Error in {sample_id} data for {gene_id}: mismatched entries {existing_data} and {row_dict}')

            indiv_id = row_dict.pop(INDIV_ID_COL, None)
            if indiv_id and sample_id not in sample_id_to_individual_id_mapping:
                sample_id_to_individual_id_mapping[sample_id] = indiv_id

            samples_by_id[sample_id][gene_id] = row_dict

    message = f'Parsed {len(samples_by_id)} RNA-seq samples'
    info = [message]
    logger.info(message, user)

    data_source = file_path.split('/')[-1].split('_-_')[-1]
    samples, _, _, _, _, remaining_sample_ids = match_and_update_samples(
        projects=get_internal_projects(),
        user=user,
        sample_ids=samples_by_id.keys(),
        data_source=data_source,
        sample_type=Sample.SAMPLE_TYPE_RNA,
        sample_id_to_individual_id_mapping=sample_id_to_individual_id_mapping,
        raise_unmatched_error_template=None if ignore_extra_samples else 'Unable to find matches for the following samples: {sample_ids}'
    )

    warnings = []
    if validate_samples:
        samples = validate_samples(samples, sample_id_to_tissue_type, warnings)

    # Delete old data
    individual_db_ids = {s.individual_id for s in samples}
    to_delete = model_cls.objects.filter(sample__individual_id__in=individual_db_ids).exclude(sample__data_source=data_source)
    if to_delete:
        prefetch_related_objects(to_delete, 'sample')
        logger.info(f'delete {len(to_delete)} {model_cls.__name__}s', user, db_update={
            'dbEntity': model_cls.__name__, 'numEntities': len(to_delete), 'updateType': 'bulk_delete',
            'parentEntityIds': list({model.sample.guid for model in to_delete}),
        })
        to_delete.delete()

    loaded_sample_ids = set(model_cls.objects.filter(sample__in=samples).values_list('sample_id', flat=True).distinct())
    samples_to_load = {
        sample: samples_by_id[sample.sample_id] for sample in samples if sample.id not in loaded_sample_ids
    }

    prefetch_related_objects(list(samples_to_load.keys()), 'individual__family__project')
    projects = {sample.individual.family.project.name for sample in samples_to_load}
    project_names = ', '.join(sorted(projects))
    message = f'Attempted data loading for {len(samples_to_load)} RNA-seq samples in the following {len(projects)} projects: {project_names}'
    info.append(message)
    logger.info(message, user)

    if remaining_sample_ids:
        skipped_samples = ', '.join(sorted(remaining_sample_ids))
        message = f'Skipped loading for the following {len(remaining_sample_ids)} unmatched samples: {skipped_samples}'
        warnings.append(message)
    if loaded_sample_ids:
        message = f'Skipped loading for {len(loaded_sample_ids)} samples already loaded from this file'
        warnings.append(message)

    for warning in warnings:
        logger.warning(warning, user)

    return samples_to_load, info, warnings


PHENOTYPE_PRI_HEADER = ['tool', 'project', 'sampleId', 'rank', 'geneId', 'diseaseId', 'diseaseName', 'scoreName1', 'score1']
MAX_SCORES = 100


def _parse_phenotype_pri_row(row):
<<<<<<< HEAD
    record = {mapped_key: row.get(key, None) for key, mapped_key in PHENOTYPE_PRI_HEADER.items()}

    tool = PhenotypePrioritization.TOOL_LOOKUP.get(record[TOOL_FIELD], None)
    if not tool:
        raise ValueError('Expecting {} for the "tool" column but found {}'.format(
            ', '.join([v for k, v in PhenotypePrioritization.TOOL_CHOICES]), record[TOOL_FIELD]))
    record[TOOL_FIELD] = tool

    scores = {record.pop('score_name1'): record.pop('score1')}
    for score_index in ['2', '3']:
        score_name = record.pop('score_name' + score_index, None)
        score = record.pop('score' + score_index, None)
        if score_name:
            scores[score_name] = score
=======
    record = {_to_snake_case(key): row[key] for key in PHENOTYPE_PRI_HEADER[:-2]}

    scores = {}
    for i in range(1, MAX_SCORES):
        if not row[f'scoreName{i}']:
            break
        scores[row[f'scoreName{i}']] = row[f'score{i}']
>>>>>>> 334791e2
    record['scores'] = scores

    yield record['sample_id'], record


def load_phenotype_prioritization_data_file(file_path):
    data_by_id = defaultdict(lambda: defaultdict(list))
    f = file_iter(file_path)
    header = _parse_tsv_row(next(f))
    missing_cols = [col for col in PHENOTYPE_PRI_HEADER if col not in header]
    if missing_cols:
        raise ValueError(f'Invalid file: missing column(s) {", ".join(missing_cols)}')

    for line in tqdm(f, unit=' rows'):
        row = dict(zip(header, _parse_tsv_row(line)))
        for sample_id, row_dict in _parse_phenotype_pri_row(row):
            row_dict.pop('sample_id')
            project = row_dict.pop('project', None)
            if not sample_id or not project:
                raise ValueError('Both sample ID and project fields are required.')
            data_by_id[project][sample_id].append(row_dict)

    return data_by_id<|MERGE_RESOLUTION|>--- conflicted
+++ resolved
@@ -457,22 +457,6 @@
 
 
 def _parse_phenotype_pri_row(row):
-<<<<<<< HEAD
-    record = {mapped_key: row.get(key, None) for key, mapped_key in PHENOTYPE_PRI_HEADER.items()}
-
-    tool = PhenotypePrioritization.TOOL_LOOKUP.get(record[TOOL_FIELD], None)
-    if not tool:
-        raise ValueError('Expecting {} for the "tool" column but found {}'.format(
-            ', '.join([v for k, v in PhenotypePrioritization.TOOL_CHOICES]), record[TOOL_FIELD]))
-    record[TOOL_FIELD] = tool
-
-    scores = {record.pop('score_name1'): record.pop('score1')}
-    for score_index in ['2', '3']:
-        score_name = record.pop('score_name' + score_index, None)
-        score = record.pop('score' + score_index, None)
-        if score_name:
-            scores[score_name] = score
-=======
     record = {_to_snake_case(key): row[key] for key in PHENOTYPE_PRI_HEADER[:-2]}
 
     scores = {}
@@ -480,7 +464,6 @@
         if not row[f'scoreName{i}']:
             break
         scores[row[f'scoreName{i}']] = row[f'score{i}']
->>>>>>> 334791e2
     record['scores'] = scores
 
     yield record['sample_id'], record
