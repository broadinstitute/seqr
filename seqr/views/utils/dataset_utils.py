from collections import defaultdict
from django.contrib.postgres.aggregates import ArrayAgg
from django.db.models import Count, F, Q
from django.utils import timezone
from tqdm import tqdm
import random

from seqr.models import Sample, Individual, Family, Project, RnaSeqOutlier, RnaSeqTpm, RnaSeqSpliceOutlier
from seqr.utils.communication_utils import safe_post_to_slack
from seqr.utils.file_utils import file_iter
from seqr.utils.logging_utils import SeqrLogger
from seqr.utils.middleware import ErrorsWarningsException
from seqr.utils.xpos_utils import format_chrom
from seqr.views.utils.file_utils import parse_file
from seqr.views.utils.permissions_utils import get_internal_projects
from seqr.views.utils.json_utils import _to_snake_case, _to_camel_case
from reference_data.models import GeneInfo
from settings import SEQR_SLACK_DATA_ALERTS_NOTIFICATION_CHANNEL, BASE_URL

logger = SeqrLogger(__name__)


MAX_UNSAVED_DATA_PER_SAMPLE = 5000


def load_mapping_file(mapping_file_path, user):
    file_content = parse_file(mapping_file_path, file_iter(mapping_file_path, user=user))
    return load_mapping_file_content(file_content)


def load_mapping_file_content(file_content):
    id_mapping = {}
    for line in file_content:
        if len(line) != 2:
            raise ValueError("Must contain 2 columns: " + ', '.join(line))
        id_mapping[line[0]] = line[1]
    return id_mapping


def _find_or_create_samples(
        sample_project_tuples,
        projects,
        user,
        sample_type,
        dataset_type,
        sample_id_to_individual_id_mapping,
        raise_no_match_error=False,
        raise_unmatched_error_template=None,
        tissue_type=None,
        sample_data=None,
):
    sample_params = {'sample_type': sample_type, 'dataset_type': dataset_type, 'tissue_type': tissue_type}
    sample_params.update(sample_data or {})

    samples_by_key = _get_matched_samples_by_key(
        projects, sample_id__in={sample_id for sample_id, _ in sample_project_tuples}, **sample_params,
    )

    existing_samples = {
        key: s for key, s in samples_by_key.items() if key in sample_project_tuples
    }
    remaining_sample_keys = set(sample_project_tuples) - set(existing_samples.keys())

    matched_individual_ids = {sample['individual_id'] for sample in existing_samples.values()}
    loaded_date = timezone.now()
    samples = {**existing_samples}
    if len(remaining_sample_keys) > 0:
        remaining_individuals_dict = _get_individuals_by_key(projects, matched_individual_ids)

        # find Individual records with exactly-matching individual_ids
        sample_id_to_individual_record = {}
        for sample_key in remaining_sample_keys:
            individual_key = _get_individual_key(sample_key, sample_id_to_individual_id_mapping)
            if individual_key not in remaining_individuals_dict:
                continue
            sample_id_to_individual_record[sample_key] = remaining_individuals_dict[individual_key]
            del remaining_individuals_dict[individual_key]

        logger.debug(str(len(sample_id_to_individual_record)) + " matched individual ids", user)

        remaining_sample_keys -= set(sample_id_to_individual_record.keys())
        if raise_no_match_error and len(remaining_sample_keys) == len(sample_project_tuples):
            raise ValueError(
                'None of the individuals or samples in the project matched the {} expected sample id(s)'.format(len(sample_project_tuples)))
        if raise_unmatched_error_template and remaining_sample_keys:
            raise ValueError(raise_unmatched_error_template.format(
                sample_ids=(', '.join(sorted([sample_id for sample_id, _ in remaining_sample_keys])))))

        # create new Sample records for Individual records that matches
        new_sample_args = {
            sample_key: _get_new_sample_args(sample_key, individual)
            for sample_key, individual in sample_id_to_individual_record.items()
        }
        samples.update(new_sample_args)
        _create_samples(
            new_sample_args.values(),
            user,
            loaded_date=loaded_date,
            **sample_params,
        )
    return samples, remaining_sample_keys, loaded_date


def _create_samples(sample_data, user, loaded_date=timezone.now(), **kwargs):
    new_samples = [
        Sample(
            created_date=timezone.now(),
            loaded_date=loaded_date,
            **created_sample_data,
            **kwargs,
        ) for created_sample_data in sorted(sample_data, key=lambda s: s['guid'])]
    Sample.bulk_create(user, new_samples)


def _get_matched_samples_by_key(projects, key_fields=None, values=None, **sample_params):
    return {
        (s.pop('sample_id'), s.pop('individual__family__project__name'), *[s[field] for field in (key_fields or [])]): s
        for s in Sample.objects.filter(
            individual__family__project__in=projects,
            **sample_params
        ).values('guid', 'individual_id', 'sample_id', 'tissue_type', 'individual__family__project__name', **(values or {}))
    }


def _get_individuals_by_key(projects, matched_individual_ids=None):
    individuals = Individual.objects.filter(family__project__in=projects)
    if matched_individual_ids:
        individuals = individuals.exclude(id__in=matched_individual_ids)
    return {
        (i['individual_id'], i.pop('family__project__name')): i
        for i in individuals.values('id', 'individual_id', 'family__project__name')
    }


def _get_individual_key(sample_key, sample_id_to_individual_id_mapping):
    return ((sample_id_to_individual_id_mapping or {}).get(sample_key[0], sample_key[0]), sample_key[1])


def _get_new_sample_args(sample_key, individual_data, key_fields=None):
    return {
        'guid': f'S{random.randint(10 ** 9, 10 ** 10)}_{individual_data["individual_id"]}'[:Sample.MAX_GUID_SIZE],  # nosec
        'individual_id': individual_data['id'],
        'sample_id': sample_key[0],
        **{key_field: sample_key[i+2] for i, key_field in enumerate(key_fields or [])}
    }


def _validate_samples_families(samples_guids, included_family_guids, sample_type, dataset_type, expected_families=None):
    missing_individuals = Individual.objects.filter(
        family__guid__in=included_family_guids,
        sample__is_active=True,
        sample__dataset_type=dataset_type,
        sample__sample_type=sample_type,
    ).exclude(sample__guid__in=samples_guids).select_related('family')
    missing_family_individuals = defaultdict(list)
    for individual in missing_individuals:
        missing_family_individuals[individual.family].append(individual)

    if missing_family_individuals:
        raise ValueError(
            'The following families are included in the callset but are missing some family members: {}.'.format(
                ', '.join(sorted(
                    ['{} ({})'.format(family.family_id, ', '.join(sorted([i.individual_id for i in missing_indivs])))
                     for family, missing_indivs in missing_family_individuals.items()]
                ))))

    if expected_families:
        missing_families = [f.family_id for f in expected_families if f.guid not in included_family_guids]
        if missing_families:
            raise ValueError(
                'The following families have saved variants but are missing from the callset: {}.'.format(
                    ', '.join(missing_families)
                ))


def _update_variant_samples(samples_guids, individual_ids, user, dataset_type, sample_type, sample_data):

    activated_sample_guids = Sample.bulk_update(user, {
        'is_active': True,
        **sample_data,
    }, guid__in=samples_guids, is_active=False)

    inactivate_samples = Sample.objects.filter(
        individual_id__in=individual_ids,
        is_active=True,
        dataset_type=dataset_type,
        sample_type=sample_type,
    ).exclude(guid__in=samples_guids)

    inactivate_sample_guids = Sample.bulk_update(user, {'is_active': False}, queryset=inactivate_samples)

    return activated_sample_guids, inactivate_sample_guids


def match_and_update_search_samples(
        projects, sample_project_tuples, sample_type, dataset_type, sample_data, user, expected_families=None,
        sample_id_to_individual_id_mapping=None, raise_unmatched_error_template='Matches not found for sample ids: {sample_ids}',
):
    samples, remaining_sample_keys, loaded_date = _find_or_create_samples(
        sample_project_tuples=sample_project_tuples,
        projects=projects,
        user=user,
        sample_id_to_individual_id_mapping=sample_id_to_individual_id_mapping,
        raise_no_match_error=not raise_unmatched_error_template,
        raise_unmatched_error_template=raise_unmatched_error_template,
        sample_type=sample_type,
        dataset_type=dataset_type,
        tissue_type=Sample.NO_TISSUE_TYPE,
        sample_data=sample_data,
    )

    samples_guids = [sample['guid'] for sample in samples.values()]
    individual_ids = {sample['individual_id'] for sample in samples.values()}
    included_families = dict(Family.objects.filter(individual__id__in=individual_ids).values_list('guid', 'analysis_status'))
    _validate_samples_families(samples_guids, included_families.keys(), sample_type, dataset_type, expected_families=expected_families)

    activated_sample_guids, inactivated_sample_guids = _update_variant_samples(
        samples_guids, individual_ids, user, dataset_type, sample_type, sample_data={'loaded_date': loaded_date, **sample_data})
    updated_samples = Sample.objects.filter(guid__in=activated_sample_guids)

    family_guids_to_update = [
        family_guid for family_guid, analysis_status in included_families.items() if analysis_status == Family.ANALYSIS_STATUS_WAITING_FOR_DATA
    ]
    Family.bulk_update(
        user, {'analysis_status': Family.ANALYSIS_STATUS_ANALYSIS_IN_PROGRESS}, guid__in=family_guids_to_update)

    return updated_samples, inactivated_sample_guids, len(remaining_sample_keys), family_guids_to_update


def _parse_tsv_row(row):
    return [s.strip().strip('"') for s in row.rstrip('\n').split('\t')]


PROJECT_COL = 'project'
TISSUE_COL = 'tissue'
SAMPLE_ID_COL = 'sample_id'
SAMPLE_ID_HEADER_COL = 'sampleID'
INDIV_ID_COL = 'individual_id'
GENE_ID_COL = 'gene_id'
GENE_ID_HEADER_COL = 'geneID'
RNA_OUTLIER_COLUMNS = {GENE_ID_COL: GENE_ID_HEADER_COL, 'p_value': 'pValue', 'p_adjust': 'padjust', 'z_score': 'zScore',
                       SAMPLE_ID_COL: SAMPLE_ID_HEADER_COL}

TPM_COL = 'TPM'
TPM_HEADER_COLS = {col.lower(): col for col in [GENE_ID_COL, TPM_COL]}

CHROM_COL = 'chrom'
START_COL = 'start'
END_COL = 'end'
STRAND_COL = 'strand'
COUNTS_COL = 'counts'
MEAN_COUNTS_COL = 'mean_counts'
TOTAL_COUNTS_COL = 'total_counts'
MEAN_TITAL_COUNTS_COL = 'mean_total_counts'
SPLICE_TYPE_COL = 'type'
P_ADJUST_COL ='p_adjust'
DELTA_INDEX_COL = 'delta_intron_jaccard_index'
RARE_DISEASE_SAMPLES_WITH_JUNCTION = 'rare_disease_samples_with_this_junction'
RARE_DISEASE_SAMPLES_TOTAL = 'rare_disease_samples_total'
SPLICE_OUTLIER_COLS = [
    CHROM_COL, START_COL, END_COL, STRAND_COL, SPLICE_TYPE_COL, P_ADJUST_COL, DELTA_INDEX_COL, COUNTS_COL, MEAN_COUNTS_COL,
    TOTAL_COUNTS_COL, MEAN_TITAL_COUNTS_COL, RARE_DISEASE_SAMPLES_WITH_JUNCTION, RARE_DISEASE_SAMPLES_TOTAL,
]
SPLICE_OUTLIER_FORMATTER = {
    CHROM_COL: format_chrom,
    START_COL: int,
    END_COL: int,
    COUNTS_COL: int,
    MEAN_COUNTS_COL: float,
    TOTAL_COUNTS_COL: int,
    MEAN_TITAL_COUNTS_COL: float,
    RARE_DISEASE_SAMPLES_WITH_JUNCTION: int,
    RARE_DISEASE_SAMPLES_TOTAL: int,
    P_ADJUST_COL: float,
    DELTA_INDEX_COL: float,
}

SPLICE_OUTLIER_HEADER_COLS = {col: _to_camel_case(col) for col in SPLICE_OUTLIER_COLS}
SPLICE_OUTLIER_HEADER_COLS.update({
    PROJECT_COL: 'projectName', SAMPLE_ID_COL: SAMPLE_ID_HEADER_COL, GENE_ID_COL: GENE_ID_HEADER_COL,
})

REVERSE_TISSUE_TYPE = dict(Sample.TISSUE_TYPE_CHOICES)
TISSUE_TYPE_MAP = {v: k for k, v in REVERSE_TISSUE_TYPE.items() if k != Sample.NO_TISSUE_TYPE}


def _get_splice_id(row):
    return '-'.join([row[GENE_ID_COL], row[CHROM_COL], str(row[START_COL]), str(row[END_COL]), row[STRAND_COL],
                    row[SPLICE_TYPE_COL]])


def _add_splice_rank(sample_data_rows):
    sorted_data_rows = sorted([data_row for data_row in sample_data_rows.values()], key=lambda d: d[P_VALUE_COL])
    for i, data_row in enumerate(sorted_data_rows):
        data_row['rank'] = i


RNA_DATA_TYPE_CONFIGS = {
    'outlier': {
        'model_class': RnaSeqOutlier,
        'columns': RNA_OUTLIER_COLUMNS,
        'additional_kwargs': {},
    },
    'tpm': {
        'model_class': RnaSeqTpm,
        'columns': TPM_HEADER_COLS,
        'additional_kwargs': {'should_skip': lambda row: row[SAMPLE_ID_COL].startswith('GTEX')},
    },
    'splice_outlier': {
        'model_class': RnaSeqSpliceOutlier,
        'columns': SPLICE_OUTLIER_HEADER_COLS,
        'additional_kwargs': {
            'format_fields': SPLICE_OUTLIER_FORMATTER,
            'allow_missing_gene': True,
            'get_unique_key': _get_splice_id,
            'post_process': _add_splice_rank,
            'warn_format_fields': [CHROM_COL],
        },
    },
}


def load_rna_seq(data_type, *args, **kwargs):
    config = RNA_DATA_TYPE_CONFIGS[data_type]
    return _load_rna_seq(config['model_class'], *args, config['columns'], **config['additional_kwargs'], **kwargs)


def _validate_rna_header(header, column_map):
    required_column_map = {
        column_map.get(col, col): col for col in [SAMPLE_ID_COL, PROJECT_COL, GENE_ID_COL, TISSUE_COL]
    }
    expected_cols = set(column_map.values())
    expected_cols.update(required_column_map.keys())
    missing_cols = expected_cols - set(header)
    if missing_cols:
        raise ValueError(f'Invalid file: missing column(s): {", ".join(sorted(missing_cols))}')
    return required_column_map


def _load_rna_seq_file(
        file_path, user, potential_loaded_samples, update_sample_models, save_sample_data, get_matched_sample, mismatches,
        column_map, mapping_file=None, get_unique_key=None, allow_missing_gene=False, ignore_extra_samples=False,
<<<<<<< HEAD
        should_skip=None, format_fields=None, warn_format_fields=None,
=======
        should_skip=None, format_fields=None,
>>>>>>> aab3c553
):

    sample_id_to_individual_id_mapping = {}
    if mapping_file:
        sample_id_to_individual_id_mapping = load_mapping_file_content(mapping_file)

    samples_by_guid = defaultdict(dict)
    f = file_iter(file_path, user=user)
    parsed_f = parse_file(file_path.replace('.gz', ''), f, iter_file=True)
    header = next(parsed_f)
    required_column_map = _validate_rna_header(header, column_map)

    loaded_samples = set()
    unmatched_samples = set()
    missing_required_fields = defaultdict(list)
    invalid_format_fields = defaultdict(set)
    gene_ids = set()
    current_sample = None
    for line in tqdm(parsed_f, unit=' rows'):
        row = dict(zip(header, line))
        if should_skip and should_skip(row):
            continue
<<<<<<< HEAD

        row_dict = {mapped_key: row[col] for mapped_key, col in column_map.items()}
        is_valid = True
        for mapped_key, format_func in (format_fields or {}).items():
            try:
                row_dict[mapped_key] = format_func(row_dict[mapped_key])
            except Exception as e:
                is_valid = False
                invalid_format_fields[column_map[mapped_key]].add(row_dict[mapped_key])
        if not is_valid:
            continue

        missing_cols = {col_id for col, col_id in required_column_map.items() if not row.get(col)}
        if allow_missing_gene:
            missing_cols.discard(GENE_ID_COL)

        sample_id = row_dict.pop(SAMPLE_ID_COL) if SAMPLE_ID_COL in row_dict else row[SAMPLE_ID_COL]
        if missing_cols:
            for col in missing_cols:
                missing_required_fields[col].append(sample_id)
            continue

        tissue_type = TISSUE_TYPE_MAP[row[TISSUE_COL]]
        project = row_dict.pop(PROJECT_COL, None) or row[PROJECT_COL]
        sample_key = (sample_id, project, tissue_type)

        if sample_key in potential_loaded_samples:
            loaded_samples.add(sample_key)
            continue

        if row.get(INDIV_ID_COL) and sample_id not in sample_id_to_individual_id_mapping:
            sample_id_to_individual_id_mapping[sample_id] = row[INDIV_ID_COL]

        row_gene_ids = row_dict[GENE_ID_COL].split(';')
        if any(row_gene_ids):
            gene_ids.update(row_gene_ids)

        sample_guid = get_matched_sample(sample_key, unmatched_samples, sample_id_to_individual_id_mapping)

        if missing_required_fields or (unmatched_samples and not ignore_extra_samples) or (sample_key in unmatched_samples):
            # If there are definite errors, do not process/save data, just continue to check for additional errors
            continue

        if current_sample != sample_guid:
            # If a large amount of data has been parsed for the previous sample, save and do not keep in memory
            if len(samples_by_guid[current_sample]) > MAX_UNSAVED_DATA_PER_SAMPLE:
                save_sample_data(current_sample, samples_by_guid[current_sample])
                del samples_by_guid[current_sample]
            current_sample = sample_guid

        for gene_id in row_gene_ids:
            row_dict = {**row_dict, GENE_ID_COL: gene_id}
            gene_or_unique_id = get_unique_key(row_dict) if get_unique_key else gene_id
            existing_data = samples_by_guid[sample_guid].get(gene_or_unique_id)
            if existing_data and existing_data != row_dict:
                mismatches[sample_guid].add(gene_or_unique_id)
=======

        row_dict = {mapped_key: row[col] for mapped_key, col in column_map.items()}
        for mapped_key, format_func in (format_fields or {}).items():
            row_dict[mapped_key] = format_func(row_dict[mapped_key])

        missing_cols = {col_id for col, col_id in required_column_map.items() if not row.get(col)}
        if allow_missing_gene:
            missing_cols.discard(GENE_ID_COL)
        sample_id = row_dict.pop(SAMPLE_ID_COL) if SAMPLE_ID_COL in row_dict else row[SAMPLE_ID_COL]
        if missing_cols:
            for col in missing_cols:
                missing_required_fields[col].append(sample_id)
        if missing_cols:
            continue

        tissue_type = TISSUE_TYPE_MAP[row[TISSUE_COL]]
        project = row[PROJECT_COL]
        sample_key = (sample_id, project, tissue_type)

        if sample_key in potential_loaded_samples:
            loaded_samples.add(sample_key)
            continue

        if row.get(INDIV_ID_COL) and sample_id not in sample_id_to_individual_id_mapping:
            sample_id_to_individual_id_mapping[sample_id] = row[INDIV_ID_COL]

        gene_id = row_dict[GENE_ID_COL]
        if gene_id:
            gene_ids.add(gene_id)

        sample_guid = get_matched_sample(sample_key, unmatched_samples, sample_id_to_individual_id_mapping)

        if missing_required_fields or (unmatched_samples and not ignore_extra_samples) or (sample_key in unmatched_samples):
            # If there are definite errors, do not process/save data, just continue to check for additional errors
            continue

        if current_sample != sample_guid:
            # If a large amount of data has been parsed for the previous sample, save and do not keep in memory
            if len(samples_by_guid[current_sample]) > MAX_UNSAVED_DATA_PER_SAMPLE:
                save_sample_data(current_sample, samples_by_guid[current_sample])
                del samples_by_guid[current_sample]
            current_sample = sample_guid

        gene_or_unique_id = get_unique_key(row_dict) if get_unique_key else gene_id
        existing_data = samples_by_guid[sample_guid].get(gene_or_unique_id)
        if existing_data and existing_data != row_dict:
            mismatches[sample_guid].add(gene_or_unique_id)
>>>>>>> aab3c553

        samples_by_guid[sample_guid][gene_or_unique_id] = row_dict

    errors, warnings = _process_rna_errors(
        gene_ids, missing_required_fields, unmatched_samples, ignore_extra_samples, loaded_samples,
        invalid_format_fields, warn_format_fields,
    )

    if not errors:
        for sample_guid, sample_data in samples_by_guid.items():
            save_sample_data(sample_guid, sample_data)

    if mismatches:
        errors = [
            f'Error in {sample_guid.split("_", 1)[-1].upper()}: mismatched entries for {", ".join(mismatch_ids)}'
            for sample_guid, mismatch_ids in mismatches.items()
        ] + errors

    if errors:
        raise ErrorsWarningsException(errors)

    update_sample_models()

    return warnings, len(loaded_samples) + len(unmatched_samples)


def _process_rna_errors(gene_ids, missing_required_fields, unmatched_samples, ignore_extra_samples, loaded_samples,
                        invalid_format_fields, warn_format_fields):
    errors = []
    warnings = []

    matched_gene_ids = set(GeneInfo.objects.filter(gene_id__in=gene_ids).values_list('gene_id', flat=True))
    unknown_gene_ids = gene_ids - matched_gene_ids
    if missing_required_fields:
        errors += [
            f'Samples missing required "{col}": {", ".join(sorted(sample_ids))}'
            for col, sample_ids in missing_required_fields.items()
        ]
    if unknown_gene_ids:
        errors.append(f'Unknown Gene IDs: {", ".join(sorted(unknown_gene_ids))}')

    if unmatched_samples:
        unmatched_sample_ids = ', '.join(sorted([sample_key[0] for sample_key in unmatched_samples]))
        if ignore_extra_samples:
            warnings.append(f'Skipped loading for the following {len(unmatched_samples)} unmatched samples: {unmatched_sample_ids}')
        else:
            errors.append(f'Unable to find matches for the following samples: {unmatched_sample_ids}')

    warnings += [
        f'Skipped loading for all rows with the following invalid {col} values: {", ".join(invalid_format_fields.pop(col))}'
        for col in (warn_format_fields or []) if col in invalid_format_fields
    ]
    errors += [
        f'Invalid "{col}" values: {", ".join(sorted(values))}'
        for col, values in invalid_format_fields.items()
    ]

    if errors:
        raise ErrorsWarningsException(errors)

    if loaded_samples:
        warnings.append(f'Skipped loading for {len(loaded_samples)} samples already loaded from this file')

    return errors, warnings


def _load_rna_seq(model_cls, file_path, save_data, load_saved_data, *args, user=None, create_models_before_save=False, post_process=None, **kwargs):
    projects = get_internal_projects()
    data_source = file_path.split('/')[-1].split('_-_')[-1]

    potential_samples = _get_matched_samples_by_key(
        projects, sample_type=Sample.SAMPLE_TYPE_RNA, dataset_type=Sample.DATASET_TYPE_VARIANT_CALLS,
        key_fields=['tissue_type'], values={
            'dataSource': F('data_source'),
            'model_count': Count(model_cls.__name__.lower()),
            'active': F('is_active'),
        },
    )
    potential_loaded_samples = {key for key, s in potential_samples.items() if s['dataSource'] == data_source and s['active']}
    individual_data_by_key = _get_individuals_by_key(projects)

    prev_loaded_individual_ids = set()
    sample_guids_to_load = set()
    existing_samples_by_guid = {}
    samples_to_create = {}
    created_samples = set()
    mismatches = defaultdict(set)

    def update_sample_models():
        remaining_samples_to_create = [s for key, s in samples_to_create.items() if key not in created_samples]
        if remaining_samples_to_create:
            _create_samples(
                remaining_samples_to_create,
                user=user,
                data_source=data_source,
                sample_type=Sample.SAMPLE_TYPE_RNA,
                dataset_type=Sample.DATASET_TYPE_VARIANT_CALLS,
            )

        # Delete old data
        to_delete_sample_individuals = {
            guid: s['individual_id'] for guid, s in existing_samples_by_guid.items()
            if s['model_count'] > 0 and s['dataSource'] != data_source
        }
        prev_loaded_individual_ids.update(to_delete_sample_individuals.values())
        to_delete = model_cls.objects.filter(sample__guid__in=to_delete_sample_individuals.keys())
        if to_delete:
            model_cls.bulk_delete(user, to_delete)

        Sample.bulk_update(user, {'data_source': data_source}, guid__in=existing_samples_by_guid)
        for guid in to_delete_sample_individuals:
            existing_samples_by_guid[guid]['dataSource'] = data_source

    def save_sample_data(sample_guid, sample_data):
        if not sample_data:
            return

        if create_models_before_save:
            update_sample_models()
            created_samples.update(samples_to_create.keys())

        prev_data = load_saved_data(sample_guid) or {}
        new_mismatches = {k for k, v in prev_data.items() if k in sample_data and v != sample_data[k]}
        if new_mismatches:
            mismatches[sample_guid].update(new_mismatches)
        sample_data.update(prev_data)

        if post_process:
            post_process(sample_data)

        sample_guids_to_load.add(sample_guid)
        save_data(sample_guid, sample_data)
        return new_mismatches

    def get_matched_sample(sample_key, unmatched_samples, sample_id_to_individual_id_mapping):
        if sample_key in potential_samples:
            sample = potential_samples[sample_key]
            sample_guid = sample['guid']
            existing_samples_by_guid[sample_guid] = sample
            return sample_guid

        if sample_key not in samples_to_create and sample_key not in unmatched_samples:
            individual_key = _get_individual_key(sample_key, sample_id_to_individual_id_mapping)
            if individual_key in individual_data_by_key:
                samples_to_create[sample_key] = _get_new_sample_args(
                    sample_key, individual_data_by_key[individual_key], key_fields=['tissue_type'],
                )
            else:
                unmatched_samples.add(sample_key)

        return samples_to_create.get(sample_key, {}).get('guid')

    warnings, not_loaded_count = _load_rna_seq_file(
        file_path, user, potential_loaded_samples, update_sample_models, save_sample_data, get_matched_sample,
        mismatches, *args, **kwargs)
    message = f'Parsed {len(sample_guids_to_load) + not_loaded_count} RNA-seq samples'
    info = [message]
    logger.info(message, user)

    sample_projects = Project.objects.filter(family__individual__sample__guid__in=sample_guids_to_load).values(
        'guid', 'name', new_sample_ids=ArrayAgg(
            'family__individual__sample__sample_id', distinct=True, ordering='family__individual__sample__sample_id',
            filter=~Q(family__individual__id__in=prev_loaded_individual_ids) if prev_loaded_individual_ids else None
        ))
    project_names = ', '.join(sorted([project['name'] for project in sample_projects]))
    message = f'Attempted data loading for {len(sample_guids_to_load)} RNA-seq samples in the following {len(sample_projects)} projects: {project_names}'
    info.append(message)
    logger.info(message, user)

    _notify_rna_loading(model_cls, sample_projects)

    for warning in warnings:
        logger.warning(warning, user)

    return sample_guids_to_load, info, warnings


RNA_MODEL_DISPLAY_NAME = {
  RnaSeqOutlier: 'Expression Outlier',
  RnaSeqSpliceOutlier: 'Splice Outlier',
  RnaSeqTpm: 'Expression',
}

def _notify_rna_loading(model_cls, sample_projects):
    data_type = RNA_MODEL_DISPLAY_NAME[model_cls]
    for project_agg in sample_projects:
        new_ids = project_agg["new_sample_ids"]
        project_link = f'<{BASE_URL}project/{project_agg["guid"]}/project_page|{project_agg["name"]}>'
        safe_post_to_slack(
            SEQR_SLACK_DATA_ALERTS_NOTIFICATION_CHANNEL,
            f'{len(new_ids)} new RNA {data_type} samples are loaded in {project_link}\n```{", ".join(new_ids)}```'
        )


PHENOTYPE_PRIORITIZATION_HEADER = ['tool', 'project', 'sampleId', 'rank', 'geneId', 'diseaseId', 'diseaseName']
PHENOTYPE_PRIORITIZATION_REQUIRED_HEADER = PHENOTYPE_PRIORITIZATION_HEADER + ['scoreName1', 'score1']
MAX_SCORES = 16


def _parse_phenotype_pri_row(row):
    record = {_to_snake_case(key): row.get(key) for key in PHENOTYPE_PRIORITIZATION_HEADER}

    scores = {}
    for i in range(1, MAX_SCORES):
        score_name = row.get(f'scoreName{i}')
        if not score_name:
            break
        # We have both camel case and snake case in the score field names, so convert them to snake case first (those
        # in snake case kept unchanged), then to camel case.
        score = row[f'score{i}']
        if score:
            scores[_to_camel_case(_to_snake_case(score_name))] = float(score)
    record['scores'] = scores

    yield record


def load_phenotype_prioritization_data_file(file_path, user):
    data_by_project_sample_id = defaultdict(lambda: defaultdict(list))
    f = file_iter(file_path, user=user)
    header = _parse_tsv_row(next(f))
    missing_cols = [col for col in PHENOTYPE_PRIORITIZATION_REQUIRED_HEADER if col not in header]
    if missing_cols:
        raise ValueError(f'Invalid file: missing column(s) {", ".join(missing_cols)}')

    tool = None
    for line in tqdm(f, unit=' rows'):
        row = dict(zip(header, _parse_tsv_row(line)))
        for row_dict in _parse_phenotype_pri_row(row):
            sample_id = row_dict.pop('sample_id', None)
            project = row_dict.pop('project', None)
            if not sample_id or not project:
                raise ValueError('Both sample ID and project fields are required.')
            data_by_project_sample_id[project][sample_id].append(row_dict)
            if not tool:
                tool = row_dict['tool']
            elif tool != row_dict['tool']:
                raise ValueError(f'Multiple tools found {tool} and {row_dict["tool"]}. Only one in a file is supported.')

    return tool, data_by_project_sample_id<|MERGE_RESOLUTION|>--- conflicted
+++ resolved
@@ -340,11 +340,7 @@
 def _load_rna_seq_file(
         file_path, user, potential_loaded_samples, update_sample_models, save_sample_data, get_matched_sample, mismatches,
         column_map, mapping_file=None, get_unique_key=None, allow_missing_gene=False, ignore_extra_samples=False,
-<<<<<<< HEAD
         should_skip=None, format_fields=None, warn_format_fields=None,
-=======
-        should_skip=None, format_fields=None,
->>>>>>> aab3c553
 ):
 
     sample_id_to_individual_id_mapping = {}
@@ -367,7 +363,6 @@
         row = dict(zip(header, line))
         if should_skip and should_skip(row):
             continue
-<<<<<<< HEAD
 
         row_dict = {mapped_key: row[col] for mapped_key, col in column_map.items()}
         is_valid = True
@@ -383,11 +378,11 @@
         missing_cols = {col_id for col, col_id in required_column_map.items() if not row.get(col)}
         if allow_missing_gene:
             missing_cols.discard(GENE_ID_COL)
-
         sample_id = row_dict.pop(SAMPLE_ID_COL) if SAMPLE_ID_COL in row_dict else row[SAMPLE_ID_COL]
         if missing_cols:
             for col in missing_cols:
                 missing_required_fields[col].append(sample_id)
+        if missing_cols:
             continue
 
         tissue_type = TISSUE_TYPE_MAP[row[TISSUE_COL]]
@@ -424,57 +419,8 @@
             existing_data = samples_by_guid[sample_guid].get(gene_or_unique_id)
             if existing_data and existing_data != row_dict:
                 mismatches[sample_guid].add(gene_or_unique_id)
-=======
-
-        row_dict = {mapped_key: row[col] for mapped_key, col in column_map.items()}
-        for mapped_key, format_func in (format_fields or {}).items():
-            row_dict[mapped_key] = format_func(row_dict[mapped_key])
-
-        missing_cols = {col_id for col, col_id in required_column_map.items() if not row.get(col)}
-        if allow_missing_gene:
-            missing_cols.discard(GENE_ID_COL)
-        sample_id = row_dict.pop(SAMPLE_ID_COL) if SAMPLE_ID_COL in row_dict else row[SAMPLE_ID_COL]
-        if missing_cols:
-            for col in missing_cols:
-                missing_required_fields[col].append(sample_id)
-        if missing_cols:
-            continue
-
-        tissue_type = TISSUE_TYPE_MAP[row[TISSUE_COL]]
-        project = row[PROJECT_COL]
-        sample_key = (sample_id, project, tissue_type)
-
-        if sample_key in potential_loaded_samples:
-            loaded_samples.add(sample_key)
-            continue
-
-        if row.get(INDIV_ID_COL) and sample_id not in sample_id_to_individual_id_mapping:
-            sample_id_to_individual_id_mapping[sample_id] = row[INDIV_ID_COL]
-
-        gene_id = row_dict[GENE_ID_COL]
-        if gene_id:
-            gene_ids.add(gene_id)
-
-        sample_guid = get_matched_sample(sample_key, unmatched_samples, sample_id_to_individual_id_mapping)
-
-        if missing_required_fields or (unmatched_samples and not ignore_extra_samples) or (sample_key in unmatched_samples):
-            # If there are definite errors, do not process/save data, just continue to check for additional errors
-            continue
-
-        if current_sample != sample_guid:
-            # If a large amount of data has been parsed for the previous sample, save and do not keep in memory
-            if len(samples_by_guid[current_sample]) > MAX_UNSAVED_DATA_PER_SAMPLE:
-                save_sample_data(current_sample, samples_by_guid[current_sample])
-                del samples_by_guid[current_sample]
-            current_sample = sample_guid
-
-        gene_or_unique_id = get_unique_key(row_dict) if get_unique_key else gene_id
-        existing_data = samples_by_guid[sample_guid].get(gene_or_unique_id)
-        if existing_data and existing_data != row_dict:
-            mismatches[sample_guid].add(gene_or_unique_id)
->>>>>>> aab3c553
-
-        samples_by_guid[sample_guid][gene_or_unique_id] = row_dict
+
+            samples_by_guid[sample_guid][gene_or_unique_id] = row_dict
 
     errors, warnings = _process_rna_errors(
         gene_ids, missing_required_fields, unmatched_samples, ignore_extra_samples, loaded_samples,
