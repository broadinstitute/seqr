from collections import defaultdict
from django.contrib.postgres.aggregates import ArrayAgg
from django.db.models import Count, F, Q
from django.utils import timezone
from tqdm import tqdm
import random

from seqr.models import Sample, Individual, Family, Project, RnaSeqOutlier, RnaSeqTpm, RnaSeqSpliceOutlier
from seqr.utils.communication_utils import safe_post_to_slack
from seqr.utils.file_utils import file_iter
from seqr.utils.logging_utils import SeqrLogger
from seqr.utils.middleware import ErrorsWarningsException
from seqr.utils.xpos_utils import format_chrom
from seqr.views.utils.file_utils import parse_file
from seqr.views.utils.permissions_utils import get_internal_projects
from seqr.views.utils.json_utils import _to_snake_case, _to_camel_case
from reference_data.models import GeneInfo
from settings import SEQR_SLACK_DATA_ALERTS_NOTIFICATION_CHANNEL, BASE_URL

logger = SeqrLogger(__name__)


MAX_UNSAVED_DATA_PER_SAMPLE = 5000


def load_mapping_file(mapping_file_path, user):
    file_content = parse_file(mapping_file_path, file_iter(mapping_file_path, user=user))
    return load_mapping_file_content(file_content)


def load_mapping_file_content(file_content):
    id_mapping = {}
    for line in file_content:
        if len(line) != 2:
            raise ValueError("Must contain 2 columns: " + ', '.join(line))
        id_mapping[line[0]] = line[1]
    return id_mapping


def _find_or_create_samples(
        sample_project_tuples,
        projects,
        user,
        sample_type,
        dataset_type,
        sample_id_to_individual_id_mapping,
        raise_no_match_error=False,
        raise_unmatched_error_template=None,
        tissue_type=None,
        sample_data=None,
):
    sample_params = {'sample_type': sample_type, 'dataset_type': dataset_type, 'tissue_type': tissue_type}
    sample_params.update(sample_data or {})

    samples_by_key = _get_matched_samples_by_key(
        projects, sample_id__in={sample_id for sample_id, _ in sample_project_tuples}, **sample_params,
    )

    existing_samples = {
        key: s for key, s in samples_by_key.items() if key in sample_project_tuples
    }
    remaining_sample_keys = set(sample_project_tuples) - set(existing_samples.keys())

    matched_individual_ids = {sample['individual_id'] for sample in existing_samples.values()}
    loaded_date = timezone.now()
    samples = {**existing_samples}
    if len(remaining_sample_keys) > 0:
        remaining_individuals_dict = _get_individuals_by_key(projects, matched_individual_ids)

        # find Individual records with exactly-matching individual_ids
        sample_id_to_individual_record = {}
        for sample_key in remaining_sample_keys:
            individual_key = _get_individual_key(sample_key, sample_id_to_individual_id_mapping)
            if individual_key not in remaining_individuals_dict:
                continue
            sample_id_to_individual_record[sample_key] = remaining_individuals_dict[individual_key]
            del remaining_individuals_dict[individual_key]

        logger.debug(str(len(sample_id_to_individual_record)) + " matched individual ids", user)

        remaining_sample_keys -= set(sample_id_to_individual_record.keys())
        if raise_no_match_error and len(remaining_sample_keys) == len(sample_project_tuples):
            raise ValueError(
                'None of the individuals or samples in the project matched the {} expected sample id(s)'.format(len(sample_project_tuples)))
        if raise_unmatched_error_template and remaining_sample_keys:
            raise ValueError(raise_unmatched_error_template.format(
                sample_ids=(', '.join(sorted([sample_id for sample_id, _ in remaining_sample_keys])))))

        # create new Sample records for Individual records that matches
        new_sample_args = {
            sample_key: _get_new_sample_args(sample_key, individual)
            for sample_key, individual in sample_id_to_individual_record.items()
        }
        samples.update(new_sample_args)
        _create_samples(
            new_sample_args.values(),
            user,
            loaded_date=loaded_date,
            **sample_params,
        )
    return samples, remaining_sample_keys, loaded_date


def _create_samples(sample_data, user, loaded_date=timezone.now(), **kwargs):
    new_samples = [
        Sample(
            created_date=timezone.now(),
            loaded_date=loaded_date,
            **created_sample_data,
            **kwargs,
        ) for created_sample_data in sorted(sample_data, key=lambda s: s['guid'])]
    Sample.bulk_create(user, new_samples)


def _get_matched_samples_by_key(projects, key_fields=None, values=None, **sample_params):
    return {
        (s.pop('sample_id'), s.pop('individual__family__project__name'), *[s[field] for field in (key_fields or [])]): s
        for s in Sample.objects.filter(
            individual__family__project__in=projects,
            **sample_params
        ).values('guid', 'individual_id', 'sample_id', 'tissue_type', 'individual__family__project__name', **(values or {}))
    }


def _get_individuals_by_key(projects, matched_individual_ids=None):
    individuals = Individual.objects.filter(family__project__in=projects)
    if matched_individual_ids:
        individuals = individuals.exclude(id__in=matched_individual_ids)
    return {
        (i['individual_id'], i.pop('family__project__name')): i
        for i in individuals.values('id', 'individual_id', 'family__project__name')
    }


def _get_individual_key(sample_key, sample_id_to_individual_id_mapping):
    return ((sample_id_to_individual_id_mapping or {}).get(sample_key[0], sample_key[0]), sample_key[1])


def _get_new_sample_args(sample_key, individual_data, key_fields=None):
    return {
        'guid': f'S{random.randint(10 ** 9, 10 ** 10)}_{individual_data["individual_id"]}'[:Sample.MAX_GUID_SIZE],  # nosec
        'individual_id': individual_data['id'],
        'sample_id': sample_key[0],
        **{key_field: sample_key[i+2] for i, key_field in enumerate(key_fields or [])}
    }


def _validate_samples_families(samples_guids, included_family_guids, sample_type, dataset_type, expected_families=None):
    missing_individuals = Individual.objects.filter(
        family__guid__in=included_family_guids,
        sample__is_active=True,
        sample__dataset_type=dataset_type,
        sample__sample_type=sample_type,
    ).exclude(sample__guid__in=samples_guids).select_related('family')
    missing_family_individuals = defaultdict(list)
    for individual in missing_individuals:
        missing_family_individuals[individual.family].append(individual)

    if missing_family_individuals:
        raise ValueError(
            'The following families are included in the callset but are missing some family members: {}.'.format(
                ', '.join(sorted(
                    ['{} ({})'.format(family.family_id, ', '.join(sorted([i.individual_id for i in missing_indivs])))
                     for family, missing_indivs in missing_family_individuals.items()]
                ))))

    if expected_families:
        missing_families = [f.family_id for f in expected_families if f.guid not in included_family_guids]
        if missing_families:
            raise ValueError(
                'The following families have saved variants but are missing from the callset: {}.'.format(
                    ', '.join(missing_families)
                ))


def _update_variant_samples(samples_guids, individual_ids, user, dataset_type, sample_type, sample_data):

    activated_sample_guids = Sample.bulk_update(user, {
        'is_active': True,
        **sample_data,
    }, guid__in=samples_guids, is_active=False)

    inactivate_samples = Sample.objects.filter(
        individual_id__in=individual_ids,
        is_active=True,
        dataset_type=dataset_type,
        sample_type=sample_type,
    ).exclude(guid__in=samples_guids)

    inactivate_sample_guids = Sample.bulk_update(user, {'is_active': False}, queryset=inactivate_samples)

    return activated_sample_guids, inactivate_sample_guids


def match_and_update_search_samples(
        projects, sample_project_tuples, sample_type, dataset_type, sample_data, user, expected_families=None,
        sample_id_to_individual_id_mapping=None, raise_unmatched_error_template='Matches not found for sample ids: {sample_ids}',
):
    samples, remaining_sample_keys, loaded_date = _find_or_create_samples(
        sample_project_tuples=sample_project_tuples,
        projects=projects,
        user=user,
        sample_id_to_individual_id_mapping=sample_id_to_individual_id_mapping,
        raise_no_match_error=not raise_unmatched_error_template,
        raise_unmatched_error_template=raise_unmatched_error_template,
        sample_type=sample_type,
        dataset_type=dataset_type,
        tissue_type=Sample.NO_TISSUE_TYPE,
        sample_data=sample_data,
    )

    samples_guids = [sample['guid'] for sample in samples.values()]
    individual_ids = {sample['individual_id'] for sample in samples.values()}
    included_families = dict(Family.objects.filter(individual__id__in=individual_ids).values_list('guid', 'analysis_status'))
    _validate_samples_families(samples_guids, included_families.keys(), sample_type, dataset_type, expected_families=expected_families)

    activated_sample_guids, inactivated_sample_guids = _update_variant_samples(
        samples_guids, individual_ids, user, dataset_type, sample_type, sample_data={'loaded_date': loaded_date, **sample_data})
    updated_samples = Sample.objects.filter(guid__in=activated_sample_guids)

    family_guids_to_update = [
        family_guid for family_guid, analysis_status in included_families.items() if analysis_status == Family.ANALYSIS_STATUS_WAITING_FOR_DATA
    ]
    Family.bulk_update(
        user, {'analysis_status': Family.ANALYSIS_STATUS_ANALYSIS_IN_PROGRESS}, guid__in=family_guids_to_update)

    return updated_samples, inactivated_sample_guids, len(remaining_sample_keys), family_guids_to_update


def _parse_tsv_row(row):
    return [s.strip().strip('"') for s in row.rstrip('\n').split('\t')]


PROJECT_COL = 'project'
TISSUE_COL = 'tissue'
SAMPLE_ID_COL = 'sample_id'
SAMPLE_ID_HEADER_COL = 'sampleID'
INDIV_ID_COL = 'individual_id'
GENE_ID_COL = 'gene_id'
GENE_ID_HEADER_COL = 'geneID'
RNA_OUTLIER_COLUMNS = {GENE_ID_COL: GENE_ID_HEADER_COL, 'p_value': 'pValue', 'p_adjust': 'padjust', 'z_score': 'zScore',
                       SAMPLE_ID_COL: SAMPLE_ID_HEADER_COL}

TPM_COL = 'TPM'
TPM_HEADER_COLS = {col.lower(): col for col in [GENE_ID_COL, TPM_COL]}

CHROM_COL = 'chrom'
START_COL = 'start'
END_COL = 'end'
STRAND_COL = 'strand'
COUNTS_COL = 'counts'
MEAN_COUNTS_COL = 'mean_counts'
TOTAL_COUNTS_COL = 'total_counts'
MEAN_TITAL_COUNTS_COL = 'mean_total_counts'
SPLICE_TYPE_COL = 'type'
P_VALUE_COL ='p_value'
P_ADJUST_COL ='p_adjust'
DELTA_INDEX_COL = 'delta_intron_jaccard_index'
RARE_DISEASE_SAMPLES_WITH_JUNCTION = 'rare_disease_samples_with_this_junction'
RARE_DISEASE_SAMPLES_TOTAL = 'rare_disease_samples_total'
SPLICE_OUTLIER_COLS = [
    CHROM_COL, START_COL, END_COL, STRAND_COL, SPLICE_TYPE_COL, P_VALUE_COL, P_ADJUST_COL, DELTA_INDEX_COL, COUNTS_COL,
    MEAN_COUNTS_COL, TOTAL_COUNTS_COL, MEAN_TITAL_COUNTS_COL, RARE_DISEASE_SAMPLES_WITH_JUNCTION,
    RARE_DISEASE_SAMPLES_TOTAL,
]
SPLICE_OUTLIER_FORMATTER = {
    CHROM_COL: format_chrom,
    START_COL: int,
    END_COL: int,
    COUNTS_COL: int,
    MEAN_COUNTS_COL: float,
    TOTAL_COUNTS_COL: int,
    MEAN_TITAL_COUNTS_COL: float,
    RARE_DISEASE_SAMPLES_WITH_JUNCTION: int,
    RARE_DISEASE_SAMPLES_TOTAL: int,
    P_VALUE_COL: float,
    P_ADJUST_COL: float,
    DELTA_INDEX_COL: float,
}

SPLICE_OUTLIER_HEADER_COLS = {col: _to_camel_case(col) for col in SPLICE_OUTLIER_COLS}
SPLICE_OUTLIER_HEADER_COLS.update({
    PROJECT_COL: 'projectName', SAMPLE_ID_COL: SAMPLE_ID_HEADER_COL, GENE_ID_COL: GENE_ID_HEADER_COL,
})

REVERSE_TISSUE_TYPE = dict(Sample.TISSUE_TYPE_CHOICES)
TISSUE_TYPE_MAP = {v: k for k, v in REVERSE_TISSUE_TYPE.items() if k != Sample.NO_TISSUE_TYPE}


def _get_splice_id(row):
    return '-'.join([row[GENE_ID_COL], row[CHROM_COL], str(row[START_COL]), str(row[END_COL]), row[STRAND_COL],
                    row[SPLICE_TYPE_COL]])


def _add_splice_rank(sample_data_rows):
    sorted_data_rows = sorted([data_row for data_row in sample_data_rows.values()], key=lambda d: d[P_VALUE_COL])
    for i, data_row in enumerate(sorted_data_rows):
        data_row['rank'] = i


RNA_DATA_TYPE_CONFIGS = {
    'outlier': {
        'model_class': RnaSeqOutlier,
        'columns': RNA_OUTLIER_COLUMNS,
        'additional_kwargs': {},
    },
    'tpm': {
        'model_class': RnaSeqTpm,
        'columns': TPM_HEADER_COLS,
        'additional_kwargs': {'should_skip': lambda row: row[SAMPLE_ID_COL].startswith('GTEX')},
    },
    'splice_outlier': {
        'model_class': RnaSeqSpliceOutlier,
        'columns': SPLICE_OUTLIER_HEADER_COLS,
        'additional_kwargs': {
            'format_fields': SPLICE_OUTLIER_FORMATTER,
            'allow_missing_gene': True,
            'get_unique_key': _get_splice_id,
            'post_process': _add_splice_rank,
            # 'warn_format_fields': [CHROM_COL], TODO functionality still needed?
        },
    },
}


def load_rna_seq(data_type, *args, **kwargs):
    config = RNA_DATA_TYPE_CONFIGS[data_type]
    return _load_rna_seq(config['model_class'], *args, config['columns'], **config['additional_kwargs'], **kwargs)


def _validate_rna_header(header, column_map):
    required_column_map = {
        column_map.get(col, col): col for col in [SAMPLE_ID_COL, PROJECT_COL, GENE_ID_COL, TISSUE_COL]
    }
    expected_cols = set(column_map.values())
    expected_cols.update(required_column_map.keys())
    missing_cols = expected_cols - set(header)
    if missing_cols:
        raise ValueError(f'Invalid file: missing column(s): {", ".join(sorted(missing_cols))}')
    return required_column_map


def _load_rna_seq_file(
        file_path, user, potential_loaded_samples, update_sample_models, save_sample_data, get_matched_sample, mismatches,
        column_map, mapping_file=None, get_unique_key=None, allow_missing_gene=False, ignore_extra_samples=False,
        should_skip=None, format_fields=None, warn_format_fields=None,
):

    sample_id_to_individual_id_mapping = {}
    if mapping_file:
        sample_id_to_individual_id_mapping = load_mapping_file_content(mapping_file)

    samples_by_guid = defaultdict(dict)
    f = file_iter(file_path, user=user)
    parsed_f = parse_file(file_path.replace('.gz', ''), f, iter_file=True)
    header = next(parsed_f)
    required_column_map = _validate_rna_header(header, column_map)

    loaded_samples = set()
    unmatched_samples = set()
    missing_required_fields = defaultdict(set)
    invalid_format_fields = defaultdict(set)
    gene_ids = set()
    current_sample = None
    for line in tqdm(parsed_f, unit=' rows'):
        row = dict(zip(header, line))
        if should_skip and should_skip(row):
            continue

        row_dict = {mapped_key: row[col] for mapped_key, col in column_map.items()}
        is_valid = True
        for mapped_key, format_func in (format_fields or {}).items():
            try:
                row_dict[mapped_key] = format_func(row_dict[mapped_key])
            except Exception as e:
                is_valid = False
                invalid_format_fields[column_map[mapped_key]].add(row_dict[mapped_key])
        if not is_valid:
            continue

        missing_cols = {col_id for col, col_id in required_column_map.items() if not row.get(col)}
        if allow_missing_gene:
            missing_cols.discard(GENE_ID_COL)
        sample_id = row_dict.pop(SAMPLE_ID_COL) if SAMPLE_ID_COL in row_dict else row[SAMPLE_ID_COL]
        if missing_cols:
            for col in missing_cols:
                missing_required_fields[col].add(sample_id)
        if missing_cols:
            continue

        tissue_type = TISSUE_TYPE_MAP[row[TISSUE_COL]]
        project = row_dict.pop(PROJECT_COL, None) or row[PROJECT_COL]
        sample_key = (sample_id, project, tissue_type)

        if sample_key in potential_loaded_samples:
            loaded_samples.add(sample_key)
            continue

        if row.get(INDIV_ID_COL) and sample_id not in sample_id_to_individual_id_mapping:
            sample_id_to_individual_id_mapping[sample_id] = row[INDIV_ID_COL]

        row_gene_ids = row_dict[GENE_ID_COL].split(';')
        if any(row_gene_ids):
            gene_ids.update(row_gene_ids)

        sample_guid = get_matched_sample(sample_key, unmatched_samples, sample_id_to_individual_id_mapping)

        if missing_required_fields or (unmatched_samples and not ignore_extra_samples) or (sample_key in unmatched_samples):
            # If there are definite errors, do not process/save data, just continue to check for additional errors
            continue

        if current_sample != sample_guid:
            # If a large amount of data has been parsed for the previous sample, save and do not keep in memory
            if len(samples_by_guid[current_sample]) > MAX_UNSAVED_DATA_PER_SAMPLE:
                save_sample_data(current_sample, samples_by_guid[current_sample])
                del samples_by_guid[current_sample]
            current_sample = sample_guid

        for gene_id in row_gene_ids:
            row_dict = {**row_dict, GENE_ID_COL: gene_id}
            gene_or_unique_id = get_unique_key(row_dict) if get_unique_key else gene_id
            existing_data = samples_by_guid[sample_guid].get(gene_or_unique_id)
            if existing_data and existing_data != row_dict:
                mismatches[sample_guid].add(gene_or_unique_id)

<<<<<<< HEAD
            samples_by_guid[sample_guid][gene_or_unique_id] = row_dict
=======
        #samples_by_guid[sample_guid][gene_or_unique_id] = row_dict
        save_sample_data(sample_guid, row_dict)
>>>>>>> 641edd57

    errors, warnings = _process_rna_errors(
        gene_ids, missing_required_fields, unmatched_samples, ignore_extra_samples, loaded_samples,
        invalid_format_fields, warn_format_fields,
    )

    if not errors:
        for sample_guid, sample_data in samples_by_guid.items():
            save_sample_data(sample_guid, sample_data)

    if mismatches:
        errors = [
            f'Error in {sample_guid.split("_", 1)[-1].upper()}: mismatched entries for {", ".join(mismatch_ids)}'
            for sample_guid, mismatch_ids in mismatches.items()
        ] + errors

    if errors:
        raise ErrorsWarningsException(errors)

    update_sample_models()

    return warnings, len(loaded_samples) + len(unmatched_samples)


def _process_rna_errors(gene_ids, missing_required_fields, unmatched_samples, ignore_extra_samples, loaded_samples,
                        invalid_format_fields, warn_format_fields):
    errors = []
    warnings = []

    matched_gene_ids = set(GeneInfo.objects.filter(gene_id__in=gene_ids).values_list('gene_id', flat=True))
    unknown_gene_ids = gene_ids - matched_gene_ids
    if missing_required_fields:
        errors += [
            f'Samples missing required "{col}": {", ".join(sorted(sample_ids))}'
            for col, sample_ids in missing_required_fields.items()
        ]
    if unknown_gene_ids:
        errors.append(f'Unknown Gene IDs: {", ".join(sorted(unknown_gene_ids))}')

    if unmatched_samples:
        unmatched_sample_ids = ', '.join(sorted([sample_key[0] for sample_key in unmatched_samples]))
        if ignore_extra_samples:
            warnings.append(f'Skipped loading for the following {len(unmatched_samples)} unmatched samples: {unmatched_sample_ids}')
        else:
            errors.append(f'Unable to find matches for the following samples: {unmatched_sample_ids}')

    warnings += [
        f'Skipped loading for all rows with the following invalid {col} values: {", ".join(invalid_format_fields.pop(col))}'
        for col in (warn_format_fields or []) if col in invalid_format_fields
    ]
    errors += [
        f'Invalid "{col}" values: {", ".join(sorted(values))}'
        for col, values in invalid_format_fields.items()
    ]

    if errors:
        raise ErrorsWarningsException(errors)

    if loaded_samples:
        warnings.append(f'Skipped loading for {len(loaded_samples)} samples already loaded from this file')

    return errors, warnings


def _load_rna_seq(model_cls, file_path, save_data, load_saved_data, *args, user=None, create_models_before_save=False, post_process=None, **kwargs):
    projects = get_internal_projects()
    data_source = file_path.split('/')[-1].split('_-_')[-1]

    potential_samples = _get_matched_samples_by_key(
        projects, sample_type=Sample.SAMPLE_TYPE_RNA, dataset_type=Sample.DATASET_TYPE_VARIANT_CALLS,
        key_fields=['tissue_type'], values={
            'dataSource': F('data_source'),
            'model_count': Count(model_cls.__name__.lower()),
            'active': F('is_active'),
        },
    )
    potential_loaded_samples = {key for key, s in potential_samples.items() if s['dataSource'] == data_source and s['active']}
    individual_data_by_key = _get_individuals_by_key(projects)

    prev_loaded_individual_ids = set()
    sample_guids_to_load = set()
    existing_samples_by_guid = {}
    samples_to_create = {}
    created_samples = set()
    mismatches = defaultdict(set)

    def update_sample_models():
        remaining_samples_to_create = [s for key, s in samples_to_create.items() if key not in created_samples]
        if remaining_samples_to_create:
            _create_samples(
                remaining_samples_to_create,
                user=user,
                data_source=data_source,
                sample_type=Sample.SAMPLE_TYPE_RNA,
                dataset_type=Sample.DATASET_TYPE_VARIANT_CALLS,
            )

        # Delete old data
        to_delete_sample_individuals = {
            guid: s['individual_id'] for guid, s in existing_samples_by_guid.items()
            if s['model_count'] > 0 and s['dataSource'] != data_source
        }
        prev_loaded_individual_ids.update(to_delete_sample_individuals.values())
        to_delete = model_cls.objects.filter(sample__guid__in=to_delete_sample_individuals.keys())
        if to_delete:
            model_cls.bulk_delete(user, to_delete)

        Sample.bulk_update(user, {'data_source': data_source}, guid__in=existing_samples_by_guid)
        for guid in to_delete_sample_individuals:
            existing_samples_by_guid[guid]['dataSource'] = data_source

    def save_sample_data(sample_guid, sample_data):
        if not sample_data:
            return

        if create_models_before_save:
            update_sample_models()
            created_samples.update(samples_to_create.keys())

        # prev_data = load_saved_data(sample_guid) or {}
        # new_mismatches = {k for k, v in prev_data.items() if k in sample_data and v != sample_data[k]}
        # if new_mismatches:
        #     mismatches[sample_guid].update(new_mismatches)
        # sample_data.update(prev_data)

        # if post_process:
        #     post_process(sample_data)

        sample_guids_to_load.add(sample_guid)
        save_data(sample_guid, sample_data)
        #return new_mismatches

    def get_matched_sample(sample_key, unmatched_samples, sample_id_to_individual_id_mapping):
        if sample_key in potential_samples:
            sample = potential_samples[sample_key]
            sample_guid = sample['guid']
            existing_samples_by_guid[sample_guid] = sample
            return sample_guid

        if sample_key not in samples_to_create and sample_key not in unmatched_samples:
            individual_key = _get_individual_key(sample_key, sample_id_to_individual_id_mapping)
            if individual_key in individual_data_by_key:
                samples_to_create[sample_key] = _get_new_sample_args(
                    sample_key, individual_data_by_key[individual_key], key_fields=['tissue_type'],
                )
            else:
                unmatched_samples.add(sample_key)

        return samples_to_create.get(sample_key, {}).get('guid')

    warnings, not_loaded_count = _load_rna_seq_file(
        file_path, user, potential_loaded_samples, update_sample_models, save_sample_data, get_matched_sample,
        mismatches, *args, **kwargs)
    message = f'Parsed {len(sample_guids_to_load) + not_loaded_count} RNA-seq samples'
    info = [message]
    logger.info(message, user)

    sample_projects = Project.objects.filter(family__individual__sample__guid__in=sample_guids_to_load).values(
        'guid', 'name', new_sample_ids=ArrayAgg(
            'family__individual__sample__sample_id', distinct=True, ordering='family__individual__sample__sample_id',
            filter=~Q(family__individual__id__in=prev_loaded_individual_ids) if prev_loaded_individual_ids else None
        ))
    project_names = ', '.join(sorted([project['name'] for project in sample_projects]))
    message = f'Attempted data loading for {len(sample_guids_to_load)} RNA-seq samples in the following {len(sample_projects)} projects: {project_names}'
    info.append(message)
    logger.info(message, user)

    _notify_rna_loading(model_cls, sample_projects)

    for warning in warnings:
        logger.warning(warning, user)

    return sample_guids_to_load, info, warnings


RNA_MODEL_DISPLAY_NAME = {
  RnaSeqOutlier: 'Expression Outlier',
  RnaSeqSpliceOutlier: 'Splice Outlier',
  RnaSeqTpm: 'Expression',
}

def _notify_rna_loading(model_cls, sample_projects):
    data_type = RNA_MODEL_DISPLAY_NAME[model_cls]
    for project_agg in sample_projects:
        new_ids = project_agg["new_sample_ids"]
        project_link = f'<{BASE_URL}project/{project_agg["guid"]}/project_page|{project_agg["name"]}>'
        safe_post_to_slack(
            SEQR_SLACK_DATA_ALERTS_NOTIFICATION_CHANNEL,
            f'{len(new_ids)} new RNA {data_type} samples are loaded in {project_link}\n```{", ".join(new_ids)}```'
        )


PHENOTYPE_PRIORITIZATION_HEADER = ['tool', 'project', 'sampleId', 'rank', 'geneId', 'diseaseId', 'diseaseName']
PHENOTYPE_PRIORITIZATION_REQUIRED_HEADER = PHENOTYPE_PRIORITIZATION_HEADER + ['scoreName1', 'score1']
MAX_SCORES = 16


def _parse_phenotype_pri_row(row):
    record = {_to_snake_case(key): row.get(key) for key in PHENOTYPE_PRIORITIZATION_HEADER}

    scores = {}
    for i in range(1, MAX_SCORES):
        score_name = row.get(f'scoreName{i}')
        if not score_name:
            break
        # We have both camel case and snake case in the score field names, so convert them to snake case first (those
        # in snake case kept unchanged), then to camel case.
        score = row[f'score{i}']
        if score:
            scores[_to_camel_case(_to_snake_case(score_name))] = float(score)
    record['scores'] = scores

    yield record


def load_phenotype_prioritization_data_file(file_path, user):
    data_by_project_sample_id = defaultdict(lambda: defaultdict(list))
    f = file_iter(file_path, user=user)
    header = _parse_tsv_row(next(f))
    missing_cols = [col for col in PHENOTYPE_PRIORITIZATION_REQUIRED_HEADER if col not in header]
    if missing_cols:
        raise ValueError(f'Invalid file: missing column(s) {", ".join(missing_cols)}')

    tool = None
    for line in tqdm(f, unit=' rows'):
        row = dict(zip(header, _parse_tsv_row(line)))
        for row_dict in _parse_phenotype_pri_row(row):
            sample_id = row_dict.pop('sample_id', None)
            project = row_dict.pop('project', None)
            if not sample_id or not project:
                raise ValueError('Both sample ID and project fields are required.')
            data_by_project_sample_id[project][sample_id].append(row_dict)
            if not tool:
                tool = row_dict['tool']
            elif tool != row_dict['tool']:
                raise ValueError(f'Multiple tools found {tool} and {row_dict["tool"]}. Only one in a file is supported.')

    return tool, data_by_project_sample_id<|MERGE_RESOLUTION|>--- conflicted
+++ resolved
@@ -423,12 +423,8 @@
             if existing_data and existing_data != row_dict:
                 mismatches[sample_guid].add(gene_or_unique_id)
 
-<<<<<<< HEAD
-            samples_by_guid[sample_guid][gene_or_unique_id] = row_dict
-=======
-        #samples_by_guid[sample_guid][gene_or_unique_id] = row_dict
-        save_sample_data(sample_guid, row_dict)
->>>>>>> 641edd57
+            #samples_by_guid[sample_guid][gene_or_unique_id] = row_dict
+            save_sample_data(sample_guid, row_dict)
 
     errors, warnings = _process_rna_errors(
         gene_ids, missing_required_fields, unmatched_samples, ignore_extra_samples, loaded_samples,
