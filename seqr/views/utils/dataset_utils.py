import elasticsearch_dsl
from collections import defaultdict
from django.contrib.postgres.aggregates import ArrayAgg
from django.db.models import prefetch_related_objects, Q, F, Value, TextField
from django.utils import timezone
from tqdm import tqdm
import random

from seqr.models import Sample, Individual, Family, Project, RnaSeqOutlier, RnaSeqTpm
from seqr.utils.communication_utils import safe_post_to_slack
from seqr.utils.elasticsearch.utils import get_es_client, get_index_metadata
from seqr.utils.file_utils import file_iter
from seqr.utils.logging_utils import log_model_bulk_update, SeqrLogger
from seqr.views.utils.file_utils import parse_file
from seqr.views.utils.permissions_utils import get_internal_projects
from seqr.views.utils.json_utils import _to_snake_case, _to_camel_case
from settings import SEQR_SLACK_DATA_ALERTS_NOTIFICATION_CHANNEL, BASE_URL

logger = SeqrLogger(__name__)

SAMPLE_FIELDS_LIST = ['samples', 'samples_num_alt_1']
VCF_FILE_EXTENSIONS = ('.vcf', '.vcf.gz', '.vcf.bgz')
#  support .bgz instead of requiring .vcf.bgz due to issues with DSP delivery of large callsets
DATASET_FILE_EXTENSIONS = VCF_FILE_EXTENSIONS[:-1] + ('.bgz', '.bed', '.mt')


def validate_index_metadata_and_get_elasticsearch_index_samples(elasticsearch_index, **kwargs):
    es_client = get_es_client()

    all_index_metadata = get_index_metadata(elasticsearch_index, es_client, include_fields=True)
    if elasticsearch_index in all_index_metadata:
        index_metadata = all_index_metadata.get(elasticsearch_index)
        validate_index_metadata(index_metadata, elasticsearch_index, **kwargs)
        sample_field = _get_samples_field(index_metadata)
        sample_type = index_metadata['sampleType']
    else:
        # Aliases return the mapping for all indices in the alias
        metadatas = list(all_index_metadata.values())
        sample_field = _get_samples_field(metadatas[0])
        sample_type = metadatas[0]['sampleType']
        for metadata in metadatas[1:]:
            validate_index_metadata(metadata, elasticsearch_index, **kwargs)
            if sample_field != _get_samples_field(metadata):
                raise ValueError('Found mismatched sample fields for indices in alias')
            if sample_type != metadata['sampleType']:
                raise ValueError('Found mismatched sample types for indices in alias')

    s = elasticsearch_dsl.Search(using=es_client, index=elasticsearch_index)
    s = s.params(size=0)
    s.aggs.bucket('sample_ids', elasticsearch_dsl.A('terms', field=sample_field, size=10000))
    response = s.execute()
    return [agg['key'] for agg in response.aggregations.sample_ids.buckets], sample_type


def _get_samples_field(index_metadata):
    return next((field for field in SAMPLE_FIELDS_LIST if field in index_metadata['fields'].keys()))


def validate_index_metadata(index_metadata, elasticsearch_index, project=None, genome_version=None,
                            dataset_type=Sample.DATASET_TYPE_VARIANT_CALLS):
    metadata_fields = ['genomeVersion', 'sampleType', 'sourceFilePath']
    if any(field not in (index_metadata or {}) for field in metadata_fields):
        raise ValueError("Index metadata must contain fields: {}".format(', '.join(metadata_fields)))

    sample_type = index_metadata['sampleType']
    if sample_type not in {choice[0] for choice in Sample.SAMPLE_TYPE_CHOICES}:
        raise ValueError("Sample type not supported: {}".format(sample_type))

    if index_metadata['genomeVersion'] != (genome_version or project.genome_version):
        raise ValueError('Index "{0}" has genome version {1} but this project uses version {2}'.format(
            elasticsearch_index, index_metadata['genomeVersion'], project.genome_version
        ))

    dataset_path = index_metadata['sourceFilePath']
    if not dataset_path.endswith(DATASET_FILE_EXTENSIONS):
        raise ValueError("Variant call dataset path must end with {}".format(' or '.join(DATASET_FILE_EXTENSIONS)))

    if index_metadata.get('datasetType', Sample.DATASET_TYPE_VARIANT_CALLS) != dataset_type:
        raise ValueError('Index "{0}" has dataset type {1} but expects {2}'.format(
            elasticsearch_index, index_metadata.get('datasetType', Sample.DATASET_TYPE_VARIANT_CALLS), dataset_type
        ))


def load_mapping_file(mapping_file_path, user):
    file_content = parse_file(mapping_file_path, file_iter(mapping_file_path, user=user))
    return load_mapping_file_content(file_content)


def load_mapping_file_content(file_content):
    id_mapping = {}
    for line in file_content:
        if len(line) != 2:
            raise ValueError("Must contain 2 columns: " + ', '.join(line))
        id_mapping[line[0]] = line[1]
    return id_mapping


def _get_individual_sample_lookup(individuals):
    return {(i.individual_id, None): i for i in individuals}


def _get_mapped_individual_lookup_key(sample_id_to_individual_id_mapping):
    sample_id_to_individual_id_mapping = sample_id_to_individual_id_mapping or {}

    def _get_mapped_id(sample_id):
        return sample_id_to_individual_id_mapping.get(sample_id, sample_id)
    return _get_mapped_id


def _find_or_create_missing_sample_records(
        samples,
        projects,
        user,
        sample_project_tuples,
        get_individual_sample_key,
        remaining_sample_keys,
        raise_no_match_error=False,
        raise_unmatched_error_template=None,
        create_active=False,
        get_individual_sample_lookup=_get_individual_sample_lookup,
        **kwargs
):
    samples = list(samples)
    remaining_sample_ids = set()
    matched_individual_ids = {sample.individual_id for sample in samples}
    if len(remaining_sample_keys) > 0:
        remaining_individuals_dict = get_individual_sample_lookup(
            Individual.objects.filter(family__project__in=projects).exclude(id__in=matched_individual_ids)
        )

        # find Individual records with exactly-matching individual_ids
        sample_id_to_individual_record = {}
        for sample_key in remaining_sample_keys:
            individual_key = (get_individual_sample_key(sample_key[0]), sample_key[1])
            if individual_key not in remaining_individuals_dict:
                continue
            sample_id_to_individual_record[sample_key] = remaining_individuals_dict[individual_key]
            del remaining_individuals_dict[individual_key]

        logger.debug(str(len(sample_id_to_individual_record)) + " matched individual ids", user)

        remaining_sample_keys -= set(sample_id_to_individual_record.keys())
        if raise_no_match_error and len(remaining_sample_keys) == len(sample_project_tuples):
            raise ValueError(
                'None of the individuals or samples in the project matched the {} expected sample id(s)'.format(
                    len(sample_project_tuples)
                ))
        remaining_sample_ids = {sample_id for sample_id, _ in remaining_sample_keys}
        if raise_unmatched_error_template and remaining_sample_ids:
            raise ValueError(raise_unmatched_error_template.format(sample_ids=(', '.join(sorted(remaining_sample_ids)))))

        # create new Sample records for Individual records that matches
        new_samples = [
            Sample(
                guid='S{}_{}'.format(random.randint(10**9, 10**10), sample_id)[:Sample.MAX_GUID_SIZE], # nosec
                sample_id=sample_id,
                individual=individual,
                created_date=timezone.now(),
                is_active=create_active,
                **kwargs
            ) for (sample_id, _), individual in sample_id_to_individual_record.items()]
        samples += list(Sample.bulk_create(user, new_samples))
        log_model_bulk_update(logger, new_samples, user, 'create')

    return samples, matched_individual_ids, remaining_sample_ids


def _validate_samples_families(samples, included_families, sample_type, dataset_type, expected_families=None):
    missing_individuals = Individual.objects.filter(
        family__in=included_families,
        sample__is_active=True,
        sample__dataset_type=dataset_type,
        sample__sample_type=sample_type,
    ).exclude(sample__in=samples).select_related('family')
    missing_family_individuals = defaultdict(list)
    for individual in missing_individuals:
        missing_family_individuals[individual.family].append(individual)

    if missing_family_individuals:
        raise ValueError(
            'The following families are included in the callset but are missing some family members: {}.'.format(
                ', '.join(sorted(
                    ['{} ({})'.format(family.family_id, ', '.join(sorted([i.individual_id for i in missing_indivs])))
                     for family, missing_indivs in missing_family_individuals.items()]
                ))))

    if expected_families:
        missing_families = expected_families - included_families
        if missing_families:
            raise ValueError(
                'The following families have saved variants but are missing from the callset: {}.'.format(
                    ', '.join([f.family_id for f in missing_families])
                ))


def _update_variant_samples(samples, user, elasticsearch_index, loaded_date, dataset_type, sample_type):
    updated_samples = [sample.id for sample in samples]

    activated_sample_guids = Sample.bulk_update(user, {
        'elasticsearch_index': elasticsearch_index,
        'is_active': True,
        'loaded_date': loaded_date,
    }, id__in=updated_samples, is_active=False)

    inactivate_sample_guids = []
    if elasticsearch_index:
        inactivate_samples = Sample.objects.filter(
            individual_id__in={sample.individual_id for sample in samples},
            is_active=True,
            dataset_type=dataset_type,
            sample_type=sample_type,
        ).exclude(id__in=updated_samples)

        inactivate_sample_guids = Sample.bulk_update(user, {'is_active': False}, queryset=inactivate_samples)

    return activated_sample_guids, inactivate_sample_guids


def match_and_update_search_samples(
        project, user, sample_ids, elasticsearch_index, sample_type, dataset_type,
        sample_id_to_individual_id_mapping, raise_unmatched_error_template, expected_families=None,
):
    samples = Sample.objects.select_related('individual').filter(
        individual__family__project=project,
        sample_type=sample_type,
        dataset_type=dataset_type,
        sample_id__in=sample_ids,
        elasticsearch_index=elasticsearch_index,
    )
    loaded_date = timezone.now()
    get_individual_sample_key = _get_mapped_individual_lookup_key(sample_id_to_individual_id_mapping)
    sample_project_tuples = [(sample_id, None) for sample_id in sample_ids]
    samples, matched_individual_ids, _ = _find_or_create_missing_sample_records(
        samples=samples,
        projects=[project],
        user=user,
        sample_project_tuples=sample_project_tuples,
        get_individual_sample_key=get_individual_sample_key,
        remaining_sample_keys=set(sample_project_tuples) - {(sample.sample_id, None) for sample in samples},
        elasticsearch_index=elasticsearch_index,
        sample_type=sample_type,
        dataset_type=dataset_type,
        loaded_date=loaded_date,
        raise_no_match_error=not raise_unmatched_error_template,
        raise_unmatched_error_template=raise_unmatched_error_template,
    )

    prefetch_related_objects(samples, 'individual__family')
    included_families = {sample.individual.family for sample in samples}
    _validate_samples_families(samples, included_families, sample_type, dataset_type, expected_families=expected_families)

    activated_sample_guids, inactivated_sample_guids = _update_variant_samples(
        samples, user, elasticsearch_index, loaded_date, dataset_type, sample_type)

    family_guids_to_update = [
        family.guid for family in included_families if family.analysis_status == Family.ANALYSIS_STATUS_WAITING_FOR_DATA
    ]
    Family.bulk_update(
        user, {'analysis_status': Family.ANALYSIS_STATUS_ANALYSIS_IN_PROGRESS}, guid__in=family_guids_to_update)

    # refresh sample models to get updated values
    samples = Sample.objects.filter(id__in=[s.id for s in samples])

    return samples, matched_individual_ids, activated_sample_guids, inactivated_sample_guids, family_guids_to_update


def _match_and_update_rna_samples(
    projects, user, sample_project_tuples, data_source, sample_id_to_individual_id_mapping, raise_unmatched_error_template,
):
    samples = Sample.objects.select_related('individual__family__project').filter(
        individual__family__project__in=projects,
        sample_type=Sample.SAMPLE_TYPE_RNA,
        dataset_type=Sample.DATASET_TYPE_VARIANT_CALLS,
        sample_id__in={sample_id for sample_id, _ in sample_project_tuples},
<<<<<<< HEAD
    ).annotate(project_name=F('individual__family__project__name'))

    samples = [s for s in samples if (s.sample_id, s.project_name) in sample_project_tuples]
=======
    )

    samples = [s for s in samples if no_project_key or (s.sample_id, s.individual.family.project.name) in sample_project_tuples]
>>>>>>> f9cd1fd8

    get_individual_sample_key = _get_mapped_individual_lookup_key(sample_id_to_individual_id_mapping)
    samples, _, remaining_sample_ids = _find_or_create_missing_sample_records(
        samples=samples,
        projects=projects,
        user=user,
        sample_project_tuples=sample_project_tuples,
        get_individual_sample_key=get_individual_sample_key,
        remaining_sample_keys=set(sample_project_tuples) - {
            (s.sample_id, None if no_project_key else s.individual.family.project.name) for s in samples},
        data_source=data_source,
        sample_type=Sample.SAMPLE_TYPE_RNA,
        dataset_type=Sample.DATASET_TYPE_VARIANT_CALLS,
        loaded_date=timezone.now(),
        raise_no_match_error=False,
        raise_unmatched_error_template=raise_unmatched_error_template,
        create_active=True,
        get_individual_sample_lookup=lambda inds: {(i.individual_id, i.family.project.name):
                                                       i for i in inds.select_related('family__project')},
    )

    return samples, remaining_sample_ids

def _parse_tsv_row(row):
    return [s.strip().strip('"') for s in row.rstrip('\n').split('\t')]

PROJECT_COL = 'project'
RNA_OUTLIER_COLUMNS = {'geneID': 'gene_id', 'pValue': 'p_value', 'padjust': 'p_adjust', 'zScore': 'z_score',
                       PROJECT_COL: PROJECT_COL}

SAMPLE_ID_COL = 'sample_id'
GENE_ID_COL = 'gene_id'
TPM_COL = 'TPM'
TISSUE_COL = 'tissue'
INDIV_ID_COL = 'individual_id'
TPM_HEADER_COLS = [SAMPLE_ID_COL, PROJECT_COL, GENE_ID_COL, TISSUE_COL, TPM_COL]

TISSUE_TYPE_MAP = {
    'whole_blood': 'WB',
    'fibroblasts': 'F',
    'muscle': 'M',
    'lymphocytes': 'L',
}

REVERSE_TISSUE_TYPE = {v: k for k, v in TISSUE_TYPE_MAP.items()}

def _parse_outlier_row(row, **kwargs):
    yield row['sampleID'], {mapped_key: row[key] for key, mapped_key in RNA_OUTLIER_COLUMNS.items()}

def _parse_tpm_row(row, sample_id_to_tissue_type=None):
    sample_id = row[SAMPLE_ID_COL]
    if row[TPM_COL] != '0.0' and not sample_id.startswith('GTEX'):
        prev_tissue = sample_id_to_tissue_type.get(sample_id)
        tissue = row[TISSUE_COL]
        if not tissue:
            raise ValueError(f'Sample {sample_id} has no tissue type')
        if prev_tissue and prev_tissue != tissue:
            raise ValueError(f'Mismatched tissue types for sample {sample_id}: {prev_tissue}, {tissue}')
        sample_id_to_tissue_type[sample_id] = tissue

        parsed = {GENE_ID_COL: row[GENE_ID_COL], 'tpm': row[TPM_COL], PROJECT_COL: row[PROJECT_COL]}
        if INDIV_ID_COL in row:
            parsed[INDIV_ID_COL] = row[INDIV_ID_COL]

        yield sample_id, parsed

def _check_invalid_tissues(samples, sample_id_to_tissue_type, warnings):
    invalid_tissues = {}
    for sample in samples:
        tissue_type = TISSUE_TYPE_MAP[sample_id_to_tissue_type[sample.sample_id]]
        if not sample.tissue_type:
            sample.tissue_type = tissue_type
            sample.save()
        elif sample.tissue_type != tissue_type:
            invalid_tissues[sample] = tissue_type

    if invalid_tissues:
        mismatch = ', '.join([
            f'{sample.sample_id} ({REVERSE_TISSUE_TYPE[expected_tissue]} to {REVERSE_TISSUE_TYPE[sample.tissue_type]})'
            for sample, expected_tissue in invalid_tissues.items()])
        message = f'Skipped data loading for the following {len(invalid_tissues)} samples due to mismatched tissue type: {mismatch}'
        warnings.append(message)

    return [sample for sample in samples if sample not in invalid_tissues]

def load_rna_seq_outlier(file_path, user=None, mapping_file=None, ignore_extra_samples=False):
    expected_columns = ['sampleID'] + list(RNA_OUTLIER_COLUMNS.keys())
    return _load_rna_seq(
        RnaSeqOutlier, file_path, user, mapping_file, ignore_extra_samples, _parse_outlier_row, expected_columns,
    )

def load_rna_seq_tpm(file_path, user=None, mapping_file=None, ignore_extra_samples=False):
    sample_id_to_tissue_type = {}
    return _load_rna_seq(
        RnaSeqTpm, file_path, user, mapping_file, ignore_extra_samples, _parse_tpm_row, TPM_HEADER_COLS,
        sample_id_to_tissue_type=sample_id_to_tissue_type, validate_samples=_check_invalid_tissues,
    )

def _load_rna_seq(model_cls, file_path, user, mapping_file, ignore_extra_samples, parse_row, expected_columns,
                  sample_id_to_tissue_type=None, validate_samples=None):
    sample_id_to_individual_id_mapping = {}
    if mapping_file:
        sample_id_to_individual_id_mapping = load_mapping_file_content(mapping_file)

    samples_by_id = defaultdict(dict)
    f = file_iter(file_path)
    header = _parse_tsv_row(next(f))
    missing_cols = set(expected_columns) - set(header)
    if missing_cols:
        raise ValueError(f'Invalid file: missing column(s) {", ".join(sorted(missing_cols))}')

    for line in tqdm(f, unit=' rows'):
        row = dict(zip(header, _parse_tsv_row(line)))
        for sample_id, row_dict in parse_row(row, sample_id_to_tissue_type=sample_id_to_tissue_type):
            gene_id = row_dict['gene_id']
            project = row_dict.pop(PROJECT_COL)
            existing_data = samples_by_id[(sample_id, project)].get(gene_id)
            if existing_data and existing_data != row_dict:
                raise ValueError(
                    f'Error in {sample_id} data for {gene_id}: mismatched entries {existing_data} and {row_dict}')

            indiv_id = row_dict.pop(INDIV_ID_COL, None)
            if indiv_id and sample_id not in sample_id_to_individual_id_mapping:
                sample_id_to_individual_id_mapping[sample_id] = indiv_id

            samples_by_id[(sample_id, project)][gene_id] = row_dict

    message = f'Parsed {len(samples_by_id)} RNA-seq samples'
    info = [message]
    logger.info(message, user)

    data_source = file_path.split('/')[-1].split('_-_')[-1]
    samples, remaining_sample_ids = _match_and_update_rna_samples(
        projects=get_internal_projects(),
        user=user,
        sample_project_tuples=samples_by_id.keys(),
        data_source=data_source,
        sample_id_to_individual_id_mapping=sample_id_to_individual_id_mapping,
        raise_unmatched_error_template=None if ignore_extra_samples else 'Unable to find matches for the following samples: {sample_ids}'
    )

    warnings = []
    if validate_samples:
        samples = validate_samples(samples, sample_id_to_tissue_type, warnings)

    # Delete old data
    to_delete = model_cls.objects.filter(sample__in=samples).exclude(sample__data_source=data_source)
    prev_loaded_individual_ids = set(to_delete.values_list('sample__individual_id', flat=True))
    if to_delete:
        model_cls.bulk_delete(user, to_delete)

    loaded_sample_ids = set(model_cls.objects.filter(sample__in=samples).values_list('sample_id', flat=True).distinct())
<<<<<<< HEAD
    samples = Sample.objects.filter(id__in={s.id for s in samples} - loaded_sample_ids).annotate(
        project_name=F('individual__family__project__name'))
=======
    samples = Sample.objects.select_related('individual__family__project').filter(id__in={s.id for s in samples} - loaded_sample_ids)
>>>>>>> f9cd1fd8
    samples_to_load = {
        sample: samples_by_id[
            (sample.sample_id, sample.individual.family.project.name if PROJECT_COL in expected_columns else None)]
        for sample in samples
    }

    sample_projects = Project.objects.filter(family__individual__sample__in=samples_to_load.keys()).values(
        'guid', 'name', new_sample_ids=ArrayAgg(
            'family__individual__sample__sample_id', distinct=True, ordering='family__individual__sample__sample_id',
            filter=~Q(family__individual__id__in=prev_loaded_individual_ids) if prev_loaded_individual_ids else None
        ))
    project_names = ', '.join(sorted([project['name'] for project in sample_projects]))
    message = f'Attempted data loading for {len(samples_to_load)} RNA-seq samples in the following {len(sample_projects)} projects: {project_names}'
    info.append(message)
    logger.info(message, user)

    _notify_rna_loading(model_cls, sample_projects)

    if remaining_sample_ids:
        skipped_samples = ', '.join(sorted(remaining_sample_ids))
        message = f'Skipped loading for the following {len(remaining_sample_ids)} unmatched samples: {skipped_samples}'
        warnings.append(message)
    if loaded_sample_ids:
        message = f'Skipped loading for {len(loaded_sample_ids)} samples already loaded from this file'
        warnings.append(message)

    for warning in warnings:
        logger.warning(warning, user)

    return samples_to_load, info, warnings


def _notify_rna_loading(model_cls, sample_projects):
    data_type = 'Outlier' if model_cls == RnaSeqOutlier else 'Expression'
    for project_agg in sample_projects:
        new_ids = project_agg["new_sample_ids"]
        project_link = f'<{BASE_URL}project/{project_agg["guid"]}/project_page|{project_agg["name"]}>'
        safe_post_to_slack(
            SEQR_SLACK_DATA_ALERTS_NOTIFICATION_CHANNEL,
            f'{len(new_ids)} new RNA {data_type} samples are loaded in {project_link}\n```{", ".join(new_ids)}```'
        )


PHENOTYPE_PRIORITIZATION_HEADER = ['tool', 'project', 'sampleId', 'rank', 'geneId', 'diseaseId', 'diseaseName']
PHENOTYPE_PRIORITIZATION_REQUIRED_HEADER = PHENOTYPE_PRIORITIZATION_HEADER + ['scoreName1', 'score1']
MAX_SCORES = 16


def _parse_phenotype_pri_row(row):
    record = {_to_snake_case(key): row.get(key) for key in PHENOTYPE_PRIORITIZATION_HEADER}

    scores = {}
    for i in range(1, MAX_SCORES):
        score_name = row.get(f'scoreName{i}')
        if not score_name:
            break
        # We have both camel case and snake case in the score field names, so convert them to snake case first (those
        # in snake case kept unchanged), then to camel case.
        score = row[f'score{i}']
        if score:
            scores[_to_camel_case(_to_snake_case(score_name))] = float(score)
    record['scores'] = scores

    yield record


def load_phenotype_prioritization_data_file(file_path):
    data_by_project_sample_id = defaultdict(lambda: defaultdict(list))
    f = file_iter(file_path)
    header = _parse_tsv_row(next(f))
    missing_cols = [col for col in PHENOTYPE_PRIORITIZATION_REQUIRED_HEADER if col not in header]
    if missing_cols:
        raise ValueError(f'Invalid file: missing column(s) {", ".join(missing_cols)}')

    tool = None
    for line in tqdm(f, unit=' rows'):
        row = dict(zip(header, _parse_tsv_row(line)))
        for row_dict in _parse_phenotype_pri_row(row):
            sample_id = row_dict.pop('sample_id', None)
            project = row_dict.pop('project', None)
            if not sample_id or not project:
                raise ValueError('Both sample ID and project fields are required.')
            data_by_project_sample_id[project][sample_id].append(row_dict)
            if not tool:
                tool = row_dict['tool']
            elif tool != row_dict['tool']:
                raise ValueError(f'Multiple tools found {tool} and {row_dict["tool"]}. Only one in a file is supported.')

    return tool, data_by_project_sample_id<|MERGE_RESOLUTION|>--- conflicted
+++ resolved
@@ -272,15 +272,9 @@
         sample_type=Sample.SAMPLE_TYPE_RNA,
         dataset_type=Sample.DATASET_TYPE_VARIANT_CALLS,
         sample_id__in={sample_id for sample_id, _ in sample_project_tuples},
-<<<<<<< HEAD
-    ).annotate(project_name=F('individual__family__project__name'))
-
-    samples = [s for s in samples if (s.sample_id, s.project_name) in sample_project_tuples]
-=======
-    )
-
-    samples = [s for s in samples if no_project_key or (s.sample_id, s.individual.family.project.name) in sample_project_tuples]
->>>>>>> f9cd1fd8
+    )
+
+    samples = [s for s in samples if (s.sample_id, s.individual.family.project.name) in sample_project_tuples]
 
     get_individual_sample_key = _get_mapped_individual_lookup_key(sample_id_to_individual_id_mapping)
     samples, _, remaining_sample_ids = _find_or_create_missing_sample_records(
@@ -290,7 +284,7 @@
         sample_project_tuples=sample_project_tuples,
         get_individual_sample_key=get_individual_sample_key,
         remaining_sample_keys=set(sample_project_tuples) - {
-            (s.sample_id, None if no_project_key else s.individual.family.project.name) for s in samples},
+            (s.sample_id, s.individual.family.project.name) for s in samples},
         data_source=data_source,
         sample_type=Sample.SAMPLE_TYPE_RNA,
         dataset_type=Sample.DATASET_TYPE_VARIANT_CALLS,
@@ -433,16 +427,9 @@
         model_cls.bulk_delete(user, to_delete)
 
     loaded_sample_ids = set(model_cls.objects.filter(sample__in=samples).values_list('sample_id', flat=True).distinct())
-<<<<<<< HEAD
-    samples = Sample.objects.filter(id__in={s.id for s in samples} - loaded_sample_ids).annotate(
-        project_name=F('individual__family__project__name'))
-=======
     samples = Sample.objects.select_related('individual__family__project').filter(id__in={s.id for s in samples} - loaded_sample_ids)
->>>>>>> f9cd1fd8
     samples_to_load = {
-        sample: samples_by_id[
-            (sample.sample_id, sample.individual.family.project.name if PROJECT_COL in expected_columns else None)]
-        for sample in samples
+        sample: samples_by_id[(sample.sample_id, sample.individual.family.project.name)] for sample in samples
     }
 
     sample_projects = Project.objects.filter(family__individual__sample__in=samples_to_load.keys()).values(
