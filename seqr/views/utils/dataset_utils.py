from collections import defaultdict
from django.contrib.postgres.aggregates import ArrayAgg
from django.db.models import Count, F, Q
from django.utils import timezone
from tqdm import tqdm
import random

from seqr.models import Sample, Individual, Family, Project, RnaSeqOutlier, RnaSeqTpm, RnaSeqSpliceOutlier
from seqr.utils.communication_utils import safe_post_to_slack
from seqr.utils.file_utils import file_iter
from seqr.utils.logging_utils import SeqrLogger
from seqr.utils.middleware import ErrorsWarningsException
from seqr.utils.xpos_utils import format_chrom
from seqr.views.utils.file_utils import parse_file
from seqr.views.utils.permissions_utils import get_internal_projects
from seqr.views.utils.json_utils import _to_snake_case, _to_camel_case
from reference_data.models import GeneInfo
from settings import SEQR_SLACK_DATA_ALERTS_NOTIFICATION_CHANNEL, BASE_URL

logger = SeqrLogger(__name__)


def load_mapping_file(mapping_file_path, user):
    file_content = parse_file(mapping_file_path, file_iter(mapping_file_path, user=user))
    return load_mapping_file_content(file_content)


def load_mapping_file_content(file_content):
    id_mapping = {}
    for line in file_content:
        if len(line) != 2:
            raise ValueError("Must contain 2 columns: " + ', '.join(line))
        id_mapping[line[0]] = line[1]
    return id_mapping


def _find_or_create_samples(
        sample_project_tuples,
        projects,
        user,
        sample_type,
        dataset_type,
        sample_id_to_individual_id_mapping,
        raise_no_match_error=False,
        raise_unmatched_error_template=None,
        tissue_type=None,
        sample_data=None,
):
    sample_params = {'sample_type': sample_type, 'dataset_type': dataset_type, 'tissue_type': tissue_type}
    sample_params.update(sample_data or {})

    samples_by_key = _get_matched_samples_by_key(
        projects, sample_id__in={sample_id for sample_id, _ in sample_project_tuples}, **sample_params,
    )

    existing_samples = {
        key: s for key, s in samples_by_key.items() if key in sample_project_tuples
    }
    remaining_sample_keys = set(sample_project_tuples) - set(existing_samples.keys())

    matched_individual_ids = {sample['individual_id'] for sample in existing_samples.values()}
    loaded_date = timezone.now()
    samples = {**existing_samples}
    if len(remaining_sample_keys) > 0:
        remaining_individuals_dict = _get_individuals_by_key(projects, matched_individual_ids)

        # find Individual records with exactly-matching individual_ids
        sample_id_to_individual_record = {}
        for sample_key in remaining_sample_keys:
            individual_key = _get_individual_key(sample_key, sample_id_to_individual_id_mapping)
            if individual_key not in remaining_individuals_dict:
                continue
            sample_id_to_individual_record[sample_key] = remaining_individuals_dict[individual_key]
            del remaining_individuals_dict[individual_key]

        logger.debug(str(len(sample_id_to_individual_record)) + " matched individual ids", user)

        remaining_sample_keys -= set(sample_id_to_individual_record.keys())
        if raise_no_match_error and len(remaining_sample_keys) == len(sample_project_tuples):
            raise ValueError(
                'None of the individuals or samples in the project matched the {} expected sample id(s)'.format(len(sample_project_tuples)))
        if raise_unmatched_error_template and remaining_sample_keys:
            raise ValueError(raise_unmatched_error_template.format(
                sample_ids=(', '.join(sorted([sample_id for sample_id, _ in remaining_sample_keys])))))

        # create new Sample records for Individual records that matches
        new_sample_args = {
            sample_key: _get_new_sample_args(sample_key, individual)
            for sample_key, individual in sample_id_to_individual_record.items()
        }
        samples.update(new_sample_args)
        _create_samples(
            new_sample_args.values(),
            user,
            loaded_date=loaded_date,
            **sample_params,
        )
    return samples, remaining_sample_keys, loaded_date


def _create_samples(sample_data, user, loaded_date=timezone.now(), **kwargs):
    new_samples = [
        Sample(
            created_date=timezone.now(),
            loaded_date=loaded_date,
            **created_sample_data,
            **kwargs,
        ) for created_sample_data in sorted(sample_data, key=lambda s: s['guid'])]
    Sample.bulk_create(user, new_samples)


def _get_matched_samples_by_key(projects, key_fields=None, values=None, **sample_params):
    return {
        (s.pop('sample_id'), s.pop('individual__family__project__name'), *[s[field] for field in (key_fields or [])]): s
        for s in Sample.objects.filter(
            individual__family__project__in=projects,
            **sample_params
        ).values('guid', 'individual_id', 'sample_id', 'tissue_type', 'individual__family__project__name', **(values or {}))
    }


def _get_individuals_by_key(projects, matched_individual_ids=None):
    individuals = Individual.objects.filter(family__project__in=projects)
    if matched_individual_ids:
        individuals = individuals.exclude(id__in=matched_individual_ids)
    return {
        (i['individual_id'], i.pop('family__project__name')): i
        for i in individuals.values('id', 'individual_id', 'family__project__name')
    }


def _get_individual_key(sample_key, sample_id_to_individual_id_mapping):
    return ((sample_id_to_individual_id_mapping or {}).get(sample_key[0], sample_key[0]), sample_key[1])


def _get_new_sample_args(sample_key, individual_data, key_fields=None):
    return {
        'guid': f'S{random.randint(10 ** 9, 10 ** 10)}_{individual_data["individual_id"]}'[:Sample.MAX_GUID_SIZE],  # nosec
        'individual_id': individual_data['id'],
        'sample_id': sample_key[0],
        **{key_field: sample_key[i+2] for i, key_field in enumerate(key_fields or [])}
    }


def _validate_samples_families(samples_guids, included_family_guids, sample_type, dataset_type, expected_families=None):
    missing_individuals = Individual.objects.filter(
        family__guid__in=included_family_guids,
        sample__is_active=True,
        sample__dataset_type=dataset_type,
        sample__sample_type=sample_type,
    ).exclude(sample__guid__in=samples_guids).select_related('family')
    missing_family_individuals = defaultdict(list)
    for individual in missing_individuals:
        missing_family_individuals[individual.family].append(individual)

    if missing_family_individuals:
        raise ValueError(
            'The following families are included in the callset but are missing some family members: {}.'.format(
                ', '.join(sorted(
                    ['{} ({})'.format(family.family_id, ', '.join(sorted([i.individual_id for i in missing_indivs])))
                     for family, missing_indivs in missing_family_individuals.items()]
                ))))

    if expected_families:
        missing_families = [f.family_id for f in expected_families if f.guid not in included_family_guids]
        if missing_families:
            raise ValueError(
                'The following families have saved variants but are missing from the callset: {}.'.format(
                    ', '.join(missing_families)
                ))


def _update_variant_samples(samples_guids, individual_ids, user, dataset_type, sample_type, sample_data):

    activated_sample_guids = Sample.bulk_update(user, {
        'is_active': True,
        **sample_data,
    }, guid__in=samples_guids, is_active=False)

    inactivate_samples = Sample.objects.filter(
        individual_id__in=individual_ids,
        is_active=True,
        dataset_type=dataset_type,
        sample_type=sample_type,
    ).exclude(guid__in=samples_guids)

    inactivate_sample_guids = Sample.bulk_update(user, {'is_active': False}, queryset=inactivate_samples)

    return activated_sample_guids, inactivate_sample_guids


def match_and_update_search_samples(
        projects, sample_project_tuples, sample_type, dataset_type, sample_data, user, expected_families=None,
        sample_id_to_individual_id_mapping=None, raise_unmatched_error_template='Matches not found for sample ids: {sample_ids}',
):
    samples, remaining_sample_keys, loaded_date = _find_or_create_samples(
        sample_project_tuples=sample_project_tuples,
        projects=projects,
        user=user,
        sample_id_to_individual_id_mapping=sample_id_to_individual_id_mapping,
        raise_no_match_error=not raise_unmatched_error_template,
        raise_unmatched_error_template=raise_unmatched_error_template,
        sample_type=sample_type,
        dataset_type=dataset_type,
        tissue_type=Sample.NO_TISSUE_TYPE,
        sample_data=sample_data,
    )

    samples_guids = [sample['guid'] for sample in samples.values()]
    individual_ids = {sample['individual_id'] for sample in samples.values()}
    included_families = dict(Family.objects.filter(individual__id__in=individual_ids).values_list('guid', 'analysis_status'))
    _validate_samples_families(samples_guids, included_families.keys(), sample_type, dataset_type, expected_families=expected_families)

    activated_sample_guids, inactivated_sample_guids = _update_variant_samples(
        samples_guids, individual_ids, user, dataset_type, sample_type, sample_data={'loaded_date': loaded_date, **sample_data})
    updated_samples = Sample.objects.filter(guid__in=activated_sample_guids)

    family_guids_to_update = [
        family_guid for family_guid, analysis_status in included_families.items() if analysis_status == Family.ANALYSIS_STATUS_WAITING_FOR_DATA
    ]
    Family.bulk_update(
        user, {'analysis_status': Family.ANALYSIS_STATUS_ANALYSIS_IN_PROGRESS}, guid__in=family_guids_to_update)

    return updated_samples, inactivated_sample_guids, len(remaining_sample_keys), family_guids_to_update


def _parse_tsv_row(row):
    return [s.strip().strip('"') for s in row.rstrip('\n').split('\t')]


PROJECT_COL = 'project'
TISSUE_COL = 'tissue'
SAMPLE_ID_COL = 'sample_id'
SAMPLE_ID_HEADER_COL = 'sampleID'
INDIV_ID_COL = 'individual_id'
GENE_ID_COL = 'gene_id'
GENE_ID_HEADER_COL = 'geneID'
RNA_OUTLIER_COLUMNS = {GENE_ID_COL: GENE_ID_HEADER_COL, 'p_value': 'pValue', 'p_adjust': 'padjust', 'z_score': 'zScore',
                       SAMPLE_ID_COL: SAMPLE_ID_HEADER_COL}

TPM_COL = 'TPM'
TPM_HEADER_COLS = {col.lower(): col for col in [GENE_ID_COL, TPM_COL]}

CHROM_COL = 'chrom'
START_COL = 'start'
END_COL = 'end'
STRAND_COL = 'strand'
COUNTS_COL = 'counts'
MEAN_COUNTS_COL = 'mean_counts'
TOTAL_COUNTS_COL = 'total_counts'
MEAN_TITAL_COUNTS_COL = 'mean_total_counts'
SPLICE_TYPE_COL = 'type'
P_VALUE_COL ='p_value'
P_ADJUST_COL ='p_adjust'
DELTA_INDEX_COL = 'delta_intron_jaccard_index'
RARE_DISEASE_SAMPLES_WITH_JUNCTION = 'rare_disease_samples_with_this_junction'
RARE_DISEASE_SAMPLES_TOTAL = 'rare_disease_samples_total'
SPLICE_OUTLIER_COLS = [
    CHROM_COL, START_COL, END_COL, STRAND_COL, SPLICE_TYPE_COL, P_VALUE_COL, P_ADJUST_COL, DELTA_INDEX_COL, COUNTS_COL,
    MEAN_COUNTS_COL, TOTAL_COUNTS_COL, MEAN_TITAL_COUNTS_COL, RARE_DISEASE_SAMPLES_WITH_JUNCTION,
    RARE_DISEASE_SAMPLES_TOTAL,
]
SPLICE_OUTLIER_FORMATTER = {
    CHROM_COL: format_chrom,
    START_COL: int,
    END_COL: int,
    COUNTS_COL: int,
    MEAN_COUNTS_COL: float,
    TOTAL_COUNTS_COL: int,
    MEAN_TITAL_COUNTS_COL: float,
    RARE_DISEASE_SAMPLES_WITH_JUNCTION: int,
    RARE_DISEASE_SAMPLES_TOTAL: int,
    P_VALUE_COL: float,
    P_ADJUST_COL: float,
    DELTA_INDEX_COL: float,
}

SPLICE_OUTLIER_HEADER_COLS = {col: _to_camel_case(col) for col in SPLICE_OUTLIER_COLS}
SPLICE_OUTLIER_HEADER_COLS.update({
    PROJECT_COL: 'projectName', SAMPLE_ID_COL: SAMPLE_ID_HEADER_COL, GENE_ID_COL: GENE_ID_HEADER_COL,
})

REVERSE_TISSUE_TYPE = dict(Sample.TISSUE_TYPE_CHOICES)
TISSUE_TYPE_MAP = {v: k for k, v in REVERSE_TISSUE_TYPE.items() if k != Sample.NO_TISSUE_TYPE}


def _get_splice_id(row):
    return '-'.join([row[GENE_ID_COL], row[CHROM_COL], str(row[START_COL]), str(row[END_COL]), row[STRAND_COL],
                    row[SPLICE_TYPE_COL]])


def _add_splice_rank(sample_data_rows):
    sorted_data_rows = sorted([data_row for data_row in sample_data_rows], key=lambda d: d[P_VALUE_COL])
    for i, data_row in enumerate(sorted_data_rows):
        data_row['rank'] = i


RNA_DATA_TYPE_CONFIGS = {
    'outlier': {
        'model_class': RnaSeqOutlier,
        'columns': RNA_OUTLIER_COLUMNS,
        'additional_kwargs': {},
    },
    'tpm': {
        'model_class': RnaSeqTpm,
        'columns': TPM_HEADER_COLS,
        'additional_kwargs': {},
    },
    'splice_outlier': {
        'model_class': RnaSeqSpliceOutlier,
        'columns': SPLICE_OUTLIER_HEADER_COLS,
        'additional_kwargs': {
            'allow_missing_gene': True,
        },
        'post_process_kwargs': {
            'post_process': _add_splice_rank,
            'get_unique_key': _get_splice_id,
            'format_fields': SPLICE_OUTLIER_FORMATTER,
            # 'warn_format_fields': [CHROM_COL], TODO functionality still needed?
        },
    },
}


def load_rna_seq(data_type, *args, **kwargs):
    config = RNA_DATA_TYPE_CONFIGS[data_type]
    return _load_rna_seq(config['model_class'], *args, config['columns'], **config['additional_kwargs'], **kwargs)


def _validate_rna_header(header, column_map):
    required_column_map = {
        column_map.get(col, col): col for col in [SAMPLE_ID_COL, PROJECT_COL, GENE_ID_COL, TISSUE_COL]
    }
    expected_cols = set(column_map.values())
    expected_cols.update(required_column_map.keys())
    missing_cols = expected_cols - set(header)
    if missing_cols:
        raise ValueError(f'Invalid file: missing column(s): {", ".join(sorted(missing_cols))}')
    return required_column_map


def _load_rna_seq_file(
        file_path, user, potential_loaded_samples, update_sample_models, save_sample_data, get_matched_sample,
        column_map, mapping_file=None, allow_missing_gene=False, ignore_extra_samples=False,
<<<<<<< HEAD
        should_skip=None,
=======
        format_fields=None,
>>>>>>> 79f7b210
):

    sample_id_to_individual_id_mapping = {}
    if mapping_file:
        sample_id_to_individual_id_mapping = load_mapping_file_content(mapping_file)

    f = file_iter(file_path, user=user)
    parsed_f = parse_file(file_path.replace('.gz', ''), f, iter_file=True)
    header = next(parsed_f)
    required_column_map = _validate_rna_header(header, column_map)
    if allow_missing_gene:
        required_column_map = {k: v for k, v in required_column_map.items() if v != GENE_ID_COL}

    loaded_samples = set()
    unmatched_samples = set()
    missing_required_fields = defaultdict(set)
    gene_ids = set()
    for line in tqdm(parsed_f, unit=' rows'):
        row = dict(zip(header, line))

        row_dict = {mapped_key: row[col] for mapped_key, col in column_map.items()}

        missing_cols = {col_id for col, col_id in required_column_map.items() if not row.get(col)}
        sample_id = row_dict.pop(SAMPLE_ID_COL) if SAMPLE_ID_COL in row_dict else row[SAMPLE_ID_COL]
        if missing_cols:
            for col in missing_cols:
                missing_required_fields[col].add(sample_id)
        if missing_cols:
            continue

        tissue_type = TISSUE_TYPE_MAP[row[TISSUE_COL]]
        project = row_dict.pop(PROJECT_COL, None) or row[PROJECT_COL]
        sample_key = (sample_id, project, tissue_type)

        if sample_key in potential_loaded_samples:
            loaded_samples.add(sample_key)
            continue

        if row.get(INDIV_ID_COL) and sample_id not in sample_id_to_individual_id_mapping:
            sample_id_to_individual_id_mapping[sample_id] = row[INDIV_ID_COL]

        row_gene_ids = row_dict[GENE_ID_COL].split(';')
        if any(row_gene_ids):
            gene_ids.update(row_gene_ids)

        sample_guid = get_matched_sample(sample_key, unmatched_samples, sample_id_to_individual_id_mapping)

        if missing_required_fields or (unmatched_samples and not ignore_extra_samples) or (sample_key in unmatched_samples):
            # If there are definite errors, do not process/save data, just continue to check for additional errors
            continue

        for gene_id in row_gene_ids:
            row_dict = {**row_dict, GENE_ID_COL: gene_id}
            save_sample_data(sample_guid, row_dict)

    errors, warnings = _process_rna_errors(
        gene_ids, missing_required_fields, unmatched_samples, ignore_extra_samples, loaded_samples,
    )

    if errors:
        raise ErrorsWarningsException(errors)

    update_sample_models()

    return warnings, len(loaded_samples) + len(unmatched_samples)


def _process_rna_errors(gene_ids, missing_required_fields, unmatched_samples, ignore_extra_samples, loaded_samples):
    errors = []
    warnings = []

    matched_gene_ids = set(GeneInfo.objects.filter(gene_id__in=gene_ids).values_list('gene_id', flat=True))
    unknown_gene_ids = gene_ids - matched_gene_ids
    if missing_required_fields:
        errors += [
            f'Samples missing required "{col}": {", ".join(sorted(sample_ids))}'
            for col, sample_ids in missing_required_fields.items()
        ]
    if unknown_gene_ids:
        errors.append(f'Unknown Gene IDs: {", ".join(sorted(unknown_gene_ids))}')

    if unmatched_samples:
        unmatched_sample_ids = ', '.join(sorted({f'{sample_key[0]} ({sample_key[1]})' for sample_key in unmatched_samples}))
        if ignore_extra_samples:
            warnings.append(f'Skipped loading for the following {len(unmatched_samples)} unmatched samples: {unmatched_sample_ids}')
        else:
            errors.append(f'Unable to find matches for the following samples: {unmatched_sample_ids}')

    if errors:
        raise ErrorsWarningsException(errors)

    if loaded_samples:
        warnings.append(f'Skipped loading for {len(loaded_samples)} samples already loaded from this file')

    return errors, warnings


def _load_rna_seq(model_cls, file_path, save_data, *args, user=None, **kwargs):
    projects = get_internal_projects()
    data_source = file_path.split('/')[-1].split('_-_')[-1]

    potential_samples = _get_matched_samples_by_key(
        projects, sample_type=Sample.SAMPLE_TYPE_RNA, dataset_type=Sample.DATASET_TYPE_VARIANT_CALLS,
        key_fields=['tissue_type'], values={
            'dataSource': F('data_source'),
            'model_count': Count(model_cls.__name__.lower()),
            'active': F('is_active'),
        },
    )
    potential_loaded_samples = {key for key, s in potential_samples.items() if s['dataSource'] == data_source and s['active']}
    individual_data_by_key = _get_individuals_by_key(projects)

    prev_loaded_individual_ids = set()
    sample_guids_to_load = set()
    existing_samples_by_guid = {}
    samples_to_create = {}

    def update_sample_models():
        if samples_to_create:
            _create_samples(
                samples_to_create.values(),
                user=user,
                data_source=data_source,
                sample_type=Sample.SAMPLE_TYPE_RNA,
                dataset_type=Sample.DATASET_TYPE_VARIANT_CALLS,
            )

        # Delete old data
        to_delete_sample_individuals = {
            guid: s['individual_id'] for guid, s in existing_samples_by_guid.items()
            if s['model_count'] > 0 and s['dataSource'] != data_source
        }
        prev_loaded_individual_ids.update(to_delete_sample_individuals.values())
        to_delete = model_cls.objects.filter(sample__guid__in=to_delete_sample_individuals.keys())
        if to_delete:
            model_cls.bulk_delete(user, to_delete)

        Sample.bulk_update(user, {'data_source': data_source, 'is_active': False}, guid__in=existing_samples_by_guid)
        for guid in to_delete_sample_individuals:
            existing_samples_by_guid[guid]['dataSource'] = data_source

    def save_sample_data(sample_guid, sample_data):
        if not sample_data:
            return

        sample_guids_to_load.add(sample_guid)
        save_data(sample_guid, sample_data)

    def get_matched_sample(sample_key, unmatched_samples, sample_id_to_individual_id_mapping):
        if sample_key in potential_samples:
            sample = potential_samples[sample_key]
            sample_guid = sample['guid']
            existing_samples_by_guid[sample_guid] = sample
            return sample_guid

        if sample_key not in samples_to_create and sample_key not in unmatched_samples:
            individual_key = _get_individual_key(sample_key, sample_id_to_individual_id_mapping)
            if individual_key in individual_data_by_key:
                samples_to_create[sample_key] = _get_new_sample_args(
                    sample_key, individual_data_by_key[individual_key], key_fields=['tissue_type'],
                )
            else:
                unmatched_samples.add(sample_key)

        return samples_to_create.get(sample_key, {}).get('guid')

    warnings, not_loaded_count = _load_rna_seq_file(
        file_path, user, potential_loaded_samples, update_sample_models, save_sample_data, get_matched_sample,
        *args, **kwargs)
    message = f'Parsed {len(sample_guids_to_load) + not_loaded_count} RNA-seq samples'
    info = [message]
    logger.info(message, user)

    sample_projects = Project.objects.filter(family__individual__sample__guid__in=sample_guids_to_load).values(
        'guid', 'name', new_sample_ids=ArrayAgg(
            'family__individual__sample__sample_id', distinct=True, ordering='family__individual__sample__sample_id',
            filter=~Q(family__individual__id__in=prev_loaded_individual_ids) if prev_loaded_individual_ids else None
        ))
    project_names = ', '.join(sorted([project['name'] for project in sample_projects]))
    message = f'Attempted data loading for {len(sample_guids_to_load)} RNA-seq samples in the following {len(sample_projects)} projects: {project_names}'
    info.append(message)
    logger.info(message, user)

    _notify_rna_loading(model_cls, sample_projects)

    for warning in warnings:
        logger.warning(warning, user)

    return sample_guids_to_load, info, warnings


def post_process_rna_data(sample_guid, data, get_unique_key=None, post_process=None, format_fields=None, warn_format_fields=None):
    mismatches = set()
    invalid_format_fields = defaultdict(set)

    data_by_key = {}
    for row in data:
        is_valid = True
        for key, format_func in (format_fields or {}).items():
            try:
                row[key] = format_func(row[key])
            except Exception as e:
                is_valid = False
                invalid_format_fields[key].add(row[key])
        if not is_valid:
            continue

        gene_or_unique_id = get_unique_key(row) if get_unique_key else row[GENE_ID_COL]
        existing_data = data_by_key.get(gene_or_unique_id)
        if existing_data and existing_data != row:
            mismatches.add(gene_or_unique_id)
        data_by_key[gene_or_unique_id] = row

    # TODO needed?
    # warnings = [
    #     f'Skipped loading for all rows with the following invalid {col} values: {", ".join(invalid_format_fields.pop(col))}'
    #     for col in (warn_format_fields or []) if col in invalid_format_fields
    # ]
    errors = [
        f'Invalid "{col}" values: {", ".join(sorted(values))}'
        for col, values in invalid_format_fields.items()
    ]
    if mismatches:
        errors.append(f'Error in {sample_guid.split("_", 1)[-1].upper()}: mismatched entries for {", ".join(mismatches)}')

    data = data_by_key.values()
    if post_process and not errors:
        post_process(data)

    return data, '; '.join(errors)


RNA_MODEL_DISPLAY_NAME = {
  RnaSeqOutlier: 'Expression Outlier',
  RnaSeqSpliceOutlier: 'Splice Outlier',
  RnaSeqTpm: 'Expression',
}

def _notify_rna_loading(model_cls, sample_projects):
    data_type = RNA_MODEL_DISPLAY_NAME[model_cls]
    for project_agg in sample_projects:
        new_ids = project_agg["new_sample_ids"]
        project_link = f'<{BASE_URL}project/{project_agg["guid"]}/project_page|{project_agg["name"]}>'
        safe_post_to_slack(
            SEQR_SLACK_DATA_ALERTS_NOTIFICATION_CHANNEL,
            f'{len(new_ids)} new RNA {data_type} samples are loaded in {project_link}\n```{", ".join(new_ids)}```'
        )


PHENOTYPE_PRIORITIZATION_HEADER = ['tool', 'project', 'sampleId', 'rank', 'geneId', 'diseaseId', 'diseaseName']
PHENOTYPE_PRIORITIZATION_REQUIRED_HEADER = PHENOTYPE_PRIORITIZATION_HEADER + ['scoreName1', 'score1']
MAX_SCORES = 16


def _parse_phenotype_pri_row(row):
    record = {_to_snake_case(key): row.get(key) for key in PHENOTYPE_PRIORITIZATION_HEADER}

    scores = {}
    for i in range(1, MAX_SCORES):
        score_name = row.get(f'scoreName{i}')
        if not score_name:
            break
        # We have both camel case and snake case in the score field names, so convert them to snake case first (those
        # in snake case kept unchanged), then to camel case.
        score = row[f'score{i}']
        if score:
            scores[_to_camel_case(_to_snake_case(score_name))] = float(score)
    record['scores'] = scores

    yield record


def load_phenotype_prioritization_data_file(file_path, user):
    data_by_project_sample_id = defaultdict(lambda: defaultdict(list))
    f = file_iter(file_path, user=user)
    header = _parse_tsv_row(next(f))
    missing_cols = [col for col in PHENOTYPE_PRIORITIZATION_REQUIRED_HEADER if col not in header]
    if missing_cols:
        raise ValueError(f'Invalid file: missing column(s) {", ".join(missing_cols)}')

    tool = None
    for line in tqdm(f, unit=' rows'):
        row = dict(zip(header, _parse_tsv_row(line)))
        for row_dict in _parse_phenotype_pri_row(row):
            sample_id = row_dict.pop('sample_id', None)
            project = row_dict.pop('project', None)
            if not sample_id or not project:
                raise ValueError('Both sample ID and project fields are required.')
            data_by_project_sample_id[project][sample_id].append(row_dict)
            if not tool:
                tool = row_dict['tool']
            elif tool != row_dict['tool']:
                raise ValueError(f'Multiple tools found {tool} and {row_dict["tool"]}. Only one in a file is supported.')

    return tool, data_by_project_sample_id<|MERGE_RESOLUTION|>--- conflicted
+++ resolved
@@ -342,11 +342,6 @@
 def _load_rna_seq_file(
         file_path, user, potential_loaded_samples, update_sample_models, save_sample_data, get_matched_sample,
         column_map, mapping_file=None, allow_missing_gene=False, ignore_extra_samples=False,
-<<<<<<< HEAD
-        should_skip=None,
-=======
-        format_fields=None,
->>>>>>> 79f7b210
 ):
 
     sample_id_to_individual_id_mapping = {}
@@ -434,9 +429,6 @@
             warnings.append(f'Skipped loading for the following {len(unmatched_samples)} unmatched samples: {unmatched_sample_ids}')
         else:
             errors.append(f'Unable to find matches for the following samples: {unmatched_sample_ids}')
-
-    if errors:
-        raise ErrorsWarningsException(errors)
 
     if loaded_samples:
         warnings.append(f'Skipped loading for {len(loaded_samples)} samples already loaded from this file')
