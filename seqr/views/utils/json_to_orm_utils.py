--- conflicted
+++ resolved
@@ -14,11 +14,7 @@
 
 def update_family_from_json(family, json, verbose=False, user=None, allow_unknown_keys=False):
     update_model_from_json(
-<<<<<<< HEAD
-        family, json, user=user, verbose=verbose, allow_unknown_keys=allow_unknown_keys, restricted_keys=['pedigree_image']
-=======
         family, json, user=user, verbose=verbose, allow_unknown_keys=allow_unknown_keys, immutable_keys=['pedigree_image']
->>>>>>> b1ce6bf5
     )
 
 
@@ -31,35 +27,20 @@
         json.pop('caseReviewStatusLastModifiedDate', None)
 
     update_model_from_json(
-<<<<<<< HEAD
-        individual, json, user=user, verbose=verbose, allow_unknown_keys=allow_unknown_keys, restricted_keys=['phenotips_data']
-    )
-
-
-def update_model_from_json(model_obj, json, user=None, verbose=False, allow_unknown_keys=False, restricted_keys=None):
-=======
         individual, json, user=user, verbose=verbose, allow_unknown_keys=allow_unknown_keys, immutable_keys=['phenotips_data']
     )
 
 
 def update_model_from_json(model_obj, json, user=None, verbose=False, allow_unknown_keys=False, immutable_keys=None):
->>>>>>> b1ce6bf5
     seqr_update_fields = {}
     internal_fields = model_obj._meta.internal_json_fields if hasattr(model_obj._meta, 'internal_json_fields') else []
 
     for json_key, value in json.items():
         orm_key = _to_snake_case(json_key)
-<<<<<<< HEAD
-        if orm_key in (restricted_keys or []):
-            if allow_unknown_keys:
-                continue
-            raise ValueError('Cannot edit field field {}'.format(orm_key))
-=======
         if orm_key in (immutable_keys or []):
             if allow_unknown_keys:
                 continue
             raise ValueError('Cannot edit field {}'.format(orm_key))
->>>>>>> b1ce6bf5
         if allow_unknown_keys and not hasattr(model_obj, orm_key):
             continue
         if getattr(model_obj, orm_key) != value:
