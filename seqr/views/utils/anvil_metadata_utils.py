--- conflicted
+++ resolved
@@ -1,9 +1,5 @@
 from collections import defaultdict
-<<<<<<< HEAD
-from datetime import datetime
-=======
 from datetime import datetime, timedelta
->>>>>>> 7d75d21b
 from django.db.models import F, Q, Value, CharField
 from django.db.models.functions import Replace, JSONObject
 from django.contrib.postgres.aggregates import ArrayAgg, StringAgg
@@ -81,7 +77,7 @@
     'familyGuid': F('guid'),
     'projectGuid': F('project__guid'),
     'displayName': F('family_id'),
-<<<<<<< HEAD
+    # TODO 'analysisStatus': F('analysis_status'),
     'analysis_groups': ArrayAgg('analysisgroup__name', distinct=True, filter=Q(analysisgroup__isnull=False)),
     'notes': ArrayAgg('familynote__note', distinct=True, filter=Q(familynote__note_type='A')),
 }
@@ -95,20 +91,6 @@
     else:
         family_filter = {'project__in': projects}
         individual_samples = _get_all_project_individual_samples(projects)
-=======
-}
-
-
-def parse_anvil_metadata(projects, max_loaded_date, user, add_row, omit_airtable=False, include_metadata=False, family_values=None,
-                          get_additional_sample_fields=None, get_additional_variant_fields=None,
-                         include_no_individual_families=False, no_variant_zygosity=False):
-    if include_no_individual_families:
-        family_filter = {'project__in': projects}
-        individual_samples = _get_all_project_individual_samples(projects)
-    else:
-        individual_samples = _get_loaded_before_date_project_individual_samples(projects, max_loaded_date)
-        family_filter = {'individual__in': individual_samples}
->>>>>>> 7d75d21b
 
     family_data = Family.objects.filter(**family_filter).distinct().values(
         'id', 'family_id', 'post_discovery_omim_numbers', 'project__name',
@@ -149,11 +131,7 @@
             sample_ids.add(sample.sample_id)
 
     individual_data_by_family = {
-<<<<<<< HEAD
-        family_id: _parse_family_sample_affected_data(family_individuals)
-=======
         family_id: _parse_family_individual_affected_data(family_individuals)
->>>>>>> 7d75d21b
         for family_id, family_individuals in individuals_by_family_id.items()
     }
 
@@ -231,12 +209,7 @@
 
             if sample:
                 subject_id = subject_row['subject_id']
-<<<<<<< HEAD
-                sample_row = _get_sample_row(
-                    sample, subject_id, has_dbgap_submission, airtable_metadata, include_metadata, get_additional_sample_fields)
-=======
                 sample_row = _get_sample_row(sample, subject_id, has_dbgap_submission, airtable_metadata, include_metadata, get_additional_sample_fields)
->>>>>>> 7d75d21b
                 add_row(sample_row, family_id, SAMPLE_ROW_TYPE)
 
             if not no_variant_zygosity:
@@ -244,15 +217,11 @@
                 add_row(discovery_row, family_id, DISCOVERY_ROW_TYPE)
 
 
-<<<<<<< HEAD
 def get_family_solve_state(analysis_status):
     return SOLVE_STATUS_LOOKUP.get(analysis_status, 'No')
 
 
-def _parse_family_sample_affected_data(family_individuals):
-=======
 def _parse_family_individual_affected_data(family_individuals):
->>>>>>> 7d75d21b
     indiv_id_map = {individual.id: individual.guid for individual in family_individuals}
     return (
         {individual.guid for individual in family_individuals if individual.affected == Individual.AFFECTED_STATUS_AFFECTED},
@@ -270,20 +239,9 @@
 
 
 def _get_loaded_before_date_project_individual_samples(projects, max_loaded_date):
-<<<<<<< HEAD
     max_loaded_date = datetime.strptime(max_loaded_date, '%Y-%m-%d')
     loaded_samples = _get_sorted_search_samples(projects).filter(
         loaded_date__lte=max_loaded_date).select_related('individual')
-=======
-    if max_loaded_date:
-        max_loaded_date = datetime.strptime(max_loaded_date, '%Y-%m-%d')
-    else:
-        max_loaded_date = datetime.now() - timedelta(days=365)
-
-    loaded_samples = _get_sorted_search_samples(projects).select_related('individual')
-    if max_loaded_date:
-        loaded_samples = loaded_samples.filter(loaded_date__lte=max_loaded_date)
->>>>>>> 7d75d21b
     #  Only return the oldest sample for each individual
     return {sample.individual: sample for sample in loaded_samples}
 
