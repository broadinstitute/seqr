from collections import defaultdict
from datetime import datetime, timedelta
from django.db.models import F, Q, Value, CharField
from django.db.models.functions import Replace, JSONObject
from django.contrib.postgres.aggregates import ArrayAgg
import json

from matchmaker.models import MatchmakerSubmission
from reference_data.models import Omim
from seqr.models import Family, Individual
from seqr.views.utils.airtable_utils import get_airtable_samples
from seqr.utils.gene_utils import get_genes
from seqr.utils.middleware import ErrorsWarningsException
from seqr.utils.search.utils import get_search_samples
from seqr.views.utils.orm_to_json_utils import get_json_for_saved_variants
from seqr.views.utils.variant_utils import get_variant_main_transcript, get_saved_discovery_variants_by_family, get_sv_name

SHARED_DISCOVERY_TABLE_VARIANT_COLUMNS = [
    'Gene', 'Gene_Class', 'inheritance_description', 'Zygosity', 'Chrom', 'Pos', 'Ref',
    'Alt', 'hgvsc', 'hgvsp', 'Transcript', 'sv_name', 'sv_type', 'discovery_notes',
]

PHENOTYPE_PROJECT_CATEGORIES = [
    'Muscle', 'Eye', 'Renal', 'Neuromuscular', 'IBD', 'Epilepsy', 'Orphan', 'Hematologic',
    'Disorders of Sex Development', 'Delayed Puberty', 'Neurodevelopmental', 'Stillbirth', 'ROHHAD', 'Microtia',
    'Diabetes', 'Mitochondrial', 'Cardiovascular',
]

HISPANIC = 'AMR'
MIDDLE_EASTERN = 'MDE'
OTHER_POPULATION = 'OTH'
ANCESTRY_MAP = {
  'AFR': 'Black or African American',
  HISPANIC: 'Hispanic or Latino',
  'ASJ': 'White',
  'EAS': 'Asian',
  'FIN': 'White',
  MIDDLE_EASTERN: 'Other',
  'NFE': 'White',
  OTHER_POPULATION: 'Other',
  'SAS': 'Asian',
}
ANCESTRY_DETAIL_MAP = {
  'ASJ': 'Ashkenazi Jewish',
  'EAS': 'East Asian',
  'FIN': 'Finnish',
  MIDDLE_EASTERN: 'Middle Eastern',
  'SAS': 'South Asian',
}

SV_TYPE_MAP = {
    'DUP': 'Duplication',
    'DEL': 'Deletion',
}

MULTIPLE_DATASET_PRODUCTS = {
    'G4L WES + Array v1',
    'G4L WES + Array v2',
    'Standard Exome Plus GWAS Supplement Array',
    'Standard Germline Exome v5 Plus GSA Array',
    'Standard Germline Exome v5 Plus GWAS Supplement Array',
    'Standard Germline Exome v6 Plus GSA Array',
}

SOLVE_STATUS_LOOKUP = {
    **{s: 'Yes' for s in Family.SOLVED_ANALYSIS_STATUSES},
    **{s: 'Likely' for s in Family.STRONG_CANDIDATE_ANALYSIS_STATUSES},
    Family.ANALYSIS_STATUS_PARTIAL_SOLVE: 'Partial',
}

FAMILY_ROW_TYPE = 'family'
SUBJECT_ROW_TYPE = 'subject'
SAMPLE_ROW_TYPE = 'sample'
DISCOVERY_ROW_TYPE = 'discovery'

METADATA_FAMILY_VALUES = {
    'familyGuid': F('guid'),
    'projectGuid': F('project__guid'),
    'displayName': F('family_id'),
    # TODO 'analysisStatus': F('analysis_status'),
    'analysis_groups': ArrayAgg('analysisgroup__name', distinct=True, filter=Q(analysisgroup__isnull=False)),
}


<<<<<<< HEAD
def parse_anvil_metadata(projects, user, add_row, max_loaded_date=None, omit_airtable=False, include_metadata=False,
                          get_additional_sample_fields=None, get_additional_variant_fields=None, no_variant_zygosity=False):
    if max_loaded_date:
        individual_samples = _get_loaded_before_date_project_individual_samples(projects, max_loaded_date)
        family_filter = {'individual__in': individual_samples}
    else:
        family_filter = {'project__in': projects}
        individual_samples = _get_all_project_individual_samples(projects)

    family_data = Family.objects.filter(**family_filter).distinct().values(
        'id', 'family_id', 'post_discovery_omim_numbers', 'project__name',
        analysisStatus=F('analysis_status'),
        pmid_id=Replace('pubmed_ids__0', Value('PMID:'), Value(''), output_field=CharField()),
        phenotype_description=Replace(
            Replace('coded_phenotype', Value(','), Value(';'), output_field=CharField()),
            Value('\t'), Value(' '),
        ),
        genome_version=F('project__genome_version'),
        phenotype_groups=ArrayAgg(
            'project__projectcategory__name', distinct=True,
            filter=Q(project__projectcategory__name__in=PHENOTYPE_PROJECT_CATEGORIES),
        ),
        **(METADATA_FAMILY_VALUES if include_metadata else {}),
=======
def get_family_metadata(projects, additional_fields=None, additional_values=None, array_values=None, include_metadata=False):
    family_data = Family.objects.filter(project__in=projects).distinct().values(
        'id', 'family_id', 'project__name', *(additional_fields or []),
        **(METADATA_FAMILY_VALUES if include_metadata else {}),
        **(additional_values or {}),
>>>>>>> d0dc0d04
    )

    family_data_by_id = {}
    for f in family_data:
        family_id = f.pop('id')
        f.update({
            'project_id': f.pop('project__name'),
<<<<<<< HEAD
            'phenotype_group': '|'.join(f.pop('phenotype_groups')),
            'solve_state': get_family_solve_state(f['analysisStatus']),
=======
            **{k.rstrip('s'): delimiter.join(f.pop(k)) for k, delimiter in (array_values or {}).items()},
>>>>>>> d0dc0d04
        })
        if include_metadata:
            # TODO?
            f.update({k: '; '.join(f[k]) for k in ['analysis_groups']})
        family_data_by_id[family_id] = f

    return family_data_by_id


def parse_anvil_metadata(projects, max_loaded_date, user, add_row, omit_airtable=False, include_metadata=False, family_values=None,
                          get_additional_sample_fields=None, get_additional_variant_fields=None,
                         include_no_individual_families=False, no_variant_zygosity=False):
    if include_no_individual_families:
        individual_samples = _get_all_project_individual_samples(projects)
    else:
        individual_samples = _get_loaded_before_date_project_individual_samples(projects, max_loaded_date)

    family_data_by_id = get_family_metadata(
        projects, additional_fields=['post_discovery_omim_numbers'], additional_values=dict(
            pmid_id=Replace('pubmed_ids__0', Value('PMID:'), Value(''), output_field=CharField()),
            phenotype_description=Replace(
                Replace('coded_phenotype', Value(','), Value(';'), output_field=CharField()),
                Value('\t'), Value(' '),
            ),
            genome_version=F('project__genome_version'),
            phenotype_groups=ArrayAgg(
                'project__projectcategory__name', distinct=True,
                filter=Q(project__projectcategory__name__in=PHENOTYPE_PROJECT_CATEGORIES),
            ),
            **(family_values or {}),
        ), array_values={'phenotype_groups': '|'}, include_metadata=include_metadata)

    individuals_by_family_id = defaultdict(list)
    individual_ids_map = {}
    sample_ids = set()
    for individual, sample in individual_samples.items():
        individuals_by_family_id[individual.family_id].append(individual)
        individual_ids_map[individual.id] = (individual.individual_id, individual.guid)
        if sample:
            sample_ids.add(sample.sample_id)

    individual_data_by_family = {
        family_id: _parse_family_individual_affected_data(family_individuals)
        for family_id, family_individuals in individuals_by_family_id.items()
    }

    sample_airtable_metadata = None if omit_airtable else _get_sample_airtable_metadata(list(sample_ids), user)

    saved_variants_by_family = _get_parsed_saved_discovery_variants_by_family(list(family_data_by_id.keys()))
    compound_het_gene_id_by_family, gene_ids = _process_saved_variants(
        saved_variants_by_family, individual_data_by_family)
    genes_by_id = get_genes(gene_ids)

    mim_numbers = set()
    for family in family_data_by_id.values():
        mim_numbers.update(family['post_discovery_omim_numbers'])
    mim_decription_map = {
        o.phenotype_mim_number: o.phenotype_description
        for o in Omim.objects.filter(phenotype_mim_number__in=mim_numbers)
    }

    matchmaker_individuals = set(MatchmakerSubmission.objects.filter(
        individual__in=individual_samples).values_list('individual_id', flat=True)) if include_metadata else set()

    for family_id, family_subject_row in family_data_by_id.items():
        saved_variants = saved_variants_by_family[family_id]

        family_individuals = individuals_by_family_id[family_id]
        genome_version = family_subject_row.pop('genome_version')

        mim_numbers = family_subject_row.pop('post_discovery_omim_numbers')
        if mim_numbers:
            family_subject_row.update({
                'disease_id': ';'.join(['OMIM:{}'.format(mim_number) for mim_number in mim_numbers]),
                'disease_description': ';'.join([
                    mim_decription_map.get(mim_number, '') for mim_number in mim_numbers]).replace(',', ';'),
            })

        affected_individual_guids = individual_data_by_family[family_id][0] if family_id in individual_data_by_family else []

        family_consanguinity = any(individual.consanguinity is True for individual in family_individuals)

        parsed_variants = [
            _parse_anvil_family_saved_variant(
                variant, family_id, genome_version, compound_het_gene_id_by_family, genes_by_id,
                get_additional_variant_fields, allow_missing_discovery_genes=include_metadata,
            )
            for variant in saved_variants]

        family_row = {
            'family_id': family_subject_row['family_id'],
            'consanguinity': 'Present' if family_consanguinity else 'None suspected',
            **family_subject_row,
        }
        if len(affected_individual_guids) > 1:
            family_row['family_history'] = 'Yes'
        add_row(family_row, family_id, FAMILY_ROW_TYPE)

        if no_variant_zygosity:
            add_row([v for _, v in parsed_variants], family_id, DISCOVERY_ROW_TYPE)

        for individual in family_individuals:
            sample = individual_samples[individual]

            airtable_metadata = None
            has_dbgap_submission = None
            if sample and sample_airtable_metadata is not None:
                airtable_metadata = sample_airtable_metadata.get(sample.sample_id, {})
                dbgap_submission = airtable_metadata.get('dbgap_submission') or set()
                has_dbgap_submission = sample.sample_type in dbgap_submission

            subject_row = _get_subject_row(
                individual, has_dbgap_submission, airtable_metadata, individual_ids_map)
            if individual.id in matchmaker_individuals:
                subject_row['MME'] = 'Yes'
            subject_row.update(family_subject_row)
            add_row(subject_row, family_id, SUBJECT_ROW_TYPE)

            if sample:
                subject_id = subject_row['subject_id']
                sample_row = _get_sample_row(sample, subject_id, has_dbgap_submission, airtable_metadata, include_metadata, get_additional_sample_fields)
                add_row(sample_row, family_id, SAMPLE_ROW_TYPE)

            if not no_variant_zygosity:
                discovery_row = _get_discovery_rows(individual, sample, parsed_variants)
                add_row(discovery_row, family_id, DISCOVERY_ROW_TYPE)


def get_family_solve_state(analysis_status):
    return SOLVE_STATUS_LOOKUP.get(analysis_status, 'No')


def _parse_family_individual_affected_data(family_individuals):
    indiv_id_map = {individual.id: individual.guid for individual in family_individuals}
    return (
        {individual.guid for individual in family_individuals if individual.affected == Individual.AFFECTED_STATUS_AFFECTED},
        {individual.guid for individual in family_individuals if individual.affected == Individual.AFFECTED_STATUS_UNAFFECTED},
        {individual.guid for individual in family_individuals if individual.sex == Individual.SEX_MALE},
        {individual.guid: [
            indiv_id_map[parent_id] for parent_id in [individual.mother_id, individual.father_id]
            if parent_id in indiv_id_map
        ] for individual in family_individuals},
    )


def _get_nested_variant_name(variant, get_variant_id):
    return get_sv_name(variant) or get_variant_id(variant)


def _get_loaded_before_date_project_individual_samples(projects, max_loaded_date):
    max_loaded_date = datetime.strptime(max_loaded_date, '%Y-%m-%d')
    loaded_samples = _get_sorted_search_samples(projects).filter(
        loaded_date__lte=max_loaded_date).select_related('individual')
    #  Only return the oldest sample for each individual
    return {sample.individual: sample for sample in loaded_samples}


def _get_all_project_individual_samples(projects):
    samples_by_individual_id = {s.individual_id: s for s in _get_sorted_search_samples(projects)}
    individuals = Individual.objects.filter(family__project__in=projects)
    return {i: samples_by_individual_id.get(i.id) for i in individuals}


def _get_sorted_search_samples(projects):
    return get_search_samples(projects, active_only=False).order_by('-loaded_date')


def _process_saved_variants(saved_variants_by_family, individual_data_by_family):
    gene_ids = set()
    compound_het_gene_id_by_family = {}
    for family_id, saved_variants in saved_variants_by_family.items():
        potential_com_het_gene_variants = defaultdict(list)
        potential_mnvs = defaultdict(list)
        for variant in saved_variants:
            variant['main_transcript'] = get_variant_main_transcript(variant)
            if variant['main_transcript']:
                gene_ids.add(variant['main_transcript']['geneId'])

            if family_id in individual_data_by_family:
                _update_variant_inheritance(variant, individual_data_by_family[family_id], potential_com_het_gene_variants)
            for guid in variant['discovery_tag_guids_by_name'].values():
                potential_mnvs[guid].append(variant)

        mnv_genes = _process_mnvs(potential_mnvs, saved_variants)
        compound_het_gene_id_by_family.update(
            _process_comp_hets(family_id, potential_com_het_gene_variants, gene_ids, mnv_genes)
        )

    return compound_het_gene_id_by_family, gene_ids


def _update_variant_inheritance(
        variant_json: dict, family_individual_data: tuple[set[str], set[str], set[str], dict[str: list[str]]],
        potential_com_het_gene_variants: dict[str: list[str]]) -> None:
    """Compute the inheritance mode for the given variant and family"""

    affected_individual_guids, unaffected_individual_guids, male_individual_guids, parent_guid_map = family_individual_data
    is_x_linked = 'X' in variant_json.get('chrom', '')

    genotype_zygosity = {
        sample_guid: get_genotype_zygosity(genotype, is_hemi_variant=is_x_linked and sample_guid in male_individual_guids)
        for sample_guid, genotype in variant_json.get('genotypes', {}).items()
    }
    inheritance_model, possible_comp_het = _get_inheritance_model(
        genotype_zygosity, affected_individual_guids, unaffected_individual_guids, parent_guid_map, is_x_linked)

    if possible_comp_het:
        for gene_id in variant_json.get('transcripts', {}).keys():
            potential_com_het_gene_variants[gene_id].append(variant_json)

    variant_json.update({
        'inheritance': inheritance_model,
        'genotype_zygosity': genotype_zygosity,
    })


HET = 'Heterozygous'
HOM_ALT = 'Homozygous'
HEMI = 'Hemizygous'

X_LINKED = 'X - linked'
RECESSIVE = 'Autosomal recessive (homozygous)'
DE_NOVO = 'de novo'
DOMINANT = 'Autosomal dominant'


def _get_inheritance_model(
        genotype_zygosity: dict[str, str], affected_individual_guids: set[str], unaffected_individual_guids: set[str],
        parent_guid_map: dict[str: list[str]], is_x_linked: bool) -> tuple[str, bool]:

    affected_zygosities = {genotype_zygosity[g] for g in affected_individual_guids if g in genotype_zygosity}
    unaffected_zygosities = {genotype_zygosity[g] for g in unaffected_individual_guids if g in genotype_zygosity}

    inheritance_model = ''
    possible_comp_het = False
    if any(zygosity in unaffected_zygosities for zygosity in {HOM_ALT, HEMI}):
        # No valid inheritance modes for hom alt unaffected individuals
        inheritance_model = ''
    elif any(zygosity in affected_zygosities for zygosity in {HOM_ALT, HEMI}):
        inheritance_model = X_LINKED if is_x_linked else RECESSIVE
    elif HET in affected_zygosities:
        if HET not in unaffected_zygosities:
            inherited = (not unaffected_individual_guids) or any(
                guid for guid in affected_individual_guids
                if genotype_zygosity.get(guid) == HET and
                any(genotype_zygosity.get(parent_guid) == HET for parent_guid in parent_guid_map[guid])
            )
            inheritance_model = DOMINANT if inherited else DE_NOVO

        if len(unaffected_individual_guids) < 2 or HET in unaffected_zygosities:
            possible_comp_het = True

    return inheritance_model, possible_comp_het


def get_genotype_zygosity(genotype, is_hemi_variant=False):
    num_alt = genotype.get('numAlt')
    cn = genotype.get('cn')
    if num_alt == 2 or cn == 0 or (cn != None and cn > 3):
        return HOM_ALT
    if num_alt == 1 or cn == 1 or cn == 3:
        return HEMI if is_hemi_variant else HET
    return None


def _process_mnvs(potential_mnvs, saved_variants):
    mnv_genes = set()
    for mnvs in potential_mnvs.values():
        if len(mnvs) <= 2:
            continue
        parent_mnv = next((v for v in mnvs if not v.get('populations')), mnvs[0])
        mnv_genes |= {gene_id for variant in mnvs for gene_id in variant['transcripts'].keys()}
        parent_transcript = parent_mnv.get('main_transcript') or {}
        discovery_notes = get_discovery_notes(
            {**parent_transcript, **parent_mnv}, mnvs, get_variant_id=lambda v: v['variantId'])
        for variant in mnvs:
            variant['discovery_notes'] = discovery_notes
        saved_variants.remove(parent_mnv)
    return mnv_genes


def get_discovery_notes(parent_mnv, mnvs, get_variant_id):
    variant_type = 'complex structural' if parent_mnv.get('svType') else 'multinucleotide'
    parent_name = _get_nested_variant_name(parent_mnv, get_variant_id)
    parent_details = [parent_mnv[key] for key in ['hgvsc', 'hgvsp'] if parent_mnv.get(key)]
    parent = f'{parent_name} ({", ".join(parent_details)})' if parent_details else parent_name
    mnv_names = [_get_nested_variant_name(v, get_variant_id) for v in mnvs]
    nested_mnvs = sorted([v for v in mnv_names if v != parent_name])
    return f'The following variants are part of the {variant_type} variant {parent}: {", ".join(nested_mnvs)}'


def _process_comp_hets(family_id, potential_com_het_gene_variants, gene_ids, mnv_genes):
    compound_het_gene_id_by_family = {}
    for gene_id, comp_het_variants in potential_com_het_gene_variants.items():
        if gene_id in mnv_genes:
            continue
        if len(comp_het_variants) > 1:
            main_gene_ids = set()
            for variant in comp_het_variants:
                variant['inheritance'] = 'Autosomal recessive (compound heterozygous)'
                if variant['main_transcript']:
                    main_gene_ids.add(variant['main_transcript']['geneId'])
                else:
                    main_gene_ids.update(list(variant['transcripts'].keys()))
            if len(main_gene_ids) > 1:
                # This occurs in compound hets where some hits have a primary transcripts in different genes
                for gene_id in sorted(main_gene_ids):
                    if all(gene_id in variant['transcripts'] for variant in comp_het_variants):
                        compound_het_gene_id_by_family[family_id] = gene_id
                        gene_ids.add(gene_id)
    return compound_het_gene_id_by_family


def _parse_anvil_family_saved_variant(variant, family_id, genome_version, compound_het_gene_id_by_family, genes_by_id,
                                      get_additional_variant_fields, allow_missing_discovery_genes):
    parsed_variant = {
        'Gene_Class': 'Known',
        'inheritance_description': variant.get('inheritance') or 'Unknown / Other',
        'discovery_notes': variant.get('discovery_notes', ''),
        'Chrom': variant.get('chrom', ''),
        'Pos': str(variant.get('pos', '')),
    }
    if get_additional_variant_fields:
        parsed_variant.update(get_additional_variant_fields(variant, genome_version))

    if 'discovery_tag_guids_by_name' in variant:
        discovery_tag_names = variant['discovery_tag_guids_by_name'].keys()
        if any('Tier 1' in name for name in discovery_tag_names):
            parsed_variant['Gene_Class'] = 'Tier 1 - Candidate'
        elif any('Tier 2' in name for name in discovery_tag_names):
            parsed_variant['Gene_Class'] = 'Tier 2 - Candidate'

    if variant.get('svType'):
        parsed_variant.update({
            'sv_name': get_sv_name(variant),
            'sv_type': SV_TYPE_MAP.get(variant['svType'], variant['svType']),
        })
    else:
        gene_id = compound_het_gene_id_by_family.get(family_id) or variant['main_transcript'].get('geneId')
        if gene_id:
            gene = genes_by_id[gene_id]['geneSymbol']
        elif allow_missing_discovery_genes:
            gene = None
        else:
            family = Family.objects.get(id=family_id).family_id
            raise ErrorsWarningsException([f'Discovery variant {variant["variantId"]} in family {family} has no associated gene'])
        parsed_variant.update({
            'Gene': gene,
            'gene_id': gene_id,
            'Ref': variant['ref'],
            'Alt': variant['alt'],
            'hgvsc': (variant['main_transcript'].get('hgvsc') or '').split(':')[-1],
            'hgvsp': (variant['main_transcript'].get('hgvsp') or '').split(':')[-1],
            'Transcript': variant['main_transcript'].get('transcriptId'),
        })
    return variant.get('genotype_zygosity'), parsed_variant

def _get_subject_row(individual, has_dbgap_submission, airtable_metadata, individual_ids_map):
    features_present = [feature['id'] for feature in individual.features or []]
    features_absent = [feature['id'] for feature in individual.absent_features or []]
    onset = individual.onset_age

    paternal_ids = individual_ids_map.get(individual.father_id, ('', ''))
    maternal_ids = individual_ids_map.get(individual.mother_id, ('', ''))
    subject_row = {
        'subject_id': individual.individual_id,
        'individual_guid': individual.guid,
        'sex': Individual.SEX_LOOKUP[individual.sex],
        'ancestry': ANCESTRY_MAP.get(individual.population, ''),
        'ancestry_detail': ANCESTRY_DETAIL_MAP.get(individual.population, ''),
        'affected_status': Individual.AFFECTED_STATUS_LOOKUP[individual.affected],
        'congenital_status': Individual.ONSET_AGE_LOOKUP[onset] if onset else 'Unknown',
        'hpo_present': '|'.join(features_present),
        'hpo_absent': '|'.join(features_absent),
        'disorders': individual.disorders,
        'filter_flags': json.dumps(individual.filter_flags) if individual.filter_flags else '',
        'proband_relationship': Individual.RELATIONSHIP_LOOKUP.get(individual.proband_relationship, ''),
        'paternal_id': paternal_ids[0],
        'paternal_guid': paternal_ids[1],
        'maternal_id': maternal_ids[0],
        'maternal_guid': maternal_ids[1],
    }
    if airtable_metadata is not None:
        sequencing = airtable_metadata.get('SequencingProduct') or set()
        subject_row.update({
            'dbgap_submission': 'Yes' if has_dbgap_submission else 'No',
            'dbgap_study_id': airtable_metadata.get('dbgap_study_id', '') if has_dbgap_submission else '',
            'dbgap_subject_id': airtable_metadata.get('dbgap_subject_id', '') if has_dbgap_submission else '',
            'multiple_datasets': 'Yes' if len(sequencing) > 1 or (
            len(sequencing) == 1 and list(sequencing)[0] in MULTIPLE_DATASET_PRODUCTS) else 'No',
        })
    return subject_row


def _get_sample_row(sample, subject_id, has_dbgap_submission, airtable_metadata, include_metadata, get_additional_sample_fields=None):
    sample_row = {
        'subject_id': subject_id,
        'sample_id': sample.sample_id,
    }
    if has_dbgap_submission:
        sample_row['dbgap_sample_id'] = airtable_metadata.get('dbgap_sample_id', '')
    if include_metadata:
        sample_row.update({
            'data_type': sample.sample_type,
            'date_data_generation': sample.loaded_date.strftime('%Y-%m-%d'),
        })
    if get_additional_sample_fields:
        sample_row.update(get_additional_sample_fields(sample, airtable_metadata))
    return sample_row


def _get_discovery_rows(individual, sample, parsed_variants):
    discovery_row = {
        'subject_id': individual.individual_id,
        'sample_id': sample.sample_id if sample else None,
    }
    discovery_rows = []
    for genotypes_zygosity, parsed_variant in parsed_variants:
        zygosity = genotypes_zygosity.get(individual.guid)
        if zygosity:
            variant_discovery_row = {
                'Zygosity': zygosity,
            }
            variant_discovery_row.update(parsed_variant)
            variant_discovery_row.update(discovery_row)
            discovery_rows.append(variant_discovery_row)
    return discovery_rows


SINGLE_SAMPLE_FIELDS = ['Collaborator', 'dbgap_study_id', 'dbgap_subject_id', 'dbgap_sample_id']
LIST_SAMPLE_FIELDS = ['SequencingProduct', 'dbgap_submission']


def _get_sample_airtable_metadata(sample_ids, user):
    sample_records, _ = get_airtable_samples(
        sample_ids, user, fields=SINGLE_SAMPLE_FIELDS, list_fields=LIST_SAMPLE_FIELDS,
    )
    return sample_records


def _format_variants(project_saved_variants, *args):
    variants = get_json_for_saved_variants(
        project_saved_variants, add_details=True, additional_model_fields=['family_id'], additional_values={
            'discovery_tags': ArrayAgg(JSONObject(
                name='varianttag__variant_tag_type__name',
                guid='varianttag__guid',
            )),
        })
    for saved_variant in variants:
        saved_variant['discovery_tag_guids_by_name'] = {vt['name']: vt['guid'] for vt in saved_variant.pop('discovery_tags')}
    return variants


def _get_parsed_saved_discovery_variants_by_family(families):
    return get_saved_discovery_variants_by_family(
        {'family__id__in': families}, _format_variants, lambda saved_variant: saved_variant.pop('familyId'),
    )<|MERGE_RESOLUTION|>--- conflicted
+++ resolved
@@ -76,25 +76,40 @@
 METADATA_FAMILY_VALUES = {
     'familyGuid': F('guid'),
     'projectGuid': F('project__guid'),
+    'analysisStatus': F('analysis_status'),
     'displayName': F('family_id'),
-    # TODO 'analysisStatus': F('analysis_status'),
-    'analysis_groups': ArrayAgg('analysisgroup__name', distinct=True, filter=Q(analysisgroup__isnull=False)),
 }
 
 
-<<<<<<< HEAD
+def get_family_metadata(projects, additional_fields=None, additional_values=None, format_fields=None, include_metadata=False):
+    values = {
+        **(METADATA_FAMILY_VALUES if include_metadata else {}),
+        **(additional_values or {}),
+    }
+    family_data = Family.objects.filter(project__in=projects).distinct().values(
+        'id', 'family_id', 'project__name', *(additional_fields or []), **values,
+    )
+
+    family_data_by_id = {}
+    for f in family_data:
+        family_id = f.pop('id')
+        f.update({
+            'project_id': f.pop('project__name'),
+            **{k: format(f) for k, format in (format_fields or {}).items()},
+        })
+        family_data_by_id[family_id] = f
+
+    return family_data_by_id
+
+
 def parse_anvil_metadata(projects, user, add_row, max_loaded_date=None, omit_airtable=False, include_metadata=False,
                           get_additional_sample_fields=None, get_additional_variant_fields=None, no_variant_zygosity=False):
     if max_loaded_date:
         individual_samples = _get_loaded_before_date_project_individual_samples(projects, max_loaded_date)
-        family_filter = {'individual__in': individual_samples}
     else:
-        family_filter = {'project__in': projects}
         individual_samples = _get_all_project_individual_samples(projects)
 
-    family_data = Family.objects.filter(**family_filter).distinct().values(
-        'id', 'family_id', 'post_discovery_omim_numbers', 'project__name',
-        analysisStatus=F('analysis_status'),
+    family_values = dict(
         pmid_id=Replace('pubmed_ids__0', Value('PMID:'), Value(''), output_field=CharField()),
         phenotype_description=Replace(
             Replace('coded_phenotype', Value(','), Value(';'), output_field=CharField()),
@@ -105,58 +120,20 @@
             'project__projectcategory__name', distinct=True,
             filter=Q(project__projectcategory__name__in=PHENOTYPE_PROJECT_CATEGORIES),
         ),
-        **(METADATA_FAMILY_VALUES if include_metadata else {}),
-=======
-def get_family_metadata(projects, additional_fields=None, additional_values=None, array_values=None, include_metadata=False):
-    family_data = Family.objects.filter(project__in=projects).distinct().values(
-        'id', 'family_id', 'project__name', *(additional_fields or []),
-        **(METADATA_FAMILY_VALUES if include_metadata else {}),
-        **(additional_values or {}),
->>>>>>> d0dc0d04
+        analysisStatus=METADATA_FAMILY_VALUES['analysisStatus'],
     )
-
-    family_data_by_id = {}
-    for f in family_data:
-        family_id = f.pop('id')
-        f.update({
-            'project_id': f.pop('project__name'),
-<<<<<<< HEAD
-            'phenotype_group': '|'.join(f.pop('phenotype_groups')),
-            'solve_state': get_family_solve_state(f['analysisStatus']),
-=======
-            **{k.rstrip('s'): delimiter.join(f.pop(k)) for k, delimiter in (array_values or {}).items()},
->>>>>>> d0dc0d04
-        })
-        if include_metadata:
-            # TODO?
-            f.update({k: '; '.join(f[k]) for k in ['analysis_groups']})
-        family_data_by_id[family_id] = f
-
-    return family_data_by_id
-
-
-def parse_anvil_metadata(projects, max_loaded_date, user, add_row, omit_airtable=False, include_metadata=False, family_values=None,
-                          get_additional_sample_fields=None, get_additional_variant_fields=None,
-                         include_no_individual_families=False, no_variant_zygosity=False):
-    if include_no_individual_families:
-        individual_samples = _get_all_project_individual_samples(projects)
-    else:
-        individual_samples = _get_loaded_before_date_project_individual_samples(projects, max_loaded_date)
+    format_fields = {
+        'phenotype_group': lambda f: '|'.join(f.pop('phenotype_groups')),
+        'solve_state': lambda f: get_family_solve_state(f['analysisStatus']),
+    }
+    if include_metadata:
+        family_values['analysis_groups'] = ArrayAgg(
+            'analysisgroup__name', distinct=True, filter=Q(analysisgroup__isnull=False))
+        format_fields['analysis_groups'] = lambda f: '; '.join(f['analysis_groups'])
 
     family_data_by_id = get_family_metadata(
-        projects, additional_fields=['post_discovery_omim_numbers'], additional_values=dict(
-            pmid_id=Replace('pubmed_ids__0', Value('PMID:'), Value(''), output_field=CharField()),
-            phenotype_description=Replace(
-                Replace('coded_phenotype', Value(','), Value(';'), output_field=CharField()),
-                Value('\t'), Value(' '),
-            ),
-            genome_version=F('project__genome_version'),
-            phenotype_groups=ArrayAgg(
-                'project__projectcategory__name', distinct=True,
-                filter=Q(project__projectcategory__name__in=PHENOTYPE_PROJECT_CATEGORIES),
-            ),
-            **(family_values or {}),
-        ), array_values={'phenotype_groups': '|'}, include_metadata=include_metadata)
+        projects, additional_fields=['post_discovery_omim_numbers'], additional_values=family_values,
+        format_fields=format_fields, include_metadata=include_metadata)
 
     individuals_by_family_id = defaultdict(list)
     individual_ids_map = {}
