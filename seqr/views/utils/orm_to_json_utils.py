"""
Utility functions for converting Django ORM object to JSON
"""

import json
import logging
import os
from collections import defaultdict
from copy import copy
from django.db.models import prefetch_related_objects, Prefetch
from django.db.models.fields.files import ImageFieldFile

from reference_data.models import GeneConstraint, dbNSFPGene
from seqr.models import CAN_EDIT, Sample, GeneNote, VariantFunctionalData
from seqr.views.utils.json_utils import _to_camel_case
logger = logging.getLogger(__name__)


def _get_json_for_models(models, nested_fields=None, user=None, process_result=None, guid_key=None):
    """Returns an array JSON representations of the given models.

    Args:
        models (array): Array of django models
        user (object): Django User object for determining whether to include restricted/internal-only fields
        nested_fields (array): Optional array of fields to get from the model that are nested on related objects
        process_result (lambda): Optional function to post-process a given model json
        guid_key (string): Optional key to use for the model's guid
    Returns:
        array: json objects
    """

    if not models:
        return []

    model_class = type(models[0])
    fields = copy(model_class._meta.json_fields)
    if user and user.is_staff:
        fields += getattr(model_class._meta, 'internal_json_fields', [])

    for nested_field in nested_fields or []:
        if not nested_field.get('value'):
            prefetch_related_objects(models, '__'.join(nested_field['fields'][:-1]))

    results = []
    for model in models:
        result = {_to_camel_case(field): getattr(model, field) for field in fields}
        for nested_field in (nested_fields or []):
            field_value = nested_field.get('value')
            if not field_value:
                field_value = model
                for field in nested_field['fields']:
                    field_value = getattr(field_value, field) if field_value else None
            result[nested_field.get('key', _to_camel_case('_'.join(nested_field['fields'])))] = field_value

        if result.get('guid'):
            guid_key = guid_key or '{}{}Guid'.format(model_class.__name__[0].lower(), model_class.__name__[1:])
            result[guid_key] = result.pop('guid')
        if result.get('createdBy'):
            result['createdBy'] = result['createdBy'].get_full_name() or result['createdBy'].email
        if process_result:
            process_result(result, model)
        results.append(result)

    return results


def _get_json_for_model(model, get_json_for_models=_get_json_for_models, **kwargs):
    """Helper function to return a JSON representations of the given model.

    Args:
        model (object): Django models
        get_json_for_models (lambda): Function used to determine the json for an array of the given model
    Returns:
        object: json object
    """
    return get_json_for_models([model], **kwargs)[0]


def _get_empty_json_for_model(model_class):
    return {_to_camel_case(field): None for field in model_class._meta.json_fields}


def get_json_for_sample_dict(sample_dict):
    """Returns a JSON representation of the given Sample dictionary.

        Args:
            sample (object): dictionary representation for the Sample.
        Returns:
            dict: json object
        """
    result = {_to_camel_case(field): sample_dict.get('sample_{}'.format(field)) for field in Sample._meta.json_fields}

    result.update({
        'projectGuid': sample_dict['project_guid'],
        'individualGuid': sample_dict['individual_guid'],
        'sampleGuid': result.pop('guid'),
    })
    return result


def _get_json_for_user(user):
    """Returns JSON representation of the given User object

    Args:
        user (object): Django user model

    Returns:
        dict: json object
    """

    if hasattr(user, '_wrapped'):
        user = user._wrapped   # Django request.user actually stores the Django User objects in a ._wrapped attribute

    user_json = {_to_camel_case(field): getattr(user, field) for field in
<<<<<<< HEAD
                ['username', 'email', 'first_name', 'last_name', 'last_login', 'is_staff', 'date_joined',
                 'assigned_families']}
=======
                ['username', 'email', 'first_name', 'last_name', 'last_login', 'is_staff', 'date_joined', 'id']}
>>>>>>> 2fdceed9
    user_json['displayName'] = user.get_full_name()
    user_json['assignedFamilies'] = [family.guid for family in user_json['assignedFamilies'].all()]
    return user_json


def get_json_for_projects(projects, user=None, add_project_category_guids_field=True):
    """Returns JSON representation of the given Projects.

    Args:
        projects (object array): Django models for the projects
        user (object): Django User object for determining whether to include restricted/internal-only fields
    Returns:
        dict: json object
    """
    def _process_result(result, project):
        result.update({
            'projectCategoryGuids': [c.guid for c in project.projectcategory_set.all()] if add_project_category_guids_field else [],
            'canEdit': user.is_staff or user.has_perm(CAN_EDIT, project),
        })

    if add_project_category_guids_field:
        prefetch_related_objects(projects, 'projectcategory_set')

    return _get_json_for_models(projects, user=user, process_result=_process_result)


def _get_json_for_project(project, user, **kwargs):
    """Returns JSON representation of the given Project.

    Args:
        project (object): Django model for the project
        user (object): Django User object for determining whether to include restricted/internal-only fields
    Returns:
        dict: json object
    """
    return _get_json_for_model(project, get_json_for_models=get_json_for_projects, user=user, **kwargs)


def _get_json_for_families(families, user=None, add_individual_guids_field=False, project_guid=None):
    """Returns a JSON representation of the given Family.

    Args:
        families (array): array of django models representing the family.
        user (object): Django User object for determining whether to include restricted/internal-only fields
        add_individual_guids_field (bool): whether to add an 'individualGuids' field. NOTE: this will require a database query.
        project_guid (boolean): An optional field to use as the projectGuid instead of querying the DB
    Returns:
        array: json objects
    """

    def _get_pedigree_image_url(pedigree_image):
        if isinstance(pedigree_image, ImageFieldFile):
            try:
                pedigree_image = pedigree_image.url
            except Exception:
                pedigree_image = None
        return os.path.join("/media/", pedigree_image) if pedigree_image else None

    def _process_result(result, family):
        result['analysedBy'] = [{
            'createdBy': {'fullName': ab.created_by.get_full_name(), 'email': ab.created_by.email, 'isStaff': ab.created_by.is_staff},
            'lastModifiedDate': ab.last_modified_date,
        } for ab in family.familyanalysedby_set.all()]
        if result['assignedAnalyst']:
            result['assignedAnalyst'] = {
                'fullName': result['assignedAnalyst'].get_full_name(),
                'email': result['assignedAnalyst'].email,
            }
        else:
            result['assignedAnalyst'] = ''
        pedigree_image = _get_pedigree_image_url(result.pop('pedigreeImage'))
        result['pedigreeImage'] = pedigree_image
        if add_individual_guids_field:
            result['individualGuids'] = [i.guid for i in family.individual_set.all()]
        if not result['displayName']:
            result['displayName'] = result['familyId']

    prefetch_related_objects(families, 'familyanalysedby_set__created_by')
    if add_individual_guids_field:
        prefetch_related_objects(families, 'individual_set')

    nested_fields = [{'fields': ('project', 'guid'), 'value': project_guid}]

    return _get_json_for_models(families, nested_fields=nested_fields, user=user, process_result=_process_result)


def _get_json_for_family(family, user=None, **kwargs):
    """Returns a JSON representation of the given Family.

    Args:
        family (object): Django model representing the family.
        user (object): Django User object for determining whether to include restricted/internal-only fields
        add_individual_guids_field (bool): whether to add an 'individualGuids' field. NOTE: this will require a database query.
    Returns:
        dict: json object
    """

    return _get_json_for_model(family, get_json_for_models=_get_json_for_families, user=user, **kwargs)


def _get_json_for_individuals(individuals, user=None, project_guid=None, family_guid=None, add_sample_guids_field=False, family_fields=None):
    """Returns a JSON representation for the given list of Individuals.

    Args:
        individuals (array): array of django models for the individual.
        user (object): Django User object for determining whether to include restricted/internal-only fields
        project_guid (string): An optional field to use as the projectGuid instead of querying the DB
        family_guid (boolean): An optional field to use as the familyGuid instead of querying the DB
        add_sample_guids_field (boolean): A flag to indicate weather sample ids should be added
    Returns:
        array: array of json objects
    """

    def _get_case_review_status_modified_by(modified_by):
        return modified_by.email or modified_by.username if hasattr(modified_by, 'email') else modified_by

    def _load_phenotips_data(phenotips_data):
        phenotips_json = None
        if phenotips_data:
            try:
                phenotips_json = json.loads(phenotips_data)
            except Exception as e:
                logger.error("Couldn't parse phenotips: {}".format(e))
        return phenotips_json

    def _process_result(result, individual):
        mother = result.pop('mother', None)
        father = result.pop('father', None)

        result.update({
            'caseReviewStatusLastModifiedBy': _get_case_review_status_modified_by(result.get('caseReviewStatusLastModifiedBy')),
            'phenotipsData': _load_phenotips_data(result['phenotipsData']),
            'maternalGuid': mother.guid if mother else None,
            'paternalGuid': father.guid if father else None,
            'maternalId': mother.individual_id if mother else None,
            'paternalId': father.individual_id if father else None,
            'displayName': result['displayName'] or result['individualId'],
        })

        if add_sample_guids_field:
            result['sampleGuids'] = [s.guid for s in individual.sample_set.all()]

    nested_fields = [
        {'fields': ('family', 'guid'), 'value': family_guid},
        {'fields': ('family', 'project', 'guid'), 'key': 'projectGuid', 'value': project_guid},
    ]
    if family_fields:
        for field in family_fields:
            nested_fields.append({'fields': ('family', field), 'key': _to_camel_case(field)})

    prefetch_related_objects(individuals, 'family')
    prefetch_related_objects(individuals, 'mother')
    prefetch_related_objects(individuals, 'father')
    prefetch_related_objects(individuals, 'case_review_status_last_modified_by')
    if add_sample_guids_field:
        prefetch_related_objects(individuals, 'sample_set')

    return _get_json_for_models(individuals, nested_fields=nested_fields, user=user, process_result=_process_result)


def _get_json_for_individual(individual, user=None, **kwargs):
    """Returns a JSON representation of the given Individual.

    Args:
        individual (object): Django model for the individual.
        user (object): Django User object for determining whether to include restricted/internal-only fields
    Returns:
        dict: json object
    """
    return _get_json_for_model(individual, get_json_for_models=_get_json_for_individuals, user=user, **kwargs)


def get_json_for_samples(samples, project_guid=None):
    """Returns a JSON representation of the given list of Samples.

    Args:
        samples (array): array of django models for the Samples.
    Returns:
        array: array of json objects
    """

    nested_fields = [
        {'fields': ('individual', 'guid')},
        {'fields': ('individual', 'family', 'project', 'guid'), 'key': 'projectGuid', 'value': project_guid},
    ]

    return _get_json_for_models(samples, nested_fields=nested_fields)


def _get_json_for_sample(sample, **kwargs):
    """Returns a JSON representation of the given Sample.

    Args:
        sample (object): Django model for the Sample.
    Returns:
        dict: json object
    """

    return _get_json_for_model(sample, get_json_for_models=get_json_for_samples, **kwargs)


def get_json_for_analysis_groups(analysis_groups, project_guid=None):
    """Returns a JSON representation of the given list of AnalysisGroups.

    Args:
        analysis_groups (array): array of django models for the AnalysisGroups.
        project_guid (string): An optional field to use as the projectGuid instead of querying the DB
    Returns:
        array: array of json objects
    """

    def _process_result(result, group):
        result.update({
            'familyGuids': [f.guid for f in group.families.only('guid').all()]
        })

    prefetch_related_objects(analysis_groups, 'families')

    nested_fields = [{'fields': ('project', 'guid'), 'value': project_guid}]

    return _get_json_for_models(analysis_groups, nested_fields=nested_fields, process_result=_process_result)


def get_json_for_analysis_group(analysis_group, **kwargs):
    """Returns a JSON representation of the given AnalysisGroup.

    Args:
        analysis_group (object): Django model for the AnalysisGroup.
        project_guid (string): An optional field to use as the projectGuid instead of querying the DB
    Returns:
        dict: json object
    """
    return _get_json_for_model(analysis_group, get_json_for_models=get_json_for_analysis_groups, **kwargs)


def get_json_for_saved_variants(saved_variants, add_tags=False, add_details=False, project=None, user=None, **kwargs):
    """Returns a JSON representation of the given variant.

    Args:
        saved_variant (object): Django model for the SavedVariant.
    Returns:
        dict: json object
    """
    from seqr.views.utils.variant_utils import variant_details

    def _process_result(variant_json, saved_variant):
        if add_tags:
            variant_json.update({
                'tags': [get_json_for_variant_tag(tag) for tag in saved_variant.varianttag_set.all()],
                'functionalData': [get_json_for_variant_functional_data(tag) for tag in
                                   saved_variant.variantfunctionaldata_set.all()],
                'notes': [get_json_for_variant_note(tag) for tag in saved_variant.variantnote_set.all()],
            })
        if add_details:
            saved_variant_json = json.loads(saved_variant.saved_variant_json or '{}')
            variant_json.update(variant_details(saved_variant_json, project or saved_variant.project, user, **kwargs))
        variant_json.update({
            'variantId': saved_variant.guid,  # TODO get from json
            'familyGuids': [saved_variant.family.guid],
        })
        return variant_json

    prefetch_related_objects(saved_variants, 'family')
    if not project:
        prefetch_related_objects(saved_variants, 'project')
    if add_tags:
        prefetch_related_objects(saved_variants, 'varianttag_set__variant_tag_type', 'varianttag_set__created_by',
                                 'variantnote_set__created_by', 'variantfunctionaldata_set__created_by')

    return _get_json_for_models(saved_variants, guid_key='variantGuid', process_result=_process_result)


def get_json_for_saved_variant(saved_variant, **kwargs):
    """Returns a JSON representation of the given variant.

    Args:
        saved_variant (object): Django model for the SavedVariant.
    Returns:
        dict: json object
    """

    return _get_json_for_model(saved_variant, get_json_for_models=get_json_for_saved_variants, **kwargs)


def get_json_for_variant_tag(tag):
    """Returns a JSON representation of the given variant tag.

    Args:
        tag (object): Django model for the VariantTag.
    Returns:
        dict: json object
    """

    nested_fields = [{'fields': ('variant_tag_type', field), 'key': field} for field in ['name', 'category', 'color']]
    return _get_json_for_model(tag, nested_fields=nested_fields, guid_key='tagGuid')


def get_json_for_variant_functional_data(tag):
    """Returns a JSON representation of the given variant tag.

    Args:
        tag (object): Django model for the VariantFunctionalData.
    Returns:
        dict: json object
    """

    result = _get_json_for_model(tag, guid_key='tagGuid')

    display_data = json.loads(tag.get_functional_data_tag_display())
    result.update({
        'name': result.pop('functionalDataTag'),
        'metadataTitle': display_data.get('metadata_title'),
        'color': display_data['color'],
    })
    return result


def get_json_for_variant_functional_data_tag_types():
    functional_tag_types = []
    for category, tags in VariantFunctionalData.FUNCTIONAL_DATA_CHOICES:
        functional_tag_types += [{
            'category': category,
            'name': name,
            'metadataTitle': json.loads(tag_json).get('metadata_title'),
            'color': json.loads(tag_json)['color'],
            'description': json.loads(tag_json).get('description'),
        } for name, tag_json in tags]
    return functional_tag_types


def get_json_for_variant_note(note):
    """Returns a JSON representation of the given variant note.

    Args:
        note (object): Django model for the VariantNote.
    Returns:
        dict: json object
    """

    return _get_json_for_model(note, guid_key='noteGuid')


def get_json_for_gene_notes(notes, user):
    """Returns a JSON representation of the given gene note.

    Args:
        note (object): Django model for the GeneNote.
    Returns:
        dict: json object
    """

    def _process_result(result, note):
        result.update({
            'editable': user.is_staff or user == note.created_by,
        })

    return _get_json_for_models(notes, user=user, guid_key='noteGuid', process_result=_process_result)


def get_json_for_gene_note(note, user):
    """Returns a JSON representation of the given gene note.

    Args:
        note (object): Django model for the GeneNote.
    Returns:
        dict: json object
    """

    return _get_json_for_model(note, user=user, get_json_for_models=get_json_for_gene_notes)


def get_json_for_gene_notes_by_gene_id(gene_ids, user):
    """Returns a JSON representation of the gene notes for the given gene ids.

    Args:
        note (object): Django model for the GeneNote.
    Returns:
        dict: json object
    """
    notes_by_gene_id = defaultdict(list)
    for note in get_json_for_gene_notes(GeneNote.objects.filter(gene_id__in=gene_ids), user):
        notes_by_gene_id[note['geneId']].append(note)
    return notes_by_gene_id


def get_json_for_locus_lists(locus_lists, user, include_genes=False):
    """Returns a JSON representation of the given LocusLists.

    Args:
        locus_lists (array): array of LocusList django models.
    Returns:
        array: json objects
    """

    def _process_result(result, locus_list):
        gene_set = locus_list.locuslistgene_set
        interval_set = locus_list.locuslistinterval_set
        if include_genes:
            intervals = _get_json_for_models(interval_set.all())
            genome_versions = {interval['genomeVersion'] for interval in intervals}
            result.update({
                'items': [{'geneId': gene.gene_id} for gene in gene_set.all()] + intervals,
                'intervalGenomeVersion': genome_versions.pop() if len(genome_versions) == 1 else None,
            })
        result.update({
            'numEntries': gene_set.count() + interval_set.count(),
            'canEdit': user == locus_list.created_by,
        })

    prefetch_related_objects(locus_lists, 'created_by')
    prefetch_related_objects(locus_lists, 'locuslistgene_set')
    prefetch_related_objects(locus_lists, 'locuslistinterval_set')

    return _get_json_for_models(locus_lists, user=user, process_result=_process_result)


def get_json_for_locus_list(locus_list, user):
    """Returns a JSON representation of the given LocusList.

    Args:
        locus_list (object): LocusList django model.
    Returns:
        dict: json object
    """
    return _get_json_for_model(locus_list, get_json_for_models=get_json_for_locus_lists, user=user, include_genes=True)


def get_json_for_genes(genes, user=None, add_dbnsfp=False, add_omim=False, add_constraints=False, add_notes=False,
                       add_expression=False, add_primate_ai=False, add_mgi=False):
    """Returns a JSON representation of the given list of GeneInfo.

    Args:
        genes (array): array of django models for the GeneInfo.
    Returns:
        array: array of json objects
    """
    total_gene_constraints = GeneConstraint.objects.count()
    if add_notes:
        gene_notes_json = get_json_for_gene_notes_by_gene_id([gene.gene_id for gene in genes], user)

    def _add_total_constraint_count(result, *args):
        result['totalGenes'] = total_gene_constraints

    def _process_result(result, gene):
        if add_dbnsfp:
            # prefetching only works with all()
            dbnsfp = next((dbnsfp for dbnsfp in gene.dbnsfpgene_set.all()), None)
            if dbnsfp:
                result.update(_get_json_for_model(dbnsfp))
            else:
                result.update(_get_empty_json_for_model(dbNSFPGene))
        if add_primate_ai:
            # prefetching only works with all()
            primate_ai = next((primate_ai for primate_ai in gene.primateai_set.all()), None)
            if primate_ai:
                result['primateAi'] = _get_json_for_model(primate_ai)
        if add_mgi:
            # prefetching only works with all()
            mgi = next((mgi for mgi in gene.mgi_set.all()), None)
            result['mgiMarkerId'] = mgi.marker_id if mgi else None
        if add_omim:
            omim_phenotypes = _get_json_for_models(gene.omim_set.all())
            result['omimPhenotypes'] = [phenotype for phenotype in omim_phenotypes if phenotype['phenotypeMimNumber']]
            result['mimNumber'] = omim_phenotypes[0]['mimNumber'] if omim_phenotypes else None
        if add_constraints:
            constraint = next((constraint for constraint in gene.geneconstraint_set.all()), None)
            result['constraints'] = _get_json_for_model(constraint, process_result=_add_total_constraint_count) if constraint else {}
        if add_notes:
            result['notes'] = gene_notes_json.get(result['geneId'], [])
        if add_expression:
            result['expression'] = {ge.tissue_type: ge.expression_values for ge in gene.geneexpression_set.all()}

    if add_dbnsfp:
        prefetch_related_objects(genes, 'dbnsfpgene_set')
    if add_omim:
        prefetch_related_objects(genes, 'omim_set')
    if add_constraints:
        prefetch_related_objects(genes, Prefetch('geneconstraint_set', queryset=GeneConstraint.objects.order_by('-mis_z', '-pLI')))
    if add_primate_ai:
        prefetch_related_objects(genes, 'primateai_set')
    if add_mgi:
        prefetch_related_objects(genes, 'mgi_set')
    if add_expression:
        prefetch_related_objects(genes, 'geneexpression_set')

    return _get_json_for_models(genes, process_result=_process_result)


def get_json_for_gene(gene, **kwargs):
    """Returns a JSON representation of the given GeneInfo.

    Args:
        gene (object): Django model for the GeneInfo.
    Returns:
        dict: json object
    """

    return _get_json_for_model(gene, get_json_for_models=get_json_for_genes, **kwargs)


def get_json_for_saved_searches(search, user):
    def _process_result(result, search):
        # Do not apply HGMD filters in shared searches for non-staff users
        if not search.created_by and not user.is_staff and result['search'].get('pathogenicity', {}).get('hgmd'):
            result['search']['pathogenicity'] = {
                k: v for k, v in result['search']['pathogenicity'].items() if k != 'hgmd'
            }
    return _get_json_for_models(search, guid_key='savedSearchGuid', process_result=_process_result)


def get_json_for_saved_search(search, user):
    return _get_json_for_model(search, user=user, get_json_for_models=get_json_for_saved_searches)<|MERGE_RESOLUTION|>--- conflicted
+++ resolved
@@ -112,12 +112,8 @@
         user = user._wrapped   # Django request.user actually stores the Django User objects in a ._wrapped attribute
 
     user_json = {_to_camel_case(field): getattr(user, field) for field in
-<<<<<<< HEAD
-                ['username', 'email', 'first_name', 'last_name', 'last_login', 'is_staff', 'date_joined',
+                ['username', 'email', 'first_name', 'last_name', 'last_login', 'is_staff', 'date_joined', 'id',
                  'assigned_families']}
-=======
-                ['username', 'email', 'first_name', 'last_name', 'last_login', 'is_staff', 'date_joined', 'id']}
->>>>>>> 2fdceed9
     user_json['displayName'] = user.get_full_name()
     user_json['assignedFamilies'] = [family.guid for family in user_json['assignedFamilies'].all()]
     return user_json
@@ -181,13 +177,6 @@
             'createdBy': {'fullName': ab.created_by.get_full_name(), 'email': ab.created_by.email, 'isStaff': ab.created_by.is_staff},
             'lastModifiedDate': ab.last_modified_date,
         } for ab in family.familyanalysedby_set.all()]
-        if result['assignedAnalyst']:
-            result['assignedAnalyst'] = {
-                'fullName': result['assignedAnalyst'].get_full_name(),
-                'email': result['assignedAnalyst'].email,
-            }
-        else:
-            result['assignedAnalyst'] = ''
         pedigree_image = _get_pedigree_image_url(result.pop('pedigreeImage'))
         result['pedigreeImage'] = pedigree_image
         if add_individual_guids_field:
