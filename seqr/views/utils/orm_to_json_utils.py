"""
Utility functions for converting Django ORM object to JSON
"""

from collections import defaultdict
from django.contrib.postgres.aggregates import ArrayAgg
from django.db.models import prefetch_related_objects, Count, Value, F, Q, CharField, Case, When
from django.db.models.functions import Concat, Coalesce, NullIf, Lower, Trim, JSONObject
from django.contrib.auth.models import User
from guardian.shortcuts import get_users_with_perms, get_groups_with_perms
import json

from panelapp.models import PaLocusList
from reference_data.models import HumanPhenotypeOntology
from seqr.models import GeneNote, VariantNote, VariantTag, VariantFunctionalData, SavedVariant, Family, CAN_VIEW, CAN_EDIT, \
    get_audit_field_names, RnaSeqOutlier, RnaSeqSpliceOutlier
from seqr.views.utils.json_utils import _to_camel_case
from seqr.views.utils.permissions_utils import has_project_permissions, \
    project_has_anvil, get_workspace_collaborator_perms, user_is_analyst, user_is_data_manager, user_is_pm, \
    is_internal_anvil_project, get_project_guids_user_can_view, get_anvil_analyst_user_emails
from seqr.views.utils.terra_api_utils import is_anvil_authenticated, anvil_enabled
from settings import ANALYST_USER_GROUP, SERVICE_ACCOUNT_FOR_ANVIL, MEDIA_URL


def _get_model_json_fields(model_class, user, is_analyst, additional_model_fields):
    fields = set(model_class._meta.json_fields)
    internal_fields = getattr(model_class._meta, 'internal_json_fields', [])
    if internal_fields:
        if is_analyst is None:
            is_analyst = user and user_is_analyst(user)
        if is_analyst:
            fields.update(internal_fields)
    if additional_model_fields:
        fields.update(additional_model_fields)
    audit_fields = [field for field in getattr(model_class._meta, 'audit_fields', set()) if field in fields]
    for audit_field in audit_fields:
        fields.update(get_audit_field_names(audit_field))

    return fields


def _get_json_for_models(models, nested_fields=None, user=None, is_analyst=None, process_result=None, guid_key=None, additional_model_fields=None):
    """Returns an array JSON representations of the given models.

    Args:
        models (array): Array of django models
        user (object): Django User object for determining whether to include restricted/internal-only fields
        nested_fields (array): Optional array of fields to get from the model that are nested on related objects
        process_result (lambda): Optional function to post-process a given model json
        guid_key (string): Optional key to use for the model's guid
    Returns:
        array: json objects
    """

    if not models:
        return []

    model_class = type(models[0])
    fields = _get_model_json_fields(model_class, user, is_analyst, additional_model_fields)
    user_fields = [field for field in fields if field.endswith('last_modified_by') or field == 'created_by']

    for field in user_fields:
        prefetch_related_objects(models, field)
    for nested_field in nested_fields or []:
        if not nested_field.get('value'):
            prefetch_related_objects(models, '__'.join(nested_field['fields'][:-1]))

    results = []
    for model in models:
        result = {_to_camel_case(field): getattr(model, field) for field in fields}
        for nested_field in (nested_fields or []):
            field_value = nested_field.get('value')
            if not field_value:
                field_value = model
                for field in nested_field['fields']:
                    field_value = getattr(field_value, field, None) if field_value else None

            result[nested_field.get('key', _to_camel_case('_'.join(nested_field['fields'])))] = field_value

        if result.get('guid'):
            guid_key = guid_key or '{}{}Guid'.format(model_class.__name__[0].lower(), model_class.__name__[1:])
            result[guid_key] = result.pop('guid')
        for field in user_fields:
            result_field = _to_camel_case(field)
            if result.get(result_field):
                result[result_field] = result[result_field].get_full_name() or result[result_field].email
        if process_result:
            process_result(result, model)
        results.append(result)

    return results


def _get_json_for_model(model, get_json_for_models=_get_json_for_models, **kwargs):
    """Helper function to return a JSON representations of the given model.

    Args:
        model (object): Django models
        get_json_for_models (lambda): Function used to determine the json for an array of the given model
    Returns:
        object: json object
    """
    return get_json_for_models([model], **kwargs)[0]


def _get_empty_json_for_model(model_class):
    return {_to_camel_case(field): None for field in model_class._meta.json_fields}


def _full_name_expr(field):
    return Trim(Concat(f'{field}__first_name', Value(' '), f'{field}__last_name'))


def _user_expr(field):
    return Coalesce(NullIf(_full_name_expr(field), Value('')), f'{field}__email', output_field=CharField())


def get_json_for_queryset(models, nested_fields=None, user=None, is_analyst=None, additional_values=None, guid_key=None, additional_model_fields=None):
    model_class = models.model
    fields = _get_model_json_fields(model_class, user, is_analyst, additional_model_fields)

    field_key_map = {_to_camel_case(field): field for field in fields}
    if 'guid' in field_key_map:
        guid_key = guid_key or '{}{}Guid'.format(model_class.__name__[0].lower(), model_class.__name__[1:])
        field_key_map[guid_key] = field_key_map.pop('guid')

    no_modify_fields = [field for key, field in field_key_map.items() if key == field]
    value_fields = {key: F(field) for key, field in field_key_map.items() if key != field}
    value_fields.update({
        key: _user_expr(field) for key, field in field_key_map.items()
        if field.endswith('last_modified_by') or field == 'created_by'
    })
    value_fields.update(additional_values or {})

    for nested_field in (nested_fields or []):
        key = nested_field.get('key', _to_camel_case('_'.join(nested_field['fields'])))
        value_fields[key] = Value(nested_field['value']) if nested_field.get('value') else F('__'.join(nested_field['fields']))

    return models.values(*no_modify_fields, **value_fields)


MODEL_USER_FIELDS = [
    'username', 'email', 'first_name', 'last_name', 'last_login', 'date_joined', 'id', 'is_superuser', 'is_active',
]
COMPUTED_USER_FIELDS = {
    'display_name': lambda user: user.get_full_name(),
    'is_data_manager': user_is_data_manager,
}


def get_json_for_user(user, fields):
    invalid_fields = [field for field in fields if field not in MODEL_USER_FIELDS and field not in COMPUTED_USER_FIELDS]
    if invalid_fields:
        raise ValueError(f'Invalid user fields: {", ".join(invalid_fields)}')

    return {
        _to_camel_case(field): COMPUTED_USER_FIELDS[field](user) if field in COMPUTED_USER_FIELDS else getattr(user, field)
        for field in fields
    }


def get_json_for_current_user(user):
    user_json = get_json_for_user(user, fields=MODEL_USER_FIELDS + list(COMPUTED_USER_FIELDS.keys()))
    user_json.update({
        'isAnvil': is_anvil_authenticated(user),
        'isAnalyst': user_is_analyst(user),
        'isPm': user_is_pm(user),
    })
    return user_json


def get_json_for_projects(projects, user=None, is_analyst=None, add_project_category_guids_field=True, add_permissions=False):
    """Returns JSON representation of the given Projects.

    Args:
        projects (object array): Django models for the projects
        user (object): Django User object for determining whether to include restricted/internal-only fields
    Returns:
        dict: json object
    """
    def _process_result(result, project):
        result.update({
            'isMmeEnabled': result['isMmeEnabled'] and not result['isDemo'],
            'userIsCreator': project.created_by == user,
            'isAnalystProject': is_internal_anvil_project(project),
        })
        if add_permissions:
            result['canEdit'] = has_project_permissions(project, user, can_edit=True)
        if add_project_category_guids_field:
            result['projectCategoryGuids'] = list(project.projectcategory_set.values_list('guid', flat=True))

    prefetch_related_objects(projects, 'created_by')
    if add_project_category_guids_field:
        prefetch_related_objects(projects, 'projectcategory_set')

    return _get_json_for_models(projects, user=user, is_analyst=is_analyst, process_result=_process_result)


def _get_json_for_project(project, user, **kwargs):
    """Returns JSON representation of the given Project.

    Args:
        project (object): Django model for the project
        user (object): Django User object for determining whether to include restricted/internal-only fields
    Returns:
        dict: json object
    """
    return _get_json_for_model(project, get_json_for_models=get_json_for_projects, user=user, add_permissions=True, **kwargs)


def _get_case_review_fields(model_cls, has_case_review_perm):
    if not has_case_review_perm:
        return []
    return [field.name for field in model_cls._meta.fields if field.name.startswith('case_review')]


FAMILY_DISPLAY_NAME_EXPR = Coalesce(NullIf('display_name', Value('')), 'family_id')


def _get_json_for_families(families, user=None, add_individual_guids_field=False, project_guid=None, is_analyst=None,
                           has_case_review_perm=False, additional_values=None):

    family_additional_values = {
        'analysedBy': ArrayAgg(JSONObject(
            createdBy=_user_expr('familyanalysedby__created_by'),
            dataType='familyanalysedby__data_type',
            lastModifiedDate='familyanalysedby__last_modified_date',
        ), filter=Q(familyanalysedby__isnull=False)),
        'assignedAnalyst': Case(
            When(assigned_analyst__isnull=False, then=JSONObject(
                fullName=_full_name_expr('assigned_analyst'), email=F('assigned_analyst__email'),
            )), default=Value(None),
        ),
        'displayName': FAMILY_DISPLAY_NAME_EXPR,
        'pedigreeImage': NullIf(Concat(Value(MEDIA_URL), 'pedigree_image', output_field=CharField()), Value(MEDIA_URL)),
    }
    if additional_values:
        family_additional_values.update(additional_values)
    if add_individual_guids_field:
        family_additional_values['individualGuids'] = ArrayAgg('individual__guid', filter=Q(individual__isnull=False), distinct=True)

    additional_model_fields = _get_case_review_fields(families.model, has_case_review_perm)
    nested_fields = [{'fields': ('project', 'guid'), 'value': project_guid}]

    return get_json_for_queryset(families, user=user, is_analyst=is_analyst, additional_values=family_additional_values,
                                 additional_model_fields=additional_model_fields, nested_fields=nested_fields)


FAMILY_NOTE_KWARGS = dict(guid_key='noteGuid', nested_fields=[{'fields': ('family', 'guid')}])


def get_json_for_family_notes(notes, **kwargs):
    return get_json_for_queryset(notes, **FAMILY_NOTE_KWARGS, **kwargs)


def get_json_for_family_note(note):
    return _get_json_for_model(note, **FAMILY_NOTE_KWARGS)


INDIVIDUAL_DISPLAY_NAME_EXPR = Coalesce(NullIf('display_name', Value('')), 'individual_id', output_field=CharField())


def _get_json_for_individuals(individuals, user=None, project_guid=None, family_guid=None, add_sample_guids_field=False,
                              family_fields=None, add_hpo_details=False, is_analyst=None, has_case_review_perm=False):
    """Returns a JSON representation for the given list of Individuals.

    Args:
        individuals (array): array of django models for the individual.
        user (object): Django User object for determining whether to include restricted/internal-only fields
        project_guid (string): An optional field to use as the projectGuid instead of querying the DB
        family_guid (boolean): An optional field to use as the familyGuid instead of querying the DB
        add_sample_guids_field (boolean): A flag to indicate weather sample ids should be added
    Returns:
        array: array of json objects
    """

    additional_model_fields = _get_case_review_fields(individuals.model, has_case_review_perm)
    nested_fields = [
        {'fields': ('family', 'guid'), 'value': family_guid},
        {'fields': ('family', 'project', 'guid'), 'key': 'projectGuid', 'value': project_guid},
    ]
    if family_fields:
        for field in family_fields:
            nested_fields.append({'fields': ('family', field), 'key': _to_camel_case(field)})

    if add_hpo_details:
        additional_model_fields += [
            'features', 'absent_features', 'nonstandard_features', 'absent_nonstandard_features']

    additional_values = {
        'maternalGuid': F('mother__guid'),
        'paternalGuid': F('father__guid'),
        'maternalId': F('mother__individual_id'),
        'paternalId': F('father__individual_id'),
        'displayName': INDIVIDUAL_DISPLAY_NAME_EXPR,
    }
    if add_sample_guids_field:
        additional_values.update({
            f'{field}Guids': ArrayAgg(f'{field.lower()}__guid', filter=Q(**{f'{field.lower()}__isnull': False}))
            for field in ['sample', 'igvSample']
        })

    parsed_individuals = get_json_for_queryset(
        individuals, user=user, is_analyst=is_analyst, additional_values=additional_values,
        additional_model_fields=additional_model_fields, nested_fields=nested_fields,
    )

    if add_hpo_details:
        add_individual_hpo_details(parsed_individuals)

    return parsed_individuals


def add_individual_hpo_details(parsed_individuals):
    all_hpo_ids = set()
    for i in parsed_individuals:
        all_hpo_ids.update([feature['id'] for feature in i.get('features') or []])
        all_hpo_ids.update([feature['id'] for feature in i.get('absentFeatures') or []])
    hpo_terms_by_id = {hpo.hpo_id: hpo for hpo in HumanPhenotypeOntology.objects.filter(hpo_id__in=all_hpo_ids)}
    for i in parsed_individuals:
        for feature in i.get('features') or []:
            hpo = hpo_terms_by_id.get(feature['id'])
            if hpo:
                feature.update({'category': hpo.category_id, 'label': hpo.name})
        for feature in i.get('absentFeatures') or []:
            hpo = hpo_terms_by_id.get(feature['id'])
            if hpo:
                feature.update({'category': hpo.category_id, 'label': hpo.name})


def _get_sample_json_kwargs(project_guid=None, family_guid=None, individual_guid=None, skip_nested=False, **kwargs):
    if project_guid or not skip_nested:
        additional_kwargs = {'nested_fields': [
            {'fields': ('individual', 'guid'), 'value': individual_guid},
            {'fields': ('individual', 'family', 'guid'), 'key': 'familyGuid', 'value': family_guid},
            {'fields': ('individual', 'family', 'project', 'guid'), 'key': 'projectGuid', 'value': project_guid},
        ]}
    else:
        additional_kwargs = {'additional_model_fields': ['individual_id']}
    return {'guid_key': 'sampleGuid', **additional_kwargs, **kwargs}


def get_json_for_samples(samples, **kwargs):
    """Returns a JSON representation of the given list of Samples.

    Args:
        samples (array): array of django models for the Samples.
    Returns:
        array: array of json objects
    """

    return get_json_for_queryset(samples, **_get_sample_json_kwargs(**kwargs))


def get_json_for_sample(sample, **kwargs):
    """Returns a JSON representation of the given Sample.

    Args:
        sample (object): Django model for the Sample.
    Returns:
        dict: json object
    """

    return _get_json_for_model(sample, **_get_sample_json_kwargs(**kwargs))


def get_json_for_analysis_groups(analysis_groups, project_guid=None, skip_nested=False, **kwargs):
    """Returns a JSON representation of the given list of AnalysisGroups.

    Args:
        analysis_groups (array): array of django models for the AnalysisGroups.
        project_guid (string): An optional field to use as the projectGuid instead of querying the DB
    Returns:
        array: array of json objects
    """

    def _process_result(result, group):
        result.update({
            'familyGuids': [f.guid for f in group.families.all()]
        })

    prefetch_related_objects(analysis_groups, 'families')

    if project_guid or not skip_nested:
        additional_kwargs = {'nested_fields': [{'fields': ('project', 'guid'), 'value': project_guid}]}
    else:
        additional_kwargs = {'additional_model_fields': ['project_id']}

    return _get_json_for_models(analysis_groups, process_result=_process_result, **additional_kwargs, **kwargs)


def get_json_for_analysis_group(analysis_group, **kwargs):
    """Returns a JSON representation of the given AnalysisGroup.

    Args:
        analysis_group (object): Django model for the AnalysisGroup.
        project_guid (string): An optional field to use as the projectGuid instead of querying the DB
    Returns:
        dict: json object
    """
    return _get_json_for_model(analysis_group, get_json_for_models=get_json_for_analysis_groups, **kwargs)


def get_json_for_saved_variants(saved_variants, add_details=False, additional_model_fields=None, additional_values=None):
    sv_additional_values = {
        'familyGuids': ArrayAgg('family__guid', distinct=True),
    }
    if additional_values:
        sv_additional_values.update(additional_values)

    additional_fields = []
    additional_fields += additional_model_fields or []
    if add_details:
        additional_fields.append('saved_variant_json')

    results = get_json_for_queryset(
        saved_variants, guid_key='variantGuid', additional_values=sv_additional_values,
        additional_model_fields=additional_fields,
    )

    if add_details:
        for result in results:
            result.update({k: v for k, v in result.pop('savedVariantJson').items() if k not in result})

    return results


def _format_functional_tags(tags):
    for tag in tags:
        name = tag.pop('functionalDataTag')
        display_data = VariantFunctionalData.FUNCTIONAL_DATA_TAG_LOOKUP[name]
        tag.update({
            'name': name,
            'metadataTitle': display_data.get('metadata_title', 'Notes'),
            'color': display_data['color'],
        })
    return tags


<<<<<<< HEAD
AIP_TAG_TYPE = 'AIP'
GREGOR_FINDING_TAG_TYPE = 'GREGoR Finding'
STRUCTURED_METADATA_TAG_TYPES = [AIP_TAG_TYPE, GREGOR_FINDING_TAG_TYPE]
def _format_variant_tags(tags):
    for tag in tags:
        if tag['name'] in STRUCTURED_METADATA_TAG_TYPES and tag['metadata']:
            tag['structuredMetadata'] = json.loads(tag.pop('metadata'))
=======
AIP_TAG_TYPES = ['AIP', 'AIP-permissive', 'AIP-restrictive']
def _format_variant_tags(tags):
    for tag in tags:
        if tag['name'] in AIP_TAG_TYPES and tag['metadata']:
            tag['aipMetadata'] = json.loads(tag.pop('metadata'))
>>>>>>> 6686a21f
    return tags


def get_json_for_saved_variants_child_entities(tag_cls, saved_variant_id_map, tag_filter=None):
    variant_tag_id_map = defaultdict(list)
    for savedvariant_id, tag_id in tag_cls.saved_variants.through.objects.filter(
            savedvariant_id__in=saved_variant_id_map.keys()).values_list(
        'savedvariant_id', f'{tag_cls.__name__.lower()}_id',
    ):
        variant_tag_id_map[tag_id].append(savedvariant_id)
    tag_models = tag_cls.objects.filter(id__in=variant_tag_id_map.keys())
    if tag_filter:
        tag_models = tag_models.filter(**tag_filter)

    guid_key = 'tagGuid'
    nested_fields = None
    if tag_cls == VariantTag:
        nested_fields = [
            {'fields': ('variant_tag_type', field), 'key': field} for field in ['name', 'category', 'color']]
    elif tag_cls == VariantNote:
        guid_key = 'noteGuid'

    tags = get_json_for_queryset(
        tag_models, guid_key=guid_key, nested_fields=nested_fields, additional_model_fields=['id'])
    if tag_cls == VariantFunctionalData:
        _format_functional_tags(tags)
    elif tag_cls == VariantTag:
        _format_variant_tags(tags)

    variant_tag_map = defaultdict(list)
    for tag in tags:
        tag['variantGuids'] = []
        variant_ids = variant_tag_id_map[tag.pop('id')]
        for variant_id in variant_ids:
            variant_guid = saved_variant_id_map[variant_id]
            variant_tag_map[variant_guid].append(tag[guid_key])
            tag['variantGuids'].append(variant_guid)

    return tags, variant_tag_map


def get_json_for_saved_variants_with_tags(saved_variants, **kwargs):
    variants_by_guid = {
        variant['variantGuid']: dict(tagGuids=[], functionalDataGuids=[], noteGuids=[], **variant)
        for variant in get_json_for_saved_variants(saved_variants, additional_model_fields=['id'], **kwargs)
    }

    saved_variant_id_map = {}
    for guid, variant in variants_by_guid.items():
        saved_variant_id_map[variant.pop('id')] = guid

    tags, variant_tag_map = get_json_for_saved_variants_child_entities(VariantTag, saved_variant_id_map)
    for variant_guid, tag_guids in variant_tag_map.items():
        variants_by_guid[variant_guid]['tagGuids'] = tag_guids

    functional_data, variant_tag_map = get_json_for_saved_variants_child_entities(
        VariantFunctionalData, saved_variant_id_map)
    for variant_guid, tag_guids in variant_tag_map.items():
        variants_by_guid[variant_guid]['functionalDataGuids'] = tag_guids

    notes, variant_tag_map = get_json_for_saved_variants_child_entities(VariantNote, saved_variant_id_map)
    for variant_guid, tag_guids in variant_tag_map.items():
        variants_by_guid[variant_guid]['noteGuids'] = tag_guids

    response = {
        'variantTagsByGuid': {tag['tagGuid']: tag for tag in tags},
        'variantNotesByGuid': {note['noteGuid']: note for note in notes},
        'variantFunctionalDataByGuid': {tag['tagGuid']: tag for tag in functional_data},
        'savedVariantsByGuid': variants_by_guid,
    }

    return response


def get_json_for_discovery_tags(variants, user):
    from seqr.views.utils.variant_utils import get_variant_key
    response = {}
    discovery_tags = defaultdict(list)

    saved_variants = SavedVariant.objects.filter(
        variant_id__in={variant['variantId'] for variant in variants},
        family__project__guid__in=get_project_guids_user_can_view(user),
    ).only('id', 'guid', 'ref', 'alt', 'xpos', 'family_id').prefetch_related('family', 'family__project')
    saved_variants_by_guid = {sv.guid: sv for sv in saved_variants}
    saved_variant_id_map = {sv.id: guid for guid, sv in saved_variants_by_guid.items()}

    discovery_tag_json, _ = get_json_for_saved_variants_child_entities(
        VariantTag, saved_variant_id_map, tag_filter={'variant_tag_type__category': 'CMG Discovery Tags'})
    if discovery_tag_json:
        existing_families = set()
        for variant in variants:
            existing_families.update(variant['familyGuids'])

        family_ids = set()
        for tag in discovery_tag_json:
            for variant_guid in tag.pop('variantGuids'):
                variant = saved_variants_by_guid[variant_guid]
                if variant.family.guid not in existing_families:
                    family_ids.add(variant.family_id)
                tag_json = {'savedVariant': {
                    'variantGuid': variant.guid,
                    'familyGuid': variant.family.guid,
                    'projectGuid': variant.family.project.guid,
                }}
                tag_json.update(tag)
                variant_key = get_variant_key(
                    genomeVersion=variant.family.project.genome_version,
                    xpos=variant.xpos, ref=variant.ref, alt=variant.alt,
                )
                discovery_tags[variant_key].append(tag_json)

        response['familiesByGuid'] = {
            f['familyGuid']: f for f in _get_json_for_families(Family.objects.filter(id__in=family_ids))
        }
    return discovery_tags, response


def get_json_for_variant_note(note):
    """Returns a JSON representation of the given variant note.

    Args:
        note (object): Django model for the VariantNote.
    Returns:
        dict: json object
    """
    return _get_json_for_model(note, guid_key='noteGuid')


def get_json_for_gene_notes(notes, user):
    """Returns a JSON representation of the given gene note.

    Args:
        note (object): Django model for the GeneNote.
    Returns:
        dict: json object
    """

    return _get_json_for_models(notes, user=user, guid_key='noteGuid')


def get_json_for_gene_notes_by_gene_id(gene_ids, user):
    """Returns a JSON representation of the gene notes for the given gene ids.

    Args:
        note (object): Django model for the GeneNote.
    Returns:
        dict: json object
    """
    notes_by_gene_id = defaultdict(list)
    for note in get_json_for_gene_notes(GeneNote.objects.filter(gene_id__in=gene_ids), user):
        notes_by_gene_id[note['geneId']].append(note)
    return notes_by_gene_id


def _add_pa_locus_lists(locus_lists_json, user):
    ll_guids = [ll['locusListGuid'] for ll in locus_lists_json]
    pa_json = get_json_for_queryset(
        PaLocusList.objects.filter(seqr_locus_list__guid__in=ll_guids), user=user,
        nested_fields=[{'fields': ('seqr_locus_list', 'guid'), 'key': 'locusListGuid'}]
    )
    pa_json_by_locus_list = {pa.pop('locusListGuid'): pa for pa in pa_json}
    for ll in locus_lists_json:
        pa_locus_list_json = pa_json_by_locus_list.get(ll['locusListGuid'])
        if pa_locus_list_json:
            ll['paLocusList'] = pa_locus_list_json


def get_json_for_locus_lists(locus_lists, user, include_metadata=True, additional_values=None):
    ll_additional_values = {}
    if additional_values:
        ll_additional_values.update(additional_values)
    if include_metadata:
        ll_additional_values.update({
            'numEntries': Count('locuslistgene', distinct=True) + Count('locuslistinterval', distinct=True),
            'canEdit': Case(When(created_by=user, then=Value(True)), default=Value(False)),
        })

    results = get_json_for_queryset(locus_lists, user=user, additional_values=ll_additional_values)
    _add_pa_locus_lists(results, user)
    return results


def get_json_for_locus_list(locus_list, user):
    """Returns a JSON representation of the given LocusList.

    Args:
        locus_list (object): LocusList django model.
    Returns:
        dict: json object
    """
    result = _get_json_for_model(locus_list, user=user)

    intervals = _get_json_for_models(locus_list.locuslistinterval_set.all())
    genome_versions = {interval['genomeVersion'] for interval in intervals}
    result.update({
        'items': [{
            'geneId': gene.gene_id,
            'pagene': _get_json_for_model(gene.palocuslistgene, user=user)
            if hasattr(gene, 'palocuslistgene') else None
        } for gene in locus_list.locuslistgene_set.all()] + intervals,
        'intervalGenomeVersion': genome_versions.pop() if len(genome_versions) == 1 else None,
        'canEdit': user == locus_list.created_by,
    })
    result['numEntries'] = len(result['items'])
    _add_pa_locus_lists([result], user)

    return result


PROJECT_ACCESS_GROUP_NAMES = ['_owners', '_can_view', '_can_edit', 'subscribers']


def get_json_for_project_collaborator_groups(project):
    if anvil_enabled():
        return None
    group_json = [
        _get_collaborator_json(
            group, fields=['name'], include_permissions=True, can_edit=CAN_EDIT in perms,
            get_json_func=lambda g, fields: {field: getattr(g, field) for field in fields},
        )
        for group, perms in get_groups_with_perms(project, attach_perms=True).items()
        if not any(substring in group.name for substring in PROJECT_ACCESS_GROUP_NAMES)
    ]
    return sorted(group_json, key=lambda group: (not group['hasEditPermissions'], group['name'].lower()))


def get_json_for_project_collaborator_list(user, project):
    """Returns a JSON representation of the collaborators in the given project"""
    collaborator_list = list(
        get_project_collaborators_by_username(
            user, project, fields=['username', 'email', 'display_name'], include_permissions=True,
        ).values())

    return sorted(collaborator_list, key=lambda collaborator: (
        not collaborator['hasEditPermissions'], (collaborator['displayName'] or collaborator['email']).lower()))


def get_project_collaborators_by_username(user, project, fields, include_permissions=False, expand_user_groups=False):
    """Returns a JSON representation of the collaborators in the given project"""
    collaborators = {}
    if not anvil_enabled():
        if expand_user_groups:
            collaborator_perms = get_users_with_perms(project, attach_perms=True)
        else:
            collaborator_perms = {collab: [CAN_VIEW] for collab in project.can_view_group.user_set.all()}
            for collab in project.can_edit_group.user_set.all():
                collaborator_perms[collab].append(CAN_EDIT)

        for collaborator, perms in collaborator_perms.items():
            collaborators[collaborator.username] = _get_collaborator_json(
                collaborator, fields, include_permissions, can_edit=CAN_EDIT in perms)

    elif project_has_anvil(project):
        permission_levels = get_workspace_collaborator_perms(user, project.workspace_namespace, project.workspace_name)
        analyst_email = f'{ANALYST_USER_GROUP}@firecloud.org'.lower()
        if expand_user_groups and analyst_email in permission_levels:
            analyst_permission = permission_levels.pop(analyst_email)
            permission_levels.update({email.lower(): analyst_permission for email in get_anvil_analyst_user_emails(user)})

        users_by_email = {u.email_lower: u for u in User.objects.annotate(email_lower=Lower('email')).filter(email_lower__in=permission_levels.keys())}
        for email, permission in permission_levels.items():
            if email == SERVICE_ACCOUNT_FOR_ANVIL:
                continue
            collaborator = users_by_email.get(email)
            collaborator_json = _get_collaborator_json(
                collaborator or email, fields, include_permissions, can_edit=permission == CAN_EDIT,
                get_json_func=get_json_for_user if collaborator else _get_anvil_user_json)
            username = collaborator.username if collaborator else collaborator_json['username']
            collaborators[username] = collaborator_json

    return collaborators


def _get_anvil_user_json(collaborator, fields):
    user = {_to_camel_case(field): '' for field in fields}
    user.update({field: collaborator for field in ['username', 'email']})
    return user


def _get_collaborator_json(collaborator, fields, include_permissions, can_edit, get_json_func=get_json_for_user):
    collaborator_json = get_json_func(collaborator, fields)
    return _set_collaborator_permissions(collaborator_json, include_permissions, can_edit)


def _set_collaborator_permissions(collaborator_json, include_permissions, can_edit):
    if include_permissions:
        collaborator_json.update({
            'hasViewPermissions': True,
            'hasEditPermissions': can_edit,
        })
    return collaborator_json


def get_json_for_saved_searches(searches, user):
    additional_model_fields = []
    results = get_json_for_queryset(searches, guid_key='savedSearchGuid', additional_model_fields=additional_model_fields)
    if not user_is_analyst(user):
        for result in results:
            # Do not apply HGMD filters in shared searches for non-analyst users
            if not result['createdById'] and result['search'].get('pathogenicity', {}).get('hgmd'):
                result['search']['pathogenicity'] = {
                    k: v for k, v in result['search']['pathogenicity'].items() if k != 'hgmd'
                }
    return results


def get_json_for_saved_search(search, user):
    return _get_json_for_model(search, user=user, guid_key='savedSearchGuid')


def get_json_for_matchmaker_submissions(models, individual_guid=None, additional_model_fields=None, all_parent_guids=False):
    nested_fields = [{'fields': ('individual', 'guid'), 'value': individual_guid}]
    if all_parent_guids:
        nested_fields += [
            {'fields': ('individual', 'individual_id'), 'key': 'individualId'},
            {'fields': ('individual', 'family', 'guid'), 'key': 'familyGuid'},
            {'fields': ('individual', 'family', 'project', 'guid'), 'key': 'projectGuid'},
        ]
    return _get_json_for_models(
        models, nested_fields=nested_fields, guid_key='submissionGuid', additional_model_fields=additional_model_fields
    )


def get_json_for_matchmaker_submission(submission):
    return _get_json_for_model(
        submission, get_json_for_models=get_json_for_matchmaker_submissions, individual_guid=submission.individual.guid,
        additional_model_fields=['contact_name', 'contact_href', 'submission_id'])


EXPRESSION_OUTLIERS = 'outliers'
SPLICE_OUTLIERS = 'spliceOutliers'


def get_json_for_rna_seq_outliers(filters, significant_only=True, individual_guid=None):
    filters = {'sample__is_active': True, **filters}

    data_by_individual_gene = defaultdict(lambda: {EXPRESSION_OUTLIERS: defaultdict(list), SPLICE_OUTLIERS: defaultdict(list)})

    for model, outlier_type in [(RnaSeqOutlier, EXPRESSION_OUTLIERS), (RnaSeqSpliceOutlier, SPLICE_OUTLIERS)]:
        significance_q = Q(p_adjust__lt=model.MAX_SIGNIFICANT_P_ADJUST)
        if hasattr(model, 'SIGNIFICANCE_ABS_VALUE_THRESHOLDS'):
            for field, threshold in model.SIGNIFICANCE_ABS_VALUE_THRESHOLDS.items():
                significance_q &= (Q(**{f'{field}__gt': threshold}) | Q(**{f'{field}__lt': -threshold}))

        models = model.objects.filter(**filters)
        if significant_only:
            models = models.filter(significance_q)

        outliers = get_json_for_queryset(
            models,
            nested_fields=[
                {'fields': ('sample', 'tissue_type'), 'key': 'tissueType'},
                {'fields': ('sample', 'individual', 'guid'), 'key': 'individualGuid', 'value': individual_guid},
            ],
            additional_values={'isSignificant': Value(True)} if significant_only else {
                'isSignificant': Case(When(significance_q, then=Value(True)), default=Value(False))},
        )

        for data in outliers:
            data_by_individual_gene[data.pop('individualGuid')][outlier_type][data['geneId']].append(data)

    return data_by_individual_gene<|MERGE_RESOLUTION|>--- conflicted
+++ resolved
@@ -437,21 +437,13 @@
     return tags
 
 
-<<<<<<< HEAD
-AIP_TAG_TYPE = 'AIP'
+AIP_TAG_TYPES = ['AIP', 'AIP-permissive', 'AIP-restrictive']
 GREGOR_FINDING_TAG_TYPE = 'GREGoR Finding'
-STRUCTURED_METADATA_TAG_TYPES = [AIP_TAG_TYPE, GREGOR_FINDING_TAG_TYPE]
-def _format_variant_tags(tags):
-    for tag in tags:
-        if tag['name'] in STRUCTURED_METADATA_TAG_TYPES and tag['metadata']:
-            tag['structuredMetadata'] = json.loads(tag.pop('metadata'))
-=======
-AIP_TAG_TYPES = ['AIP', 'AIP-permissive', 'AIP-restrictive']
+STRUCTURED_METADATA_TAG_TYPES = AIP_TAG_TYPES + [GREGOR_FINDING_TAG_TYPE,]
 def _format_variant_tags(tags):
     for tag in tags:
         if tag['name'] in AIP_TAG_TYPES and tag['metadata']:
             tag['aipMetadata'] = json.loads(tag.pop('metadata'))
->>>>>>> 6686a21f
     return tags
 
 
