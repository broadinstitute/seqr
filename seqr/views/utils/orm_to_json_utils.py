--- conflicted
+++ resolved
@@ -167,11 +167,7 @@
 
 def _get_case_review_fields(model, project, user):
     if not (user and has_case_review_permissions(project, user)):
-<<<<<<< HEAD
-        return None
-=======
         return []
->>>>>>> 9234904c
     return [field.name for field in type(model)._meta.fields if field.name.startswith('case_review')]
 
 
@@ -225,11 +221,7 @@
     if project_guid or not skip_nested:
         kwargs.update({'nested_fields': [{'fields': ('project', 'guid'), 'value': project_guid}]})
     else:
-<<<<<<< HEAD
-        kwargs['additional_model_fields'] = (kwargs['additional_model_fields'] or []) + ['project_id']
-=======
         kwargs['additional_model_fields'].append('project_id')
->>>>>>> 9234904c
 
     return _get_json_for_models(families, user=user, process_result=_process_result,  **kwargs)
 
@@ -286,11 +278,7 @@
             result['igvSampleGuids'] = [s.guid for s in individual.igvsample_set.all()]
 
     kwargs = {
-<<<<<<< HEAD
-        'additional_model_fields': _get_case_review_fields(individuals[0], individuals[0].family.project, user) or []
-=======
         'additional_model_fields': _get_case_review_fields(individuals[0], individuals[0].family.project, user)
->>>>>>> 9234904c
     }
     if project_guid or not skip_nested:
         nested_fields = [
