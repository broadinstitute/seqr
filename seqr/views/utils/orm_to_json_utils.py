--- conflicted
+++ resolved
@@ -102,16 +102,11 @@
     if hasattr(user, '_wrapped'):
         user = user._wrapped   # Django request.user actually stores the Django User objects in a ._wrapped attribute
 
-<<<<<<< HEAD
-    user_json = {_to_camel_case(field): getattr(user, field) for field in
-                ['username', 'email', 'first_name', 'last_name', 'last_login', 'is_staff', 'date_joined', 'id']}
-    user_json['isAnvil'] = is_google_authenticated(user) if check_anvil else False
-=======
     user_json = {
         _to_camel_case(field): getattr(user, field) for field in [
         'username', 'email', 'first_name', 'last_name', 'last_login', 'is_staff', 'is_active', 'date_joined', 'id',
     ]}
->>>>>>> dbf2a180
+    user_json['isAnvil'] = is_google_authenticated(user) if check_anvil else False
     user_json['displayName'] = user.get_full_name()
     return user_json
 
