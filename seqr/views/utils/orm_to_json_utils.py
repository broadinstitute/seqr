--- conflicted
+++ resolved
@@ -577,7 +577,6 @@
     return collaborator_json
 
 
-<<<<<<< HEAD
 def get_project_variant_tag_types(project, tag_counts_by_type_and_family=None, note_counts_by_family=None):
     note_tag_type = {
         'variantTagTypeGuid': 'notes',
@@ -613,8 +612,6 @@
     return sorted(project_variant_tags, key=lambda variant_tag_type: variant_tag_type['order'])
 
 
-=======
->>>>>>> 45383387
 def get_json_for_genes(genes, user=None, add_dbnsfp=False, add_omim=False, add_constraints=False, add_notes=False,
                        add_expression=False, add_primate_ai=False, add_mgi=False):
     """Returns a JSON representation of the given list of GeneInfo.
