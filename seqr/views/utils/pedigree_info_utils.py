"""Utilities for parsing .fam files or other tables that describe individual pedigree structure."""
import difflib
import os
import json
import tempfile
import openpyxl as xl
from datetime import date
from django.contrib.auth.models import User

from settings import PM_USER_GROUP
from seqr.utils.communication_utils import send_html_email
from seqr.utils.logging_utils import SeqrLogger
from seqr.views.utils.permissions_utils import user_is_pm
from seqr.models import Individual

logger = SeqrLogger(__name__)


RELATIONSHIP_REVERSE_LOOKUP = {v.lower(): k for k, v in Individual.RELATIONSHIP_LOOKUP.items()}


def parse_pedigree_table(parsed_file, filename, user, project=None):
    """Validates and parses pedigree information from a .fam, .tsv, or Excel file.

    Args:
        parsed_file (array): The parsed output from the raw file.
        filename (string): The original filename - used to determine the file format based on the suffix.
        user (User): (optional) Django User object
        project (Project): (optional) Django Project object

    Return:
        A 3-tuple that contains:
        (
            json_records (list): list of dictionaries, with each dictionary containing info about
                one of the individuals in the input data
            errors (list): list of error message strings
            warnings (list): list of warning message strings
        )
    """

    json_records = []
    errors = []
    warnings = []
    is_merged_pedigree_sample_manifest = False

    # parse rows from file
    try:
        rows = [row for row in parsed_file[1:] if row and not (row[0] or '').startswith('#')]

        header_string = str(parsed_file[0])
        is_merged_pedigree_sample_manifest = "do not modify" in header_string.lower() and "Broad" in header_string
        if is_merged_pedigree_sample_manifest:
            if not user_is_pm(user):
                raise ValueError('Unsupported file format')
            # the merged pedigree/sample manifest has 3 header rows, so use the known header and skip the next 2 rows.
            headers = rows[:2]
            rows = rows[2:]

            # validate manifest_header_row1
            expected_header_columns = MergedPedigreeSampleManifestConstants.MERGED_PEDIGREE_SAMPLE_MANIFEST_COLUMN_NAMES
            expected_header_1_columns = expected_header_columns[:4] + ["Alias", "Alias"] + expected_header_columns[6:]

            expected = expected_header_1_columns
            actual = headers[0]
            if expected == actual:
                expected = expected_header_columns[4:6]
                actual = headers[1][4:6]
            unexpected_header_columns = '|'.join(difflib.unified_diff(expected, actual)).split('\n')[3:]
            if unexpected_header_columns:
                raise ValueError("Expected vs. actual header columns: {}".format("\t".join(unexpected_header_columns)))

            header = expected_header_columns
        else:
            if _is_header_row(header_string):
                header_row = parsed_file[0]
            else:
                header_row = next(
                    (row for row in parsed_file[1:] if row[0].startswith('#') and _is_header_row(','.join(row))),
                    ['family_id', 'individual_id', 'paternal_id', 'maternal_id', 'sex', 'affected']
                )
            header = [(field or '').strip('#') for field in header_row]

        for i, row in enumerate(rows):
            if len(row) != len(header):
                raise ValueError("Row {} contains {} columns: {}, while header contains {}: {}".format(
                    i + 1, len(row), ', '.join(row), len(header), ', '.join(header)
                ))

        rows = [dict(zip(header, row)) for row in rows]
    except Exception as e:
        errors.append("Error while parsing file: %(filename)s. %(e)s" % locals())
        return json_records, errors, warnings

    # convert to json and validate
    try:
        if is_merged_pedigree_sample_manifest:
            logger.info("Parsing merged pedigree-sample-manifest file", user)
            rows, sample_manifest_rows, kit_id = _parse_merged_pedigree_sample_manifest_format(rows)
<<<<<<< HEAD
        elif 'participant_guid' in header:
            logger.info("Parsing RGP DSM export file")
            rows = _parse_rgp_dsm_export_format(rows)
=======
        elif is_datstat_upload:
            logger.info("Parsing datstat export file", user)
            rows = _parse_datstat_export_format(rows)
>>>>>>> 168f7469
        else:
            logger.info("Parsing regular pedigree file", user)

        json_records = _convert_fam_file_rows_to_json(rows)
    except Exception as e:
        errors.append("Error while converting %(filename)s rows to json: %(e)s" % locals())
        return json_records, errors, warnings

    errors, warnings = validate_fam_file_records(json_records)

    if not errors and is_merged_pedigree_sample_manifest:
        _send_sample_manifest(sample_manifest_rows, kit_id, filename, parsed_file, user, project)

    return json_records, errors, warnings


def _convert_fam_file_rows_to_json(rows):
    """Parse the values in rows and convert them to a json representation.

    Args:
        rows (list): a list of rows where each row is a list of strings corresponding to values in the table

    Returns:
        list: a list of dictionaries with each dictionary being a json representation of a parsed row.
            For example:
               {
                    'familyId': family_id,
                    'individualId': individual_id,
                    'paternalId': paternal_id,
                    'maternalId': maternal_id,
                    'sex': sex,
                    'affected': affected,
                    'notes': notes,
                    'codedPhenotype': ,
                    'hpoTermsPresent': [...],
                    'hpoTermsAbsent': [...],
                    'fundingSource': [...],
                    'caseReviewStatus': [...],
                }

    Raises:
        ValueError: if there are unexpected values or row sizes
    """
    json_results = []
    for i, row_dict in enumerate(rows):

        json_record = {}

        # parse
        for key, value in row_dict.items():
            full_key = key
            key = key.lower()
            value = (value or '').strip()
            if key == JsonConstants.FAMILY_NOTES_COLUMN.lower():
                json_record[JsonConstants.FAMILY_NOTES_COLUMN] = value
            elif "family" in key:
                json_record[JsonConstants.FAMILY_ID_COLUMN] = value
            elif "indiv" in key:
                if "previous" in key:
                    json_record[JsonConstants.PREVIOUS_INDIVIDUAL_ID_COLUMN] = value
                else:
                    json_record[JsonConstants.INDIVIDUAL_ID_COLUMN] = value
            elif full_key in {
                JsonConstants.MATERNAL_ETHNICITY, JsonConstants.PATERNAL_ETHNICITY, JsonConstants.BIRTH_YEAR,
                JsonConstants.DEATH_YEAR, JsonConstants.ONSET_AGE, JsonConstants.AFFECTED_RELATIVES}:
                json_record[full_key] = json.loads(value)
            elif "father" in key or "paternal" in key:
                json_record[JsonConstants.PATERNAL_ID_COLUMN] = value if value != "." else ""
            elif "mother" in key or "maternal" in key:
                json_record[JsonConstants.MATERNAL_ID_COLUMN] = value if value != "." else ""
            elif "sex" in key or "gender" in key:
                json_record[JsonConstants.SEX_COLUMN] = value
            elif "affected" in key:
                json_record[JsonConstants.AFFECTED_COLUMN] = value
            elif key.startswith("notes"):
                json_record[JsonConstants.NOTES_COLUMN] = value
            elif "coded" in key and "phenotype" in key:
                json_record[JsonConstants.CODED_PHENOTYPE_COLUMN] = value
            elif 'proband' in key and 'relation' in key:
                json_record[JsonConstants.PROBAND_RELATIONSHIP] = value

        # validate
        if not json_record.get(JsonConstants.FAMILY_ID_COLUMN):
            raise ValueError("Family Id not specified in row #%d:\n%s" % (i+1, json_record))
        if not json_record.get(JsonConstants.INDIVIDUAL_ID_COLUMN):
            raise ValueError("Individual Id not specified in row #%d:\n%s" % (i+1, json_record))

        if JsonConstants.SEX_COLUMN in json_record:
            if json_record[JsonConstants.SEX_COLUMN] == '1' or json_record[JsonConstants.SEX_COLUMN].upper().startswith('M'):
                json_record[JsonConstants.SEX_COLUMN] = 'M'
            elif json_record[JsonConstants.SEX_COLUMN] == '2' or json_record[JsonConstants.SEX_COLUMN].upper().startswith('F'):
                json_record[JsonConstants.SEX_COLUMN] = 'F'
            elif json_record[JsonConstants.SEX_COLUMN] == '0' or not json_record[JsonConstants.SEX_COLUMN] or json_record[JsonConstants.SEX_COLUMN].lower() in {'unknown', 'prefer_not_answer'}:
                json_record[JsonConstants.SEX_COLUMN] = 'U'
            else:
                raise ValueError("Invalid value '%s' for sex in row #%d" % (json_record[JsonConstants.SEX_COLUMN], i+1))

        if JsonConstants.AFFECTED_COLUMN in json_record:
            if json_record[JsonConstants.AFFECTED_COLUMN] == '1' or json_record[JsonConstants.AFFECTED_COLUMN].upper() == "U" or json_record[JsonConstants.AFFECTED_COLUMN].lower() == 'unaffected':
                json_record[JsonConstants.AFFECTED_COLUMN] = 'N'
            elif json_record[JsonConstants.AFFECTED_COLUMN] == '2' or json_record[JsonConstants.AFFECTED_COLUMN].upper().startswith('A'):
                json_record[JsonConstants.AFFECTED_COLUMN] = 'A'
            elif json_record[JsonConstants.AFFECTED_COLUMN] == '0' or not json_record[JsonConstants.AFFECTED_COLUMN] or json_record[JsonConstants.AFFECTED_COLUMN].lower() == 'unknown':
                json_record[JsonConstants.AFFECTED_COLUMN] = 'U'
            elif json_record[JsonConstants.AFFECTED_COLUMN]:
                raise ValueError("Invalid value '%s' for affected status in row #%d" % (json_record[JsonConstants.AFFECTED_COLUMN], i+1))

        if json_record.get(JsonConstants.PROBAND_RELATIONSHIP):
            relationship =  RELATIONSHIP_REVERSE_LOOKUP.get(json_record[JsonConstants.PROBAND_RELATIONSHIP].lower())
            if not relationship:
                raise ValueError('Invalid value "{}" for proband relationship in row #{}'.format(
                    json_record[JsonConstants.PROBAND_RELATIONSHIP], i + 1))
            json_record[JsonConstants.PROBAND_RELATIONSHIP] = relationship

        json_results.append(json_record)

    return json_results


def validate_fam_file_records(records, fail_on_warnings=False):
    """Basic validation such as checking that parents have the same family id as the child, etc.

    Args:
        records (list): a list of dictionaries (see return value of #process_rows).

    Returns:
        dict: json representation of any errors, warnings, or info messages:
            {
                'errors': ['error text1', 'error text2', ...],
                'warnings': ['warning text1', 'warning text2', ...],
                'info': ['info message', ...],
            }
    """
    records_by_id = {r[JsonConstants.PREVIOUS_INDIVIDUAL_ID_COLUMN]: r for r in records
                     if r.get(JsonConstants.PREVIOUS_INDIVIDUAL_ID_COLUMN)}
    records_by_id.update({r[JsonConstants.INDIVIDUAL_ID_COLUMN]: r for r in records})

    errors = []
    warnings = []
    for r in records:
        individual_id = r[JsonConstants.INDIVIDUAL_ID_COLUMN]
        family_id = r.get(JsonConstants.FAMILY_ID_COLUMN) or r['family']['familyId']

        # check proband relationship has valid gender
        if r.get(JsonConstants.PROBAND_RELATIONSHIP) and r.get(JsonConstants.SEX_COLUMN):
            invalid_choices = {}
            if r[JsonConstants.SEX_COLUMN] == Individual.SEX_MALE:
                invalid_choices = Individual.FEMALE_RELATIONSHIP_CHOICES
            elif r[JsonConstants.SEX_COLUMN] == Individual.SEX_FEMALE:
                invalid_choices = Individual.MALE_RELATIONSHIP_CHOICES
            if invalid_choices and r[JsonConstants.PROBAND_RELATIONSHIP] in invalid_choices:
                errors.append(
                    'Invalid proband relationship "{relationship}" for {individual_id} with given gender {sex}'.format(
                        relationship=Individual.RELATIONSHIP_LOOKUP[r[JsonConstants.PROBAND_RELATIONSHIP]],
                        individual_id=individual_id,
                        sex=dict(Individual.SEX_CHOICES)[r[JsonConstants.SEX_COLUMN]]
                    ))

        # check maternal and paternal ids for consistency
        for parent_id_type, parent_id, expected_sex in [
            ('father', r.get(JsonConstants.PATERNAL_ID_COLUMN), 'M'),
            ('mother', r.get(JsonConstants.MATERNAL_ID_COLUMN), 'F')
        ]:
            if not parent_id:
                continue

            # is there a separate record for the parent id?
            if parent_id not in records_by_id:
                warnings.append("%(parent_id)s is the %(parent_id_type)s of %(individual_id)s but doesn't have a separate record in the table" % locals())
                continue

            # is father male and mother female?
            if JsonConstants.SEX_COLUMN in records_by_id[parent_id]:
                actual_sex = records_by_id[parent_id][JsonConstants.SEX_COLUMN]
                if actual_sex != expected_sex:
                    actual_sex_label = dict(Individual.SEX_CHOICES)[actual_sex]
                    errors.append("%(parent_id)s is recorded as %(actual_sex_label)s and also as the %(parent_id_type)s of %(individual_id)s" % locals())

            # is the parent in the same family?
            parent = records_by_id[parent_id]
            parent_family_id = parent.get(JsonConstants.FAMILY_ID_COLUMN) or parent['family']['familyId']
            if parent_family_id != family_id:
                errors.append("%(parent_id)s is recorded as the %(parent_id_type)s of %(individual_id)s but they have different family ids: %(parent_family_id)s and %(family_id)s" % locals())

    if fail_on_warnings:
        errors += warnings
    return errors, warnings


def _is_header_row(row):
    """Checks if the 1st row of a table is a header row

    Args:
        row (string): 1st row of a table
    Returns:
        True if it's a header row rather than data
    """
    row = row.lower()
    if "family" in row and ("indiv" in row or "participant" in row):
        return True
    else:
        return False


def _parse_merged_pedigree_sample_manifest_format(rows):
    """Does post-processing of rows from Broad's sample manifest + pedigree table format. Expected columns are:

    Kit ID, Well Position, Sample ID, Family ID, Collaborator Participant ID, Collaborator Sample ID,
    Paternal Sample ID, Maternal ID, Gender, Affected Status, Volume, Concentration, Notes, Coded Phenotype,
    Data Use Restrictions

    Args:
        rows (list): A list of lists where each list contains values from each column in the table.

    Returns:
         3-tuple: rows, sample_manifest_rows, kit_id
    """

    c = MergedPedigreeSampleManifestConstants
    kit_id = rows[0][c.KIT_ID_COLUMN]

    RENAME_COLUMNS = {
        MergedPedigreeSampleManifestConstants.FAMILY_ID_COLUMN: JsonConstants.FAMILY_ID_COLUMN,
        MergedPedigreeSampleManifestConstants.COLLABORATOR_SAMPLE_ID_COLUMN: JsonConstants.INDIVIDUAL_ID_COLUMN,
        MergedPedigreeSampleManifestConstants.PATERNAL_ID_COLUMN: JsonConstants.PATERNAL_ID_COLUMN,
        MergedPedigreeSampleManifestConstants.MATERNAL_ID_COLUMN: JsonConstants.MATERNAL_ID_COLUMN,
        MergedPedigreeSampleManifestConstants.SEX_COLUMN: JsonConstants.SEX_COLUMN,
        MergedPedigreeSampleManifestConstants.AFFECTED_COLUMN: JsonConstants.AFFECTED_COLUMN,
        MergedPedigreeSampleManifestConstants.NOTES_COLUMN: JsonConstants.NOTES_COLUMN,
        MergedPedigreeSampleManifestConstants.CODED_PHENOTYPE_COLUMN: JsonConstants.CODED_PHENOTYPE_COLUMN,
    }

    pedigree_rows = []
    sample_manifest_rows = []
    for row in rows:
        sample_manifest_rows.append({
            column_name: row[column_name] for column_name in MergedPedigreeSampleManifestConstants.SAMPLE_MANIFEST_COLUMN_NAMES
        })

        pedigree_rows.append({
            RENAME_COLUMNS.get(column_name, column_name): row[column_name] for column_name in MergedPedigreeSampleManifestConstants.MERGED_PEDIGREE_COLUMN_NAMES
        })

    return pedigree_rows, sample_manifest_rows, kit_id


def _send_sample_manifest(sample_manifest_rows, kit_id, original_filename, original_file_rows, user, project):

    recipients = [u.email for u in User.objects.filter(groups__name=PM_USER_GROUP)]

    # write out the sample manifest file
    wb = xl.Workbook()
    ws = wb.active
    ws.title = "Sample Info"

    ws.append(MergedPedigreeSampleManifestConstants.SAMPLE_MANIFEST_HEADER_ROW1)
    ws.append(MergedPedigreeSampleManifestConstants.SAMPLE_MANIFEST_HEADER_ROW2)

    for row in sample_manifest_rows:
        ws.append([row[column_key] for column_key in MergedPedigreeSampleManifestConstants.SAMPLE_MANIFEST_COLUMN_NAMES])

    temp_sample_manifest_file = tempfile.NamedTemporaryFile()
    wb.save(temp_sample_manifest_file.name)
    temp_sample_manifest_file.seek(0)

    sample_manifest_filename = kit_id+".xlsx"
    logger.info('Sending sample manifest file {} to {}'.format(sample_manifest_filename, ', '.join(recipients)), user)

    original_table_attachment_filename = '{}.xlsx'.format('.'.join(os.path.basename(original_filename).split('.')[:-1]))

    email_body = "User {} just uploaded pedigree info to {}.<br />".format(user.email or user.username, project.name)

    email_body += """This email has 2 attached files:<br />
    <br />
    <b>%(sample_manifest_filename)s</b> is the sample manifest file in a format that can be sent to GP.<br />
    <br />
    <b>%(original_filename)s</b> is the original merged pedigree-sample-manifest file that the user uploaded.<br />
    """ % locals()

    temp_original_file = tempfile.NamedTemporaryFile()
    wb_out = xl.Workbook()
    ws_out = wb_out.active
    for row in original_file_rows:
        ws_out.append(row)
    wb_out.save(temp_original_file.name)
    temp_original_file.seek(0)

    send_html_email(
        email_body,
        subject=kit_id + " Merged Sample Pedigree File",
        to=recipients,
        attachments=[
            (sample_manifest_filename, temp_sample_manifest_file.read(), "application/vnd.openxmlformats-officedocument.spreadsheetml.sheet"),
            (original_table_attachment_filename, temp_original_file.read(), "application/vnd.openxmlformats-officedocument.spreadsheetml.sheet"),
        ],
    )


def _parse_rgp_dsm_export_format(rows):
    pedigree_rows = []
    for row in rows:
        family_id = 'RGP_{}'.format(row[DSMConstants.FAMILY_ID_COLUMN])
        maternal_id = '{}_1'.format(family_id)
        paternal_id = '{}_2'.format(family_id)

        proband_row = {
            JsonConstants.FAMILY_ID_COLUMN: family_id,
            JsonConstants.INDIVIDUAL_ID_COLUMN: '{}_3'.format(family_id),
            JsonConstants.MATERNAL_ID_COLUMN: maternal_id,
            JsonConstants.PATERNAL_ID_COLUMN: paternal_id,
            JsonConstants.AFFECTED_COLUMN: 'A',
        }
        proband_row.update(_get_rgp_dsm_proband_fields(row))

        mother_row = {
            JsonConstants.FAMILY_ID_COLUMN: family_id,
            JsonConstants.INDIVIDUAL_ID_COLUMN: maternal_id,
            JsonConstants.SEX_COLUMN: 'F',
            JsonConstants.AFFECTED_COLUMN: 'U',
        }
        father_row = {
            JsonConstants.FAMILY_ID_COLUMN: family_id,
            JsonConstants.INDIVIDUAL_ID_COLUMN: paternal_id,
            JsonConstants.SEX_COLUMN: 'M',
            JsonConstants.AFFECTED_COLUMN: 'U',
        }
        pedigree_rows += [mother_row, father_row, proband_row]

    return pedigree_rows


def _get_rgp_dsm_proband_fields(row):
    DC = DSMConstants

    try:
        age = int(row[DC.AGE_COLUMN])
        birth_year = date.today().year - age
    except ValueError:
        birth_year = None

    death_year = None
    if row[DC.DECEASED_COLUMN] == DC.YES:
        try:
            age = int(row[DC.DECEASED_AGE_COLUMN])
            death_year = birth_year + age
        except (ValueError, TypeError):
            death_year = 0

    try:
        onset_age_val = int(row[DC.AGE_OF_ONSET_COLUMN])
        onset_age = next(age for cutoff, age in [
            (2, 'I'), # Infantile onset
            (13, 'C'), # Childhood onset
            (20, 'J'), # Juvenile onset
            (200, 'A')# Adult onset
        ] if onset_age_val < cutoff)
    except (ValueError, TypeError):
        onset_age = None

    affected_relatives = any(
        row['{}_{}'.format(parent, DC.AFFECTED_KEY)] == DC.YES for parent in [DC.MOTHER, DC.FATHER]
    ) or bool(_get_rgp_dsm_relative_list(row, DC.OTHER_RELATIVES)) or any(
        any(rel for rel in _get_rgp_dsm_relative_list(row, relative) or []
            if rel['{}_{}'.format(relative, DC.SAME_CONDITION_KEY)] == DC.YES)
        for relative in [DC.SIBLINGS, DC.CHILDREN])

    return {
        JsonConstants.SEX_COLUMN: row[DC.SEX_COLUMN],
        JsonConstants.FAMILY_NOTES_COLUMN: _get_rgp_dsm_family_notes(row),
        JsonConstants.MATERNAL_ETHNICITY: json.dumps(_get_rgp_dsm_parent_ethnicity(row, DC.MOTHER)),
        JsonConstants.PATERNAL_ETHNICITY: json.dumps(_get_rgp_dsm_parent_ethnicity(row, DC.FATHER)),
        JsonConstants.BIRTH_YEAR: json.dumps(birth_year),
        JsonConstants.DEATH_YEAR: json.dumps(death_year),
        JsonConstants.ONSET_AGE: json.dumps(onset_age),
        JsonConstants.AFFECTED_RELATIVES: json.dumps(affected_relatives),
    }


def _get_rgp_dsm_family_notes(row):
    row = {k: v.encode('ascii', errors='ignore').decode() for k, v in row.items()}

    DC = DSMConstants

    def _get_detailed_yes_no(column, detail_column):
        val = row[column]
        formatted_val = val.title()
        if val == DC.YES and row[detail_column]:
            formatted_val = '{}; {}'.format(formatted_val, row[detail_column])
        return formatted_val

    def _bool_condition_val(column_val, yes, no, default, unknown=None):
        if column_val == DC.YES:
            return yes
        elif column_val == DC.NO:
            return no
        elif unknown and column_val == DC.UNSURE:
            return unknown
        return default

    def _test_summary(test):
        test = test.strip()
        if test == DC.OTHER:
            display = 'Other tests: {}'.format(row[DC.OTHER_TEST_COLUMN] or 'Unspecified')
        else:
            display = DC.TEST_DISPLAYS[test]

        if test not in DC.TEST_DETAIL_COLUMNS:
            return display

        def _get_test_detail(column):
            return row['TESTS_{}_{}'.format(test, column)]

        relatives = _get_test_detail(DC.RELATIVES_KEY) or 'None Specified'

        return '{name}. Year: {year}, Lab: {lab}, Relatives: {relatives}{other_relatives}'.format(
            name=display,
            year=_get_test_detail(DC.YEAR_KEY) or 'unspecified',
            lab=_get_test_detail(DC.LAB_KEY) or 'unspecified',
            relatives=', '.join([rel.strip().title().replace('_', ' or ') for rel in relatives.split(',')]),
            other_relatives=': {}'.format(_get_test_detail(DC.RELATIVE_DETAILS_KEY) or 'not specified') if DC.OTHER in relatives else '',
        )

    def _parent_summary(parent):
        parent_values = {
            field: row['{}_{}'.format(parent, field)] for field in DC.PARENT_DETAIL_FIELDS
        }

        is_affected = parent_values[DC.AFFECTED_KEY]
        can_participate = parent_values[DC.CAN_PARTICIPATE_KEY] == DC.YES
        is_deceased = parent_values[DC.DECEASED_KEY]

        parent_details = [
            _bool_condition_val(is_affected, 'affected', 'unaffected', 'unknown affected status'),
            'onset age {}'.format(parent_values[DC.PARENT_AGE_KEY]) if is_affected == DC.YES else None,
            'available' if can_participate else 'unavailable',
            None if can_participate else _bool_condition_val(
                is_deceased, yes='deceased', no='living', unknown='unknown deceased status',
                default='unspecified deceased status'),
            _bool_condition_val(
                parent_values[DC.STORED_DNA_KEY], 'sample available', 'sample not available', 'unknown sample availability')
            if is_deceased == DC.YES else None,
        ]

        return ', '.join(filter(lambda x: x, parent_details))

    def _relative_summary(relative, relative_type, all_affected):
        relative_values = {
            field: relative.get('{}_{}'.format(relative_type, field)) for field in DC.RELATIVE_DETAIL_FIELDS
        }
        sex_map = DC.RELATIVE_SEX_MAP[relative_type]

        return ', '.join([
            sex_map.get(relative_values[DC.SEX_KEY]) or sex_map['Other'],
            'age {}'.format(relative_values[DC.AGE_KEY]),
            'affected' if all_affected else _bool_condition_val(
                relative_values[DC.SAME_CONDITION_KEY], 'affected', 'unaffected', 'unspecified affected status'),
            _bool_condition_val(relative_values[DC.CAN_PARTICIPATE_KEY], 'available', 'unavailable', 'unspecified availability'),
        ])

    def _relative_list_summary(relative, all_affected=False):
        relative_list = _get_rgp_dsm_relative_list(row, relative)
        if relative_list is None:
            return 'None'

        divider = '\n{tab}{tab}'.format(tab=DC.TAB)
        return '{divider}{relatives}'.format(
            divider=divider,
            relatives=divider.join([_relative_summary(rel, relative, all_affected) for rel in relative_list]),
        )

    tests = row[DC.TESTS_COLUMN]
    if DC.NONE in tests or not tests:
        testing = 'None'
    elif DC.NOT_SURE_TEST in tests:
        testing = 'Not sure'
    else:
        testing = 'Yes;\n{tab}{tab}{tests}'.format(tab=DC.TAB, tests='\n{0}{0}'.format(DC.TAB).join([
            _test_summary(test) for test in tests.split(',')
        ]))


    return """#### Clinical Information
{tab} __Patient is my:__ {specified_relationship}{relationship}
{tab} __Current Age:__ {age}
{tab} __Age of Onset:__ {age_of_onset}
{tab} __Race/Ethnicity:__ {race}; {ethnicity}
{tab} __Case Description:__ {description}
{tab} __Clinical Diagnoses:__ {clinical_diagnoses}
{tab} __Genetic Diagnoses:__ {genetic_diagnoses}
{tab} __Website/Blog:__ {website}
{tab} __Additional Information:__ {info}
#### Prior Testing
{tab} __Referring Physician:__ {physician}
{tab} __Doctors Seen:__ {doctors}{other_doctors}
{tab} __Previous Testing:__ {testing}
{tab} __Biopsies Available:__ {biopses}{other_biopses}
{tab} __Other Research Studies:__ {studies}
#### Family Information
{tab} __Mother:__ {mother}
{tab} __Father:__ {father}
{tab} __Siblings:__ {siblings}
{tab} __Children:__ {children}
{tab} __Relatives:__ {relatives}
    """.format(
        tab=DC.TAB,
        specified_relationship=row[DC.RELATIONSHIP_SPECIFY_COLUMN] or 'Unspecified other relationship'
            if row[DC.RELATIONSHIP_COLUMN] == DC.OTHER else '',
        relationship=DC.RELATIONSHIP_MAP[row[DC.RELATIONSHIP_COLUMN]][row[DC.SEX_COLUMN] or DC.PREFER_NOT_ANSWER],
        age='Patient is deceased, age {deceased_age}, due to {cause}, sample {sample_availability}'.format(
            deceased_age=row[DC.DECEASED_AGE_COLUMN],
            cause=(row[DC.DECEASED_CAUSE_COLUMN] or 'unspecified cause').lower(),
            sample_availability=_bool_condition_val(
                row[DC.SAMPLE_AVAILABILITY_COLUMN], 'available', 'not available', 'availability unknown'),
        ) if row[DC.DECEASED_COLUMN] == DC.YES else row[DC.AGE_COLUMN],
        age_of_onset=row[DC.AGE_OF_ONSET_COLUMN],
        race=', '.join(_get_dsm_races(row[DC.RACE_COLUMN])),
        ethnicity=_get_dsm_ethnicity(row[DC.ETHNICITY_COLUMN]) or 'Prefer Not To Answer',
        description=row[DC.DESCRIPTION_COLUMN],
        clinical_diagnoses=_get_detailed_yes_no(DC.CLINICAL_DIAGNOSES_COLUMN, DC.CLINICAL_DIAGNOSES_SPECIFY_COLUMN),
        genetic_diagnoses=_get_detailed_yes_no(DC.GENETIC_DIAGNOSES_COLUMN, DC.GENETIC_DIAGNOSES_SPECIFY_COLUMN),
        website='Yes' if row[DC.WEBSITE_COLUMN] else 'No',
        info=row[DC.FAMILY_INFO_COLUMN] or 'None specified',
        physician=row[DC.DOCTOR_DETAILS_COLUMN] or 'None',
        doctors=', '.join([DC.DOCTOR_TYPE_MAP[doc.strip()] for doc in row[DC.DOCTOR_TYPES_COLUMN].split(',') if doc]),
        other_doctors=': {}'.format(row[DC.DOCTOR_TYPES_SPECIFY_COLUMN] or 'Unspecified') if DC.OTHER in row[DC.DOCTOR_TYPES_COLUMN] else '',
        testing=testing,
        biopses='None' if (DC.NONE in row[DC.BIOPSY_COLUMN] or not row[DC.BIOPSY_COLUMN]) else ', '.join([
           '{} Biopsy'.format('Other Tissue' if biopsy.strip() == DC.OTHER else biopsy.strip().title())
            for biopsy in row[DC.BIOPSY_COLUMN].split(',')]),
        other_biopses=': {}'.format(row[DC.OTHER_BIOPSY_COLUMN] or 'Unspecified') if DC.OTHER in row[DC.BIOPSY_COLUMN] else '',
        studies='Yes, Name of studies: {study_names}, Expecting results: {expecting_results}'.format(
            study_names=row[DC.OTHER_STUDIES_COLUMN] or 'Unspecified',
            expecting_results=(row[DC.EXPECTING_RESULTS_COLUMN] or 'Unspecified').title(),
        ) if row[DC.HAS_OTHER_STUDIES_COLUMN] == DC.YES else 'No',
        mother=_parent_summary(DC.MOTHER),
        father=_parent_summary(DC.FATHER),
        siblings=_relative_list_summary(DC.SIBLINGS),
        children=_relative_list_summary(DC.CHILDREN),
        relatives=_relative_list_summary(DC.OTHER_RELATIVES, all_affected=True),
    )

def _get_rgp_dsm_relative_list(row, relative):
    if row[DSMConstants.NO_RELATIVES_COLUMNS[relative]] == DSMConstants.YES:
        return None

    return [rel for rel in json.loads(row[DSMConstants.RELATIVES_LIST_COLUMNS[relative]] or '[]') or [] if rel]

def _get_dsm_races(race_string):
    return [race.strip().title() for race in race_string.split(',') if race]

def _get_dsm_ethnicity(ethnicity):
    return ethnicity.replace('_', ' ').title()

def _get_rgp_dsm_parent_ethnicity(row, parent):
    races = _get_dsm_races(row['{}_{}'.format(parent, DSMConstants.RACE_COLUMN)])
    ethnicity = row['{}_{}'.format(parent, DSMConstants.ETHNICITY_COLUMN)]
    if ethnicity and ethnicity not in {DSMConstants.UNKNOWN, DSMConstants.PREFER_NOT_ANSWER}:
        races.append(_get_dsm_ethnicity(ethnicity))
    return races or None


class JsonConstants:
    FAMILY_ID_COLUMN = 'familyId'
    INDIVIDUAL_ID_COLUMN = 'individualId'
    PREVIOUS_INDIVIDUAL_ID_COLUMN = 'previousIndividualId'
    PATERNAL_ID_COLUMN = 'paternalId'
    MATERNAL_ID_COLUMN = 'maternalId'
    SEX_COLUMN = 'sex'
    AFFECTED_COLUMN = 'affected'
    SAMPLE_ID_COLUMN = 'sampleId'
    NOTES_COLUMN = 'notes'
    FAMILY_NOTES_COLUMN = 'familyNotes'
    CODED_PHENOTYPE_COLUMN = 'codedPhenotype'
    PROBAND_RELATIONSHIP = 'probandRelationship'
    MATERNAL_ETHNICITY = 'maternalEthnicity'
    PATERNAL_ETHNICITY = 'paternalEthnicity'
    BIRTH_YEAR = 'birthYear'
    DEATH_YEAR = 'deathYear'
    ONSET_AGE = 'onsetAge'
    AFFECTED_RELATIVES = 'affectedRelatives'


class MergedPedigreeSampleManifestConstants:
    FIRST_DATA_ROW_IDX = 3

    KIT_ID_COLUMN = "Kit ID"
    WELL_POSITION_COLUMN = "Well"
    SAMPLE_ID_COLUMN = "Sample ID"     # Broad barcoded ID that is generated by GP auto (ex- SM-133J)
    FAMILY_ID_COLUMN = "Family ID"
    COLLABORATOR_PARTICIPANT_ID_COLUMN = "Collaborator Participant ID"  # denotes individual (ex - BON_UC14)
    COLLABORATOR_SAMPLE_ID_COLUMN = "Collaborator Sample ID"            # denotes aliquot number of individual (ex- BON_UC14_1)
    PATERNAL_ID_COLUMN = "Paternal Sample ID"
    MATERNAL_ID_COLUMN = "Maternal Sample ID"
    SEX_COLUMN = "Gender"
    AFFECTED_COLUMN = "Affected Status"
    VOLUME_COLUMN = "Volume"
    CONCENTRATION_COLUMN = "Concentration"
    NOTES_COLUMN = "Notes"
    CODED_PHENOTYPE_COLUMN = "Coded Phenotype"
    DATA_USE_RESTRICTIONS_COLUMN = "Data Use Restrictions"


    MERGED_PEDIGREE_SAMPLE_MANIFEST_COLUMN_NAMES = [
        KIT_ID_COLUMN,
        WELL_POSITION_COLUMN,
        SAMPLE_ID_COLUMN,
        FAMILY_ID_COLUMN,
        COLLABORATOR_PARTICIPANT_ID_COLUMN,
        COLLABORATOR_SAMPLE_ID_COLUMN,
        PATERNAL_ID_COLUMN,
        MATERNAL_ID_COLUMN,
        SEX_COLUMN,
        AFFECTED_COLUMN,
        VOLUME_COLUMN,
        CONCENTRATION_COLUMN,
        NOTES_COLUMN,
        CODED_PHENOTYPE_COLUMN,
        DATA_USE_RESTRICTIONS_COLUMN,
    ]

    MERGED_PEDIGREE_COLUMN_NAMES = [
        FAMILY_ID_COLUMN,
        COLLABORATOR_PARTICIPANT_ID_COLUMN,
        PATERNAL_ID_COLUMN,
        MATERNAL_ID_COLUMN,
        SEX_COLUMN,
        AFFECTED_COLUMN,
        COLLABORATOR_SAMPLE_ID_COLUMN,
        NOTES_COLUMN,
        CODED_PHENOTYPE_COLUMN,
        DATA_USE_RESTRICTIONS_COLUMN,
    ]

    SAMPLE_MANIFEST_COLUMN_NAMES = [
        WELL_POSITION_COLUMN,
        SAMPLE_ID_COLUMN,
        COLLABORATOR_PARTICIPANT_ID_COLUMN,
        COLLABORATOR_SAMPLE_ID_COLUMN,
        SEX_COLUMN,
        VOLUME_COLUMN,
        CONCENTRATION_COLUMN,
    ]

    SAMPLE_MANIFEST_HEADER_ROW1 = list(SAMPLE_MANIFEST_COLUMN_NAMES)  # make a copy
    SAMPLE_MANIFEST_HEADER_ROW1[2] = 'Alias'
    SAMPLE_MANIFEST_HEADER_ROW1[3] = 'Alias'

    SAMPLE_MANIFEST_HEADER_ROW2 = [''] * len(SAMPLE_MANIFEST_COLUMN_NAMES)
    SAMPLE_MANIFEST_HEADER_ROW2[0] = 'Position'
    SAMPLE_MANIFEST_HEADER_ROW2[2] = COLLABORATOR_PARTICIPANT_ID_COLUMN
    SAMPLE_MANIFEST_HEADER_ROW2[3] = COLLABORATOR_SAMPLE_ID_COLUMN
    SAMPLE_MANIFEST_HEADER_ROW2[5] = 'ul'
    SAMPLE_MANIFEST_HEADER_ROW2[6] = 'ng/ul'


class DSMConstants:
    TAB = '&nbsp;&nbsp;&nbsp;&nbsp;&nbsp;'

    YES = 'YES'
    NO = 'NO'
    UNSURE = 'UNSURE'
    UNKNOWN = 'UNKNOWN'
    OTHER = 'OTHER'
    NONE = 'NONE'
    PREFER_NOT_ANSWER = 'PREFER_NOT_ANSWER'

    FAMILY_ID_COLUMN = 'familyId'
    SEX_COLUMN = 'PATIENT_SEX'
    AGE_COLUMN = 'PATIENT_AGE'
    AGE_OF_ONSET_COLUMN = 'CONDITION_AGE'
    DECEASED_AGE_COLUMN = 'DECEASED_AGE'
    DECEASED_CAUSE_COLUMN = 'DECEASED_CAUSE'
    DECEASED_COLUMN = 'PATIENT_DECEASED'
    RELATIONSHIP_COLUMN = 'RELATIONSHIP'
    RELATIONSHIP_SPECIFY_COLUMN = 'RELATIONSHIP_OTHER_DETAILS'
    SAMPLE_AVAILABILITY_COLUMN = 'DECEASED_DNA'
    RACE_COLUMN = 'RACE'
    ETHNICITY_COLUMN = 'ETHNICITY'
    CLINICAL_DIAGNOSES_COLUMN = 'CLINICAL_DIAGNOSES'
    CLINICAL_DIAGNOSES_SPECIFY_COLUMN = 'CLINICAL_DIAGNOSES_DETAILS'
    GENETIC_DIAGNOSES_COLUMN = 'GENETIC_DIAGNOSES'
    GENETIC_DIAGNOSES_SPECIFY_COLUMN = 'GENETIC_DIAGNOSES_DETAILS'
    DOCTOR_TYPES_COLUMN = 'DOCTOR_TYPES'
    DOCTOR_TYPES_SPECIFY_COLUMN = 'DOCTOR_TYPES_OTHER_DETAILS'
    DOCTOR_DETAILS_COLUMN = 'FIND_OUT_DOCTOR_DETAILS'
    DESCRIPTION_COLUMN = 'DESCRIPTION'
    FAMILY_INFO_COLUMN = 'FAMILY_INFO'
    WEBSITE_COLUMN = 'WEBSITE'
    TESTS_COLUMN = 'TESTS'
    OTHER_TEST_COLUMN = 'TESTS_OTHER_DETAILS'
    BIOPSY_COLUMN = 'BIOPSY'
    OTHER_BIOPSY_COLUMN = 'BIOPSY_OTHER_DETAILS'
    HAS_OTHER_STUDIES_COLUMN = 'OTHER_STUDIES'
    OTHER_STUDIES_COLUMN = 'OTHER_STUDIES_DESCRIBE'
    EXPECTING_RESULTS_COLUMN = 'EXPECT_RESULTS'

    DOCTOR_TYPE_MAP = {
        'CLIN_GEN': 'Clinical geneticist',
        'NEURO': 'Neurologist',
        'ENDO': 'Endocrinologist',
        'PULMO': 'Pulmonologist',
        'CARDIO': 'Cardiologist',
        'NEPHRO': 'Nephrologist',
        'PSYCH': 'Psychologist',
        'GASTRO': 'Gastroenterologist',
        'DERMA': 'Dermatologist',
        'OPHTHAL': 'Ophthalmologist',
        'OTOL': 'Otologist',
        'OTHER': 'Other',
    }

    MALE_SEX = 'MALE'
    FEMALE_SEX = 'FEMALE'
    RELATIONSHIP_MAP = {
        'MYSELF': {MALE_SEX: 'Myself (male)', FEMALE_SEX: 'Myself (female)', PREFER_NOT_ANSWER: 'Myself (unspecified sex)'},
        'CHILD': {MALE_SEX: 'Son', FEMALE_SEX: 'Daughter', PREFER_NOT_ANSWER: 'Child (unspecified sex)'},
        'SIBLING': {MALE_SEX: 'Brother', FEMALE_SEX: 'Sister', PREFER_NOT_ANSWER: 'Sibling (unspecified sex)'},
        'COUSIN': {MALE_SEX: 'Cousin (male)', FEMALE_SEX: 'Cousin (female)', PREFER_NOT_ANSWER: 'Cousin (unspecified sex)'},
        'NIECE_NEPHEW': {MALE_SEX: 'Nephew', FEMALE_SEX: 'Niece', PREFER_NOT_ANSWER: 'Niece or nephew (unspecified sex)'},
        OTHER: {MALE_SEX: ' (male)', FEMALE_SEX: ' (female)', PREFER_NOT_ANSWER: ' (unspecified sex)'},
        'MINOR_CHILD': {MALE_SEX: 'Minor Son', FEMALE_SEX: 'Minor Daughter', PREFER_NOT_ANSWER: 'Minor Child (unspecified sex)'},
        'ADULT_CHILD': {
            MALE_SEX: 'Adult Son - unable to provide consent',
            FEMALE_SEX: 'Adult Daughter - unable to provide consent',
            PREFER_NOT_ANSWER: 'Adult Child (unspecified sex) - unable to provide consent',
        },
    }

    NOT_SURE_TEST = 'NOT_SURE'
    KARYOTYPE_TEST = 'KARYOTYPE'
    SINGLE_GENE_TEST = 'SINGLE_GENE'
    GENE_PANEL_TEST = 'GENE_PANEL'
    MITOCHON_GENOME_TEST = 'MITOCHON_GENOME'
    MICROARRAY_TEST = 'MICROARRAY'
    WES_TEST = 'WEXOME'
    WGS_TEST = 'WGENOME'

    YEAR_KEY = 'YEAR'
    LAB_KEY = 'LAB'
    RELATIVES_KEY = 'FAMILY'
    RELATIVE_DETAILS_KEY = 'FAMILY_OTHER_DETAILS'
    TEST_DETAIL_COLUMNS = {MICROARRAY_TEST, WES_TEST, WGS_TEST}

    TEST_DISPLAYS = {
        KARYOTYPE_TEST: 'Karyotype',
        SINGLE_GENE_TEST: 'Single gene testing',
        GENE_PANEL_TEST: 'Gene panel testing',
        MITOCHON_GENOME_TEST: 'Mitochondrial genome sequencing',
        MICROARRAY_TEST: 'Microarray',
        WES_TEST: 'Whole exome sequencing',
        WGS_TEST: 'Whole genome sequencing',
    }

    MOTHER = 'MOTHER'
    FATHER = 'FATHER'
    AFFECTED_KEY = 'SAME_CONDITION'
    PARENT_AGE_KEY = 'CONDITION_AGE'
    CAN_PARTICIPATE_KEY = 'CAN_PARTICIPATE'
    DECEASED_KEY = 'DECEASED'
    STORED_DNA_KEY = 'DECEASED_DNA'
    PARENT_DETAIL_FIELDS = [AFFECTED_KEY, PARENT_AGE_KEY, CAN_PARTICIPATE_KEY, DECEASED_KEY, STORED_DNA_KEY]

    SIBLINGS = 'SIBLING'
    CHILDREN = 'CHILD'
    OTHER_RELATIVES = 'RELATIVE'
    SEX_KEY = 'SEX'
    AGE_KEY = 'AGE'
    CAN_PARTICIPATE_KEY = 'CAN_PARTICIPATE'
    SAME_CONDITION_KEY = 'SAME_CONDITION'
    RELATIVE_DETAIL_FIELDS = [SEX_KEY, AGE_KEY, CAN_PARTICIPATE_KEY, SAME_CONDITION_KEY]

    NO_RELATIVES_COLUMNS = {
        SIBLINGS: 'NO_SIBLINGS',
        CHILDREN: 'NO_CHILDREN',
        OTHER_RELATIVES: 'NO_RELATIVE_AFFECTED',
    }

    RELATIVES_LIST_COLUMNS = {
        SIBLINGS: 'SIBLING',
        CHILDREN: 'CHILD',
        OTHER_RELATIVES: 'RELATIVE',
    }

    RELATIVE_SEX_MAP = {
        SIBLINGS: {'MALE': 'Brother', 'FEMALE': 'Sister', 'Other': 'Sibling (unspecified sex)'},
        CHILDREN: {'MALE': 'Son', 'FEMALE': 'Daughter', 'Other': 'Child (unspecified sex)'},
        OTHER_RELATIVES: {'MALE': 'Male', 'FEMALE': 'Female', 'Other': 'unspecified sex'},
    }<|MERGE_RESOLUTION|>--- conflicted
+++ resolved
@@ -96,15 +96,9 @@
         if is_merged_pedigree_sample_manifest:
             logger.info("Parsing merged pedigree-sample-manifest file", user)
             rows, sample_manifest_rows, kit_id = _parse_merged_pedigree_sample_manifest_format(rows)
-<<<<<<< HEAD
         elif 'participant_guid' in header:
-            logger.info("Parsing RGP DSM export file")
+            logger.info("Parsing RGP DSM export file", user)
             rows = _parse_rgp_dsm_export_format(rows)
-=======
-        elif is_datstat_upload:
-            logger.info("Parsing datstat export file", user)
-            rows = _parse_datstat_export_format(rows)
->>>>>>> 168f7469
         else:
             logger.info("Parsing regular pedigree file", user)
 
