"""
APIs used by the project page
"""

import itertools
import logging
import json

from guardian.shortcuts import get_objects_for_group
from django.contrib.auth.decorators import login_required
from django.db import connection
from django.db.models import Q, Count

from seqr.models import Family, Individual, _slugify, CAN_VIEW, LocusList, \
    LocusListGene, LocusListInterval, VariantTagType, VariantTag, VariantFunctionalData
from seqr.views.apis.auth_api import API_LOGIN_REQUIRED_URL
from seqr.views.apis.family_api import export_families
from seqr.views.apis.individual_api import export_individuals
from seqr.views.utils.family_info_utils import retrieve_multi_family_analysed_by
from seqr.views.utils.json_utils import create_json_response
from seqr.views.utils.orm_to_json_utils import _get_json_for_project, _get_json_for_sample, _get_json_for_families, _get_json_for_individuals


from seqr.views.utils.permissions_utils import get_project_and_check_permissions
from xbrowse_server.mall import get_project_datastore
from xbrowse_server.base.models import Project as BaseProject

logger = logging.getLogger(__name__)


@login_required(login_url=API_LOGIN_REQUIRED_URL)
def project_page_data(request, project_guid):
    """Returns a JSON object containing information used by the project page:
    ::

      json_response = {
         'project': {..},
         'familiesByGuid': {..},
         'individualsByGuid': {..},
         'samplesByGuid': {..},
       }

    Args:
        project_guid (string): GUID of the Project to retrieve data for.
    """
    project = get_project_and_check_permissions(project_guid, request.user)

    cursor = connection.cursor()

    families_by_guid = _retrieve_families(cursor, project.guid, request.user)
    individuals_by_guid = _retrieve_individuals(cursor, project.guid, request.user)
    for individual_guid, individual in individuals_by_guid.items():
        families_by_guid[individual['familyGuid']]['individualGuids'].add(individual_guid)
    samples_by_guid = _retrieve_samples(cursor, project.guid, individuals_by_guid)

    cursor.close()

    project_json = _get_json_for_project(project, request.user)
    project_json['collaborators'] = _get_json_for_collaborator_list(project)
    project_json['locusLists'] = _get_json_for_locus_lists(project)
    project_json.update(_get_json_for_variant_tag_types(project))
    #project_json['referencePopulations'] = _get_json_for_reference_populations(project)

    # gene search will be deprecated once the new database is online.
    project_json['hasGeneSearch'] = _has_gene_search(project)
    project_json['detailsLoaded'] = True

    json_response = {
        'project': project_json,
        'familiesByGuid': families_by_guid,
        'individualsByGuid': individuals_by_guid,
        'samplesByGuid': samples_by_guid,
    }

    return create_json_response(json_response)


def _retrieve_families(cursor, project_guid, user):
    """Retrieves family-level metadata for the given project.

    Args:
        cursor: connected database cursor that can be used to execute SQL queries.
        project_guid (string): project_guid
        user (Model): for checking permissions to view certain fields
    Returns:
        dictionary: families_by_guid
    """

    families_query = """
        SELECT DISTINCT
          p.guid AS project_guid,
          f.id AS family_id,
          f.guid AS family_guid,
          f.family_id AS family_family_id,
          f.display_name AS family_display_name,
          f.description AS family_description,
          f.analysis_notes AS family_analysis_notes,
          f.analysis_summary AS family_analysis_summary,
          f.pedigree_image AS family_pedigree_image,
          f.analysis_status AS family_analysis_status,
          f.causal_inheritance_mode AS family_causal_inheritance_mode,
          f.internal_analysis_status AS family_internal_analysis_status,
          f.internal_case_review_notes AS family_internal_case_review_notes,
          f.internal_case_review_summary AS family_internal_case_review_summary
        FROM seqr_project AS p
          JOIN seqr_family AS f ON f.project_id=p.id
        WHERE p.guid=%s
    """.strip()

    cursor.execute(families_query, [project_guid])

    columns = [col[0] for col in cursor.description]
    family_rows = [dict(zip(columns, row)) for row in cursor.fetchall()]
    families = _get_json_for_families(family_rows, user, add_analysed_by_field=False)

    analysed_by = retrieve_multi_family_analysed_by(families)
    families_by_guid = {}
    for family in families:
        family_guid = family['familyGuid']
        family['individualGuids'] = set()
        family['analysedBy'] = analysed_by[family_guid]
        families_by_guid[family_guid] = family

    return families_by_guid


def _retrieve_individuals(cursor, project_guid, user):
    """Retrieves individual-level metadata for the given project.

    Args:
        cursor: connected database cursor that can be used to execute SQL queries.
        project_guid (string): project_guid
    Returns:
        dictionary: individuals_by_guid
    """
    individuals_query = """
        SELECT DISTINCT
          p.guid AS project_guid,
          f.guid AS family_guid,
          i.guid AS individual_guid,
          i.individual_id AS individual_individual_id,
          i.display_name AS individual_display_name,
          i.paternal_id AS individual_paternal_id,
          i.maternal_id AS individual_maternal_id,
          i.sex AS individual_sex,
          i.affected AS individual_affected,
          i.notes as individual_notes,
          i.case_review_status AS individual_case_review_status,
          i.case_review_status_last_modified_date AS individual_case_review_status_last_modified_date,
          i.case_review_status_last_modified_by_id AS individual_case_review_status_last_modified_by,
          i.case_review_discussion AS individual_case_review_discussion,
          i.phenotips_patient_id AS individual_phenotips_patient_id,
          i.phenotips_data AS individual_phenotips_data,
          i.created_date AS individual_created_date,
          i.last_modified_date AS individual_last_modified_date

        FROM seqr_individual AS i
          JOIN seqr_family AS f ON i.family_id=f.id
          JOIN seqr_project AS p ON f.project_id=p.id
        WHERE p.guid=%s
    """.strip()

    cursor.execute(individuals_query, [project_guid])

    columns = [col[0] for col in cursor.description]

    individuals = _get_json_for_individuals([dict(zip(columns, row)) for row in cursor.fetchall()], user)
    individuals_by_guid = {}
    for i in individuals:
        i['sampleGuids'] = set()
        individual_guid = i['individualGuid']
        individuals_by_guid[individual_guid] = i

    return individuals_by_guid


def _retrieve_samples(cursor, project_guid, individuals_by_guid):
    """Retrieves sample metadata for the given project.

        Args:
            cursor: connected database cursor that can be used to execute SQL queries.
            project_guid (string): project_guid
            individuals_by_guid (dict): maps each individual_guid to a dictionary with individual info.
                This method adds a "sampleGuids" list to each of these dictionaries.
        Returns:
            2-tuple with dictionaries: (samples_by_guid, sample_batches_by_guid)
        """

    # use raw SQL since the Django ORM doesn't have a good way to express these types of queries.
    sample_query = """
        SELECT
          p.guid AS project_guid,
          i.guid AS individual_guid,
          s.guid AS sample_guid,
          s.created_date AS sample_created_date,
          s.sample_type AS sample_sample_type,
          s.dataset_type AS sample_dateset_type,
          s.sample_id AS sample_sample_id,
          s.elasticsearch_index AS sample_elasticsearch_index,
          s.dataset_file_path AS sample_dataset_file_path,
          s.sample_status AS sample_sample_status
          s.loaded_date AS sample_loaded_date,
        FROM seqr_sample AS s
          JOIN seqr_individual AS i ON s.individual_id=i.id
          JOIN seqr_family AS f ON i.family_id=f.id
          JOIN seqr_project AS p ON f.project_id=p.id
        WHERE p.guid=%s
    """.strip()

    cursor.execute(sample_query, [project_guid])

    columns = [col[0] for col in cursor.description]

    samples_by_guid = {}
    for row in cursor.fetchall():
        record = dict(zip(columns, row))

        sample_guid = record['sample_guid']
        if sample_guid not in samples_by_guid:
            samples_by_guid[sample_guid] = _get_json_for_sample(record)

        individual_guid = record['individual_guid']
        individuals_by_guid[individual_guid]['sampleGuids'].add(sample_guid)

        samples_by_guid[sample_guid]['individualGuid'] = individual_guid

    return samples_by_guid


def _get_json_for_collaborator_list(project):
    """Returns a JSON representation of the collaborators in the given project"""
    collaborator_list = []

    def _compute_json(collaborator, can_view, can_edit):
        return {
            'displayName': collaborator.profile.display_name,
            'username': collaborator.username,
            'email': collaborator.email,
            'firstName': collaborator.first_name,
            'lastName': collaborator.last_name,
            'hasViewPermissions': can_view,
            'hasEditPermissions': can_edit,
        }

    previously_added_ids = set()
    for collaborator in itertools.chain(project.owners_group.user_set.all(), project.can_edit_group.user_set.all()):
        if collaborator.id in previously_added_ids:
            continue
        previously_added_ids.add(collaborator.id)
        collaborator_list.append(
            _compute_json(collaborator, can_edit=True, can_view=True)
        )
    for collaborator in project.can_view_group.user_set.all():
        if collaborator.id in previously_added_ids:
            continue
        previously_added_ids.add(collaborator.id)
        collaborator_list.append(
            _compute_json(collaborator, can_edit=False, can_view=True)
        )

    return sorted(collaborator_list, key=lambda collaborator: (collaborator['lastName'], collaborator['displayName']))


def _get_json_for_locus_lists(project):
    result = []

    for locus_list in get_objects_for_group(project.can_view_group, CAN_VIEW, LocusList):
        result.append({
            'locusListGuid': locus_list.guid,
            'createdDate': locus_list.created_date,
            'name': locus_list.name,
            'deprecatedGeneListId': _slugify(locus_list.name),
            'description': locus_list.description,
            'numEntries': LocusListGene.objects.filter(locus_list=locus_list).count() + LocusListInterval.objects.filter(locus_list=locus_list).count(),
        })

    return sorted(result, key=lambda locus_list: locus_list['createdDate'])


def _get_json_for_variant_tag_types(project):
    project_variant_tags = []
<<<<<<< HEAD
    tag_counts = VariantTag.objects.filter(saved_variant__project=project).values('saved_variant__family__guid', 'variant_tag_type__name').annotate(count=Count('*'))
    for variant_tag_type in VariantTagType.objects.filter(Q(project=project) | Q(project__isnull=True)):
        tag_type_counts = [o for o in tag_counts if o['variant_tag_type__name'] == variant_tag_type.name]
=======
    tag_counts_by_type_and_family = VariantTag.objects.filter(saved_variant__project=project).values('saved_variant__family__guid', 'variant_tag_type__name').annotate(count=Count('*'))
    for variant_tag_type in VariantTagType.objects.filter(Q(project=project) | Q(project__isnull=True)):
        current_tag_type_counts = [counts for counts in tag_counts_by_type_and_family if counts['variant_tag_type__name'] == variant_tag_type.name]
>>>>>>> b1ce6bf5
        project_variant_tags.append({
            'variantTagTypeGuid': variant_tag_type.guid,
            'name': variant_tag_type.name,
            'category': variant_tag_type.category,
            'description': variant_tag_type.description,
            'color': variant_tag_type.color,
            'order': variant_tag_type.order,
            'is_built_in': variant_tag_type.is_built_in,
<<<<<<< HEAD
            'numTags': sum(o['count'] for o in tag_type_counts),
            'tagCounts': {o['saved_variant__family__guid']: o['count'] for o in tag_type_counts},
=======
            'numTags': sum(count['count'] for count in current_tag_type_counts),
            'numTagsPerFamily': {count['saved_variant__family__guid']: count['count'] for count in current_tag_type_counts},
>>>>>>> b1ce6bf5
        })

    project_functional_tags = []
    for category, tags in VariantFunctionalData.FUNCTIONAL_DATA_CHOICES:
        project_functional_tags += [{
            'category': category,
            'name': name,
            'metadataTitle': json.loads(tag_json).get('metadata_title'),
            'color': json.loads(tag_json)['color'],
            'description': json.loads(tag_json).get('description'),
        } for name, tag_json in tags]

    return {
        'variantTagTypes': sorted(project_variant_tags, key=lambda variant_tag_type: variant_tag_type['order']),
        'variantFunctionalTagTypes': project_functional_tags,
    }


"""
def _get_json_for_reference_populations(project):
    result = []

    for reference_populations in project.custom_reference_populations.all():
        result.append({
            'id': reference_populations.slug,
            'name': reference_populations.name,
        })

    return result
"""


@login_required(login_url=API_LOGIN_REQUIRED_URL)
def export_project_families_handler(request, project_guid):
    """Export project Families table.

    Args:
        project_guid (string): GUID of the project for which to export family data
    """
    format = request.GET.get('file_format', 'tsv')

    project = get_project_and_check_permissions(project_guid, request.user)

    # get all families in this project
    families = Family.objects.filter(project=project).order_by('family_id')

    filename_prefix = "%s_families" % _slugify(project.name)

    return export_families(filename_prefix, families, format, include_internal_case_review_summary=False, include_internal_case_review_notes=False)


@login_required(login_url=API_LOGIN_REQUIRED_URL)
def export_project_individuals_handler(request, project_guid):
    """Export project Individuals table.

    Args:
        project_guid (string): GUID of the project for which to export individual data
    """

    format = request.GET.get('file_format', 'tsv')
    include_phenotypes = bool(request.GET.get('include_phenotypes'))

    project = get_project_and_check_permissions(project_guid, request.user)

    # get all individuals in this project
    individuals = Individual.objects.filter(family__project=project).order_by('family__family_id', 'affected')

    filename_prefix = "%s_individuals" % _slugify(project.name)

    return export_individuals(
        filename_prefix,
        individuals,
        format,
        include_hpo_terms_present=include_phenotypes,
        include_hpo_terms_absent=include_phenotypes,
    )


def _has_gene_search(project):
    """
    Returns True if this project has Gene Search enabled.

    DEPRECATED - will be removed along with mongodb.

    Args:
         project (object): django project
    """
    base_project = BaseProject.objects.get(project_id=project.deprecated_project_id)
    return get_project_datastore(base_project).project_collection_is_loaded(base_project)<|MERGE_RESOLUTION|>--- conflicted
+++ resolved
@@ -279,15 +279,9 @@
 
 def _get_json_for_variant_tag_types(project):
     project_variant_tags = []
-<<<<<<< HEAD
-    tag_counts = VariantTag.objects.filter(saved_variant__project=project).values('saved_variant__family__guid', 'variant_tag_type__name').annotate(count=Count('*'))
-    for variant_tag_type in VariantTagType.objects.filter(Q(project=project) | Q(project__isnull=True)):
-        tag_type_counts = [o for o in tag_counts if o['variant_tag_type__name'] == variant_tag_type.name]
-=======
     tag_counts_by_type_and_family = VariantTag.objects.filter(saved_variant__project=project).values('saved_variant__family__guid', 'variant_tag_type__name').annotate(count=Count('*'))
     for variant_tag_type in VariantTagType.objects.filter(Q(project=project) | Q(project__isnull=True)):
         current_tag_type_counts = [counts for counts in tag_counts_by_type_and_family if counts['variant_tag_type__name'] == variant_tag_type.name]
->>>>>>> b1ce6bf5
         project_variant_tags.append({
             'variantTagTypeGuid': variant_tag_type.guid,
             'name': variant_tag_type.name,
@@ -296,13 +290,8 @@
             'color': variant_tag_type.color,
             'order': variant_tag_type.order,
             'is_built_in': variant_tag_type.is_built_in,
-<<<<<<< HEAD
-            'numTags': sum(o['count'] for o in tag_type_counts),
-            'tagCounts': {o['saved_variant__family__guid']: o['count'] for o in tag_type_counts},
-=======
             'numTags': sum(count['count'] for count in current_tag_type_counts),
             'numTagsPerFamily': {count['saved_variant__family__guid']: count['count'] for count in current_tag_type_counts},
->>>>>>> b1ce6bf5
         })
 
     project_functional_tags = []
