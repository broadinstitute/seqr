"""
APIs used by the project page
"""

import itertools
import logging
import json

from django.contrib.auth.decorators import login_required
from django.db import connection
from django.db.models import Q, Count

<<<<<<< HEAD
from seqr.models import Family, Individual, _slugify, CAN_VIEW, LocusList, \
    LocusListGene, LocusListInterval, VariantTagType, VariantTag, VariantFunctionalData, AnalysisGroup
=======
from seqr.models import Family, Individual, _slugify, VariantTagType, VariantTag, VariantFunctionalData
>>>>>>> f66f0962
from seqr.views.apis.auth_api import API_LOGIN_REQUIRED_URL
from seqr.views.apis.individual_api import export_individuals
from seqr.views.apis.locus_list_api import get_sorted_project_locus_lists
from seqr.views.utils.json_utils import create_json_response
from seqr.views.utils.orm_to_json_utils import \
<<<<<<< HEAD
    _get_json_for_project, _get_json_for_sample, _get_json_for_families, _get_json_for_individuals, \
    get_json_for_saved_variant, get_json_for_analysis_groups
=======
    _get_json_for_project, _get_json_for_sample, _get_json_for_families, _get_json_for_individuals, get_json_for_saved_variant
>>>>>>> f66f0962


from seqr.views.utils.permissions_utils import get_project_and_check_permissions
from xbrowse_server.mall import get_project_datastore
from xbrowse_server.base.models import Project as BaseProject

logger = logging.getLogger(__name__)


@login_required(login_url=API_LOGIN_REQUIRED_URL)
def project_page_data(request, project_guid):
    """Returns a JSON object containing information used by the project page:
    ::

      json_response = {
         'project': {..},
         'familiesByGuid': {..},
         'individualsByGuid': {..},
         'samplesByGuid': {..},
       }

    Args:
        project_guid (string): GUID of the Project to retrieve data for.
    """
    project = get_project_and_check_permissions(project_guid, request.user)

    cursor = connection.cursor()

    families_by_guid = _retrieve_families(cursor, project.guid, request.user)
    individuals_by_guid = _retrieve_individuals(project.guid, request.user)
    for individual_guid, individual in individuals_by_guid.items():
        families_by_guid[individual['familyGuid']]['individualGuids'].add(individual_guid)
    samples_by_guid = _retrieve_samples(cursor, project.guid, individuals_by_guid)
    analysis_groups_by_guid = _retrieve_analysis_groups(project)

    cursor.close()

    project_json = _get_json_for_project(project, request.user)
    project_json['collaborators'] = _get_json_for_collaborator_list(project)
    project_json.update(_get_json_for_variant_tag_types(project))
    locus_lists = get_sorted_project_locus_lists(project, request.user)
    project_json['locusListGuids'] = [locus_list['locusListGuid'] for locus_list in locus_lists]

    # gene search will be deprecated once the new database is online.
    project_json['hasGeneSearch'] = _has_gene_search(project)
    project_json['detailsLoaded'] = True

    json_response = {
        'project': project_json,
        'familiesByGuid': families_by_guid,
        'individualsByGuid': individuals_by_guid,
        'samplesByGuid': samples_by_guid,
<<<<<<< HEAD
        'analysisGroupsByGuid': analysis_groups_by_guid,
=======
        'locusListsByGuid': {locus_list['locusListGuid']: locus_list for locus_list in locus_lists}
>>>>>>> f66f0962
    }

    return create_json_response(json_response)


def _retrieve_families(cursor, project_guid, user):
    """Retrieves family-level metadata for the given project.

    Args:
        cursor: connected database cursor that can be used to execute SQL queries.
        project_guid (string): project_guid
        user (Model): for checking permissions to view certain fields
    Returns:
        dictionary: families_by_guid
    """
    fields = Family._meta.json_fields + Family._meta.internal_json_fields
    family_models = Family.objects.filter(project__guid=project_guid).only(*fields)

    families = _get_json_for_families(family_models, user, project_guid=project_guid)

    families_by_guid = {}
    for family in families:
        family_guid = family['familyGuid']
        family['individualGuids'] = set()
        families_by_guid[family_guid] = family

    return families_by_guid


def _retrieve_individuals(project_guid, user):
    """Retrieves individual-level metadata for the given project.

    Args:
        project_guid (string): project_guid
    Returns:
        dictionary: individuals_by_guid
    """

    fields = Individual._meta.json_fields + Individual._meta.internal_json_fields + \
             ['family__guid', 'case_review_status_last_modified_by__email']
    individual_models = Individual.objects.filter(family__project__guid=project_guid)\
        .select_related('family', 'case_review_status_last_modified_by').only(*fields)

    individuals = _get_json_for_individuals(individual_models, user=user, project_guid=project_guid)

    individuals_by_guid = {}
    for i in individuals:
        i['sampleGuids'] = set()
        individual_guid = i['individualGuid']
        individuals_by_guid[individual_guid] = i

    return individuals_by_guid


def _retrieve_samples(cursor, project_guid, individuals_by_guid):
    """Retrieves sample metadata for the given project.

        Args:
            cursor: connected database cursor that can be used to execute SQL queries.
            project_guid (string): project_guid
            individuals_by_guid (dict): maps each individual_guid to a dictionary with individual info.
                This method adds a "sampleGuids" list to each of these dictionaries.
        Returns:
            2-tuple with dictionaries: (samples_by_guid, sample_batches_by_guid)
        """

    # use raw SQL since the Django ORM doesn't have a good way to express these types of queries.
    sample_query = """
        SELECT
          p.guid AS project_guid,
          i.guid AS individual_guid,
          s.guid AS sample_guid,
          s.created_date AS sample_created_date,
          s.sample_type AS sample_sample_type,
          s.dataset_type AS sample_dataset_type,
          s.sample_id AS sample_sample_id,
          s.elasticsearch_index AS sample_elasticsearch_index,
          s.dataset_file_path AS sample_dataset_file_path,
          s.sample_status AS sample_sample_status,
          s.loaded_date AS sample_loaded_date
        FROM seqr_sample AS s
          JOIN seqr_individual AS i ON s.individual_id=i.id
          JOIN seqr_family AS f ON i.family_id=f.id
          JOIN seqr_project AS p ON f.project_id=p.id
        WHERE p.guid=%s
    """.strip()

    cursor.execute(sample_query, [project_guid])

    columns = [col[0] for col in cursor.description]

    samples_by_guid = {}
    for row in cursor.fetchall():
        record = dict(zip(columns, row))

        sample_guid = record['sample_guid']
        if sample_guid not in samples_by_guid:
            samples_by_guid[sample_guid] = _get_json_for_sample(record)

        individual_guid = record['individual_guid']
        individuals_by_guid[individual_guid]['sampleGuids'].add(sample_guid)

        samples_by_guid[sample_guid]['individualGuid'] = individual_guid

    return samples_by_guid


def _retrieve_analysis_groups(project):
    group_models = AnalysisGroup.objects.filter(project=project)
    groups = get_json_for_analysis_groups(group_models, project_guid=project.guid)
    return {group['analysisGroupGuid']: group for group in groups}


def _get_json_for_collaborator_list(project):
    """Returns a JSON representation of the collaborators in the given project"""
    collaborator_list = []

    def _compute_json(collaborator, can_view, can_edit):
        return {
            'displayName': collaborator.profile.display_name,
            'username': collaborator.username,
            'email': collaborator.email,
            'firstName': collaborator.first_name,
            'lastName': collaborator.last_name,
            'hasViewPermissions': can_view,
            'hasEditPermissions': can_edit,
        }

    previously_added_ids = set()
    for collaborator in itertools.chain(project.owners_group.user_set.all(), project.can_edit_group.user_set.all()):
        if collaborator.id in previously_added_ids:
            continue
        previously_added_ids.add(collaborator.id)
        collaborator_list.append(
            _compute_json(collaborator, can_edit=True, can_view=True)
        )
    for collaborator in project.can_view_group.user_set.all():
        if collaborator.id in previously_added_ids:
            continue
        previously_added_ids.add(collaborator.id)
        collaborator_list.append(
            _compute_json(collaborator, can_edit=False, can_view=True)
        )

    return sorted(collaborator_list, key=lambda collaborator: (collaborator['lastName'], collaborator['displayName']))


def _get_json_for_variant_tag_types(project):
    project_variant_tags = []
    discovery_tags = []
    tag_counts_by_type_and_family = VariantTag.objects.filter(saved_variant__project=project).values('saved_variant__family__guid', 'variant_tag_type__name').annotate(count=Count('*'))
    for variant_tag_type in VariantTagType.objects.filter(Q(project=project) | Q(project__isnull=True)):
        current_tag_type_counts = [counts for counts in tag_counts_by_type_and_family if counts['variant_tag_type__name'] == variant_tag_type.name]
        num_tags = sum(count['count'] for count in current_tag_type_counts)
        if variant_tag_type.category == 'CMG Discovery Tags' and num_tags > 0:
            for tag in VariantTag.objects.filter(saved_variant__project=project, variant_tag_type=variant_tag_type).select_related('saved_variant'):
                tag_data = get_json_for_saved_variant(tag.saved_variant)
                tag_data.update(json.loads(tag.saved_variant.saved_variant_json or '{}'))
                discovery_tags.append(tag_data)

        project_variant_tags.append({
            'variantTagTypeGuid': variant_tag_type.guid,
            'name': variant_tag_type.name,
            'category': variant_tag_type.category,
            'description': variant_tag_type.description,
            'color': variant_tag_type.color,
            'order': variant_tag_type.order,
            'is_built_in': variant_tag_type.is_built_in,
            'numTags': num_tags,
            'numTagsPerFamily': {count['saved_variant__family__guid']: count['count'] for count in current_tag_type_counts},
        })

    project_functional_tags = []
    for category, tags in VariantFunctionalData.FUNCTIONAL_DATA_CHOICES:
        project_functional_tags += [{
            'category': category,
            'name': name,
            'metadataTitle': json.loads(tag_json).get('metadata_title'),
            'color': json.loads(tag_json)['color'],
            'description': json.loads(tag_json).get('description'),
        } for name, tag_json in tags]

    return {
        'variantTagTypes': sorted(project_variant_tags, key=lambda variant_tag_type: variant_tag_type['order']),
        'variantFunctionalTagTypes': project_functional_tags,
        'discoveryTags': discovery_tags,
    }


"""
def _get_json_for_reference_populations(project):
    result = []

    for reference_populations in project.custom_reference_populations.all():
        result.append({
            'id': reference_populations.slug,
            'name': reference_populations.name,
        })

    return result
"""


@login_required(login_url=API_LOGIN_REQUIRED_URL)
def export_project_individuals_handler(request, project_guid):
    """Export project Individuals table.

    Args:
        project_guid (string): GUID of the project for which to export individual data
    """

    format = request.GET.get('file_format', 'tsv')
    include_phenotypes = bool(request.GET.get('include_phenotypes'))

    project = get_project_and_check_permissions(project_guid, request.user)

    # get all individuals in this project
    individuals = Individual.objects.filter(family__project=project).order_by('family__family_id', 'affected')

    filename_prefix = "%s_individuals" % _slugify(project.name)

    return export_individuals(
        filename_prefix,
        individuals,
        format,
        include_hpo_terms_present=include_phenotypes,
        include_hpo_terms_absent=include_phenotypes,
    )


def _has_gene_search(project):
    """
    Returns True if this project has Gene Search enabled.

    DEPRECATED - will be removed along with mongodb.

    Args:
         project (object): django project
    """
    base_project = BaseProject.objects.get(project_id=project.deprecated_project_id)
    return get_project_datastore(base_project).project_collection_is_loaded(base_project)<|MERGE_RESOLUTION|>--- conflicted
+++ resolved
@@ -10,23 +10,14 @@
 from django.db import connection
 from django.db.models import Q, Count
 
-<<<<<<< HEAD
-from seqr.models import Family, Individual, _slugify, CAN_VIEW, LocusList, \
-    LocusListGene, LocusListInterval, VariantTagType, VariantTag, VariantFunctionalData, AnalysisGroup
-=======
-from seqr.models import Family, Individual, _slugify, VariantTagType, VariantTag, VariantFunctionalData
->>>>>>> f66f0962
+from seqr.models import Family, Individual, _slugify, VariantTagType, VariantTag, VariantFunctionalData, AnalysisGroup
 from seqr.views.apis.auth_api import API_LOGIN_REQUIRED_URL
 from seqr.views.apis.individual_api import export_individuals
 from seqr.views.apis.locus_list_api import get_sorted_project_locus_lists
 from seqr.views.utils.json_utils import create_json_response
 from seqr.views.utils.orm_to_json_utils import \
-<<<<<<< HEAD
-    _get_json_for_project, _get_json_for_sample, _get_json_for_families, _get_json_for_individuals, \
+    _get_json_for_project, _get_json_for_sample, _get_json_for_families, _get_json_for_individuals,\
     get_json_for_saved_variant, get_json_for_analysis_groups
-=======
-    _get_json_for_project, _get_json_for_sample, _get_json_for_families, _get_json_for_individuals, get_json_for_saved_variant
->>>>>>> f66f0962
 
 
 from seqr.views.utils.permissions_utils import get_project_and_check_permissions
@@ -79,11 +70,8 @@
         'familiesByGuid': families_by_guid,
         'individualsByGuid': individuals_by_guid,
         'samplesByGuid': samples_by_guid,
-<<<<<<< HEAD
+        'locusListsByGuid': {locus_list['locusListGuid']: locus_list for locus_list in locus_lists},
         'analysisGroupsByGuid': analysis_groups_by_guid,
-=======
-        'locusListsByGuid': {locus_list['locusListGuid']: locus_list for locus_list in locus_lists}
->>>>>>> f66f0962
     }
 
     return create_json_response(json_response)
