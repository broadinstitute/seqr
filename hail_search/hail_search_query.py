--- conflicted
+++ resolved
@@ -64,20 +64,7 @@
         return base_pop_config
 
     @property
-    def ht_globals(self):
-        return {k: hl.eval(self._ht[k]) for k in self.GLOBALS if k != 'enums'}
-
-    @property
-    def enums(self):
-        return hl.eval(self._ht.enums)
-
-    @property
     def annotation_fields(self):
-<<<<<<< HEAD
-        enums = self.enums
-
-=======
->>>>>>> 114c35ba
         annotation_fields = {
             'populations': lambda r: hl.struct(**{
                 population: self.population_expression(r, population) for population in self.POPULATIONS.keys()
@@ -95,11 +82,7 @@
         }
         annotation_fields.update(self.BASE_ANNOTATION_FIELDS)
 
-<<<<<<< HEAD
-        format_enum = lambda k, enum_config: lambda r: self._enum_field(r[k], enums[k], ht_globals=self.ht_globals, **enum_config)
-=======
         format_enum = lambda k, enum_config: lambda r: self._enum_field(r[k], self._enums[k], globals=self._globals, **enum_config)
->>>>>>> 114c35ba
         annotation_fields.update({
             enum_config.get('response_key', k): format_enum(k, enum_config)
             for k, enum_config in self.ENUM_ANNOTATION_FIELDS.items()
@@ -123,7 +106,7 @@
         }
 
     def _get_enum_lookup(self, field, subfield):
-        enum_field = self.enums.get(field, {}).get(subfield)
+        enum_field = self._enums.get(field, {}).get(subfield)
         if enum_field is None:
             return None
         return {v: i for i, v in enumerate(enum_field)}
