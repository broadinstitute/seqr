from aiohttp.web import HTTPBadRequest
from collections import defaultdict, namedtuple
import hail as hl
import logging
import os

from hail_search.constants import AFFECTED, UNAFFECTED, AFFECTED_ID, UNAFFECTED_ID, MALE, VARIANT_DATASET, \
    VARIANT_KEY_FIELD, GNOMAD_GENOMES_FIELD, XPOS, GENOME_VERSION_GRCh38_DISPLAY, INHERITANCE_FILTERS, \
    ANY_AFFECTED, X_LINKED_RECESSIVE, REF_REF, REF_ALT, COMP_HET_ALT, ALT_ALT, HAS_ALT, HAS_REF

DATASETS_DIR = os.environ.get('DATASETS_DIR', '/hail_datasets')

logger = logging.getLogger(__name__)


PredictionPath = namedtuple('PredictionPath', ['source', 'field'])


def _to_camel_case(snake_case_str):
    converted = snake_case_str.replace('_', ' ').title().replace(' ', '')
    return converted[0].lower() + converted[1:]


class BaseHailTableQuery(object):

    GENOTYPE_QUERY_MAP = {
        REF_REF: lambda gt: gt.is_hom_ref(),
        REF_ALT: lambda gt: gt.is_het(),
        COMP_HET_ALT: lambda gt: gt.is_het(),
        ALT_ALT: lambda gt: gt.is_hom_var(),
        HAS_ALT: lambda gt: gt.is_non_ref(),
        HAS_REF: lambda gt: gt.is_hom_ref() | gt.is_het_ref(),
    }

    GENOTYPE_FIELDS = {}
    POPULATIONS = {}
    POPULATION_FIELDS = {}
    POPULATION_KEYS = ['AF', 'AC', 'AN', 'Hom', 'Hemi', 'Het']
    PREDICTION_FIELDS_CONFIG = {}

    GLOBALS = ['enums']
    CORE_FIELDS = [XPOS]
    BASE_ANNOTATION_FIELDS = {
        'familyGuids': lambda r: r.genotypes.group_by(lambda x: x.familyGuid).keys(),
        'genotypes': lambda r: r.genotypes.group_by(lambda x: x.individualGuid).map_values(lambda x: x[0]),
    }
    ENUM_ANNOTATION_FIELDS = {}
    LIFTOVER_ANNOTATION_FIELDS = {
        'liftedOverGenomeVersion': lambda r: hl.or_missing(hl.is_defined(r.rg37_locus), '37'),
        'liftedOverChrom': lambda r: hl.or_missing(hl.is_defined(r.rg37_locus), r.rg37_locus.contig),
        'liftedOverPos': lambda r: hl.or_missing(hl.is_defined(r.rg37_locus), r.rg37_locus.position),
    }

    SORTS = {
        XPOS: lambda r: [r.xpos],
    }

    @classmethod
    def _format_population_config(cls, pop_config):
        base_pop_config = {field.lower(): field for field in cls.POPULATION_KEYS}
        base_pop_config.update(pop_config)
        return base_pop_config

    @property
    def ht_globals(self):
        return {k: hl.eval(self._ht[k]) for k in self.GLOBALS if k != 'enums'}

    @property
    def enums(self):
        return hl.eval(self._ht.enums)

    @property
    def annotation_fields(self):
        enums = self.enums

        annotation_fields = {
            'populations': lambda r: hl.struct(**{
                population: self.population_expression(r, population) for population in self.POPULATIONS.keys()
            }),
            'predictions': lambda r: hl.struct(**{
                prediction: hl.array(enums[path.source][path.field])[r[path.source][f'{path.field}_id']]
                if enums.get(path.source, {}).get(path.field) else r[path.source][path.field]
                for prediction, path in self.PREDICTION_FIELDS_CONFIG.items()
            }),
            'transcripts': lambda r: hl.or_else(
                r.sorted_transcript_consequences, hl.empty_array(r.sorted_transcript_consequences.dtype.element_type)
            ).map(
                lambda t: self._enum_field(t, enums['sorted_transcript_consequences'], **self._format_transcript_args())
            ).group_by(lambda t: t.geneId),
        }
        annotation_fields.update(self.BASE_ANNOTATION_FIELDS)

        format_enum = lambda k, enum_config: lambda r: self._enum_field(r[k], enums[k], ht_globals=self.ht_globals, **enum_config)
        annotation_fields.update({
            enum_config.get('response_key', k): format_enum(k, enum_config)
            for k, enum_config in self.ENUM_ANNOTATION_FIELDS.items()
        })

        if self._genome_version == GENOME_VERSION_GRCh38_DISPLAY:
            annotation_fields.update(self.LIFTOVER_ANNOTATION_FIELDS)
        return annotation_fields

    def population_expression(self, r, population):
        pop_config = self._format_population_config(self.POPULATIONS[population])
        pop_field = self.POPULATION_FIELDS.get(population, population)
        return hl.struct(**{
            response_key: hl.or_else(r[pop_field][field], '' if response_key == 'id' else 0)
            for response_key, field in pop_config.items() if field is not None
        })

    def _format_transcript_args(self):
        return {
            'format_value': lambda value: value.rename({k: _to_camel_case(k) for k in value.keys()}),
        }

    def _get_enum_lookup(self, field, subfield):
        enum_field = self.enums.get(field, {}).get(subfield)
        if enum_field is None:
            return None
        return {v: i for i, v in enumerate(enum_field)}

    @staticmethod
    def _enum_field(value, enum, ht_globals=None, annotate_value=None, format_value=None, drop_fields=None, **kwargs):
        annotations = {}
        drop = [] + (drop_fields or [])
        value_keys = value.keys()
        for field, field_enum in enum.items():
            is_array = f'{field}_ids' in value_keys
            value_field = f"{field}_id{'s' if is_array else ''}"
            drop.append(value_field)

            enum_array = hl.array(field_enum)
            if is_array:
                annotations[f'{field}s'] = value[value_field].map(lambda v: enum_array[v])
            else:
                annotations[field] = enum_array[value[value_field]]

        value = value.annotate(**annotations)
        if annotate_value:
            annotations = annotate_value(value, enum, ht_globals)
            value = value.annotate(**annotations)
        value = value.drop(*drop)

        if format_value:
            value = format_value(value)

        return value

    def __init__(self, data_type, sample_data, genome_version, sort=XPOS, num_results=100, **kwargs):
        self._genome_version = genome_version
        self._sort = sort
        self._num_results = num_results
        self._ht = None

        self._load_filtered_table(data_type, sample_data, **kwargs)

    def _load_filtered_table(self, data_type, sample_data, **kwargs):
        self.import_filtered_table(data_type, sample_data, **kwargs)

    def import_filtered_table(self, data_type, sample_data, **kwargs):
        tables_path = f'{DATASETS_DIR}/{self._genome_version}/{data_type}'

        family_samples = defaultdict(list)
        project_samples = defaultdict(list)
        for s in sample_data:
            family_samples[s['family_guid']].append(s)
            project_samples[s['project_guid']].append(s)

        logger.info(f'Loading {data_type} data for {len(family_samples)} families in {len(project_samples)} projects')
        if len(family_samples) == 1:
            family_guid, family_sample_data = list(family_samples.items())[0]
            family_ht = hl.read_table(f'{tables_path}/families/{family_guid}.ht')
            families_ht = self._filter_entries_table(family_ht, family_sample_data, **kwargs)
        else:
            filtered_project_hts = []
            exception_messages = set()
            for project_guid, project_sample_data in project_samples.items():
                project_ht = hl.read_table(f'{tables_path}/projects/{project_guid}.ht')
                try:
                    filtered_project_hts.append(self._filter_entries_table(project_ht, project_sample_data, **kwargs))
                except HTTPBadRequest as e:
                    exception_messages.add(e.text)

            if exception_messages:
                raise HTTPBadRequest(text='; '.join(exception_messages))

            families_ht = filtered_project_hts[0]
            default_entries = hl.empty_array(families_ht.family_entries.dtype.element_type)
            for project_ht in filtered_project_hts[1:]:
                families_ht = families_ht.join(project_ht, how='outer')
                families_ht = families_ht.select(
                    filters=families_ht.filters.union(families_ht.filters_1),
                    family_entries=hl.bind(
                        lambda a1, a2: a1.extend(a2),
                        hl.or_else(families_ht.family_entries, default_entries),
                        hl.or_else(families_ht.family_entries_1, default_entries),
                    ),
                )

        annotations_ht_path = f'{tables_path}/annotations.ht'
        annotation_ht_query_result = hl.query_table(
            annotations_ht_path, families_ht.key).first().drop(*families_ht.key)
        ht = families_ht.annotate(**annotation_ht_query_result)
        # Add globals
        ht = ht.join(hl.read_table(annotations_ht_path).head(0).select().select_globals(*self.GLOBALS), how='left')

        self._ht = ht.transmute(
            genotypes=ht.family_entries.flatmap(lambda x: x).filter(
                lambda gt: hl.is_defined(gt.individualGuid)
            ).map(lambda gt: gt.select(
                'sampleId', 'individualGuid', 'familyGuid',
                numAlt=hl.if_else(hl.is_defined(gt.GT), gt.GT.n_alt_alleles(), -1),
                **{k: gt[field] for k, field in self.GENOTYPE_FIELDS.items()}
            ))
        )
        self._filter_annotated_table(**kwargs)

    def _filter_entries_table(self, ht, sample_data, inheritance_mode=None, inheritance_filter=None, **kwargs):
        ht, sample_id_family_index_map = self._add_entry_sample_families(ht, sample_data)

        ht = self._filter_inheritance(
            ht, inheritance_mode, inheritance_filter, sample_data, sample_id_family_index_map,
        )

        return ht.select_globals()

    @classmethod
    def _add_entry_sample_families(cls, ht, sample_data):
        sample_index_id_map = dict(enumerate(hl.eval(ht.sample_ids)))
        sample_id_index_map = {v: k for k, v in sample_index_id_map.items()}
        sample_index_id_map = hl.dict(sample_index_id_map)
        sample_individual_map = {s['sample_id']: s['individual_guid'] for s in sample_data}
        missing_samples = set(sample_individual_map.keys()) - set(sample_id_index_map.keys())
        if missing_samples:
            raise HTTPBadRequest(
                text=f'The following samples are available in seqr but missing the loaded data: {", ".join(sorted(missing_samples))}'
            )

        affected_id_map = {AFFECTED: AFFECTED_ID, UNAFFECTED: UNAFFECTED_ID}
        sample_index_affected_status = hl.dict({
            sample_id_index_map[s['sample_id']]: affected_id_map.get(s['affected']) for s in sample_data
        })
        sample_index_individual_map = hl.dict({
            sample_id_index_map[sample_id]: i_guid for sample_id, i_guid in sample_individual_map.items()
        })
        sample_id_family_map = {s['sample_id']: s['family_guid'] for s in sample_data}
        sample_index_family_map = hl.dict({sample_id_index_map[k]: v for k, v in sample_id_family_map.items()})
        family_index_map = {f: i for i, f in enumerate(sorted(set(sample_id_family_map.values())))}
        family_sample_indices = [None] * len(family_index_map)
        sample_id_family_index_map = {}
        for sample_id, family_guid in sample_id_family_map.items():
            sample_index = sample_id_index_map[sample_id]
            family_index = family_index_map[family_guid]
            if not family_sample_indices[family_index]:
                family_sample_indices[family_index] = []
            sample_id_family_index_map[sample_id] = (family_index, len(family_sample_indices[family_index]))
            family_sample_indices[family_index].append(sample_index)
        family_sample_indices = hl.array(family_sample_indices)

        ht = ht.transmute(
            family_entries=family_sample_indices.map(lambda sample_indices: sample_indices.map(
                lambda i: hl.or_else(ht.entries[i], cls._missing_entry(ht.entries[i])).annotate(
                    sampleId=sample_index_id_map.get(i),
                    individualGuid=sample_index_individual_map.get(i),
                    familyGuid=sample_index_family_map.get(i),
                    affected_id=sample_index_affected_status.get(i),
                )
            ))
        )

        return ht, sample_id_family_index_map

    @staticmethod
    def _missing_entry(entry):
        entry_type = dict(**entry.dtype)
        return hl.struct(**{k: hl.missing(v) for k, v in entry_type.items()})

<<<<<<< HEAD
    def _filter_annotated_table(self, frequencies=None, in_silico=None, **kwargs):
=======
    def _filter_inheritance(self, ht, inheritance_mode, inheritance_filter, sample_data, sample_id_family_index_map):
        any_valid_entry = lambda x: self.GENOTYPE_QUERY_MAP[HAS_ALT](x.GT)

        is_any_affected = inheritance_mode == ANY_AFFECTED
        if is_any_affected:
            prev_any_valid_entry = any_valid_entry
            any_valid_entry = lambda x: prev_any_valid_entry(x) & (x.affected_id == AFFECTED_ID)

        ht = ht.annotate(family_entries=ht.family_entries.map(
            lambda entries: hl.or_missing(entries.any(any_valid_entry), entries))
        )

        if not (inheritance_filter or inheritance_mode):
            return ht

        if inheritance_mode == X_LINKED_RECESSIVE:
            x_chrom_interval = hl.parse_locus_interval(
                hl.get_reference(self._genome_version).x_contigs[0], reference_genome=self._genome_version)
            ht = ht.filter(self.get_x_chrom_filter(ht, x_chrom_interval))

        if not is_any_affected:
            ht = self._filter_families_inheritance(
                ht, inheritance_mode, inheritance_filter, sample_id_family_index_map, sample_data,
            )

        return ht.filter(ht.family_entries.any(hl.is_defined))

    @classmethod
    def _filter_families_inheritance(cls, ht, inheritance_mode, inheritance_filter, sample_id_family_index_map, sample_data):
        individual_genotype_filter = (inheritance_filter or {}).get('genotype')

        entry_indices_by_gt = defaultdict(lambda: defaultdict(list))
        for s in sample_data:
            genotype = individual_genotype_filter.get(s['individual_guid']) \
                if individual_genotype_filter else INHERITANCE_FILTERS[inheritance_mode].get(s['affected'])
            if inheritance_mode == X_LINKED_RECESSIVE and s['affected'] == UNAFFECTED and s['sex'] == MALE:
                genotype = REF_REF
            if genotype:
                family_index, entry_index = sample_id_family_index_map[s['sample_id']]
                entry_indices_by_gt[genotype][family_index].append(entry_index)

        for genotype, entry_indices in entry_indices_by_gt.items():
            entry_indices = hl.dict(entry_indices)
            ht = ht.annotate(family_entries=hl.enumerate(ht.family_entries).map(
                lambda x: cls._valid_genotype_family_entries(x[1], entry_indices.get(x[0]), genotype)))

        return ht

    @classmethod
    def _valid_genotype_family_entries(cls, entries, gentoype_entry_indices, genotype):
        is_valid = hl.is_missing(gentoype_entry_indices) | gentoype_entry_indices.all(
            lambda i: cls.GENOTYPE_QUERY_MAP[genotype](entries[i].GT)
        )
        return hl.or_missing(is_valid, entries)

    @staticmethod
    def get_x_chrom_filter(ht, x_interval):
        return x_interval.contains(ht.locus)

    def _filter_annotated_table(self, frequencies=None, **kwargs):
>>>>>>> 7c7177f7
        self._filter_by_frequency(frequencies)

        self._filter_by_in_silico(in_silico)

    def _filter_by_frequency(self, frequencies):
        frequencies = {k: v for k, v in (frequencies or {}).items() if k in self.POPULATIONS}
        if not frequencies:
            return

        for pop, freqs in sorted(frequencies.items()):
            pop_filters = []
            pop_expr = self._ht[self.POPULATION_FIELDS.get(pop, pop)]
            pop_config = self._format_population_config(self.POPULATIONS[pop])
            if freqs.get('af') is not None:
                af_field = pop_config.get('filter_af') or pop_config['af']
                pop_filters.append(pop_expr[af_field] <= freqs['af'])
            elif freqs.get('ac') is not None:
                ac_field = pop_config['ac']
                if ac_field:
                    pop_filters.append(pop_expr[ac_field] <= freqs['ac'])

            if freqs.get('hh') is not None:
                hom_field = pop_config['hom']
                hemi_field = pop_config['hemi']
                if hom_field:
                    pop_filters.append(pop_expr[hom_field] <= freqs['hh'])
                if hemi_field:
                    pop_filters.append(pop_expr[hemi_field] <= freqs['hh'])

            if pop_filters:
                pop_filter = pop_filters[0]
                for pf in pop_filters[1:]:
                    pop_filter &= pf
                self._ht = self._ht.filter(hl.is_missing(pop_expr) | pop_filter)

    def _filter_by_in_silico(self, in_silico_filters):
        in_silico_filters = in_silico_filters or {}
        require_score = in_silico_filters.get('requireScore', False)
        in_silico_filters = {
            k: v for k, v in in_silico_filters.items()
            if k in self.PREDICTION_FIELDS_CONFIG and v is not None and len(v) != 0
        }
        if not in_silico_filters:
            return

        in_silico_qs = []
        missing_qs = []
        for in_silico, value in in_silico_filters.items():
            score_path = self.PREDICTION_FIELDS_CONFIG[in_silico]
            enum_lookup = self._get_enum_lookup(*score_path)
            if enum_lookup is not None:
                ht_value = self._ht[score_path.source][f'{score_path.field}_id']
                score_filter = ht_value == enum_lookup[value]
            else:
                ht_value = self._ht[score_path.source][score_path.field]
                score_filter = ht_value >= float(value)

            in_silico_qs.append(score_filter)
            if not require_score:
                missing_qs.append(hl.is_missing(ht_value))

        if missing_qs:
            missing_q = missing_qs[0]
            for q in missing_qs[1:]:
                missing_q &= q
            in_silico_qs.append(missing_q)

        in_silico_q = in_silico_qs[0]
        for q in in_silico_qs[1:]:
            in_silico_q |= q

        self._ht = self._ht.filter(in_silico_q)

    def _format_results(self, ht):
        annotations = {k: v(ht) for k, v in self.annotation_fields.items()}
        annotations.update({
            '_sort': self._sort_order(ht),
            'genomeVersion': self._genome_version.replace('GRCh', ''),
        })
        results = ht.annotate(**annotations)
        return results.select(*self.CORE_FIELDS, *list(annotations.keys()))

    def search(self):
        ht = self._format_results(self._ht)

        (total_results, collected) = ht.aggregate((hl.agg.count(), hl.agg.take(ht.row, self._num_results, ordering=ht._sort)))
        logger.info(f'Total hits: {total_results}. Fetched: {self._num_results}')

        return collected, total_results

    def _sort_order(self, ht):
        sort_expressions = self._get_sort_expressions(ht, XPOS)
        if self._sort != XPOS:
            sort_expressions = self._get_sort_expressions(ht, self._sort) + sort_expressions
        return sort_expressions

    def _get_sort_expressions(self, ht, sort):
        return self.SORTS[sort](ht)


class VariantHailTableQuery(BaseHailTableQuery):

    GENOTYPE_FIELDS = {f.lower(): f for f in ['DP', 'GQ', 'AB']}
    POPULATIONS = {
        'seqr': {'hom': 'hom', 'hemi': None, 'het': None},
        'topmed': {'hemi': None},
        'exac': {
            'filter_af': 'AF_POPMAX', 'ac': 'AC_Adj', 'an': 'AN_Adj', 'hom': 'AC_Hom', 'hemi': 'AC_Hemi',
            'het': 'AC_Het',
        },
        'gnomad_exomes': {'filter_af': 'AF_POPMAX_OR_GLOBAL', 'het': None},
        GNOMAD_GENOMES_FIELD: {'filter_af': 'AF_POPMAX_OR_GLOBAL', 'het': None},
    }
    POPULATION_FIELDS = {'seqr': 'gt_stats'}
    PREDICTION_FIELDS_CONFIG = {
        'cadd': PredictionPath('cadd', 'PHRED'),
        'eigen': PredictionPath('eigen', 'Eigen_phred'),
        'fathmm': PredictionPath('dbnsfp', 'fathmm_MKL_coding_pred'),
        'gnomad_noncoding': PredictionPath('gnomad_non_coding_constraint', 'z_score'),
        'mpc': PredictionPath('mpc', 'MPC'),
        'mut_pred': PredictionPath('dbnsfp', 'MutPred_score'),
        'primate_ai': PredictionPath('primate_ai', 'score'),
        'splice_ai': PredictionPath('splice_ai', 'delta_score'),
        'splice_ai_consequence': PredictionPath('splice_ai', 'splice_consequence'),
        'vest': PredictionPath('dbnsfp', 'VEST4_score'),
        'mut_taster': PredictionPath('dbnsfp', 'MutationTaster_pred'),
        'polyphen': PredictionPath('dbnsfp', 'Polyphen2_HVAR_pred'),
        'revel': PredictionPath('dbnsfp', 'REVEL_score'),
        'sift': PredictionPath('dbnsfp', 'SIFT_pred'),
    }

    GLOBALS = BaseHailTableQuery.GLOBALS + ['versions']
    CORE_FIELDS = BaseHailTableQuery.CORE_FIELDS + ['rsid']
    BASE_ANNOTATION_FIELDS = {
        'chrom': lambda r: r.locus.contig.replace("^chr", ""),
        'pos': lambda r: r.locus.position,
        'ref': lambda r: r.alleles[0],
        'alt': lambda r: r.alleles[1],
        'genotypeFilters': lambda r: hl.str(' ,').join(r.filters),
        'mainTranscriptId': lambda r: r.sorted_transcript_consequences.first().transcript_id,
    }
    BASE_ANNOTATION_FIELDS.update(BaseHailTableQuery.BASE_ANNOTATION_FIELDS)
    ENUM_ANNOTATION_FIELDS = {
        'clinvar': {'annotate_value': lambda value, enum, ht_globals: {
            'conflictingPathogenicities': value.conflictingPathogenicities.map(
                lambda p: VariantHailTableQuery._enum_field(p, {k: enum[k] for k in ['pathogenicity']})
            ),
            'version': ht_globals['versions'].clinvar,
        }},
        'hgmd': {},
        'screen': {
            'response_key': 'screenRegionType',
            'format_value': lambda value: value.region_types.first(),
        },
    }

    def import_filtered_table(self, *args, **kwargs):
        super(VariantHailTableQuery, self).import_filtered_table(*args, **kwargs)
        self._ht = self._ht.key_by(**{VARIANT_KEY_FIELD: self._ht.variant_id})

    def _format_transcript_args(self):
        args = super(VariantHailTableQuery, self)._format_transcript_args()
        args.update({
            'annotate_value': lambda transcript, *args: {'major_consequence': transcript.consequence_terms.first()},
            'drop_fields': ['consequence_terms'],
        })
        return args


QUERY_CLASS_MAP = {
    VARIANT_DATASET: VariantHailTableQuery,
}<|MERGE_RESOLUTION|>--- conflicted
+++ resolved
@@ -275,9 +275,6 @@
         entry_type = dict(**entry.dtype)
         return hl.struct(**{k: hl.missing(v) for k, v in entry_type.items()})
 
-<<<<<<< HEAD
-    def _filter_annotated_table(self, frequencies=None, in_silico=None, **kwargs):
-=======
     def _filter_inheritance(self, ht, inheritance_mode, inheritance_filter, sample_data, sample_id_family_index_map):
         any_valid_entry = lambda x: self.GENOTYPE_QUERY_MAP[HAS_ALT](x.GT)
 
@@ -337,8 +334,7 @@
     def get_x_chrom_filter(ht, x_interval):
         return x_interval.contains(ht.locus)
 
-    def _filter_annotated_table(self, frequencies=None, **kwargs):
->>>>>>> 7c7177f7
+    def _filter_annotated_table(self, frequencies=None, in_silico=None, **kwargs):
         self._filter_by_frequency(frequencies)
 
         self._filter_by_in_silico(in_silico)
