--- conflicted
+++ resolved
@@ -151,7 +151,37 @@
         await self._assert_expected_search(
             [VARIANT2, VARIANT3], inheritance_filter=gt_inheritance_filter, sample_data=FAMILY_2_VARIANT_SAMPLE_DATA)
 
-<<<<<<< HEAD
+    async def test_quality_filter(self):
+        await self._assert_expected_search(
+            [VARIANT1, VARIANT2, MULTI_FAMILY_VARIANT], quality_filter={'vcf_filter': 'pass'}, omit_sample_type='SV_WES',
+        )
+
+        await self._assert_expected_search(
+            [VARIANT2, MULTI_FAMILY_VARIANT], quality_filter={'min_gq': 40}, omit_sample_type='SV_WES',
+        )
+
+        await self._assert_expected_search(
+            [VARIANT2, MULTI_FAMILY_VARIANT], quality_filter={'min_gq': 40, 'vcf_filter': 'pass'}, omit_sample_type='SV_WES',
+        )
+
+        await self._assert_expected_search(
+            [VARIANT1, VARIANT2, MULTI_FAMILY_VARIANT], quality_filter={'min_gq': 60, 'affected_only': True},
+            omit_sample_type='SV_WES',
+        )
+
+        await self._assert_expected_search(
+            [VARIANT1, VARIANT2, FAMILY_3_VARIANT], quality_filter={'min_ab': 50}, omit_sample_type='SV_WES',
+        )
+
+        await self._assert_expected_search(
+            [VARIANT2, VARIANT3], quality_filter={'min_ab': 70, 'affected_only': True},
+            omit_sample_type='SV_WES',
+        )
+
+        await self._assert_expected_search(
+            [VARIANT2, FAMILY_3_VARIANT], quality_filter={'min_gq': 40, 'min_ab': 50}, omit_sample_type='SV_WES',
+        )
+
     async def test_frequency_filter(self):
         await self._assert_expected_search(
             [VARIANT1, VARIANT4], frequencies={'seqr': {'af': 0.2}}, omit_sample_type='SV_WES',
@@ -179,42 +209,12 @@
 
         await self._assert_expected_search(
             [VARIANT1, VARIANT4], frequencies={'seqr': {'af': 0.2}, 'gnomad_genomes': {'af': 0.41}},
-=======
-    async def test_quality_filter(self):
-        await self._assert_expected_search(
-            [VARIANT1, VARIANT2, MULTI_FAMILY_VARIANT], quality_filter={'vcf_filter': 'pass'}, omit_sample_type='SV_WES',
-        )
-
-        await self._assert_expected_search(
-            [VARIANT2, MULTI_FAMILY_VARIANT], quality_filter={'min_gq': 40}, omit_sample_type='SV_WES',
-        )
-
-        await self._assert_expected_search(
-            [VARIANT2, MULTI_FAMILY_VARIANT], quality_filter={'min_gq': 40, 'vcf_filter': 'pass'}, omit_sample_type='SV_WES',
-        )
-
-        await self._assert_expected_search(
-            [VARIANT1, VARIANT2, MULTI_FAMILY_VARIANT], quality_filter={'min_gq': 60, 'affected_only': True},
-            omit_sample_type='SV_WES',
-        )
-
-        await self._assert_expected_search(
-            [VARIANT1, VARIANT2, FAMILY_3_VARIANT], quality_filter={'min_ab': 50}, omit_sample_type='SV_WES',
-        )
-
-        await self._assert_expected_search(
-            [VARIANT2, VARIANT3], quality_filter={'min_ab': 70, 'affected_only': True},
->>>>>>> d34d6fc8
-            omit_sample_type='SV_WES',
-        )
-
-        await self._assert_expected_search(
-<<<<<<< HEAD
+            omit_sample_type='SV_WES',
+        )
+
+        await self._assert_expected_search(
             [VARIANT1, VARIANT2, MULTI_FAMILY_VARIANT, VARIANT4], frequencies={'seqr': {}, 'gnomad_genomes': {'af': None}},
             omit_sample_type='SV_WES',
-=======
-            [VARIANT2, FAMILY_3_VARIANT], quality_filter={'min_gq': 40, 'min_ab': 50}, omit_sample_type='SV_WES',
->>>>>>> d34d6fc8
         )
 
     async def test_search_missing_data(self):
