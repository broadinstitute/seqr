--- conflicted
+++ resolved
@@ -245,7 +245,6 @@
             omit_sample_type='SV_WES',
         )
 
-<<<<<<< HEAD
     async def test_in_silico_filter(self):
         in_silico = {'eigen': '5.5', 'mut_taster': 'P'}
         await self._assert_expected_search(
@@ -257,10 +256,7 @@
             [VARIANT2, VARIANT4], in_silico=in_silico, omit_sample_type='SV_WES',
         )
 
-    async def test_search_missing_data(self):
-=======
     async def test_search_errors(self):
->>>>>>> b933c474
         search_body = get_hail_search_body(sample_data=FAMILY_2_MISSING_SAMPLE_DATA)
         async with self.client.request('POST', '/search', json=search_body) as resp:
             self.assertEqual(resp.status, 400)
