--- conflicted
+++ resolved
@@ -129,7 +129,29 @@
             sample_data=MULTI_PROJECT_SAMPLE_DATA,
         )
 
-<<<<<<< HEAD
+    async def test_inheritance_filter(self):
+        await self._assert_expected_search(
+            [VARIANT1, VARIANT2, MULTI_FAMILY_VARIANT, VARIANT4], inheritance_mode='any_affected', omit_sample_type='SV_WES',
+        )
+
+        await self._assert_expected_search(
+            [VARIANT1, FAMILY_3_VARIANT, VARIANT4], inheritance_mode='de_novo', omit_sample_type='SV_WES',
+        )
+
+        await self._assert_expected_search([], inheritance_mode='x_linked_recessive', omit_sample_type='SV_WES')
+
+        await self._assert_expected_search(
+            [VARIANT2], inheritance_mode='homozygous_recessive', omit_sample_type='SV_WES',
+        )
+
+        await self._assert_expected_search(
+            [PROJECT_2_VARIANT1, VARIANT2], inheritance_mode='homozygous_recessive', sample_data=MULTI_PROJECT_SAMPLE_DATA,
+        )
+
+        gt_inheritance_filter = {'genotype': {'I000006_hg00733': 'has_alt', 'I000005_hg00732': 'ref_ref'}}
+        await self._assert_expected_search(
+            [VARIANT2, VARIANT3], inheritance_filter=gt_inheritance_filter, sample_data=FAMILY_2_VARIANT_SAMPLE_DATA)
+
     async def test_location_search(self):
         await self._assert_expected_search(
             [VARIANT2, MULTI_FAMILY_VARIANT, VARIANT4], omit_sample_type='SV_WES', **LOCATION_SEARCH,
@@ -156,30 +178,6 @@
         await self._assert_expected_search(
             [], omit_sample_type='SV_WES', variant_ids=VARIANT_ID_SEARCH['variant_ids'][1:],
         )
-=======
-    async def test_inheritance_filter(self):
-        await self._assert_expected_search(
-            [VARIANT1, VARIANT2, MULTI_FAMILY_VARIANT, VARIANT4], inheritance_mode='any_affected', omit_sample_type='SV_WES',
-        )
-
-        await self._assert_expected_search(
-            [VARIANT1, FAMILY_3_VARIANT, VARIANT4], inheritance_mode='de_novo', omit_sample_type='SV_WES',
-        )
-
-        await self._assert_expected_search([], inheritance_mode='x_linked_recessive', omit_sample_type='SV_WES')
-
-        await self._assert_expected_search(
-            [VARIANT2], inheritance_mode='homozygous_recessive', omit_sample_type='SV_WES',
-        )
-
-        await self._assert_expected_search(
-            [PROJECT_2_VARIANT1, VARIANT2], inheritance_mode='homozygous_recessive', sample_data=MULTI_PROJECT_SAMPLE_DATA,
-        )
-
-        gt_inheritance_filter = {'genotype': {'I000006_hg00733': 'has_alt', 'I000005_hg00732': 'ref_ref'}}
-        await self._assert_expected_search(
-            [VARIANT2, VARIANT3], inheritance_filter=gt_inheritance_filter, sample_data=FAMILY_2_VARIANT_SAMPLE_DATA)
->>>>>>> 7c7177f7
 
     async def test_frequency_filter(self):
         await self._assert_expected_search(
@@ -211,16 +209,12 @@
             omit_sample_type='SV_WES',
         )
 
-<<<<<<< HEAD
-    async def test_search_errors(self):
-=======
         await self._assert_expected_search(
             [VARIANT1, VARIANT2, MULTI_FAMILY_VARIANT, VARIANT4], frequencies={'seqr': {}, 'gnomad_genomes': {'af': None}},
             omit_sample_type='SV_WES',
         )
 
-    async def test_search_missing_data(self):
->>>>>>> 7c7177f7
+    async def test_search_errors(self):
         search_body = get_hail_search_body(sample_data=FAMILY_2_MISSING_SAMPLE_DATA)
         async with self.client.request('POST', '/search', json=search_body) as resp:
             self.assertEqual(resp.status, 400)
