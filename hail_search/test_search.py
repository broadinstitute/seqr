--- conflicted
+++ resolved
@@ -3,12 +3,8 @@
 
 from hail_search.test_utils import get_hail_search_body, FAMILY_2_VARIANT_SAMPLE_DATA, FAMILY_2_MISSING_SAMPLE_DATA, \
     VARIANT1, VARIANT2, VARIANT3, VARIANT4, MULTI_PROJECT_SAMPLE_DATA, MULTI_PROJECT_MISSING_SAMPLE_DATA, \
-<<<<<<< HEAD
-    LOCATION_SEARCH, EXCLUDE_LOCATION_SEARCH, VARIANT_ID_SEARCH, RSID_SEARCH, SV_WGS_SAMPLE_DATA, SV_VARIANT1, \
-    SV_VARIANT2, SV_VARIANT3, SV_VARIANT4
-=======
-    LOCATION_SEARCH, EXCLUDE_LOCATION_SEARCH, VARIANT_ID_SEARCH, RSID_SEARCH, GENE_COUNTS
->>>>>>> f065c724
+    LOCATION_SEARCH, EXCLUDE_LOCATION_SEARCH, VARIANT_ID_SEARCH, RSID_SEARCH, GENE_COUNTS, SV_WGS_SAMPLE_DATA, \
+    SV_VARIANT1, SV_VARIANT2, SV_VARIANT3, SV_VARIANT4
 from hail_search.web_app import init_web_app
 
 PROJECT_2_VARIANT = {
@@ -211,33 +207,23 @@
 
         inheritance_mode = 'compound_het'
         await self._assert_expected_search(
-<<<<<<< HEAD
-            [[VARIANT3, VARIANT4]], inheritance_mode=inheritance_mode, sample_data=MULTI_PROJECT_SAMPLE_DATA,
-            **COMP_HET_ALL_PASS_FILTERS,
-        )
-
-        await self._assert_expected_search(
-            [[SV_VARIANT1, SV_VARIANT2]], inheritance_mode=inheritance_mode, sample_data=SV_WGS_SAMPLE_DATA,
-            **COMP_HET_ALL_PASS_FILTERS,
-        )
-
-        inheritance_mode = 'recessive'
-        await self._assert_expected_search(
-            [PROJECT_2_VARIANT1, VARIANT2, [VARIANT3, VARIANT4]], inheritance_mode=inheritance_mode,
-            sample_data=MULTI_PROJECT_SAMPLE_DATA, **COMP_HET_ALL_PASS_FILTERS,
-=======
-            [[VARIANT3, VARIANT4]], inheritance_mode='compound_het', sample_data=MULTI_PROJECT_SAMPLE_DATA, gene_counts={
+            [[VARIANT3, VARIANT4]], inheritance_mode=inheritance_mode, sample_data=MULTI_PROJECT_SAMPLE_DATA, gene_counts={
                 'ENSG00000097046': {'total': 2, 'families': {'F000002_2': 2}},
                 'ENSG00000177000': {'total': 1, 'families': {'F000002_2': 1}},
             }, **COMP_HET_ALL_PASS_FILTERS,
         )
 
         await self._assert_expected_search(
-            [PROJECT_2_VARIANT1, VARIANT2, [VARIANT3, VARIANT4]], inheritance_mode='recessive', gene_counts={
+            [[SV_VARIANT1, SV_VARIANT2]], inheritance_mode=inheritance_mode, sample_data=SV_WGS_SAMPLE_DATA,
+            **COMP_HET_ALL_PASS_FILTERS,
+        )
+
+        inheritance_mode = 'recessive'
+        await self._assert_expected_search(
+            [PROJECT_2_VARIANT1, VARIANT2, [VARIANT3, VARIANT4]], inheritance_mode=inheritance_mode, gene_counts={
                 'ENSG00000097046': {'total': 2, 'families': {'F000002_2': 2}},
                 'ENSG00000177000': {'total': 2, 'families': {'F000002_2': 2}},
             }, sample_data=MULTI_PROJECT_SAMPLE_DATA, **COMP_HET_ALL_PASS_FILTERS,
->>>>>>> f065c724
         )
 
         await self._assert_expected_search(
