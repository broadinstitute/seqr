from aiohttp.web import HTTPBadRequest, HTTPNotFound
from collections import defaultdict, namedtuple
import hail as hl
import logging
import os

from hail_search.constants import AFFECTED_ID, ALT_ALT, ANNOTATION_OVERRIDE_FIELDS, ANY_AFFECTED, COMP_HET_ALT, \
    COMPOUND_HET, GENOME_VERSION_GRCh38, GROUPED_VARIANTS_FIELD, ALLOWED_TRANSCRIPTS, ALLOWED_SECONDARY_TRANSCRIPTS,  HAS_ANNOTATION_OVERRIDE, \
    HAS_ALT, HAS_REF,INHERITANCE_FILTERS, PATH_FREQ_OVERRIDE_CUTOFF, MALE, RECESSIVE, REF_ALT, REF_REF, \
    UNAFFECTED_ID, X_LINKED_RECESSIVE, XPOS, OMIM_SORT, FAMILY_GUID_FIELD, GENOTYPES_FIELD, AFFECTED_ID_MAP

DATASETS_DIR = os.environ.get('DATASETS_DIR', '/hail_datasets')
SSD_DATASETS_DIR = os.environ.get('SSD_DATASETS_DIR', DATASETS_DIR)

# Number of filtered genes at which pre-filtering a table by gene-intervals does not improve performance
# Estimated based on behavior for several representative gene lists
MAX_GENE_INTERVALS = int(os.environ.get('MAX_GENE_INTERVALS', 100))

# Optimal number of entry table partitions, balancing parallelization with partition overhead
# Experimentally determined based on compound het search performance:
# https://github.com/broadinstitute/seqr-private/issues/1283#issuecomment-1973392719
MAX_PARTITIONS = 12

logger = logging.getLogger(__name__)


PredictionPath = namedtuple('PredictionPath', ['source', 'field', 'format'], defaults=[lambda x: x])
QualityFilterFormat = namedtuple('QualityFilterFormat', ['scale', 'override'], defaults=[None, None])


def _to_camel_case(snake_case_str):
    converted = snake_case_str.replace('_', ' ').title().replace(' ', '')
    return converted[0].lower() + converted[1:]


class BaseHailTableQuery(object):

    DATA_TYPE = None
    KEY_FIELD = None
    LOADED_GLOBALS = None

    GENOTYPE_QUERY_MAP = {
        REF_REF: lambda gt: gt.is_hom_ref(),
        REF_ALT: lambda gt: gt.is_het(),
        COMP_HET_ALT: lambda gt: gt.is_het(),
        ALT_ALT: lambda gt: gt.is_hom_var(),
        HAS_ALT: lambda gt: gt.is_non_ref(),
        HAS_REF: lambda gt: gt.is_hom_ref() | gt.is_het_ref(),
    }
    MISSING_NUM_ALT = -1

    GENOTYPE_FIELDS = {}
    COMPUTED_GENOTYPE_FIELDS = {}
    GENOTYPE_OVERRIDE_FIELDS = {}
    GENOTYPE_QUERY_FIELDS = {}
    QUALITY_FILTER_FORMAT = {}
    POPULATIONS = {}
    POPULATION_FIELDS = {}
    POPULATION_KEYS = ['AF', 'AC', 'AN', 'Hom', 'Hemi', 'Het']
    PREDICTION_FIELDS_CONFIG = {}
    ANNOTATION_OVERRIDE_FIELDS = []
    SECONDARY_ANNOTATION_OVERRIDE_FIELDS = None

    GENOME_VERSION = GENOME_VERSION_GRCh38
    GLOBALS = ['enums']
    TRANSCRIPTS_FIELD = None
    CORE_FIELDS = [XPOS]
    BASE_ANNOTATION_FIELDS = {
        FAMILY_GUID_FIELD: lambda r: r.family_entries.filter(hl.is_defined).map(lambda entries: entries.first().familyGuid),
        'genotypeFilters': lambda r: hl.str(' ,').join(r.filters),
        'variantId': lambda r: r.variant_id,
    }
    ENUM_ANNOTATION_FIELDS = {
        'transcripts': {
            'response_key': 'transcripts',
            'empty_array': True,
            'format_array_values': lambda values, *args: values.group_by(lambda t: t.geneId),
        },
    }
    LIFTOVER_ANNOTATION_FIELDS = {
        'liftedOverGenomeVersion': lambda r: hl.or_missing(hl.is_defined(r.rg37_locus), '37'),
        'liftedOverChrom': lambda r: hl.or_missing(hl.is_defined(r.rg37_locus), r.rg37_locus.contig),
        'liftedOverPos': lambda r: hl.or_missing(hl.is_defined(r.rg37_locus), r.rg37_locus.position),
    }

    SORTS = {
        XPOS: lambda r: [r.xpos],
    }

    @classmethod
    def load_globals(cls):
        ht_path = cls._get_table_path('annotations.ht')
        ht_globals = hl.eval(hl.read_table(ht_path).globals.select(*cls.GLOBALS))
        cls.LOADED_GLOBALS = {k: ht_globals[k] for k in cls.GLOBALS}

    @classmethod
    def _format_population_config(cls, pop_config):
        base_pop_config = {field.lower(): field for field in cls.POPULATION_KEYS}
        base_pop_config.update(pop_config)
        base_pop_config.pop('sort', None)
        return base_pop_config

    def annotation_fields(self, include_genotype_overrides=True):
        annotation_fields = {
            GENOTYPES_FIELD: lambda r: r.family_entries.flatmap(lambda x: x).filter(
                lambda gt: hl.is_defined(gt.individualGuid)
            ).group_by(lambda x: x.individualGuid).map_values(lambda x: x.map(
                lambda sample: self._get_sample_genotype(
                    sample, r, select_fields=['individualGuid'], include_genotype_overrides=include_genotype_overrides,
            ))),
            'populations': lambda r: hl.struct(**{
                population: self.population_expression(r, population) for population in self.POPULATIONS.keys()
            }),
            'predictions': lambda r: hl.struct(**{
                prediction: self._format_enum(r[path.source], path.field, self._enums[path.source][path.field])
                if self._enums.get(path.source, {}).get(path.field) else path.format(r[path.source][path.field])
                for prediction, path in self.PREDICTION_FIELDS_CONFIG.items()
            }),
        }
        annotation_fields.update(self.BASE_ANNOTATION_FIELDS)
        annotation_fields.update(self.LIFTOVER_ANNOTATION_FIELDS)
        annotation_fields.update(self._additional_annotation_fields())

        prediction_fields = {path.source for path in self.PREDICTION_FIELDS_CONFIG.values()}
        annotation_fields.update([
            self._format_enum_response(k, enum) for k, enum in self._enums.items()
            if enum and k not in prediction_fields
        ])

        return annotation_fields

    def _get_sample_genotype(self, sample, r=None, include_genotype_overrides=False, select_fields=None):
        return sample.select(
            'sampleId', 'sampleType', 'familyGuid', *(select_fields or []),
            numAlt=hl.if_else(hl.is_defined(sample.GT), sample.GT.n_alt_alleles(), self.MISSING_NUM_ALT),
            **{k: sample[field] for k, field in self.GENOTYPE_FIELDS.items()},
            **{_to_camel_case(k): v(sample, k, r) for k, v in self.COMPUTED_GENOTYPE_FIELDS.items()
               if include_genotype_overrides or k not in self.GENOTYPE_OVERRIDE_FIELDS},
        )

    def _additional_annotation_fields(self):
        return {}

    def population_expression(self, r, population):
        pop_config = self._format_population_config(self.POPULATIONS[population])
        pop_field = self.POPULATION_FIELDS.get(population, population)
        return hl.struct(**{
            response_key: hl.or_else(r[pop_field][field], '' if response_key == 'id' else 0)
            for response_key, field in pop_config.items() if field is not None
        })

    def _get_enum_lookup(self, field, subfield, nested_subfield=None):
        enum_field = self._enums.get(field, {})
        if subfield:
            enum_field = enum_field.get(subfield)
        if nested_subfield:
            enum_field = enum_field.get(nested_subfield)
        if enum_field is None:
            return None
        return {v: i for i, v in enumerate(enum_field)}

    def _get_enum_terms_ids(self, field, subfield, terms, nested_subfield=None):
        if not terms:
            return set()
        enum = self._get_enum_lookup(field, subfield, nested_subfield=nested_subfield)
        return {enum[t] for t in terms if enum.get(t) is not None}

    def _format_enum_response(self, k, enum):
        enum_config = self.ENUM_ANNOTATION_FIELDS.get(k, {})
        value = lambda r: self._format_enum(r, k, enum, ht_globals=self._globals, **enum_config)
        return enum_config.get('response_key', _to_camel_case(k)), value

    @staticmethod
    def _camelcase_value(value):
        return value.rename({k: _to_camel_case(k) for k in value.keys()})

    @classmethod
    def _format_enum(cls, r, field, enum, empty_array=False, format_array_values=None, **kwargs):
        if hasattr(r, f'{field}_id'):
            return hl.array(enum)[r[f'{field}_id']]

        value = r[field]
        if hasattr(value, 'map'):
            if empty_array:
                value = hl.or_else(value, hl.empty_array(value.dtype.element_type))
            value = value.map(lambda x: cls._enum_field(field, x, enum, **kwargs, format_value=cls._camelcase_value))
            if format_array_values:
                value = format_array_values(value, r)
            return value

        return cls._enum_field(field, value, enum, **kwargs)

    @classmethod
    def _enum_field(cls, field_name, value, enum, ht_globals=None, annotate_value=None, format_value=None, drop_fields=None, enum_keys=None, include_version=False, **kwargs):
        annotations = {}
        drop = [] + (drop_fields or [])
        value_keys = value.keys()
        for field in (enum_keys or enum.keys()):
            field_enum = enum[field]
            is_nested_struct = field in value_keys
            is_array = f'{field}_ids' in value_keys

            if is_nested_struct:
                annotations[field] = cls._enum_field(field, value[field], field_enum, format_value=format_value)
            else:
                value_field = f"{field}_id{'s' if is_array else ''}"
                drop.append(value_field)
                enum_array = hl.array(field_enum)
                if is_array:
                    annotations[f'{field}s'] = value[value_field].map(lambda v: enum_array[v])
                else:
                    annotations[field] = enum_array[value[value_field]]

        if include_version:
            annotations['version'] = ht_globals['versions'][field_name]

        value = value.annotate(**annotations)
        if annotate_value:
            annotations = annotate_value(value, enum)
            value = value.annotate(**annotations)
        value = value.drop(*drop)

        if format_value:
            value = format_value(value)

        return value

    def __init__(self, sample_data, sort=XPOS, sort_metadata=None, num_results=100, inheritance_mode=None,
                 override_comp_het_alt=False, **kwargs):
        self.unfiltered_comp_het_ht = None
        self._sort = sort
        self._sort_metadata = sort_metadata
        self._num_results = num_results
        self._override_comp_het_alt = override_comp_het_alt
        self._ht = None
        self._comp_het_ht = None
        self._inheritance_mode = inheritance_mode
        self._has_secondary_annotations = False
        self._is_multi_data_type_comp_het = False
        self.max_unaffected_samples = None
        self._load_table_kwargs = {'_n_partitions': min(MAX_PARTITIONS, (os.cpu_count() or 2)-1)}
        self.entry_samples_by_family_guid = {}

        if sample_data:
            self._load_filtered_table(sample_data, **kwargs)

    @property
    def _has_comp_het_search(self):
        return self._inheritance_mode in {RECESSIVE, COMPOUND_HET}

    @property
    def _globals(self):
        return self.LOADED_GLOBALS

    @property
    def _enums(self):
        return self._globals['enums']

    def _load_filtered_table(self, sample_data, intervals=None, annotations=None, annotations_secondary=None, **kwargs):
        parsed_intervals = self._parse_intervals(intervals, **kwargs)
        parsed_annotations = self._parse_annotations(annotations, annotations_secondary, **kwargs)
        self.import_filtered_table(
            *self._parse_sample_data(sample_data), parsed_intervals=parsed_intervals, raw_intervals=intervals, parsed_annotations=parsed_annotations, **kwargs)

    @classmethod
    def _get_table_path(cls, path, use_ssd_dir=False):
        return f'{SSD_DATASETS_DIR if use_ssd_dir else DATASETS_DIR}/{cls.GENOME_VERSION}/{cls.DATA_TYPE}/{path}'

    def _read_table(self, path, drop_globals=None, use_ssd_dir=False, skip_missing_field=None):
        table_path = self._get_table_path(path, use_ssd_dir=use_ssd_dir)
        if 'variant_ht' in self._load_table_kwargs:
            ht = self._query_table_annotations(self._load_table_kwargs['variant_ht'], table_path)
            if skip_missing_field and not ht.any(hl.is_defined(ht[skip_missing_field])):
                return None
            ht_globals = hl.read_table(table_path).index_globals()
            if drop_globals:
                ht_globals = ht_globals.drop(*drop_globals)
            return ht.annotate_globals(**ht_globals)
        return hl.read_table(table_path, **self._load_table_kwargs)

    @staticmethod
    def _query_table_annotations(ht, query_table_path):
        query_result = hl.query_table(query_table_path, ht.key).first().drop(*ht.key)
        return ht.annotate(**query_result)

    def _parse_sample_data(self, sample_data):
        families = set()
        project_samples = defaultdict(lambda: defaultdict(lambda: defaultdict(list)))
        for s in sample_data:
            families.add(s['family_guid'])
            project_samples[s['project_guid']][s['sample_type']][s['family_guid']].append(s)

        num_families = len(families)
        logger.info(f'Loading {self.DATA_TYPE} data for {num_families} families in {len(project_samples)} projects')
        return project_samples, num_families

<<<<<<< HEAD
    def import_filtered_table(self, project_samples, num_families, **kwargs):
        if num_families == 1 or len(project_samples) == 1:
            families_ht, comp_het_families_ht = self.import_and_filter_entries_ht(
                project_samples, num_families, **kwargs
            )
=======
    def _load_filtered_project_hts(self, project_samples, skip_all_missing=False, n_partitions=MAX_PARTITIONS, **kwargs):
        if len(project_samples) == 1:
            project_guid = list(project_samples.keys())[0]
            # for variant lookup, project_samples looks like
            #   {<project_guid>: {<sample_type>: {<family_guid>: True}, <sample_type_2>: {<family_guid_2>: True}}, <project_guid_2>: ...}
            # for variant search, project_samples looks like
            #   {<project_guid>: {<sample_type>: {<family_guid>: [<sample_data>, <sample_data>, ...]}, <sample_type_2>: {<family_guid_2>: []} ...}, <project_guid_2>: ...}
            sample_type = list(project_samples[project_guid].keys())[0]
            project_ht = self._read_table(f'projects/{sample_type}/{project_guid}.ht', use_ssd_dir=True)
            return self._filter_entries_table(project_ht, project_samples[project_guid][sample_type], **kwargs)

        # Need to chunk tables or else evaluating table globals throws LineTooLong exception
        # However, minimizing number of chunks minimizes number of aggregations/ evals and improves performance
        # Adapted from https://discuss.hail.is/t/importing-many-sample-specific-vcfs/2002/8
        chunk_size = 64
        filtered_project_hts = []
        filtered_comp_het_project_hts = []
        project_hts = []
        sample_data = {}
        for project_guid, project_sample_data in project_samples.items():
            sample_type = list(project_sample_data.keys())[0]
            project_ht = self._read_table(f'projects/{sample_type}/{project_guid}.ht', use_ssd_dir=True)

            if project_ht is None:
                continue
            project_hts.append(project_ht.select_globals('sample_type', 'family_guids', 'family_samples'))
            sample_data.update(project_sample_data[sample_type])

            if len(project_hts) >= chunk_size:
                self._filter_merged_project_hts(
                    project_hts, sample_data, filtered_project_hts, filtered_comp_het_project_hts, n_partitions, **kwargs,
                )
                project_hts = []
                sample_data = {}

        self._filter_merged_project_hts(
            project_hts, sample_data, filtered_project_hts, filtered_comp_het_project_hts, n_partitions, **kwargs,
        )

        ht = self._merge_project_hts(filtered_project_hts, n_partitions)
        comp_het_ht = self._merge_project_hts(filtered_comp_het_project_hts, n_partitions)

        return ht, comp_het_ht

    def import_filtered_table(self, project_samples, num_families, **kwargs):
        if num_families == 1:
            family_sample_data = list(project_samples.values())[0]
            sample_type = list(family_sample_data.keys())[0]
            family_guid = list(family_sample_data[sample_type].keys())[0]
            family_ht = self._read_table(f'families/{sample_type}/{family_guid}.ht', use_ssd_dir=True)
            family_ht = family_ht.transmute(family_entries=[family_ht.entries])
            family_ht = family_ht.annotate_globals(
                family_guids=[family_guid], family_samples={family_guid: family_ht.sample_ids},
            )
            families_ht, comp_het_families_ht = self._filter_entries_table(family_ht, family_sample_data[sample_type], **kwargs)
>>>>>>> 7fef2cd4
        else:
            families_ht, comp_het_families_ht = self.import_and_filter_multiple_project_hts(project_samples, **kwargs)

        if comp_het_families_ht is not None:
            self._comp_het_ht = self._query_table_annotations(comp_het_families_ht, self._get_table_path('annotations.ht'))
            self._comp_het_ht = self._filter_annotated_table(self._comp_het_ht, is_comp_het=True, **kwargs)
            self._comp_het_ht = self._filter_compound_hets()

        if families_ht is not None:
            self._ht = self._query_table_annotations(families_ht, self._get_table_path('annotations.ht'))
            self._ht = self._filter_annotated_table(self._ht, **kwargs)

    def import_and_filter_entries_ht(self, project_samples, num_families: int, **kwargs):
        """
        Imports, prefilters, and filters one entries table (a family or project table) per sample type.
        Returns the filtered entries table and the filtered ch table.
        """
        entries_hts_map: dict[str, list[tuple[hl.Table, dict]]] = {}
        project_guid, project_sample_type_data = list(project_samples.items())[0]
        sample_types = set(project_sample_type_data.keys())
        if num_families == 1:
            family_guid = list(list(project_sample_type_data.values())[0].keys())[0]
            self._load_prefiltered_family_ht(family_guid, sample_types, entries_hts_map, project_sample_type_data, **kwargs)
        else:
            self._load_prefiltered_project_ht(project_guid, sample_types, entries_hts_map, project_sample_type_data, **kwargs)

        # If there is only one sample type, filter the single entries table.
        if len(entries_hts_map.keys()) == 1:
            sample_type, entries_hts = list(entries_hts_map.items())[0]
            return self._filter_entries_table(entries_hts[0][0], entries_hts[0][1], sample_type, **kwargs)

        # Project has multiple sample types
        # TODO If there are multiple sample types, filter both.
        self._filter_entries_table_multiple_sample_types(entries_hts_map, **kwargs)

    def _load_prefiltered_family_ht(self, family_guid, sample_types, entries_hts_map, project_sample_type_data, **kwargs):
        for sample_type in sample_types:
            ht = self._read_table(f'families/{sample_type}/{family_guid}.ht', use_ssd_dir=True)
            ht = ht.transmute(family_entries=[ht.entries])
            ht = ht.annotate_globals(family_guids=[family_guid], family_samples={family_guid: ht.sample_ids})
            entries_hts_map[sample_type] = [
                (self._prefilter_entries_table(ht, **kwargs), project_sample_type_data[sample_type])
            ]

    def _load_prefiltered_project_ht(self, project_guid, sample_types, entries_hts_map, project_sample_type_data, **kwargs):
        for sample_type in sample_types:
            path = f'projects/{sample_type}/{project_guid}.ht'
            ht = self._read_table(path, use_ssd_dir=True)
            entries_hts_map[sample_type] = [
                (self._prefilter_entries_table(ht, **kwargs), project_sample_type_data[sample_type])
            ]

    def import_and_filter_multiple_project_hts(self, project_samples, n_partitions=MAX_PARTITIONS, **kwargs):
        entries_hts_map: dict[str, list[tuple[hl.Table, dict]]] = {}
        self._load_prefiltered_project_hts(project_samples, entries_hts_map, n_partitions=n_partitions, **kwargs)

        # If there is only one sample type, filter and merge the project tables.
        if len(entries_hts_map.keys()) == 1:
            sample_type, entries_hts = list(entries_hts_map.items())[0]
            filtered_project_hts = []
            filtered_comp_het_project_hts = []
            for ht, project_families in entries_hts:
                ht, comp_het_ht = self._filter_entries_table(ht, project_families, sample_type, **kwargs)
                if ht is not None:
                    filtered_project_hts.append(ht)
                if comp_het_ht is not None:
                    filtered_comp_het_project_hts.append(comp_het_ht)

            ht = self._merge_project_hts(filtered_project_hts, n_partitions)
            comp_het_ht = self._merge_project_hts(filtered_comp_het_project_hts, n_partitions)
            return ht, comp_het_ht

        unmerged_hts, unmerged_comp_het_hts = self._filter_entries_table_multiple_sample_types(entries_hts_map, **kwargs)
        merged_ht = self._merge_project_hts(unmerged_hts, n_partitions)
        merged_comp_het_ht = self._merge_project_hts(unmerged_comp_het_hts, n_partitions)
        return merged_ht, merged_comp_het_ht

    def _load_prefiltered_project_hts(
        self, project_samples, entries_hts_map, n_partitions=MAX_PARTITIONS, **kwargs
    ):
        # Need to chunk tables or else evaluating table globals throws LineTooLong exception
        # However, minimizing number of chunks minimizes number of aggregations/ evals and improves performance
        # Adapted from https://discuss.hail.is/t/importing-many-sample-specific-vcfs/2002/8
        chunk_size = 64
        project_guid_chunks: list[list[str]] = []
        current_chunk: list[str] = []
        unmerged_entries_hts_map = defaultdict(dict)
        for project_guid, project_sample_type_data in project_samples.items():
            for sample_type, family_sample_data in project_sample_type_data.items():
                ht = self._read_table(f'projects/{sample_type}/{project_guid}.ht',use_ssd_dir=True)
                if ht is None:
                    continue
                unmerged_entries_hts_map[sample_type][project_guid] = (ht, family_sample_data)

            current_chunk.append(project_guid)
            if len(current_chunk) >= chunk_size:
                project_guid_chunks.append(current_chunk)
                current_chunk = []

        project_guid_chunks.append(current_chunk)

        for sample_type, project_data in unmerged_entries_hts_map.items():
            project_hts = []
            project_family_data = {}
            prefiltered_project_hts: list[tuple[hl.Table, dict]] = []  # Ordered list of merged, prefiltered projects
            for chunk in project_guid_chunks:
                for project_guid in chunk:
                    if project_guid not in project_data:  # There is no project ht for this sample_type
                        continue

                    project_ht, family_sample_data = project_data[project_guid]
                    # SV and GCNV do not already have sample_type in their globals
                    project_ht = project_ht.annotate_globals(sample_type=sample_type)
                    project_hts.append(project_ht.select_globals('sample_type', 'family_guids', 'family_samples'))
                    project_family_data.update(family_sample_data)

                self._prefilter_merged_project_hts(
                    project_hts,
                    project_family_data,
                    prefiltered_project_hts,
                    n_partitions,
                    **kwargs
                )
                project_hts = []
                project_family_data = {}

            entries_hts_map[sample_type] = prefiltered_project_hts

    def _prefilter_merged_project_hts(self, project_hts, project_families, prefiltered_project_hts, n_partitions, **kwargs):
        if not project_hts:
            return
        ht = self._merge_project_hts(project_hts, n_partitions, include_all_globals=True)
        ht = self._prefilter_entries_table(ht, **kwargs)
        prefiltered_project_hts.append((ht, project_families))

    @staticmethod
    def _merge_project_hts(project_hts, n_partitions, include_all_globals=False):
        if not project_hts:
            return None
        ht = hl.Table.multi_way_zip_join(project_hts, 'project_entries', 'project_globals')
        ht = ht.repartition(n_partitions)
        ht = ht.transmute(
            filters=ht.project_entries.fold(lambda f, x: f.union(x.filters), hl.empty_set(hl.tstr)),
            family_entries=hl.enumerate(ht.project_entries).starmap(lambda i, x: hl.or_else(
                x.family_entries,
                ht.project_globals[i].family_guids.map(lambda f: hl.missing(x.family_entries.dtype.element_type)),
            )).flatmap(lambda x: x),
        )
        global_expressions = {
            'family_guids': ht.project_globals.flatmap(lambda x: x.family_guids),
        }
        if include_all_globals:
            global_expressions.update({
                'family_samples': hl.dict(ht.project_globals.flatmap(lambda x: x.family_samples.items())),
            })

        return ht.transmute_globals(**global_expressions)

<<<<<<< HEAD
    def _filter_entries_table(self, ht, project_samples, sample_type, inheritance_filter=None, quality_filter=None, **kwargs):
        ht, sorted_family_sample_data = self._add_entry_sample_families(ht, project_samples, sample_type)
=======
    def _filter_entries_table(self, ht, sample_data, inheritance_filter=None, quality_filter=None, **kwargs):
        ht = self._prefilter_entries_table(ht, **kwargs)

        ht, sorted_family_sample_data = self._add_entry_sample_families(ht, sample_data)
>>>>>>> 7fef2cd4

        passes_quality_filter = self._get_family_passes_quality_filter(quality_filter, ht, **kwargs)
        if passes_quality_filter is not None:
            ht = ht.annotate(family_entries=ht.family_entries.map(
                lambda entries: hl.or_missing(passes_quality_filter(entries), entries)
            ))
            ht = ht.filter(ht.family_entries.any(hl.is_defined))

        ht, ch_ht = self._filter_inheritance(
            ht, inheritance_filter, sorted_family_sample_data,
        )
        return ht, ch_ht

    def _filter_entries_table_multiple_sample_types(self, entries_hts_map, inheritance_filter=None, quality_filter=None, **kwargs):
        # entries_hts_map: {<sample_type>: [(ht, project_samples), (ht, project_samples), ...]}
        filtered_project_hts = []
        filtered_comp_het_project_hts = []
        wes_entries, wgs_entries = entries_hts_map['WES'], entries_hts_map['WGS']
        for (wes_ht, wes_project_samples), (wgs_ht, wgs_project_samples) in zip(wes_entries, wgs_entries):
            filtered_wes_ht, wes_comp_het_ht = self._filter_entries_table(wes_ht, wes_project_samples, 'WES', inheritance_filter, quality_filter,  **kwargs)
            filtered_wgs_ht, wgs_comp_het_ht = self._filter_entries_table(wgs_ht, wgs_project_samples, 'WGS', inheritance_filter, quality_filter, **kwargs)

            # TODO: add logic to un-filter the filtered tables based on edge case criteria

            if filtered_wes_ht is not None:
                filtered_project_hts.append(filtered_wes_ht)
            if wes_comp_het_ht is not None:
                filtered_comp_het_project_hts.append(wes_comp_het_ht)
            if filtered_wgs_ht is not None:
                filtered_project_hts.append(filtered_wgs_ht)
            if wgs_comp_het_ht is not None:
                filtered_comp_het_project_hts.append(wgs_comp_het_ht)

            # Try doing the filtering together
            # wes_ht = wes_ht.rename({'family_entries': 'wes_family_entries'})
            # wgs_ht = wgs_ht.rename({'family_entries': 'wgs_family_entries'})
            #
            # ht = wes_ht.join(wgs_ht, how='outer')
            #
            # passes_quality_filter = self._get_family_passes_quality_filter(quality_filter, ht, **kwargs)
            # if passes_quality_filter is not None:
            #     ht = ht.annotate(
            #         wes_passes=ht.wes_family_entries.map(
            #             lambda entries: hl.or_missing(passes_quality_filter(entries), entries)
            #         ),
            #         wgs_passes=ht.wgs_family_entries.map(
            #             lambda entries: hl.or_missing(passes_quality_filter(entries), entries)
            #         ))
            #     # Keep row if either wes or wgs passes quality check
            #     ht = ht.filter(ht.wes_passes.any(hl.is_defined) | ht.wgs_passes.any(hl.is_defined))
            #     ht = ht.drop('wes_passes', 'wgs_passes')

            # Try doing the filtering separately then reconciling the results

        return filtered_project_hts, filtered_comp_het_project_hts

    def _add_entry_sample_families(self, ht, sample_data, sample_type):
        ht_globals = hl.eval(ht.globals)

        missing_samples = set()
        family_sample_index_data = []
        sorted_family_sample_data = []
        family_guids = sorted(sample_data.keys())
        for family_guid in family_guids:
            ht_family_samples = ht_globals.family_samples[family_guid]
            samples = sample_data[family_guid]
            if samples is True:
                samples = ht_family_samples
                get_sample_data = lambda s: {'sampleId': s}
                missing_family_samples = []
            else:
                get_sample_data = self._sample_entry_data
                missing_family_samples = [s['sample_id'] for s in samples if s['sample_id'] not in ht_family_samples]
            if missing_family_samples:
                missing_samples.update(missing_family_samples)
            else:
                family_index = ht_globals.family_guids.index(family_guid)
                family_entry_data = {
                    'sampleType': sample_type,
                    'familyGuid': family_guid,
                }
                formatted_samples = [{**family_entry_data, **get_sample_data(s)} for s in samples]
                sample_index_data = [(ht_family_samples.index(s['sampleId']), hl.struct(**s)) for s in formatted_samples]
                family_sample_index_data.append((family_index, sample_index_data))
                sorted_family_sample_data.append(formatted_samples)
                self.entry_samples_by_family_guid[family_guid] = [s['sampleId'] for s in formatted_samples]

        if missing_samples:
            raise HTTPBadRequest(
                reason=f'The following samples are available in seqr but missing the loaded data: {", ".join(sorted(missing_samples))}'
            )

        family_sample_index_data = hl.array(family_sample_index_data)

        ht = ht.annotate_globals(family_guids=family_guids)

        ht = ht.transmute(family_entries=family_sample_index_data.map(lambda family_tuple: family_tuple[1].map(
            lambda sample_tuple: ht.family_entries[family_tuple[0]][sample_tuple[0]].annotate(**sample_tuple[1])
        )))

        return ht, sorted_family_sample_data

    @classmethod
    def _sample_entry_data(cls, sample):
        return dict(
            sampleId=sample['sample_id'],
            individualGuid=sample['individual_guid'],
            affected_id=AFFECTED_ID_MAP.get(sample['affected']),
            is_male='sex' in sample and sample['sex'] == MALE,
        )

    def _filter_inheritance(self, ht, inheritance_filter, sorted_family_sample_data):
        any_valid_entry = lambda x: self.GENOTYPE_QUERY_MAP[HAS_ALT](x.GT)

        is_any_affected = self._inheritance_mode == ANY_AFFECTED
        if is_any_affected:
            prev_any_valid_entry = any_valid_entry
            any_valid_entry = lambda x: prev_any_valid_entry(x) & (x.affected_id == AFFECTED_ID)

        ht = ht.annotate(family_entries=ht.family_entries.map(
            lambda entries: hl.or_missing(entries.any(any_valid_entry), entries))
        )

        comp_het_ht = None
        if self._has_comp_het_search:
            comp_het_ht = self._filter_families_inheritance(
                ht, COMPOUND_HET, inheritance_filter, sorted_family_sample_data,
            )

        if is_any_affected or not (inheritance_filter or self._inheritance_mode):
            # No sample-specific inheritance filtering needed
            sorted_family_sample_data = []

        ht = None if self._inheritance_mode == COMPOUND_HET else self._filter_families_inheritance(
            ht, self._inheritance_mode, inheritance_filter, sorted_family_sample_data,
        )

        return ht, comp_het_ht

    def _filter_families_inheritance(self, ht, inheritance_mode, inheritance_filter, sorted_family_sample_data):
        individual_genotype_filter = (inheritance_filter or {}).get('genotype')

        entry_indices_by_gt = defaultdict(lambda: defaultdict(list))
        for family_index, samples in enumerate(sorted_family_sample_data):
            for sample_index, s in enumerate(samples):
                genotype = individual_genotype_filter.get(s['individualGuid']) \
                    if individual_genotype_filter else INHERITANCE_FILTERS[inheritance_mode].get(s['affected_id'])
                if inheritance_mode == X_LINKED_RECESSIVE and s['affected_id'] == UNAFFECTED_ID and s['is_male']:
                    genotype = REF_REF
                if genotype == COMP_HET_ALT and self._override_comp_het_alt:
                    genotype = HAS_ALT
                if genotype:
                    entry_indices_by_gt[genotype][family_index].append(sample_index)

        min_unaffected = None
        if inheritance_mode == COMPOUND_HET:
            family_unaffected_counts = [
                len(i) for i in entry_indices_by_gt[INHERITANCE_FILTERS[COMPOUND_HET][UNAFFECTED_ID]].values()
            ]
            self.max_unaffected_samples = max(family_unaffected_counts) if family_unaffected_counts else 0
            if self.max_unaffected_samples > 1:
                min_unaffected = min(family_unaffected_counts)

        for genotype, entry_indices in entry_indices_by_gt.items():
            if not entry_indices:
                continue
            entry_indices = hl.dict(entry_indices)
            ht = ht.annotate(family_entries=hl.enumerate(ht.family_entries).map(
                lambda x: self._valid_genotype_family_entries(x[1], entry_indices.get(x[0]), genotype, min_unaffected)
            ))

        return ht.filter(ht.family_entries.any(hl.is_defined)).select_globals('family_guids')

    @classmethod
    def _valid_genotype_family_entries(cls, entries, gentoype_entry_indices, genotype, min_unaffected):
        is_valid = hl.is_missing(gentoype_entry_indices) | gentoype_entry_indices.all(
            lambda i: cls.GENOTYPE_QUERY_MAP[genotype](entries[i].GT)
        )
        if min_unaffected is not None and genotype == HAS_REF:
            unaffected_filter = gentoype_entry_indices.any(
                lambda i: cls.GENOTYPE_QUERY_MAP[REF_REF](entries[i].GT)
            )
            if min_unaffected < 2:
                unaffected_filter |= gentoype_entry_indices.size() < 2
            is_valid &= unaffected_filter
        return hl.or_missing(is_valid, entries)


    def _get_family_passes_quality_filter(self, quality_filter, ht, **kwargs):
        quality_filter = quality_filter or {}

        affected_only = quality_filter.get('affected_only')
        passes_quality_filters = []
        for filter_k, value in quality_filter.items():
            genotype_key = filter_k.replace('min_', '')
            field = self.GENOTYPE_QUERY_FIELDS.get(genotype_key, self.GENOTYPE_FIELDS.get(genotype_key))
            if field and value:
                passes_quality_filters.append(self._get_genotype_passes_quality_field(field, value, affected_only))

        has_vcf_filter = quality_filter.get('vcf_filter')
        if not (passes_quality_filters or has_vcf_filter):
            return None

        def passes_quality(entries):
            passes_filters = entries.all(lambda gt: hl.all([f(gt) for f in passes_quality_filters])) if passes_quality_filters else True
            passes_vcf_filters = self._passes_vcf_filters(ht) if has_vcf_filter else True
            return passes_filters & passes_vcf_filters

        return passes_quality

    @classmethod
    def _get_genotype_passes_quality_field(cls, field, value, affected_only):
        field_config = cls.QUALITY_FILTER_FORMAT.get(field) or QualityFilterFormat()
        if field_config.scale:
            value = value / field_config.scale

        def passes_quality_field(gt):
            is_valid = (gt[field] >= value) | hl.is_missing(gt[field])
            if field_config.override:
                is_valid |= field_config.override(gt)
            if affected_only:
                is_valid |= gt.affected_id != AFFECTED_ID
            return is_valid

        return passes_quality_field

    @staticmethod
    def _passes_vcf_filters(ht):
        return hl.is_missing(ht.filters) | (ht.filters.length() < 1)

    def _parse_variant_keys(self, variant_keys=None, **kwargs):
        return [hl.struct(**{self.KEY_FIELD[0]: key}) for key in (variant_keys or [])]

    def _prefilter_entries_table(self, ht, **kwargs):
        return ht

    def _filter_annotated_table(self, ht, gene_ids=None, rs_ids=None, frequencies=None, in_silico=None, pathogenicity=None,
                                parsed_annotations=None, is_comp_het=False, **kwargs):
        if gene_ids:
            ht = self._filter_by_gene_ids(ht, gene_ids)

        if rs_ids:
            ht = self._filter_rs_ids(ht, rs_ids)

        ht = self._filter_by_frequency(ht, frequencies, pathogenicity)

        ht = self._filter_by_in_silico(ht, in_silico)

        return self._filter_by_annotations(ht, is_comp_het=is_comp_het, **(parsed_annotations or {}))

    def _filter_by_gene_ids(self, ht, gene_ids):
        gene_ids = hl.set(gene_ids)
        ht = ht.annotate(
            gene_transcripts=ht[self.TRANSCRIPTS_FIELD].filter(lambda t: gene_ids.contains(t.gene_id))
        )
        return ht.filter(hl.is_defined(ht.gene_transcripts.first()))

    def _filter_rs_ids(self, ht, rs_ids):
        rs_id_set = hl.set(rs_ids)
        return ht.filter(rs_id_set.contains(ht.rsid))

    def _parse_intervals(self, intervals, gene_ids=None, **kwargs):
        parsed_variant_keys = self._parse_variant_keys(**kwargs)
        if parsed_variant_keys:
            self._load_table_kwargs['variant_ht'] = hl.Table.parallelize(parsed_variant_keys).key_by(*self.KEY_FIELD)
            return intervals

        is_x_linked = self._inheritance_mode == X_LINKED_RECESSIVE
        if not (intervals or is_x_linked):
            return intervals

        raw_intervals = intervals
        if self._should_add_chr_prefix():
            intervals = [[f'chr{interval[0]}', *interval[1:]] for interval in (intervals or [])]

        if len(intervals) > MAX_GENE_INTERVALS and len(intervals) == len(gene_ids or []):
            super_intervals = defaultdict(lambda: (1e9, 0))
            for chrom, start, end in intervals:
                super_intervals[chrom] = (min(super_intervals[chrom][0], start), max(super_intervals[chrom][1], end))
            intervals = [(chrom, start, end) for chrom, (start, end) in super_intervals.items()]

        parsed_intervals = [
            hl.eval(hl.locus_interval(*interval, reference_genome=self.GENOME_VERSION, invalid_missing=True))
            for interval in (intervals or [])
        ]
        invalid_intervals = [raw_intervals[i] for i, interval in enumerate(parsed_intervals) if interval is None]
        if invalid_intervals:
            error_interval = ', '.join([f'{chrom}:{start}-{end}' for chrom, start, end in invalid_intervals])
            raise HTTPBadRequest(reason=f'Invalid intervals: {error_interval}')

        if is_x_linked:
            reference_genome = hl.get_reference(self.GENOME_VERSION)
            parsed_intervals.append(
                hl.eval(hl.parse_locus_interval(reference_genome.x_contigs[0], reference_genome=self.GENOME_VERSION))
            )

        return parsed_intervals

    def _should_add_chr_prefix(self):
        return self.GENOME_VERSION == GENOME_VERSION_GRCh38

    def _filter_by_frequency(self, ht, frequencies, pathogenicity):
        frequencies = {k: v for k, v in (frequencies or {}).items() if k in self.POPULATIONS}
        if not frequencies:
            return ht

        path_override_filter = self._frequency_override_filter(ht, pathogenicity)
        filters = []
        for pop, freqs in sorted(frequencies.items()):
            pop_filters = []
            pop_expr = ht[self.POPULATION_FIELDS.get(pop, pop)]
            pop_config = self._format_population_config(self.POPULATIONS[pop])
            if freqs.get('af') is not None and freqs['af'] < 1:
                af_field = pop_config.get('filter_af') or pop_config['af']
                pop_filter = pop_expr[af_field] <= freqs['af']
                if path_override_filter is not None and freqs['af'] < PATH_FREQ_OVERRIDE_CUTOFF:
                    pop_filter |= path_override_filter & (pop_expr[af_field] <= PATH_FREQ_OVERRIDE_CUTOFF)
                pop_filters.append(pop_filter)
            elif freqs.get('ac') is not None:
                ac_field = pop_config['ac']
                if ac_field:
                    pop_filters.append(pop_expr[ac_field] <= freqs['ac'])

            if freqs.get('hh') is not None:
                hom_field = pop_config['hom']
                hemi_field = pop_config['hemi']
                if hom_field:
                    pop_filters.append(pop_expr[hom_field] <= freqs['hh'])
                if hemi_field:
                    pop_filters.append(pop_expr[hemi_field] <= freqs['hh'])

            if pop_filters:
                filters.append(hl.is_missing(pop_expr) | hl.all(pop_filters))

        if filters:
            ht = ht.filter(hl.all(filters))
        return ht

    def _frequency_override_filter(self, ht, pathogenicity):
        return None

    def _filter_by_in_silico(self, ht, in_silico_filters):
        in_silico_filters = in_silico_filters or {}
        require_score = in_silico_filters.get('requireScore', False)
        in_silico_filters = {k: v for k, v in in_silico_filters.items() if k in self.PREDICTION_FIELDS_CONFIG and v}
        if not in_silico_filters:
            return ht

        in_silico_qs = []
        missing_qs = []
        for in_silico, value in in_silico_filters.items():
            score_filter, ht_value = self._get_in_silico_filter(ht, in_silico, value)
            in_silico_qs.append(score_filter)
            if not require_score:
                missing_qs.append(hl.is_missing(ht_value))

        if missing_qs:
            in_silico_qs.append(hl.all(missing_qs))

        return ht.filter(hl.any(in_silico_qs))

    def _get_in_silico_filter(self, ht, in_silico, value):
        score_path = self.PREDICTION_FIELDS_CONFIG[in_silico]
        enum_lookup = self._get_enum_lookup(*score_path[:2])
        if enum_lookup is not None:
            ht_value = ht[score_path.source][f'{score_path.field}_id']
            score_filter = ht_value == enum_lookup[value]
        else:
            ht_value = ht[score_path.source][score_path.field]
            score_filter = ht_value >= float(value)

        return score_filter, ht_value

    def _parse_annotations(self, annotations, annotations_secondary, **kwargs):
        annotations = annotations or {}
        allowed_consequence_ids = self._get_allowed_consequence_ids(annotations)
        annotation_overrides = self._get_annotation_override_fields(annotations, **kwargs)

        parsed_annotations = {}
        if self._has_comp_het_search and annotations_secondary:
            secondary_allowed_consequence_ids = self._get_allowed_consequence_ids(annotations_secondary)
            has_different_secondary = secondary_allowed_consequence_ids != allowed_consequence_ids
            has_data_type_primary_annotations = allowed_consequence_ids or annotation_overrides
            has_data_type_secondary_annotations = bool(secondary_allowed_consequence_ids)
            secondary_annotation_overrides = None
            if self.SECONDARY_ANNOTATION_OVERRIDE_FIELDS:
                secondary_annotation_overrides = self._get_annotation_override_fields(
                    annotations_secondary, override_fields=self.SECONDARY_ANNOTATION_OVERRIDE_FIELDS, **kwargs)
                has_data_type_secondary_annotations |= bool(secondary_annotation_overrides)
                has_different_secondary &= secondary_annotation_overrides != annotation_overrides

            if not has_data_type_primary_annotations:
                allowed_consequence_ids = secondary_allowed_consequence_ids
                annotation_overrides = secondary_annotation_overrides
                # Data type only has annotations for second hit, so there is no need for the homozygous recessive query
                self._inheritance_mode = COMPOUND_HET
            elif has_different_secondary:
                parsed_annotations.update({
                    'secondary_consequence_ids': secondary_allowed_consequence_ids,
                    'secondary_annotation_overrides': secondary_annotation_overrides,
                })
                self._has_secondary_annotations = True

            if not (has_data_type_primary_annotations and has_data_type_secondary_annotations):
                self._is_multi_data_type_comp_het = True

        parsed_annotations.update({
            'consequence_ids': allowed_consequence_ids,
            'annotation_overrides': annotation_overrides,
        })
        return parsed_annotations

    def _filter_by_annotations(self, ht, is_comp_het=False, consequence_ids=None, annotation_overrides=None,
                               secondary_consequence_ids=None, secondary_annotation_overrides=None, **kwargs):

        annotation_exprs = {}
        if consequence_ids:
            annotation_exprs[ALLOWED_TRANSCRIPTS] = self._get_allowed_transcripts(ht, consequence_ids)
            ht = ht.annotate(**annotation_exprs)
        annotation_filters = self._get_annotation_override_filters(ht, annotation_overrides or {})

        if not is_comp_het:
            if annotation_exprs:
                annotation_filters.append(self._has_allowed_transcript_filter(ht, ALLOWED_TRANSCRIPTS))
            if annotation_filters:
                ht = ht.filter(hl.any(annotation_filters))
            return ht

        if annotation_filters:
            annotation_exprs[HAS_ANNOTATION_OVERRIDE] = hl.any(annotation_filters)
        if secondary_annotation_overrides is not None:
            overrides = self._get_annotation_override_filters(ht, secondary_annotation_overrides)
            annotation_exprs[f'{HAS_ANNOTATION_OVERRIDE}_secondary'] = hl.any(overrides) if overrides else False
        secondary_allowed_transcripts_field = f'{ALLOWED_TRANSCRIPTS}_secondary'
        if secondary_consequence_ids:
            annotation_exprs[secondary_allowed_transcripts_field] = self._get_allowed_transcripts(ht, secondary_consequence_ids)

        filter_fields = list(annotation_exprs.keys())
        transcript_filter_fields = [ALLOWED_TRANSCRIPTS, secondary_allowed_transcripts_field]
        annotation_exprs.pop(ALLOWED_TRANSCRIPTS, None)
        if annotation_exprs:
            ht = ht.annotate(**annotation_exprs)

        all_filters = [
            self._has_allowed_transcript_filter(ht, field) if field in transcript_filter_fields else ht[field]
            for field in filter_fields
        ]
        return ht.filter(hl.any(all_filters))

    def _get_allowed_consequence_ids(self, annotations):
        allowed_consequences = {
            ann for field, anns in annotations.items()
            if anns and (field not in ANNOTATION_OVERRIDE_FIELDS) for ann in anns
        }
        return self._get_enum_terms_ids(self.TRANSCRIPTS_FIELD, self.TRANSCRIPT_CONSEQUENCE_FIELD, allowed_consequences)

    def _get_allowed_transcripts(self, ht, allowed_consequence_ids):
        transcript_filter = self._get_allowed_transcripts_filter(allowed_consequence_ids)
        return ht[self.TRANSCRIPTS_FIELD].filter(transcript_filter)

    @staticmethod
    def _get_allowed_transcripts_filter(allowed_consequence_ids):
        allowed_consequence_ids = hl.set(allowed_consequence_ids)
        return lambda gc: allowed_consequence_ids.contains(gc.major_consequence_id)

    def _get_annotation_override_fields(self, annotations, override_fields=None, **kwargs):
        override_fields = override_fields or self.ANNOTATION_OVERRIDE_FIELDS
        return {k: annotations[k] for k in override_fields if k in annotations}

    def _get_annotation_override_filters(self, ht, annotation_overrides):
        return []

    def _get_annotation_filters(self, ht, is_secondary=False):
        suffix = '_secondary' if is_secondary else ''
        annotation_filters = []

        allowed_transcripts_field = f'{ALLOWED_TRANSCRIPTS}{suffix}'
        if allowed_transcripts_field in ht.row:
            annotation_filters.append(self._has_allowed_transcript_filter(ht, allowed_transcripts_field))

        annotation_override_field = f'{HAS_ANNOTATION_OVERRIDE}{suffix}'
        if annotation_override_field in ht.row:
            annotation_filters.append(ht[annotation_override_field])
        elif HAS_ANNOTATION_OVERRIDE in ht.row:
            # For secondary annotations, if no secondary override is defined use the primary override
            annotation_filters.append(ht[HAS_ANNOTATION_OVERRIDE])

        return annotation_filters

    @staticmethod
    def _has_allowed_transcript_filter(ht, allowed_transcript_field):
        return hl.is_defined(ht[allowed_transcript_field].first())

    def _filter_compound_hets(self):
        # pylint: disable=pointless-string-statement
        ch_ht = self._comp_het_ht

        # Get possible pairs of variants within the same gene
        def key(v):
            ks = [v[k] for k in self.KEY_FIELD]
            return ks[0] if len(self.KEY_FIELD) == 1 else hl.tuple(ks)
        ch_ht = ch_ht.annotate(key_=key(ch_ht.row), gene_ids=self._gene_ids_expr(ch_ht))
        ch_ht = ch_ht.explode(ch_ht.gene_ids)

        # Filter allowed transcripts to the grouped gene
        transcript_annotations = {
            k: ch_ht[k].filter(lambda t: t.gene_id == ch_ht.gene_ids)
            for k in [ALLOWED_TRANSCRIPTS, ALLOWED_SECONDARY_TRANSCRIPTS] if k in ch_ht.row
        }
        if transcript_annotations:
            ch_ht = ch_ht.annotate(**transcript_annotations)

        if transcript_annotations or self._has_secondary_annotations:
            primary_filters = self._get_annotation_filters(ch_ht)
            ch_ht = ch_ht.annotate(is_primary=hl.coalesce(hl.any(primary_filters), False))
            if self._has_secondary_annotations and not self._is_multi_data_type_comp_het:
                secondary_filters = self._get_annotation_filters(ch_ht, is_secondary=True)
                is_secondary = hl.coalesce(hl.any(secondary_filters), False)
            else:
                is_secondary = ch_ht.is_primary
            ch_ht = ch_ht.annotate(is_secondary=is_secondary)
            if transcript_annotations:
                ch_ht = ch_ht.filter(ch_ht.is_primary | ch_ht.is_secondary)
        else:
            ch_ht = ch_ht.annotate(is_primary=True, is_secondary=True)
        self.unfiltered_comp_het_ht = ch_ht

        if self._is_multi_data_type_comp_het:
            # In cases where comp het pairs must have different data types, there are no single data type results
            return None

        """ Assume a table with the following data
        key_ | gene_ids | is_primary | is_secondary
        1    | A        | true       | true
        2    | A        | true       | true
        2    | B        | true       | true
        3    | A        | false      | true
        3    | B        | false      | true
        """

        variants = ch_ht.collect(_localize=False)
        variants = variants.group_by(lambda v: v.gene_ids)
        variants = variants.items().flatmap(lambda gvs:
            hl.rbind(gvs[0], gvs[1], lambda gene_id, variants:
                hl.rbind(
                    variants.filter(lambda v: v.is_primary),
                    variants.filter(lambda v: v.is_secondary),
                    lambda v1s, v2s:
                        v1s.flatmap(lambda v1:
                            v2s \
                            .filter(lambda v2: ~v2.is_primary | ~v1.is_secondary | (v1.key_ < v2.key_)) \
                            .map(lambda v2: hl.tuple([gene_id, v1, v2]))
                        )
                )
            )
        )

        """ After grouping by gene and pairing/filtering have array of tuples (gene_id, v1, v2)
        (A, 1, 2)
        (A, 1, 3)
        (A, 2, 3)
        (B, 2, 3)
        """

        variants = variants.group_by(lambda v: hl.tuple([v[1].key_, v[2].key_]))
        variants = variants.values().map(lambda v: hl.rbind(
            hl.set(v.map(lambda v: v[0])),
            lambda comp_het_gene_ids: hl.struct(
                v1=v[0][1].annotate(comp_het_gene_ids=comp_het_gene_ids),
                v2=v[0][2].annotate(comp_het_gene_ids=comp_het_gene_ids),
            )
        ))

        """ After grouping by pair have array of structs (v1, v2) annotated with comp_het_gene_ids
        v1 | v2 | v<1/2>.comp_het_gene_ids
         1 | 2  | {A}
         1 | 3  | {A}
         2 | 3  | {A, B} 
        """

        variants = self._filter_comp_het_families(variants)

        return hl.Table.parallelize(
            variants.map(lambda v: hl.struct(**{GROUPED_VARIANTS_FIELD: hl.array([v.v1, v.v2])}))
        )

    def _filter_comp_het_families(self, variants, set_secondary_annotations=True):
        return variants.map(lambda v: v.annotate(
            valid_family_indices=hl.enumerate(v.v1.family_entries).map(lambda x: x[0]).filter(
                lambda i: self._is_valid_comp_het_family(v.v1, v.v2, i)
            )
        )).filter(
            lambda v: v.valid_family_indices.any(hl.is_defined)
        ).map(lambda v: v.select(
            v1=self._annotated_comp_het_variant(v.v1, v.valid_family_indices),
            v2=self._annotated_comp_het_variant(v.v2, v.valid_family_indices, is_secondary=set_secondary_annotations),
        ))

    def _annotated_comp_het_variant(self, variant, valid_family_indices, is_secondary=False):
        if is_secondary and self._has_secondary_annotations and ALLOWED_TRANSCRIPTS in variant and ALLOWED_SECONDARY_TRANSCRIPTS in variant:
            variant = variant.annotate(**{ALLOWED_TRANSCRIPTS: variant[ALLOWED_SECONDARY_TRANSCRIPTS]})

        return variant.annotate(
            family_entries=valid_family_indices.map(lambda i: variant.family_entries[i]),
        )

    @classmethod
    def _gene_ids_expr(cls, ht):
        return hl.set(ht[cls.TRANSCRIPTS_FIELD].map(lambda t: t.gene_id))

    def _is_valid_comp_het_family(self, v1, v2, family_index):
        entries_1 = v1.family_entries[family_index]
        entries_2 = v2.family_entries[family_index]
        family_filters = [hl.is_defined(entries_1), hl.is_defined(entries_2)]
        if self.max_unaffected_samples > 0:
            family_filters.append(hl.enumerate(entries_1).all(lambda x: hl.any([
                (x[1].affected_id != UNAFFECTED_ID), *self._comp_het_entry_has_ref(x[1].GT, entries_2[x[0]].GT),
            ])))
        if self._override_comp_het_alt:
            family_filters.append(entries_1.extend(entries_2).all(lambda x: ~self.GENOTYPE_QUERY_MAP[ALT_ALT](x.GT)))
        return hl.all(family_filters)

    def _comp_het_entry_has_ref(self, gt1, gt2):
        return [self.GENOTYPE_QUERY_MAP[REF_REF](gt1), self.GENOTYPE_QUERY_MAP[REF_REF](gt2)]

    def _format_comp_het_results(self, ch_ht, annotation_fields):
        formatted_grouped_variants = hl.array([
            self._format_results(ch_ht[GROUPED_VARIANTS_FIELD][0], annotation_fields=annotation_fields),
            self._format_results(ch_ht[GROUPED_VARIANTS_FIELD][1], annotation_fields=annotation_fields),
        ])
        ch_ht = ch_ht.annotate(**{GROUPED_VARIANTS_FIELD: hl.sorted(formatted_grouped_variants, key=lambda x: x._sort)})
        return ch_ht.annotate(_sort=ch_ht[GROUPED_VARIANTS_FIELD][0]._sort)

    def _format_results(self, ht, annotation_fields=None, **kwargs):
        if annotation_fields is None:
            annotation_fields = self.annotation_fields()
        annotations = {k: v(ht) for k, v in annotation_fields.items()}
        annotations.update({
            '_sort': self._sort_order(ht),
            'genomeVersion': self.GENOME_VERSION.replace('GRCh', ''),
        })
        results = ht.annotate(**annotations)
        return results.select(*self.CORE_FIELDS, *list(annotations.keys()))

    def format_search_ht(self):
        ch_ht = None
        annotation_fields = self.annotation_fields()
        if self._comp_het_ht:
            ch_ht = self._format_comp_het_results(self._comp_het_ht, annotation_fields)

        if self._ht:
            ht = self._format_results(self._ht.key_by(), annotation_fields=annotation_fields)
            if ch_ht:
                ht = ht.union(ch_ht, unify=True)
        else:
            ht = ch_ht
        return ht

    def search(self):
        ht = self.format_search_ht()

        (total_results, collected) = ht.aggregate((hl.agg.count(), hl.agg.take(ht.row, self._num_results, ordering=ht._sort)))
        logger.info(f'Total hits: {total_results}. Fetched: {self._num_results}')

        return self._format_collected_rows(collected), total_results

    def _format_collected_rows(self, collected):
        if self._has_comp_het_search:
            return [row.get(GROUPED_VARIANTS_FIELD) or row.drop(GROUPED_VARIANTS_FIELD) for row in collected]
        return collected

    def _sort_order(self, ht):
        sort_expressions = self._get_sort_expressions(ht, XPOS)
        if self._sort != XPOS:
            sort_expressions = self._get_sort_expressions(ht, self._sort) + sort_expressions
        return sort_expressions

    @staticmethod
    def _format_prediction_sort_value(value):
        return hl.or_else(-hl.float64(value), 0)

    def _get_sort_expressions(self, ht, sort):
        if sort in self.SORTS:
            return self.SORTS[sort](ht)

        if sort in self.PREDICTION_FIELDS_CONFIG:
            prediction_path = self.PREDICTION_FIELDS_CONFIG[sort]
            return [self._format_prediction_sort_value(ht[prediction_path.source][prediction_path.field])]

        if sort == OMIM_SORT:
            return self._omim_sort(ht, hl.set(set(self._sort_metadata)))

        if self._sort_metadata:
            return self._gene_rank_sort(ht, hl.dict(self._sort_metadata))

        sort_field = next((field for field, config in self.POPULATIONS.items() if config.get('sort') == sort), None)
        if sort_field:
            return [hl.float64(self.population_expression(ht, sort_field).af)]

        return []

    @classmethod
    def _omim_sort(cls, r, omim_gene_set):
        return [-cls._gene_ids_expr(r).intersection(omim_gene_set).size()]

    @classmethod
    def _gene_rank_sort(cls, r, gene_ranks):
        return [hl.min(cls._gene_ids_expr(r).map(gene_ranks.get))]

    @classmethod
    def _gene_count_selects(cls):
        return {
            'gene_ids': cls._gene_ids_expr,
            'families': cls.BASE_ANNOTATION_FIELDS[FAMILY_GUID_FIELD],
        }

    def format_gene_count_hts(self):
        hts = []
        selects = self._gene_count_selects()
        if self._comp_het_ht:
            ch_ht = self._comp_het_ht.explode(self._comp_het_ht[GROUPED_VARIANTS_FIELD])
            hts.append(ch_ht.select(**{k: v(ch_ht[GROUPED_VARIANTS_FIELD]) for k, v in selects.items()}))
        if self._ht:
            hts.append(self._ht.select(**{k: v(self._ht) for k, v in selects.items()}))
        return hts

    def gene_counts(self):
        hts = self.format_gene_count_hts()
        ht = hts[0].key_by()
        for sub_ht in hts[1:]:
            ht = ht.union(sub_ht.key_by(), unify=True)

        ht = ht.explode('gene_ids').explode('families')
        return ht.aggregate(hl.agg.group_by(
            ht.gene_ids, hl.struct(total=hl.agg.count(), families=hl.agg.counter(ht.families))
        ))

    def lookup_variants(self, variant_ids, include_project_data=False, **kwargs):
        self._parse_intervals(intervals=None, variant_ids=variant_ids, variant_keys=variant_ids)
        ht = self._read_table('annotations.ht', drop_globals=['paths', 'versions'])
        ht = ht.filter(hl.is_defined(ht[XPOS]))

        annotation_fields = self.annotation_fields(include_genotype_overrides=False)
        include_sample_annotations = False
        if include_project_data:
            ht, include_sample_annotations = self._add_project_lookup_data(ht, annotation_fields, **kwargs)
        if not include_sample_annotations:
            annotation_fields = {
                k: v for k, v in annotation_fields.items()
                if k not in {FAMILY_GUID_FIELD, GENOTYPES_FIELD, 'genotypeFilters'}
            }

        formatted = self._format_results(ht.key_by(), annotation_fields=annotation_fields, include_genotype_overrides=False)

        return formatted.aggregate(hl.agg.take(formatted.row, len(variant_ids)))

    def _add_project_lookup_data(self, ht, annotation_fields, include_sample_annotations=False, project_samples=None, **kwargs):
        if project_samples:
            projects_ht, _ = self.import_and_filter_multiple_project_hts(project_samples, n_partitions=1)
            ht = ht.annotate(**projects_ht[ht.key])

        return ht, include_sample_annotations

    def lookup_variant(self, variant_id, **kwargs):
        variants = self.lookup_variants([variant_id], include_project_data=True, **kwargs)
        if not variants:
            raise HTTPNotFound()
        return dict(variants[0])<|MERGE_RESOLUTION|>--- conflicted
+++ resolved
@@ -294,69 +294,11 @@
         logger.info(f'Loading {self.DATA_TYPE} data for {num_families} families in {len(project_samples)} projects')
         return project_samples, num_families
 
-<<<<<<< HEAD
     def import_filtered_table(self, project_samples, num_families, **kwargs):
         if num_families == 1 or len(project_samples) == 1:
             families_ht, comp_het_families_ht = self.import_and_filter_entries_ht(
                 project_samples, num_families, **kwargs
             )
-=======
-    def _load_filtered_project_hts(self, project_samples, skip_all_missing=False, n_partitions=MAX_PARTITIONS, **kwargs):
-        if len(project_samples) == 1:
-            project_guid = list(project_samples.keys())[0]
-            # for variant lookup, project_samples looks like
-            #   {<project_guid>: {<sample_type>: {<family_guid>: True}, <sample_type_2>: {<family_guid_2>: True}}, <project_guid_2>: ...}
-            # for variant search, project_samples looks like
-            #   {<project_guid>: {<sample_type>: {<family_guid>: [<sample_data>, <sample_data>, ...]}, <sample_type_2>: {<family_guid_2>: []} ...}, <project_guid_2>: ...}
-            sample_type = list(project_samples[project_guid].keys())[0]
-            project_ht = self._read_table(f'projects/{sample_type}/{project_guid}.ht', use_ssd_dir=True)
-            return self._filter_entries_table(project_ht, project_samples[project_guid][sample_type], **kwargs)
-
-        # Need to chunk tables or else evaluating table globals throws LineTooLong exception
-        # However, minimizing number of chunks minimizes number of aggregations/ evals and improves performance
-        # Adapted from https://discuss.hail.is/t/importing-many-sample-specific-vcfs/2002/8
-        chunk_size = 64
-        filtered_project_hts = []
-        filtered_comp_het_project_hts = []
-        project_hts = []
-        sample_data = {}
-        for project_guid, project_sample_data in project_samples.items():
-            sample_type = list(project_sample_data.keys())[0]
-            project_ht = self._read_table(f'projects/{sample_type}/{project_guid}.ht', use_ssd_dir=True)
-
-            if project_ht is None:
-                continue
-            project_hts.append(project_ht.select_globals('sample_type', 'family_guids', 'family_samples'))
-            sample_data.update(project_sample_data[sample_type])
-
-            if len(project_hts) >= chunk_size:
-                self._filter_merged_project_hts(
-                    project_hts, sample_data, filtered_project_hts, filtered_comp_het_project_hts, n_partitions, **kwargs,
-                )
-                project_hts = []
-                sample_data = {}
-
-        self._filter_merged_project_hts(
-            project_hts, sample_data, filtered_project_hts, filtered_comp_het_project_hts, n_partitions, **kwargs,
-        )
-
-        ht = self._merge_project_hts(filtered_project_hts, n_partitions)
-        comp_het_ht = self._merge_project_hts(filtered_comp_het_project_hts, n_partitions)
-
-        return ht, comp_het_ht
-
-    def import_filtered_table(self, project_samples, num_families, **kwargs):
-        if num_families == 1:
-            family_sample_data = list(project_samples.values())[0]
-            sample_type = list(family_sample_data.keys())[0]
-            family_guid = list(family_sample_data[sample_type].keys())[0]
-            family_ht = self._read_table(f'families/{sample_type}/{family_guid}.ht', use_ssd_dir=True)
-            family_ht = family_ht.transmute(family_entries=[family_ht.entries])
-            family_ht = family_ht.annotate_globals(
-                family_guids=[family_guid], family_samples={family_guid: family_ht.sample_ids},
-            )
-            families_ht, comp_het_families_ht = self._filter_entries_table(family_ht, family_sample_data[sample_type], **kwargs)
->>>>>>> 7fef2cd4
         else:
             families_ht, comp_het_families_ht = self.import_and_filter_multiple_project_hts(project_samples, **kwargs)
 
@@ -515,15 +457,8 @@
 
         return ht.transmute_globals(**global_expressions)
 
-<<<<<<< HEAD
     def _filter_entries_table(self, ht, project_samples, sample_type, inheritance_filter=None, quality_filter=None, **kwargs):
         ht, sorted_family_sample_data = self._add_entry_sample_families(ht, project_samples, sample_type)
-=======
-    def _filter_entries_table(self, ht, sample_data, inheritance_filter=None, quality_filter=None, **kwargs):
-        ht = self._prefilter_entries_table(ht, **kwargs)
-
-        ht, sorted_family_sample_data = self._add_entry_sample_families(ht, sample_data)
->>>>>>> 7fef2cd4
 
         passes_quality_filter = self._get_family_passes_quality_filter(quality_filter, ht, **kwargs)
         if passes_quality_filter is not None:
@@ -711,7 +646,6 @@
             is_valid &= unaffected_filter
         return hl.or_missing(is_valid, entries)
 
-
     def _get_family_passes_quality_filter(self, quality_filter, ht, **kwargs):
         quality_filter = quality_filter or {}
 
