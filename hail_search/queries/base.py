--- conflicted
+++ resolved
@@ -5,14 +5,8 @@
 import os
 
 from hail_search.constants import AFFECTED_ID, ALT_ALT, ANNOTATION_OVERRIDE_FIELDS, ANY_AFFECTED, COMP_HET_ALT, \
-<<<<<<< HEAD
-    COMPOUND_HET, GENOME_VERSION_GRCh38, GROUPED_VARIANTS_FIELD, ALLOWED_TRANSCRIPTS, ALLOWED_SECONDARY_TRANSCRIPTS, \
-    HAS_ANNOTATION_OVERRIDE, \
-    HAS_ALT, HAS_REF, INHERITANCE_FILTERS, PATH_FREQ_OVERRIDE_CUTOFF, MALE, RECESSIVE, REF_ALT, REF_REF, \
-=======
     COMPOUND_HET, GENOME_VERSION_GRCh38, GROUPED_VARIANTS_FIELD, ALLOWED_TRANSCRIPTS, ALLOWED_SECONDARY_TRANSCRIPTS,  HAS_ANNOTATION_OVERRIDE, \
     HAS_ALT, HAS_REF,INHERITANCE_FILTERS, PATH_FREQ_OVERRIDE_CUTOFF, MALE, RECESSIVE, REF_ALT, REF_REF, MAX_LOAD_INTERVALS, \
->>>>>>> 5154b010
     UNAFFECTED_ID, X_LINKED_RECESSIVE, XPOS, OMIM_SORT, FAMILY_GUID_FIELD, GENOTYPES_FIELD, AFFECTED_ID_MAP
 
 DATASETS_DIR = os.environ.get('DATASETS_DIR', '/hail_datasets')
@@ -121,7 +115,6 @@
                 for prediction, path in self.PREDICTION_FIELDS_CONFIG.items()
             }),
         })
-
         annotation_fields.update(self.BASE_ANNOTATION_FIELDS)
         annotation_fields.update(self.LIFTOVER_ANNOTATION_FIELDS)
         annotation_fields.update(self._additional_annotation_fields())
@@ -425,7 +418,7 @@
         prefiltered_project_hts.append((ht, project_families))
 
     @staticmethod
-    def _merge_project_hts(project_hts, n_partitions=MAX_PARTITIONS, include_all_globals=False):
+    def _merge_project_hts(project_hts, n_partitions, include_all_globals=False):
         if not project_hts:
             return None
         ht = hl.Table.multi_way_zip_join(project_hts, 'project_entries', 'project_globals')
