--- conflicted
+++ resolved
@@ -136,7 +136,6 @@
 
         return annotation_fields
 
-
     def _get_sample_genotype(self, samples, r=None, include_genotype_overrides=False, select_fields=None):
         sample = samples[0]
         return self._select_genotype_for_sample(sample, r, include_genotype_overrides, select_fields)
@@ -317,11 +316,10 @@
         logger.info(f'Loading {self.DATA_TYPE} data for {num_families} families in {len(project_samples)} projects')
         return project_samples, num_families
 
-<<<<<<< HEAD
     def _load_prefiltered_family_ht(
         self, family_guid: str, sample_type: str, project_sample_type_data: dict, **kwargs
     ) -> tuple[hl.Table, dict]:
-        ht = self._read_table(f'families/{sample_type}/{family_guid}.ht', use_ssd_dir=True)
+        ht = self._read_table(f'families/{sample_type}/{family_guid}.ht')
         ht = ht.transmute(family_entries=[ht.entries])
         ht = ht.annotate_globals(family_guids=[family_guid], family_samples={family_guid: ht.sample_ids})
         ht = self._prefilter_entries_table(ht, **kwargs)
@@ -337,7 +335,7 @@
         return ht, sample_data
 
     def _read_project_table(self, project_guid: str, sample_type: str):
-        return self._read_table(f'projects/{sample_type}/{project_guid}.ht', use_ssd_dir=True)
+        return self._read_table(f'projects/{sample_type}/{project_guid}.ht')
 
     def _import_and_filter_entries_ht(
         self, project_guid: str, num_families: int, project_sample_type_data, **kwargs
@@ -361,23 +359,6 @@
             {<project_guid>: {<sample_type>: {<family_guid>: [<sample_data>, <sample_data>, ...]}, <sample_type_2>: {<family_guid_2>: []} ...}, <project_guid_2>: ...}
         """
         entries_hts = self._load_prefiltered_project_hts(project_samples, n_partitions, **kwargs)
-=======
-    def _load_filtered_project_hts(self, project_samples, skip_all_missing=False, n_partitions=MAX_PARTITIONS, **kwargs):
-        if len(project_samples) == 1:
-            project_guid = list(project_samples.keys())[0]
-            # for variant lookup, project_samples looks like
-            #   {<project_guid>: {<sample_type>: {<family_guid>: True}, <sample_type_2>: {<family_guid_2>: True}}, <project_guid_2>: ...}
-            # for variant search, project_samples looks like
-            #   {<project_guid>: {<sample_type>: {<family_guid>: [<sample_data>, <sample_data>, ...]}, <sample_type_2>: {<family_guid_2>: []} ...}, <project_guid_2>: ...}
-            sample_type = list(project_samples[project_guid].keys())[0]
-            project_ht = self._read_table(f'projects/{sample_type}/{project_guid}.ht')
-            return self._filter_entries_table(project_ht, project_samples[project_guid][sample_type], **kwargs)
-
-        # Need to chunk tables or else evaluating table globals throws LineTooLong exception
-        # However, minimizing number of chunks minimizes number of aggregations/ evals and improves performance
-        # Adapted from https://discuss.hail.is/t/importing-many-sample-specific-vcfs/2002/8
-        chunk_size = 64
->>>>>>> 96cff408
         filtered_project_hts = []
         filtered_comp_het_project_hts = []
         for ht, project_families in entries_hts:
@@ -395,16 +376,9 @@
         prefiltered_project_hts = []
         project_hts = []
         sample_data = {}
-<<<<<<< HEAD
         for project_guid, project_sample_type_data in project_samples.items():
             sample_type, family_sample_data = list(project_sample_type_data.items())[0]
             project_ht = self._read_project_table(project_guid, sample_type)
-=======
-        for project_guid, project_sample_data in project_samples.items():
-            sample_type = list(project_sample_data.keys())[0]
-            project_ht = self._read_table(f'projects/{sample_type}/{project_guid}.ht')
-
->>>>>>> 96cff408
             if project_ht is None:
                 continue
             project_ht = project_ht.select_globals('sample_type', 'family_guids', 'family_samples')
@@ -423,28 +397,11 @@
         )
         return prefiltered_project_hts
 
-<<<<<<< HEAD
     def import_filtered_table(self, project_samples: dict, num_families: int, **kwargs):
         if num_families == 1 or len(project_samples) == 1:
             project_guid, project_sample_type_data = list(project_samples.items())[0]
             families_ht, comp_het_families_ht = self._import_and_filter_entries_ht(
                 project_guid, num_families, project_sample_type_data, **kwargs
-=======
-        ht = self._merge_project_hts(filtered_project_hts, n_partitions)
-        comp_het_ht = self._merge_project_hts(filtered_comp_het_project_hts, n_partitions)
-
-        return ht, comp_het_ht
-
-    def import_filtered_table(self, project_samples, num_families, **kwargs):
-        if num_families == 1:
-            family_sample_data = list(project_samples.values())[0]
-            sample_type = list(family_sample_data.keys())[0]
-            family_guid = list(family_sample_data[sample_type].keys())[0]
-            family_ht = self._read_table(f'families/{sample_type}/{family_guid}.ht')
-            family_ht = family_ht.transmute(family_entries=[family_ht.entries])
-            family_ht = family_ht.annotate_globals(
-                family_guids=[family_guid], family_samples={family_guid: family_ht.sample_ids},
->>>>>>> 96cff408
             )
         else:
             families_ht, comp_het_families_ht = self._import_and_filter_multiple_project_hts(project_samples, **kwargs)
@@ -512,6 +469,7 @@
             sorted in the same order as is in family_entries. [[<sample_1>, <sample_2>]]
         """
         ht_globals = hl.eval(ht.globals)
+
         missing_samples = set()
         family_sample_index_data = []
         sorted_family_sample_data = []
@@ -600,6 +558,7 @@
         ht = None if self._inheritance_mode == COMPOUND_HET else self._filter_families_inheritance(
             ht, self._inheritance_mode, inheritance_filter, sorted_family_sample_data,
         )
+
         return ht, comp_het_ht
 
     def _filter_families_inheritance(self, ht, inheritance_mode, inheritance_filter, sorted_family_sample_data):
