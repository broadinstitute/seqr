from collections import OrderedDict
import hail as hl

from hail_search.constants import CLINVAR_KEY, CLINVAR_MITO_KEY, HGMD_KEY, HGMD_PATH_RANGES, \
    GNOMAD_GENOMES_FIELD, PREFILTER_FREQ_CUTOFF, PATH_FREQ_OVERRIDE_CUTOFF, PATHOGENICTY_SORT_KEY, PATHOGENICTY_HGMD_SORT_KEY, \
    SCREEN_KEY, SPLICE_AI_FIELD
from hail_search.queries.base import PredictionPath, QualityFilterFormat
from hail_search.queries.mito import MitoHailTableQuery


class SnvIndelHailTableQuery(MitoHailTableQuery):

    DATA_TYPE = 'SNV_INDEL'

    GENOTYPE_FIELDS = {f.lower(): f for f in ['DP', 'GQ', 'AB']}
    QUALITY_FILTER_FORMAT = {
        'AB': QualityFilterFormat(override=lambda gt: ~gt.GT.is_het(), scale=100),
    }
    POPULATIONS = {
        'seqr': {'hom': 'hom', 'hemi': None, 'het': None, 'sort': 'callset_af'},
        'topmed': {'hemi': None},
        'exac': {
            'filter_af': 'AF_POPMAX', 'ac': 'AC_Adj', 'an': 'AN_Adj', 'hom': 'AC_Hom', 'hemi': 'AC_Hemi',
            'het': 'AC_Het',
        },
        'gnomad_exomes': {'filter_af': 'AF_POPMAX_OR_GLOBAL', 'het': None, 'sort': 'gnomad_exomes'},
        GNOMAD_GENOMES_FIELD: {'filter_af': 'AF_POPMAX_OR_GLOBAL', 'het': None, 'sort': 'gnomad'},
    }
    PREDICTION_FIELDS_CONFIG_ALL_BUILDS = {
        'cadd': PredictionPath('cadd', 'PHRED'),
        'eigen': PredictionPath('eigen', 'Eigen_phred'),
        'mpc': PredictionPath('mpc', 'MPC'),
        'primate_ai': PredictionPath('primate_ai', 'score'),
        SPLICE_AI_FIELD: PredictionPath(SPLICE_AI_FIELD, 'delta_score'),
        'splice_ai_consequence': PredictionPath(SPLICE_AI_FIELD, 'splice_consequence'),
        'mut_taster': PredictionPath('dbnsfp', 'MutationTaster_pred'),
        'polyphen': PredictionPath('dbnsfp', 'Polyphen2_HVAR_score'),
        'revel': PredictionPath('dbnsfp', 'REVEL_score'),
        'sift': PredictionPath('dbnsfp', 'SIFT_score'),
    }
    PREDICTION_FIELDS_CONFIG_38 = {
        'fathmm': PredictionPath('dbnsfp', 'fathmm_MKL_coding_score'),
        'mut_pred': PredictionPath('dbnsfp', 'MutPred_score'),
        'vest': PredictionPath('dbnsfp', 'VEST4_score'),
        'gnomad_noncoding': PredictionPath('gnomad_non_coding_constraint', 'z_score'),
    }
    PREDICTION_FIELDS_CONFIG = {
        **PREDICTION_FIELDS_CONFIG_ALL_BUILDS,
        **PREDICTION_FIELDS_CONFIG_38
    }
    PATHOGENICITY_FILTERS = {
        **MitoHailTableQuery.PATHOGENICITY_FILTERS,
        HGMD_KEY: ('class', HGMD_PATH_RANGES),
    }
    PATHOGENICITY_FIELD_MAP = {}
    ANNOTATION_OVERRIDE_FIELDS = [SPLICE_AI_FIELD, SCREEN_KEY]

    BASE_ANNOTATION_FIELDS = {
        k: v for k, v in MitoHailTableQuery.BASE_ANNOTATION_FIELDS.items()
        if k not in MitoHailTableQuery.MITO_ANNOTATION_FIELDS
    }
    ENUM_ANNOTATION_FIELDS = {
        **MitoHailTableQuery.ENUM_ANNOTATION_FIELDS,
        'screen': {
            'response_key': 'screenRegionType',
            'format_value': lambda value: value.region_types.first(),
        },
    }
    ENUM_ANNOTATION_FIELDS[CLINVAR_KEY] = ENUM_ANNOTATION_FIELDS.pop(CLINVAR_MITO_KEY)

    SORTS = {
        **MitoHailTableQuery.SORTS,
        PATHOGENICTY_SORT_KEY: lambda r: [MitoHailTableQuery.CLINVAR_SORT(CLINVAR_KEY, r)],
        PATHOGENICTY_HGMD_SORT_KEY: lambda r: [MitoHailTableQuery.CLINVAR_SORT(CLINVAR_KEY, r), r.hgmd.class_id],
    }

<<<<<<< HEAD
    FREQUENCY_PREFILTER_FIELDS = OrderedDict([
        (True, PREFILTER_FREQ_CUTOFF),
        ('is_gt_3_percent', 0.03),
        ('is_gt_5_percent', 0.05),
        ('is_gt_10_percent', 0.1),
    ])

    def _prefilter_entries_table(self, ht, *args, num_projects=1, **kwargs):
=======
    def _prefilter_entries_table(self, ht, *args, **kwargs):
>>>>>>> f997de7e
        ht = super()._prefilter_entries_table(ht, *args, **kwargs)
        if 'variant_ht' not in self._load_table_kwargs and not self._load_table_kwargs.get('_filter_intervals'):
            af_ht = self._get_loaded_filter_ht(
                GNOMAD_GENOMES_FIELD, 'high_af_variants.ht', self._get_gnomad_af_prefilter, **kwargs)
            if af_ht:
                ht = ht.filter(hl.is_missing(af_ht[ht.key]))
        return ht

    def _get_gnomad_af_prefilter(self, frequencies=None, pathogenicity=None, **kwargs):
        gnomad_genomes_filter = (frequencies or {}).get(GNOMAD_GENOMES_FIELD, {})
        af_cutoff = gnomad_genomes_filter.get('af')
        if af_cutoff is None and gnomad_genomes_filter.get('ac') is not None:
            af_cutoff = PREFILTER_FREQ_CUTOFF
        if af_cutoff is None:
            return False

        af_cutoff_field = self._get_af_prefilter_field(af_cutoff)
        if af_cutoff_field is None:
            return False

        af_filter = True if af_cutoff_field is True else lambda ht: ht[af_cutoff_field]

        if af_cutoff < PATH_FREQ_OVERRIDE_CUTOFF:
            clinvar_path_ht = self._get_loaded_clinvar_prefilter_ht(pathogenicity)
            if clinvar_path_ht is not False:
                path_cutoff_field = self._get_af_prefilter_field(PATH_FREQ_OVERRIDE_CUTOFF)
                non_clinvar_filter = lambda ht: hl.is_missing(clinvar_path_ht[ht.key])
                if af_filter is not True:
                    non_clinvar_filter = lambda ht: non_clinvar_filter(ht) & af_filter(ht)
                af_filter = lambda ht: ht[path_cutoff_field] | non_clinvar_filter(ht)

        return af_filter

    def _get_af_prefilter_field(self, af_cutoff):
        return next((field for field, cutoff in self.FREQUENCY_PREFILTER_FIELDS.items() if af_cutoff <= cutoff), None)

    def _get_annotation_override_filters(self, ht, annotation_overrides):
        annotation_filters = super()._get_annotation_override_filters(ht, annotation_overrides)

        if annotation_overrides.get(SCREEN_KEY):
            allowed_consequences = hl.set(self._get_enum_terms_ids(SCREEN_KEY.lower(), 'region_type', annotation_overrides[SCREEN_KEY]))
            annotation_filters.append(allowed_consequences.contains(ht.screen.region_type_ids.first()))
        if annotation_overrides.get(SPLICE_AI_FIELD):
            score_filter, _ = self._get_in_silico_filter(ht, SPLICE_AI_FIELD, annotation_overrides[SPLICE_AI_FIELD])
            annotation_filters.append(score_filter)

        return annotation_filters<|MERGE_RESOLUTION|>--- conflicted
+++ resolved
@@ -74,7 +74,6 @@
         PATHOGENICTY_HGMD_SORT_KEY: lambda r: [MitoHailTableQuery.CLINVAR_SORT(CLINVAR_KEY, r), r.hgmd.class_id],
     }
 
-<<<<<<< HEAD
     FREQUENCY_PREFILTER_FIELDS = OrderedDict([
         (True, PREFILTER_FREQ_CUTOFF),
         ('is_gt_3_percent', 0.03),
@@ -82,10 +81,7 @@
         ('is_gt_10_percent', 0.1),
     ])
 
-    def _prefilter_entries_table(self, ht, *args, num_projects=1, **kwargs):
-=======
     def _prefilter_entries_table(self, ht, *args, **kwargs):
->>>>>>> f997de7e
         ht = super()._prefilter_entries_table(ht, *args, **kwargs)
         if 'variant_ht' not in self._load_table_kwargs and not self._load_table_kwargs.get('_filter_intervals'):
             af_ht = self._get_loaded_filter_ht(
