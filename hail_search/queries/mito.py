import hail as hl

from hail_search.constants import ABSENT_PATH_SORT_OFFSET, CLINVAR_KEY, CLINVAR_LIKELY_PATH_FILTER, CLINVAR_PATH_FILTER, \
    CLINVAR_PATH_RANGES, CLINVAR_PATH_SIGNIFICANCES, ALLOWED_TRANSCRIPTS, ALLOWED_SECONDARY_TRANSCRIPTS, PATHOGENICTY_SORT_KEY, CONSEQUENCE_SORT, \
    PATHOGENICTY_HGMD_SORT_KEY
from hail_search.queries.base import BaseHailTableQuery, PredictionPath, QualityFilterFormat


class MitoHailTableQuery(BaseHailTableQuery):

    DATA_TYPE = 'MITO'
    KEY_FIELD = ('locus', 'alleles')

    TRANSCRIPTS_FIELD = 'sorted_transcript_consequences'
    TRANSCRIPT_CONSEQUENCE_FIELD = 'consequence_term'
    GENOTYPE_FIELDS = {
        'dp': 'DP',
        'gq': 'GQ',
        'hl': 'HL',
        'mitoCn': 'mito_cn',
        'contamination': 'contamination',
    }
    QUALITY_FILTER_FORMAT = {
        'HL': QualityFilterFormat(scale=100),
    }

    POPULATION_FIELDS = {'helix': 'helix_mito', 'seqr': 'gt_stats'}
    POPULATIONS = {}
    for pop, sort in {'seqr': 'callset_af', 'gnomad_mito': 'gnomad', 'helix': None}.items():
        pop_het = f'{pop}_heteroplasmy'
        POPULATIONS.update({
            pop: {'af': 'AF_hom', 'ac': 'AC_hom', 'hom': None, 'hemi': None, 'het': None, 'sort': sort},
            pop_het: {
                'af': 'AF_het', 'ac': 'AC_het', 'max_hl': None if pop == 'seqr' else 'max_hl',
                'hom': None, 'hemi': None, 'het': None,
            },
        })
        POPULATION_FIELDS[pop_het] = POPULATION_FIELDS.get(pop, pop)
    PREDICTION_FIELDS_CONFIG = {
        'apogee': PredictionPath('mitimpact', 'score'),
        'haplogroup_defining': PredictionPath('haplogroup', 'is_defining', lambda v: hl.or_missing(v, 'Y')),
        'hmtvar': PredictionPath('hmtvar', 'score'),
        'mitotip': PredictionPath('mitotip', 'trna_prediction'),
        'mut_taster': PredictionPath('dbnsfp_mito', 'MutationTaster_pred'),
        'sift': PredictionPath('dbnsfp_mito', 'SIFT_pred'),
    }

    PATHOGENICITY_FILTERS = {
        CLINVAR_KEY: ('pathogenicity', CLINVAR_PATH_RANGES),
    }

    GLOBALS = BaseHailTableQuery.GLOBALS + ['versions']
    CORE_FIELDS = BaseHailTableQuery.CORE_FIELDS + ['rsid']
    MITO_ANNOTATION_FIELDS = {
        'commonLowHeteroplasmy': lambda r: r.common_low_heteroplasmy,
        'highConstraintRegion': lambda r: r.high_constraint_region,
        'mitomapPathogenic': lambda r: r.mitomap.pathogenic,
    }
    BASE_ANNOTATION_FIELDS = {
        'chrom': lambda r: r.locus.contig.replace("^chr", ""),
        'pos': lambda r: r.locus.position,
        'ref': lambda r: r.alleles[0],
        'alt': lambda r: r.alleles[1],
        'mainTranscriptId': lambda r: r.sorted_transcript_consequences.first().transcript_id,
        'selectedMainTranscriptId': lambda r: hl.or_missing(
            r.selected_transcript != r.sorted_transcript_consequences.first(), r.selected_transcript.transcript_id,
        ),
        **MITO_ANNOTATION_FIELDS,
        **BaseHailTableQuery.BASE_ANNOTATION_FIELDS,
    }
    ENUM_ANNOTATION_FIELDS = {
        'clinvar': {'annotate_value': lambda value, enum, ht_globals: {
            'conflictingPathogenicities': MitoHailTableQuery._format_enum(
                value, 'conflictingPathogenicities', enum, enum_keys=['pathogenicity']),
            'version': ht_globals['versions'].clinvar,
        }},
        TRANSCRIPTS_FIELD: {
            **BaseHailTableQuery.ENUM_ANNOTATION_FIELDS['transcripts'],
            'annotate_value': lambda transcript, *args: {'major_consequence': transcript.consequence_terms.first()},
            'drop_fields': ['consequence_terms'],
        }
    }

    SORTS = {
        CONSEQUENCE_SORT: lambda r: [
            hl.min(r.sorted_transcript_consequences.flatmap(lambda t: t.consequence_term_ids)),
            hl.min(r.selected_transcript.consequence_term_ids),
        ],
        PATHOGENICTY_SORT_KEY: lambda r: [hl.or_else(r.clinvar.pathogenicity_id, ABSENT_PATH_SORT_OFFSET)],
        **BaseHailTableQuery.SORTS,
    }
    SORTS[PATHOGENICTY_HGMD_SORT_KEY] = SORTS[PATHOGENICTY_SORT_KEY]

    @staticmethod
    def _selected_main_transcript_expr(ht):
        gene_id = getattr(ht, 'gene_id', None)
        if gene_id is not None:
            gene_transcripts = ht.sorted_transcript_consequences.filter(lambda t: t.gene_id == ht.gene_id)
        else:
            gene_transcripts = getattr(ht, 'gene_transcripts', None)

        allowed_transcripts = getattr(ht, ALLOWED_TRANSCRIPTS, None)
        if gene_id is not None and hasattr(ht, ALLOWED_SECONDARY_TRANSCRIPTS):
            allowed_transcripts = hl.if_else(
                allowed_transcripts.any(hl.is_defined), allowed_transcripts, ht[ALLOWED_SECONDARY_TRANSCRIPTS],
            ) if allowed_transcripts is not None else ht[ALLOWED_SECONDARY_TRANSCRIPTS]

        main_transcript = ht.sorted_transcript_consequences.first()
        if gene_transcripts is not None and allowed_transcripts is not None:
            allowed_transcript_ids = hl.set(allowed_transcripts.map(lambda t: t.transcript_id))
            matched_transcript = hl.or_else(
                gene_transcripts.find(lambda t: allowed_transcript_ids.contains(t.transcript_id)),
                gene_transcripts.first(),
            )
        elif gene_transcripts is not None:
            matched_transcript = gene_transcripts.first()
        elif allowed_transcripts is not None:
            matched_transcript = allowed_transcripts.first()
        else:
            matched_transcript = main_transcript

        return hl.or_else(matched_transcript, main_transcript)

    def __init__(self, *args, **kwargs):
        self._filter_hts = {}
        super().__init__(*args, **kwargs)

    def _parse_intervals(self, intervals, exclude_intervals=False, **kwargs):
        parsed_intervals = super()._parse_intervals(intervals,**kwargs)
        if parsed_intervals and not exclude_intervals:
            self._load_table_kwargs = {'_intervals': parsed_intervals, '_filter_intervals': True}
        return parsed_intervals

    def _get_family_passes_quality_filter(self, quality_filter, ht=None, pathogenicity=None, **kwargs):
        passes_quality = super()._get_family_passes_quality_filter(quality_filter)
        clinvar_path_ht = False if passes_quality is None else self._get_loaded_filter_ht(
            CLINVAR_KEY, 'clinvar_path_variants.ht', self._get_clinvar_prefilter, pathogenicity=pathogenicity)
        if not clinvar_path_ht:
            return passes_quality

        return lambda entries: hl.is_defined(clinvar_path_ht[ht.key]) | passes_quality(entries)

    def _get_loaded_filter_ht(self, key, table_path, get_filters, **kwargs):
        if self._filter_hts.get(key) is None:
            ht_filter = get_filters(**kwargs)
            if ht_filter is False:
                self._filter_hts[key] = False
            else:
                ht = self._read_table(table_path)
                if ht_filter is not True:
                    ht = ht.filter(ht[ht_filter])
                self._filter_hts[key] = ht

        return self._filter_hts[key]

    def _get_clinvar_prefilter(self, pathogenicity=None):
        clinvar_path_filters = self._get_clinvar_path_filters(pathogenicity)
        if not clinvar_path_filters:
            return False

        if CLINVAR_LIKELY_PATH_FILTER not in clinvar_path_filters:
            return 'is_pathogenic'
        elif CLINVAR_PATH_FILTER not in clinvar_path_filters:
            return 'is_likely_pathogenic'
        return True

    def _filter_variant_ids(self, ht, variant_ids):
        if len(variant_ids) == 1:
            variant_id_q = ht.alleles == [variant_ids[0][2], variant_ids[0][3]]
        else:
            variant_id_q = hl.any([
                (ht.locus == hl.locus(chrom, pos, reference_genome=self._genome_version)) &
                (ht.alleles == [ref, alt])
                for chrom, pos, ref, alt in variant_ids
            ])
        return ht.filter(variant_id_q)

    def _parse_variant_keys(self, variant_ids=None, **kwargs):
        if not variant_ids:
            return variant_ids

        return [
            hl.struct(
<<<<<<< HEAD
                locus=hl.locus(f'chr{chrom}' if self._genome_version == 'GRCh38' else chrom, pos, reference_genome=self._genome_version),
=======
                locus=hl.locus(f'chr{chrom}' if self._should_add_chr_prefix() else chrom, pos, reference_genome=self._genome_version),
>>>>>>> 6dc8eb60
                alleles=[ref, alt],
            ) for chrom, pos, ref, alt in variant_ids
        ]

    def _prefilter_entries_table(self, ht, parsed_intervals=None, exclude_intervals=False, **kwargs):
        if exclude_intervals and parsed_intervals:
            ht = hl.filter_intervals(ht, parsed_intervals, keep=False)
        return ht

    def _get_transcript_consequence_filter(self, allowed_consequence_ids, allowed_consequences):
        canonical_consequences = {
            c.replace('__canonical', '') for c in allowed_consequences if c.endswith('__canonical')
        }
        canonical_consequences -= allowed_consequences

        all_consequence_ids = None
        if canonical_consequences:
            all_consequence_ids = hl.set({
                *self._get_allowed_consequence_ids(canonical_consequences), *allowed_consequence_ids,
            })
        elif not allowed_consequence_ids:
            return None

        allowed_consequence_ids = hl.set(allowed_consequence_ids) if allowed_consequence_ids else hl.empty_set(hl.tint)
        return lambda tc: tc.consequence_term_ids.any(
            (hl.if_else(hl.is_defined(tc.canonical), all_consequence_ids, allowed_consequence_ids)
             if canonical_consequences else allowed_consequence_ids
        ).contains)

    def _get_annotation_override_filters(self, annotations, pathogenicity=None, **kwargs):
        annotation_filters = []

        for key in self.PATHOGENICITY_FILTERS.keys():
            path_terms = (pathogenicity or {}).get(key)
            if path_terms:
                annotation_filters.append(self._has_path_expr(path_terms, key))

        return annotation_filters

    def _frequency_override_filter(self, pathogenicity):
        path_terms = self._get_clinvar_path_filters(pathogenicity)
        return self._has_path_expr(path_terms, CLINVAR_KEY) if path_terms else None

    @staticmethod
    def _get_clinvar_path_filters(pathogenicity):
        return {
            f for f in (pathogenicity or {}).get(CLINVAR_KEY) or [] if f in CLINVAR_PATH_SIGNIFICANCES
        }

    def _has_path_expr(self, terms, field):
        subfield, range_configs = self.PATHOGENICITY_FILTERS[field]
        enum_lookup = self._get_enum_lookup(field, subfield)

        ranges = [[None, None]]
        for path_filter, start, end in range_configs:
            if path_filter in terms:
                ranges[-1][1] = len(enum_lookup) if end is None else enum_lookup[end]
                if ranges[-1][0] is None:
                    ranges[-1][0] = enum_lookup[start]
            elif ranges[-1] != [None, None]:
                ranges.append([None, None])

        ranges = [r for r in ranges if r[0] is not None]
        value = self._ht[field][f'{subfield}_id']
        return hl.any(lambda r: (value >= r[0]) & (value <= r[1]), ranges)

    def _format_results(self, ht, *args, **kwargs):
        ht = ht.annotate(selected_transcript=self._selected_main_transcript_expr(ht))
        return super()._format_results(ht, *args, **kwargs)

    @classmethod
    def _omim_sort(cls, r, omim_gene_set):
        return [
            hl.if_else(omim_gene_set.contains(r.selected_transcript.gene_id), 0, 1),
        ] + super()._omim_sort(r, omim_gene_set)

    @classmethod
    def _gene_rank_sort(cls, r, gene_ranks):
        return [gene_ranks.get(r.selected_transcript.gene_id)] + super()._gene_rank_sort(r, gene_ranks)<|MERGE_RESOLUTION|>--- conflicted
+++ resolved
@@ -181,11 +181,7 @@
 
         return [
             hl.struct(
-<<<<<<< HEAD
-                locus=hl.locus(f'chr{chrom}' if self._genome_version == 'GRCh38' else chrom, pos, reference_genome=self._genome_version),
-=======
                 locus=hl.locus(f'chr{chrom}' if self._should_add_chr_prefix() else chrom, pos, reference_genome=self._genome_version),
->>>>>>> 6dc8eb60
                 alleles=[ref, alt],
             ) for chrom, pos, ref, alt in variant_ids
         ]
