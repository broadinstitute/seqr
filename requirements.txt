--- conflicted
+++ resolved
@@ -1,38 +1,3 @@
-<<<<<<< HEAD
-# dev dependencies
-mock                             # mock objects for unit tests
-pip                              # make sure the latest version of pip is installed
-psutil                           # library for process and system monitoring
-responses
-sphinx                           # doc generator
-#selenium
-
-
-# kubernetes deployment dependencies
-gunicorn==19.7.1                 # web server
-Jinja2==2.10.1                    # jinja templates are used in the kubernetes deployment scripts
-PyYAML==5.1                     # yaml parsing
-
-
-# runtime dependencies
-asciitree                        # used by print_project_tree django command
-beautifulsoup4==4.5.3            # used for html parsing utilites
-Django==1.11.23                  # core server-side framework
-django-anymail==2.2              # for sending emails using cloud-based mail service providers
-django-debug-toolbar             # https://github.com/jazzband/django-debug-toolbar
-django-debug-toolbar-request-history  # for debugging database queries on async requests.
-django-guardian==1.4.6           # object-level permissions for database records
-django-activity-stream==0.6.3    # used to log various user and application actions
-django-hijack==2.1.10             # allows admins to login as other user
-django-cors-headers==2.2.0       # allows CORS requests for client-side development
-
-elasticsearch==6.2.0             # elasticsearch client
-elasticsearch-dsl==6.1.0	     # elasticsearch query utilities
-
-ipython                          # used by shell.py
-jmespath==0.9.3
-numpy==1.12.1
-=======
 Django==1.11.29                  # core server-side framework. Behind a major version due to missing Python 2 support
 django-anymail==7.0.0            # for sending emails using cloud-based mail service providers
 django-guardian==1.5.1           # object-level permissions for database records. Behind a major version due to missing Python 2 support
@@ -43,7 +8,6 @@
 elasticsearch-dsl==6.4.0	     # elasticsearch query utilities
 gunicorn==19.10.0                # web server
 jmespath==0.9.4
->>>>>>> 4e7dc54a
 openpyxl==2.6.4                  # library for reading/writing Excel files
 pillow==6.2.2                    # required dependency of Djagno ImageField-type database records
 psycopg2==2.8.4                  # postgres database access
