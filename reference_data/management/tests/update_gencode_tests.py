import mock
import os
import responses
import tempfile
import shutil
import gzip

from django.core.management import call_command
from django.test import TestCase

from reference_data.models import GeneInfo, TranscriptInfo, RefseqTranscript

BAD_FIELDS_GTF_DATA = [
    'gene	11869	14412	.	+	.	gene_id "ENSG00000223972.4";\n',
]

GTF_DATA = [
    # Comment
    '#description: evidence-based annotation of the human genome, version 31 (Ensembl 97), mapped to GRCh37 with gencode-backmap\n',
    # Existing gene_id
    'chr1	HAVANA	gene	11869	14409	.	+	.	gene_id "ENSG00000223972.5_2"; gene_type "transcribed_unprocessed_pseudogene"; gene_name "DDX11L1A"; level 2; hgnc_id "HGNC:37102"; havana_gene "OTTHUMG00000000961.2_2"; remap_status "full_contig"; remap_num_mappings 1; remap_target_status "overlap";\n',
    # feature_type is 'transcript'
    'chr1	HAVANA	transcript	11869	14409	.	+	.	gene_id "ENSG00000223972.5_2"; transcript_id "ENST00000624735.2_1"; gene_type "transcribed_unprocessed_pseudogene"; gene_name "DDX11L1"; transcript_type "lncRNA"; transcript_name "DDX11L1-202"; level 2; transcript_support_level 1; hgnc_id "HGNC:37102"; tag "basic"; havana_gene "OTTHUMG00000000961.2_2"; havana_transcript "OTTHUMT00000362751.1_1"; remap_num_mappings 1; remap_status "full_contig"; remap_target_status "overlap";\n',
    # feature_type not 'gene', 'transcript', and 'CDS'
    'chr1	HAVANA	exon	11869	12227	.	+	.	gene_id "ENSG00000223972.5_2"; transcript_id "ENST00000456328.2_1"; gene_type "transcribed_unprocessed_pseudogene"; gene_name "DDX11L1"; transcript_type "lncRNA"; transcript_name "DDX11L1-202"; exon_number 1; exon_id "ENSE00002234944.1_1"; level 2; transcript_support_level 1; hgnc_id "HGNC:37102"; tag "basic"; havana_gene "OTTHUMG00000000961.2_2"; havana_transcript "OTTHUMT00000362751.1_1"; remap_original_location "chr1:+:11869-12227"; remap_status "full_contig";\n',
    # Not existing gene_id
    'chr1	HAVANA	gene	621059	622053	.	-	.	gene_id "ENSG00000284662.1_2"; gene_type "protein_coding"; gene_name "OR4F16"; level 2; hgnc_id "HGNC:15079"; havana_gene "OTTHUMG00000002581.3_2"; remap_status "full_contig"; remap_num_mappings 1; remap_target_status "overlap";\n',
    'chr1	HAVANA	transcript	621059	622053	.	-	.	gene_id "ENSG00000284662.1_2"; transcript_id "ENST00000332831.4_2"; '
    'gene_type "protein_coding"; gene_name "OR4F16"; transcript_type "protein_coding"; transcript_name "OR4F16-201"; level 2; '
    'protein_id "ENSP00000329982.2"; transcript_support_level "NA"; hgnc_id "HGNC:15079"; tag "basic"; tag "MANE_Select"; tag "CCDS"; '
    'ccdsid "CCDS41221.1"; havana_gene "OTTHUMG00000002581.3_2"; havana_transcript "OTTHUMT00000007334.3_2"; remap_num_mappings 1; '
    'remap_status "full_contig"; remap_target_status "overlap";\n',
    # feature_type is 'CDS'
    # gene_id not in existing_gene_ids and transcript_size > ...
    'chr1	HAVANA	CDS	621099	622034	.	-	0	gene_id "ENSG00000284662.1_2"; transcript_id "ENST00000332831.4_2"; gene_type "protein_coding"; gene_name "OR4F16"; transcript_type "protein_coding"; transcript_name "OR4F16-201"; exon_number 1; exon_id "ENSE00002324228.3"; level 2; protein_id "ENSP00000329982.2"; transcript_support_level "NA"; hgnc_id "HGNC:15079"; tag "basic"; tag "appris_principal_1"; tag "CCDS"; ccdsid "CCDS41221.1"; havana_gene "OTTHUMG00000002581.3_2"; havana_transcript "OTTHUMT00000007334.3_2"; remap_original_location "chr1:-:685719-686654"; remap_status "full_contig";\n',
    # len(record["chrom"]) > 2
    'GL000193.1	HAVANA	gene	77815	78162	.	+	.	gene_id "ENSG00000279783.1_5"; gene_type "processed_pseudogene"; gene_name "AC018692.2"; level 2; havana_gene "OTTHUMG00000189459.1_5"; remap_status "full_contig"; remap_num_mappings 1; remap_target_status "new";\n',
]

ADDITIONAL_GTF_DATA = [
    'chr1	HAVANA	gene	367640	368634	.	-	.	gene_id "ENSG00000235249.1_2"; gene_type "protein_coding"; gene_name "OR4F29"; level 2; hgnc_id "HGNC:15079"; havana_gene "OTTHUMG00000002581.3_2"; remap_status "full_contig"; remap_num_mappings 1; remap_target_status "overlap";\n',
    'chr1	HAVANA	transcript	367640	368634	.	-	.	gene_id "ENSG00000235249.1_2"; transcript_id "ENST00000235249.4_2"; '
    'gene_type "protein_coding"; gene_name "OR4F16"; transcript_type "protein_coding"; transcript_name "OR4F16-201"; level 2; '
    'protein_id "ENSP00000329982.2"; transcript_support_level "NA"; hgnc_id "HGNC:15079"; tag "basic"; tag "MANE_Select"; tag "CCDS"; '
    'ccdsid "CCDS41221.1"; havana_gene "OTTHUMG00000002581.3_2"; havana_transcript "OTTHUMT00000007334.3_2"; remap_num_mappings 1; '
    'remap_status "full_contig"; remap_target_status "overlap";\n',
    'chr1	HAVANA	CDS	367640	368634	.	-	0	gene_id "ENSG00000235249.1_2"; transcript_id "ENST00000235249.4_2"; gene_type "protein_coding"; gene_name "OR4F29"; transcript_type "protein_coding"; transcript_name "OR4F16-201"; exon_number 1; exon_id "ENSE00002324228.3"; level 2; protein_id "ENSP00000329982.2"; transcript_support_level "NA"; hgnc_id "HGNC:15079"; tag "basic"; tag "appris_principal_1"; tag "CCDS"; ccdsid "CCDS41221.1"; havana_gene "OTTHUMG00000002581.3_2"; havana_transcript "OTTHUMT00000007334.3_2"; remap_original_location "chr1:-:685719-686654"; remap_status "full_contig";\n',
]

REFSEQ_DATA = [
    'ENST00000258436.1	NR_026874.2	\n',
    'ENST00000624735.7	NM_015658.4	NP_056473.3\n',
]


class UpdateGencodeTest(TestCase):
    databases = '__all__'
    fixtures = ['users', 'reference_data']

    def setUp(self):
        # Create a temporary directory
        self.test_dir = tempfile.mkdtemp()
        self.test_dirname = os.path.dirname(self.test_dir)
        self.gzipped_gtf_data = gzip.compress(''.join(GTF_DATA).encode())
        self._add_latest_responses()

    def tearDown(self):
        # Close the file, the directory will be removed after the test
        shutil.rmtree(self.test_dir)

    @responses.activate
<<<<<<< HEAD
    @mock.patch('reference_data.models.logger')
    def test_update_gencode_command_url_generation(self, mock_logger):
        # Test the code paths of generating urls, gencode_release == 19
        url_19 = 'http://ftp.ebi.ac.uk/pub/databases/gencode/Gencode_human/release_19/gencode.v19.annotation.gtf.gz'
        responses.add(responses.HEAD, url_19, headers={"Content-Length": "1024"})
        responses.add(responses.GET, url_19, body=self.gzipped_gtf_data, stream=True)
        call_command('update_gencode', '--gencode-release=19')
        self.assertEqual(responses.calls[0].request.url, url_19)
        responses.reset()

        # Test the code paths of generating urls, gencode_release <= 22
        mock_logger.reset_mock()
        url_20 = 'http://ftp.ebi.ac.uk/pub/databases/gencode/Gencode_human/release_20/gencode.v20.annotation.gtf.gz'
        responses.add(responses.HEAD, url_20, headers={"Content-Length": "1024"})
        responses.add(responses.GET, url_20, body=self.gzipped_gtf_data, stream=True)
        call_command('update_gencode', '--gencode-release=20')
        self.assertEqual(responses.calls[0].request.url, url_20)
        responses.reset()

        # Test the code paths of generating urls, gencode_release > 22
        mock_logger.reset_mock()
        url_23 = 'http://ftp.ebi.ac.uk/pub/databases/gencode/Gencode_human/release_23/gencode.v23.annotation.gtf.gz'
        responses.add(responses.HEAD, url_23, headers={"Content-Length": "1024"})
        responses.add(responses.GET, url_23, body=self.gzipped_gtf_data, stream=True)
        url_23_lift = 'http://ftp.ebi.ac.uk/pub/databases/gencode/Gencode_human/release_23/GRCh37_mapping/gencode.v23lift37.annotation.gtf.gz'
        responses.add(responses.HEAD, url_23_lift, headers={"Content-Length": "1024"})
        responses.add(responses.GET, url_23_lift, body=self.gzipped_gtf_data, stream=True)
        call_command('update_gencode', '--gencode-release=23')
        self.assertEqual(responses.calls[0].request.url, url_23_lift)
        self.assertEqual(responses.calls[1].request.url, url_23)

    def _has_expected_new_genes(self, expected_release=None):
=======
    @mock.patch('reference_data.management.commands.utils.gencode_utils.logger')
    def test_update_gencode_command_bad_gtf_data(self, mock_logger):
        # Test wrong number data feilds in a line
        bad_gtf_data = gzip.compress(''.join(BAD_FIELDS_GTF_DATA).encode())
        url = 'http://ftp.ebi.ac.uk/pub/databases/gencode/Gencode_human/release_39/GRCh37_mapping/gencode.v39lift37.annotation.gtf.gz'
        responses.replace(responses.GET, url, body=bad_gtf_data, stream=True)

        with self.assertRaises(ValueError) as ve:
            call_command('update_gencode_latest')
        self.assertIn(str(ve.exception), ['Unexpected number of fields on line #0: [\'gene\', \'11869\', \'14412\', \'.\', \'+\', \'.\', \'gene_id "ENSG00000223972.4";\']',
                                          'Unexpected number of fields on line #0: [u\'gene\', u\'11869\', u\'14412\', u\'.\', u\'+\', u\'.\', u\'gene_id "ENSG00000223972.4";\']'])
        mock_logger.info.assert_called_with(f'Loading {self.test_dirname}/gencode.v39lift37.annotation.gtf.gz (genome version: 37)')

    def _has_expected_new_genes(self):
>>>>>>> 4cced869
        gene_info = GeneInfo.objects.get(gene_id='ENSG00000223972')
        self.assertEqual(gene_info.gencode_release, 39)
        gene_info = GeneInfo.objects.get(gene_id='ENSG00000284662')
        self.assertEqual(gene_info.start_grch37, 621059)
        self.assertEqual(gene_info.chrom_grch37, '1')
        self.assertEqual(gene_info.coding_region_size_grch37, 936)
        self.assertEqual(gene_info.gencode_release, 39)
        self.assertEqual(gene_info.gencode_gene_type, 'protein_coding')
        self.assertEqual(gene_info.gene_symbol, 'OR4F16')

    def _has_expected_new_transcripts(self):
        trans_info = TranscriptInfo.objects.get(transcript_id='ENST00000624735')
        self.assertEqual(trans_info.gene.gene_id, 'ENSG00000223972')
        self.assertEqual(trans_info.gene.gencode_release, 39)
        self.assertFalse(trans_info.is_mane_select)
        trans_info = TranscriptInfo.objects.get(transcript_id='ENST00000332831')
        self.assertEqual(trans_info.start_grch37, 621059)
        self.assertEqual(trans_info.end_grch37, 622053)
        self.assertEqual(trans_info.strand_grch37, '-')
        self.assertEqual(trans_info.chrom_grch37, '1')
        self.assertEqual(trans_info.gene.gene_id, 'ENSG00000284662')
        self.assertEqual(trans_info.gene.gencode_release, 39)
        self.assertTrue(trans_info.is_mane_select)

    def _add_latest_responses(self):
        url = 'http://ftp.ebi.ac.uk/pub/databases/gencode/Gencode_human/release_39/gencode.v39.annotation.gtf.gz'
        responses.add(responses.HEAD, url, headers={"Content-Length": "1024"})
        responses.add(responses.GET, url, body=self.gzipped_gtf_data, stream=True)
        url_lift = 'http://ftp.ebi.ac.uk/pub/databases/gencode/Gencode_human/release_39/GRCh37_mapping/gencode.v39lift37.annotation.gtf.gz'
        responses.add(responses.HEAD, url_lift, headers={"Content-Length": "1024"})
        responses.add(responses.GET, url_lift, body=self.gzipped_gtf_data, stream=True)
        return url, url_lift

    @responses.activate
    @mock.patch('reference_data.management.commands.utils.gencode_utils.logger')
    @mock.patch('reference_data.management.commands.update_gencode_latest.logger')
    def test_load_all_gencode_command(self, mock_logger, mock_utils_logger):
        # Initial gencode loading can only happen once with an empty gene table
        GeneInfo.objects.all().delete()

        for version in [27, 28, 29, 31]:
            url = f'http://ftp.ebi.ac.uk/pub/databases/gencode/Gencode_human/release_{version}/gencode.v{version}.annotation.gtf.gz'
            responses.add(responses.HEAD, url, headers={"Content-Length": "1024"})
            responses.add(responses.GET, url, body=self.gzipped_gtf_data, stream=True)
            url_lift = f'http://ftp.ebi.ac.uk/pub/databases/gencode/Gencode_human/release_{version}/GRCh37_mapping/gencode.v{version}lift37.annotation.gtf.gz'
            responses.add(responses.HEAD, url_lift, headers={"Content-Length": "1024"})
            responses.add(responses.GET, url_lift, body=self.gzipped_gtf_data, stream=True)

        additional_gtf_data = gzip.compress(''.join(GTF_DATA + ADDITIONAL_GTF_DATA).encode())
        url_19 = 'http://ftp.ebi.ac.uk/pub/databases/gencode/Gencode_human/release_19/gencode.v19.annotation.gtf.gz'
        responses.add(responses.HEAD, url_19, headers={"Content-Length": "1024"})
        responses.add(responses.GET, url_19, body=additional_gtf_data, stream=True)

        # Test initial load for all gencode data
        call_command(
            'update_all_reference_data', '--skip-omim', '--skip-dbnsfp-gene', '--skip-gene-constraint',
            '--skip-primate-ai', '--skip-mgi', '--skip-hpo', '--skip-gene-cn-sensitivity', '--skip-gencc',
            '--skip-clingen', '--skip-refseq',
        )

        mock_utils_logger.info.assert_has_calls([
            mock.call(f'Loading {self.test_dirname }/gencode.v39lift37.annotation.gtf.gz (genome version: 37)'),
            mock.call(f'Loading {self.test_dirname }/gencode.v39.annotation.gtf.gz (genome version: 38)'),
            mock.call('Creating 2 TranscriptInfo records'),
            mock.call(f'Loading {self.test_dirname }/gencode.v31lift37.annotation.gtf.gz (genome version: 37)'),
            mock.call(f'Loading {self.test_dirname }/gencode.v31.annotation.gtf.gz (genome version: 38)'),
            mock.call(f'Loading {self.test_dirname }/gencode.v29lift37.annotation.gtf.gz (genome version: 37)'),
            mock.call(f'Loading {self.test_dirname }/gencode.v29.annotation.gtf.gz (genome version: 38)'),
            mock.call(f'Loading {self.test_dirname }/gencode.v28lift37.annotation.gtf.gz (genome version: 37)'),
            mock.call(f'Loading {self.test_dirname }/gencode.v28.annotation.gtf.gz (genome version: 38)'),
            mock.call(f'Loading {self.test_dirname }/gencode.v27lift37.annotation.gtf.gz (genome version: 37)'),
            mock.call(f'Loading {self.test_dirname }/gencode.v27.annotation.gtf.gz (genome version: 38)'),
            mock.call(f'Loading {self.test_dirname }/gencode.v19.annotation.gtf.gz (genome version: 37)'),
            mock.call('Creating 1 TranscriptInfo records'),
        ])
        all_skipped_logs = [
            mock.call('Done'),
            mock.call('Stats: '),
            mock.call('  genes_skipped: 4'),
            mock.call('  transcripts_skipped: 4'),
        ]
        calls = [
            mock.call('Creating 2 GeneInfo records'),
            mock.call('Done'),
            mock.call('Stats: '),
            mock.call('  genes_created: 2'),
            mock.call('  transcripts_created: 2'),
        ] + all_skipped_logs * 4 + [
            mock.call('Creating 1 GeneInfo records'),
            mock.call('Done'),
            mock.call('Stats: '),
            mock.call('  genes_skipped: 2'),
            mock.call('  transcripts_skipped: 2'),
            mock.call('  genes_created: 1'),
            mock.call('  transcripts_created: 1')
        ]
        mock_logger.info.assert_has_calls(calls)

        self._has_expected_new_genes()
        gene_info = GeneInfo.objects.get(gene_id='ENSG00000235249')
        self.assertEqual(gene_info.gencode_release, 19)
        self.assertEqual(gene_info.start_grch37, 367640)
        self.assertEqual(gene_info.end_grch37, 368634)
        self.assertEqual(gene_info.chrom_grch37, '1')
        self.assertEqual(gene_info.coding_region_size_grch37, 995)
        self.assertIsNone(gene_info.start_grch38)
        self.assertEqual(gene_info.coding_region_size_grch38, 0)

        self.assertEqual(TranscriptInfo.objects.all().count(), 3)
        self._has_expected_new_transcripts()
        trans_info = TranscriptInfo.objects.get(transcript_id='ENST00000235249')
        self.assertEqual(trans_info.gene.gene_id, 'ENSG00000235249')
        self.assertEqual(trans_info.gene.gencode_release, 19)

    @responses.activate
    @mock.patch('reference_data.models.logger')
    @mock.patch('reference_data.management.commands.update_gencode_latest.logger')
<<<<<<< HEAD
    def test_update_gencode_latest_command(self, mock_command_logger, mock_logger):
        self._add_latest_responses()
=======
    def test_update_gencode_latest_command(self, mock_logger, mock_gencode_utils_logger, mock_update_utils_logger):
>>>>>>> 4cced869
        refseq_url = 'http://ftp.ebi.ac.uk/pub/databases/gencode/Gencode_human/release_39/gencode.v39.metadata.RefSeq.gz'
        responses.add(responses.HEAD, refseq_url, headers={"Content-Length": "1024"})
        responses.add(responses.GET, refseq_url, body=gzip.compress(''.join(REFSEQ_DATA).encode()))

        call_command('update_gencode_latest', '--track-symbol-change', f'--output-dir={self.test_dir}')
        mock_command_logger.info.assert_called_with('Dropped 1 existing TranscriptInfo records')
        temp_dir = os.path.dirname(self.test_dir)
        mock_logger.info.assert_has_calls([
<<<<<<< HEAD
            mock.call(f'Parsing file {temp_dir}/gencode.v39lift37.annotation.gtf.gz'),
            mock.call(f'Parsing file {temp_dir}/gencode.v39.annotation.gtf.gz'),
            mock.call('Updated 1 previously loaded GeneInfo records'),
            mock.call('Created 1 GeneInfo records'),
            mock.call('Created 2 TranscriptInfo records'),
            mock.call('Updating RefseqTranscript'),
            mock.call(f'Parsing file {temp_dir}/gencode.v39.metadata.RefSeq.gz'),
            mock.call('Deleted 1 RefseqTranscript records'),
            mock.call('Created 2 RefseqTranscript records'),
=======
            mock.call('Updating 1 previously loaded GeneInfo records'),
            mock.call('Creating 1 GeneInfo records'),
            mock.call('Dropping 1 existing TranscriptInfo entries'),
            mock.call('Done'),
            mock.call('Stats: '),
            mock.call('  genes_updated: 1'),
            mock.call('  genes_created: 1'),
            mock.call('  transcripts_created: 1'),
            mock.call('  transcripts_replaced: 1'),
        ])
        mock_update_utils_logger.info.assert_has_calls([
            mock.call('Parsing file'),
            mock.call('Deleting 1 existing RefseqTranscript records'),
            mock.call('Creating 2 RefseqTranscript records'),
>>>>>>> 4cced869
            mock.call('Done'),
        ])

        self._has_expected_new_genes()

        self.assertEqual(TranscriptInfo.objects.all().count(), 3)
        self._has_expected_new_transcripts()

        self.assertEqual(RefseqTranscript.objects.count(), 2)
        self.assertListEqual(
            list(RefseqTranscript.objects.order_by('transcript_id').values('transcript__transcript_id', 'refseq_id')), [
                {'transcript__transcript_id': 'ENST00000258436', 'refseq_id': 'NR_026874.2'},
                {'transcript__transcript_id': 'ENST00000624735', 'refseq_id': 'NM_015658.4'}
            ])

        with open(f'{self.test_dir}/gene_symbol_changes.csv') as f:
            self.assertListEqual(f.readlines(), ['ENSG00000223972,DDX11L1,DDX11L1A\n'])<|MERGE_RESOLUTION|>--- conflicted
+++ resolved
@@ -69,40 +69,6 @@
         shutil.rmtree(self.test_dir)
 
     @responses.activate
-<<<<<<< HEAD
-    @mock.patch('reference_data.models.logger')
-    def test_update_gencode_command_url_generation(self, mock_logger):
-        # Test the code paths of generating urls, gencode_release == 19
-        url_19 = 'http://ftp.ebi.ac.uk/pub/databases/gencode/Gencode_human/release_19/gencode.v19.annotation.gtf.gz'
-        responses.add(responses.HEAD, url_19, headers={"Content-Length": "1024"})
-        responses.add(responses.GET, url_19, body=self.gzipped_gtf_data, stream=True)
-        call_command('update_gencode', '--gencode-release=19')
-        self.assertEqual(responses.calls[0].request.url, url_19)
-        responses.reset()
-
-        # Test the code paths of generating urls, gencode_release <= 22
-        mock_logger.reset_mock()
-        url_20 = 'http://ftp.ebi.ac.uk/pub/databases/gencode/Gencode_human/release_20/gencode.v20.annotation.gtf.gz'
-        responses.add(responses.HEAD, url_20, headers={"Content-Length": "1024"})
-        responses.add(responses.GET, url_20, body=self.gzipped_gtf_data, stream=True)
-        call_command('update_gencode', '--gencode-release=20')
-        self.assertEqual(responses.calls[0].request.url, url_20)
-        responses.reset()
-
-        # Test the code paths of generating urls, gencode_release > 22
-        mock_logger.reset_mock()
-        url_23 = 'http://ftp.ebi.ac.uk/pub/databases/gencode/Gencode_human/release_23/gencode.v23.annotation.gtf.gz'
-        responses.add(responses.HEAD, url_23, headers={"Content-Length": "1024"})
-        responses.add(responses.GET, url_23, body=self.gzipped_gtf_data, stream=True)
-        url_23_lift = 'http://ftp.ebi.ac.uk/pub/databases/gencode/Gencode_human/release_23/GRCh37_mapping/gencode.v23lift37.annotation.gtf.gz'
-        responses.add(responses.HEAD, url_23_lift, headers={"Content-Length": "1024"})
-        responses.add(responses.GET, url_23_lift, body=self.gzipped_gtf_data, stream=True)
-        call_command('update_gencode', '--gencode-release=23')
-        self.assertEqual(responses.calls[0].request.url, url_23_lift)
-        self.assertEqual(responses.calls[1].request.url, url_23)
-
-    def _has_expected_new_genes(self, expected_release=None):
-=======
     @mock.patch('reference_data.management.commands.utils.gencode_utils.logger')
     def test_update_gencode_command_bad_gtf_data(self, mock_logger):
         # Test wrong number data feilds in a line
@@ -117,7 +83,6 @@
         mock_logger.info.assert_called_with(f'Loading {self.test_dirname}/gencode.v39lift37.annotation.gtf.gz (genome version: 37)')
 
     def _has_expected_new_genes(self):
->>>>>>> 4cced869
         gene_info = GeneInfo.objects.get(gene_id='ENSG00000223972')
         self.assertEqual(gene_info.gencode_release, 39)
         gene_info = GeneInfo.objects.get(gene_id='ENSG00000284662')
@@ -233,33 +198,17 @@
         self.assertEqual(trans_info.gene.gencode_release, 19)
 
     @responses.activate
-    @mock.patch('reference_data.models.logger')
+    @mock.patch('reference_data.management.commands.utils.update_utils.logger')
+    @mock.patch('reference_data.management.commands.utils.gencode_utils.logger')
     @mock.patch('reference_data.management.commands.update_gencode_latest.logger')
-<<<<<<< HEAD
-    def test_update_gencode_latest_command(self, mock_command_logger, mock_logger):
-        self._add_latest_responses()
-=======
     def test_update_gencode_latest_command(self, mock_logger, mock_gencode_utils_logger, mock_update_utils_logger):
->>>>>>> 4cced869
         refseq_url = 'http://ftp.ebi.ac.uk/pub/databases/gencode/Gencode_human/release_39/gencode.v39.metadata.RefSeq.gz'
         responses.add(responses.HEAD, refseq_url, headers={"Content-Length": "1024"})
         responses.add(responses.GET, refseq_url, body=gzip.compress(''.join(REFSEQ_DATA).encode()))
 
         call_command('update_gencode_latest', '--track-symbol-change', f'--output-dir={self.test_dir}')
-        mock_command_logger.info.assert_called_with('Dropped 1 existing TranscriptInfo records')
-        temp_dir = os.path.dirname(self.test_dir)
+        mock_gencode_utils_logger.info.assert_called_with('Creating 2 TranscriptInfo records')
         mock_logger.info.assert_has_calls([
-<<<<<<< HEAD
-            mock.call(f'Parsing file {temp_dir}/gencode.v39lift37.annotation.gtf.gz'),
-            mock.call(f'Parsing file {temp_dir}/gencode.v39.annotation.gtf.gz'),
-            mock.call('Updated 1 previously loaded GeneInfo records'),
-            mock.call('Created 1 GeneInfo records'),
-            mock.call('Created 2 TranscriptInfo records'),
-            mock.call('Updating RefseqTranscript'),
-            mock.call(f'Parsing file {temp_dir}/gencode.v39.metadata.RefSeq.gz'),
-            mock.call('Deleted 1 RefseqTranscript records'),
-            mock.call('Created 2 RefseqTranscript records'),
-=======
             mock.call('Updating 1 previously loaded GeneInfo records'),
             mock.call('Creating 1 GeneInfo records'),
             mock.call('Dropping 1 existing TranscriptInfo entries'),
@@ -274,7 +223,6 @@
             mock.call('Parsing file'),
             mock.call('Deleting 1 existing RefseqTranscript records'),
             mock.call('Creating 2 RefseqTranscript records'),
->>>>>>> 4cced869
             mock.call('Done'),
         ])
 
