import mock

import tempfile
import responses
import json
import re

from django.core.management import call_command
from django.test import TestCase
from django.core.management.base import CommandError

from reference_data.management.commands.utils.update_utils import update_records
from reference_data.management.commands.update_omim import CachedOmimReferenceDataHandler
from reference_data.models import Omim, GeneInfo

OMIM_DATA = [
    '# Copyright (c) 1966-2020 Johns Hopkins University. Use of this file adheres to the terms specified at https://omim.org/help/agreement.\n',
    '# Chromosome	Genomic Position Start	Genomic Position End	Cyto Location	Computed Cyto Location	MIM Number	Gene/Locus And Other Related Symbols	Gene Name	Approved Gene Symbol	Entrez Gene ID	Ensembl Gene ID	Comments	Phenotypes	Mouse Gene Symbol/ID\n',
    'chr1	1	27600000	1p36		607413	OR4F29	Alzheimer disease neuronal thread protein						\n',
    'chr1	1	27600000	1p36		612367	OR4F5	Alkaline phosphatase, plasma level of, QTL 2		100196914		linkage with rs1780324	{Alkaline phosphatase, plasma level of, QTL 2}, 612367 (2)	\n',
    '# comment line\n',
    'chr1	1	123400000	1p		606788		Anorexia nervosa, susceptibility to, 1		171514			{Anorexia nervosa, susceptibility to, 1}, 606788 (2)	\n',
    'chr1	1	567800000	1p36		605462	BCC1	Basal cell carcinoma, susceptibility to, 1		100307118		associated with rs7538876	{Basal cell carcinoma, susceptibility to, 1}, 605462 (2)	\n',
]

<<<<<<< HEAD
OMIM_ENTRIES = {
    "omim": {
        "version": "1.0",
        "entryList": [
            {
                "entry": {
                    "prefix": "#",
                    "mimNumber": 612367,
                    "status": "live",
                    "titles": {
                        "preferredTitle": "IMMUNODEFICIENCY 38 WITH BASAL GANGLIA CALCIFICATION; IMD38",
                        "alternativeTitles": "IMMUNODEFICIENCY 38, MYCOBACTERIOSIS, AUTOSOMAL RECESSIVE;;\nISG15 DEFICIENCY, AUTOSOMAL RECESSIVE"
                    },
                    "geneMap": {
                    "phenotypeMapList": [
                        {
                            "phenotypeMap": {
                                "mimNumber": 147571,
                                "phenotype": "Immunodeficiency 38",
                                "phenotypeMimNumber": 612367,
                                "phenotypeMappingKey": 3,
                                "phenotypeInheritance": "Autosomal recessive",
                                "phenotypicSeriesNumber": "PS300755",
                                "sequenceID": 7271,
                                "chromosome": 1,
                                "chromosomeSymbol": "1",
                                "chromosomeSort": 23,
                                "chromosomeLocationStart": 1013496,
                                "chromosomeLocationEnd": 1014539,
                                "transcript": "ENST00000649529.1",
                                "cytoLocation": "1p36.33",
                                "computedCytoLocation": "1p36.33",
                                "geneSymbols": "ISG15, G1P2, IFI15, IMD38"
                            }
                        }
                    ]}
                }
            },
            {"entry": {"mimNumber": 605462}},
            {"entry": {"mimNumber": 606788}},
        ]
    }
}

CACHED_OMIM_DATA = "ENSG00000235249\t607413\tAlzheimer disease neuronal thread protein\t\t\t\t\t\t\t1\t1\t27600000\nENSG00000186092\t612367\tAlkaline phosphatase, plasma level of, QTL 2\tlinkage with rs1780324\tAlkaline phosphatase, plasma level of, QTL 2\t612367\t2\t\tPS300755\t1\t1\t27600000\n\t606788\tAnorexia nervosa, susceptibility to, 1\t\tAnorexia nervosa, susceptibility to, 1\t606788\t2\t\t\t1\t1\t123400000\n\t605462\tBasal cell carcinoma, susceptibility to, 1\tassociated with rs7538876\tBasal cell carcinoma, susceptibility to, 1\t605462\t2\t\t\t1\t1\t567800000"
=======
CACHED_OMIM_DATA = "ENSG00000235249\t607413\tAlzheimer disease neuronal thread protein\t\t\t\t\t\nENSG00000186092\t612367\tAlkaline phosphatase, plasma level of, QTL 2\tlinkage with rs1780324\tAlkaline phosphatase, plasma level of, QTL 2\t612367\t2\t"
>>>>>>> 1559bda8


class UpdateOmimTest(TestCase):
    databases = '__all__'
    fixtures = ['users', 'reference_data']

    @responses.activate
    @mock.patch('reference_data.management.commands.utils.update_utils.logger')
    @mock.patch('reference_data.management.commands.update_omim.os')
    def test_update_omim_command_exceptions(self, mock_os, mock_logger):
        url = 'https://data.omim.org/downloads/test_key/genemap2.txt'
        responses.add(responses.HEAD, url, headers={"Content-Length": "1024"})
        responses.add(responses.GET, url, body='This account has expired')
        responses.add(responses.GET, url, body=OMIM_DATA[2])
        bad_phenotype_data = OMIM_DATA[:2]
        bad_phenotype_data.append('chr1	0	27600000	1p36		605462	BCC1	Basal cell carcinoma, susceptibility to, 1		100307118		associated with rs7538876	{x}, 605462 (5)	\n')
        responses.add(responses.GET, url, body=''.join(bad_phenotype_data))
        responses.add(responses.GET, url, body=''.join(OMIM_DATA))

        # Test required argument
        mock_os.environ.get.return_value = ''
        with self.assertRaises(CommandError) as ce:
            call_command('update_omim')
        self.assertEqual(str(ce.exception), 'omim_key is required')

        # Test omim account expired
        call_command('update_omim', '--omim-key=test_key')
        mock_logger.error.assert_called_with('This account has expired', extra={'traceback': mock.ANY})

        # Test bad omim data header
        call_command('update_omim', '--omim-key=test_key')
        mock_logger.error.assert_called_with('Header row not found in genemap2 file before line 0: chr1	1	27600000	1p36		607413	OR4F29	Alzheimer disease neuronal thread protein						', extra={'traceback': mock.ANY})

        # Test bad phenotype field in the record
        call_command('update_omim', '--omim-key=test_key')
        record = json.loads(re.search(r'No phenotypes found: ({.*})', mock_logger.error.call_args.args[0]).group(1))
        self.assertDictEqual(record, {"gene_name": "Basal cell carcinoma, susceptibility to, 1", "mim_number": "605462", "comments": "associated with rs7538876", "mouse_gene_symbol/id": "", "phenotypes": "{x}, 605462 (5)", "genomic_position_end": "27600000", "ensembl_gene_id": "", "gene/locus_and_other_related_symbols": "BCC1", "approved_gene_symbol": "", "entrez_gene_id": "100307118", "computed_cyto_location": "", "cyto_location": "1p36", "#_chromosome": "chr1", "genomic_position_start": "0"})

        self.assertEqual(Omim.objects.all().count(), 3)

        GeneInfo.objects.all().delete()
        with self.assertRaises(CommandError) as ve:
            call_command('update_omim', '--omim-key=test_key')
        self.assertEqual(str(ve.exception), "GeneInfo table is empty. Run './manage.py update_gencode' before running this command.")


    @responses.activate
    @mock.patch('reference_data.management.commands.utils.update_utils.logger')
    @mock.patch('reference_data.management.commands.update_omim.logger')
    @mock.patch('reference_data.management.commands.utils.download_utils.tempfile')
    @mock.patch('reference_data.management.commands.update_omim.os')
    def test_update_omim_command(self, mock_os, mock_tempfile, mock_omim_logger, mock_utils_logger):
        tmp_dir = tempfile.gettempdir()
        mock_tempfile.gettempdir.return_value = tmp_dir
        tmp_file = '{}/genemap2.txt'.format(tmp_dir)

        data_url = 'https://data.omim.org/downloads/test_key/genemap2.txt'
        responses.add(responses.HEAD, data_url, headers={"Content-Length": "1024"})
        responses.add(responses.GET, data_url, body=''.join(OMIM_DATA))
<<<<<<< HEAD
        omim_api_url = 'https://api.omim.org/api/entry?apiKey=test_key&include=geneMap&format=json&mimNumber=605462,606788,612367'
        # Test omim api response error
        responses.add(responses.GET, omim_api_url,
                      json={'error': 'not found'}, status=400)
        # Test omim api responses with bad data
        responses.add(responses.GET, omim_api_url,
                      json={"omim": {"entryList": []}}, status=200)
        # Normal omim api responses
        responses.add(responses.GET, omim_api_url,
                      json=OMIM_ENTRIES, status=200)

        # Omim api response error test
        call_command('update_omim', '--omim-key=test_key')
        mock_utils_logger.error.assert_called_with('Request failed with 400: Bad Request', extra={'traceback': mock.ANY})

        # Bad omim api response test
        mock_utils_logger.reset_mock()
        call_command('update_omim', '--omim-key=test_key')
        mock_utils_logger.error.assert_called_with('Expected 3 omim entries but recieved 0', extra={'traceback': mock.ANY})

        # No records get deleted on error
        self.assertEqual(Omim.objects.all().count(), 3)
=======
>>>>>>> 1559bda8

        # Test without a file_path parameter
        mock_utils_logger.reset_mock()
        call_command('update_omim', '--omim-key=test_key', '--skip-cache-parsed-records')

        calls = [
            mock.call('Parsing file'),
            mock.call('Deleting 3 existing Omim records'),
            mock.call('Creating 4 Omim records'),
            mock.call('Done'),
            mock.call('Loaded 4 Omim records from {}. Skipped 0 records with unrecognized genes.'.format(tmp_file)),
        ]
        mock_utils_logger.info.assert_has_calls(calls)
        mock_os.system.assert_not_called()

        # test with a file_path parameter
        responses.remove(responses.GET, data_url)
        mock_utils_logger.reset_mock()
        mock_omim_logger.reset_mock()
        call_command('update_omim', '--omim-key=test_key', tmp_file)
        calls = [
            mock.call('Parsing file'),
            mock.call('Deleting 4 existing Omim records'),
            mock.call('Creating 4 Omim records'),
            mock.call('Done'),
            mock.call('Loaded 4 Omim records from {}. Skipped 0 records with unrecognized genes.'.format(tmp_file)),
        ]
        mock_utils_logger.info.assert_has_calls(calls)
        calls = [
            mock.call('gsutil mv parsed_omim_records.txt gs://seqr-reference-data/omim/'),
        ]
        mock_omim_logger.info.assert_has_calls(calls)

        mock_os.system.assert_called_with('gsutil mv parsed_omim_records.txt gs://seqr-reference-data/omim/')
        with open('parsed_omim_records.txt', 'r') as f:
            self.assertEqual(f.read(), CACHED_OMIM_DATA)

        self._assert_has_expected_omim_records()

    def _assert_has_expected_omim_records(self):
        self.assertEqual(Omim.objects.all().count(), 4)
        record = Omim.objects.get(gene__gene_symbol='OR4F5')
        self.assertEqual(record.comments, 'linkage with rs1780324')
        self.assertEqual(record.gene_description, 'Alkaline phosphatase, plasma level of, QTL 2')
        self.assertEqual(record.mim_number, 612367)
        self.assertEqual(record.phenotype_description, 'Alkaline phosphatase, plasma level of, QTL 2')
        self.assertEqual(record.phenotype_inheritance, None)
        self.assertEqual(record.phenotype_map_method, '2')
        self.assertEqual(record.phenotype_mim_number, 612367)
<<<<<<< HEAD
        self.assertEqual(record.phenotypic_series_number, 'PS300755')
        self.assertEqual(record.chrom, '1')
        self.assertEqual(record.start, 1)
        self.assertEqual(record.end, 27600000)

        no_gene_record = Omim.objects.get(phenotype_mim_number=605462)
        self.assertIsNone(no_gene_record.gene)
        self.assertEqual(no_gene_record.comments, 'associated with rs7538876')
        self.assertEqual(no_gene_record.gene_description, 'Basal cell carcinoma, susceptibility to, 1')
        self.assertEqual(no_gene_record.mim_number, 605462)
        self.assertEqual(no_gene_record.phenotype_description, 'Basal cell carcinoma, susceptibility to, 1')
        self.assertEqual(no_gene_record.phenotype_inheritance, None)
        self.assertEqual(no_gene_record.phenotype_map_method, '2')
        self.assertEqual(no_gene_record.phenotypic_series_number, None)
        self.assertEqual(no_gene_record.chrom, '1')
        self.assertEqual(no_gene_record.start, 1)
        self.assertEqual(no_gene_record.end, 567800000)
=======
>>>>>>> 1559bda8

    @responses.activate
    @mock.patch('reference_data.management.commands.utils.update_utils.logger')
    @mock.patch('reference_data.management.commands.utils.download_utils.tempfile')
    def test_update_omim_cached_records(self, mock_tempfile, mock_utils_logger):
        tmp_dir = tempfile.gettempdir()
        mock_tempfile.gettempdir.return_value = tmp_dir
        tmp_file = '{}/parsed_omim_records.txt'.format(tmp_dir)

        data_url = 'https://storage.googleapis.com/seqr-reference-data/omim/parsed_omim_records.txt'
        responses.add(responses.HEAD, data_url, headers={"Content-Length": "1024"})
        responses.add(responses.GET, data_url, body=CACHED_OMIM_DATA)

        update_records(CachedOmimReferenceDataHandler())

        calls = [
            mock.call('Parsing file'),
            mock.call('Deleting 3 existing Omim records'),
            mock.call('Creating 4 Omim records'),
            mock.call('Done'),
            mock.call('Loaded 4 Omim records from {}. Skipped 0 records with unrecognized genes.'.format(tmp_file)),
        ]
        mock_utils_logger.info.assert_has_calls(calls)

        self._assert_has_expected_omim_records()
<|MERGE_RESOLUTION|>--- conflicted
+++ resolved
@@ -23,55 +23,7 @@
     'chr1	1	567800000	1p36		605462	BCC1	Basal cell carcinoma, susceptibility to, 1		100307118		associated with rs7538876	{Basal cell carcinoma, susceptibility to, 1}, 605462 (2)	\n',
 ]
 
-<<<<<<< HEAD
-OMIM_ENTRIES = {
-    "omim": {
-        "version": "1.0",
-        "entryList": [
-            {
-                "entry": {
-                    "prefix": "#",
-                    "mimNumber": 612367,
-                    "status": "live",
-                    "titles": {
-                        "preferredTitle": "IMMUNODEFICIENCY 38 WITH BASAL GANGLIA CALCIFICATION; IMD38",
-                        "alternativeTitles": "IMMUNODEFICIENCY 38, MYCOBACTERIOSIS, AUTOSOMAL RECESSIVE;;\nISG15 DEFICIENCY, AUTOSOMAL RECESSIVE"
-                    },
-                    "geneMap": {
-                    "phenotypeMapList": [
-                        {
-                            "phenotypeMap": {
-                                "mimNumber": 147571,
-                                "phenotype": "Immunodeficiency 38",
-                                "phenotypeMimNumber": 612367,
-                                "phenotypeMappingKey": 3,
-                                "phenotypeInheritance": "Autosomal recessive",
-                                "phenotypicSeriesNumber": "PS300755",
-                                "sequenceID": 7271,
-                                "chromosome": 1,
-                                "chromosomeSymbol": "1",
-                                "chromosomeSort": 23,
-                                "chromosomeLocationStart": 1013496,
-                                "chromosomeLocationEnd": 1014539,
-                                "transcript": "ENST00000649529.1",
-                                "cytoLocation": "1p36.33",
-                                "computedCytoLocation": "1p36.33",
-                                "geneSymbols": "ISG15, G1P2, IFI15, IMD38"
-                            }
-                        }
-                    ]}
-                }
-            },
-            {"entry": {"mimNumber": 605462}},
-            {"entry": {"mimNumber": 606788}},
-        ]
-    }
-}
-
-CACHED_OMIM_DATA = "ENSG00000235249\t607413\tAlzheimer disease neuronal thread protein\t\t\t\t\t\t\t1\t1\t27600000\nENSG00000186092\t612367\tAlkaline phosphatase, plasma level of, QTL 2\tlinkage with rs1780324\tAlkaline phosphatase, plasma level of, QTL 2\t612367\t2\t\tPS300755\t1\t1\t27600000\n\t606788\tAnorexia nervosa, susceptibility to, 1\t\tAnorexia nervosa, susceptibility to, 1\t606788\t2\t\t\t1\t1\t123400000\n\t605462\tBasal cell carcinoma, susceptibility to, 1\tassociated with rs7538876\tBasal cell carcinoma, susceptibility to, 1\t605462\t2\t\t\t1\t1\t567800000"
-=======
 CACHED_OMIM_DATA = "ENSG00000235249\t607413\tAlzheimer disease neuronal thread protein\t\t\t\t\t\nENSG00000186092\t612367\tAlkaline phosphatase, plasma level of, QTL 2\tlinkage with rs1780324\tAlkaline phosphatase, plasma level of, QTL 2\t612367\t2\t"
->>>>>>> 1559bda8
 
 
 class UpdateOmimTest(TestCase):
@@ -131,31 +83,6 @@
         data_url = 'https://data.omim.org/downloads/test_key/genemap2.txt'
         responses.add(responses.HEAD, data_url, headers={"Content-Length": "1024"})
         responses.add(responses.GET, data_url, body=''.join(OMIM_DATA))
-<<<<<<< HEAD
-        omim_api_url = 'https://api.omim.org/api/entry?apiKey=test_key&include=geneMap&format=json&mimNumber=605462,606788,612367'
-        # Test omim api response error
-        responses.add(responses.GET, omim_api_url,
-                      json={'error': 'not found'}, status=400)
-        # Test omim api responses with bad data
-        responses.add(responses.GET, omim_api_url,
-                      json={"omim": {"entryList": []}}, status=200)
-        # Normal omim api responses
-        responses.add(responses.GET, omim_api_url,
-                      json=OMIM_ENTRIES, status=200)
-
-        # Omim api response error test
-        call_command('update_omim', '--omim-key=test_key')
-        mock_utils_logger.error.assert_called_with('Request failed with 400: Bad Request', extra={'traceback': mock.ANY})
-
-        # Bad omim api response test
-        mock_utils_logger.reset_mock()
-        call_command('update_omim', '--omim-key=test_key')
-        mock_utils_logger.error.assert_called_with('Expected 3 omim entries but recieved 0', extra={'traceback': mock.ANY})
-
-        # No records get deleted on error
-        self.assertEqual(Omim.objects.all().count(), 3)
-=======
->>>>>>> 1559bda8
 
         # Test without a file_path parameter
         mock_utils_logger.reset_mock()
@@ -205,8 +132,6 @@
         self.assertEqual(record.phenotype_inheritance, None)
         self.assertEqual(record.phenotype_map_method, '2')
         self.assertEqual(record.phenotype_mim_number, 612367)
-<<<<<<< HEAD
-        self.assertEqual(record.phenotypic_series_number, 'PS300755')
         self.assertEqual(record.chrom, '1')
         self.assertEqual(record.start, 1)
         self.assertEqual(record.end, 27600000)
@@ -223,8 +148,6 @@
         self.assertEqual(no_gene_record.chrom, '1')
         self.assertEqual(no_gene_record.start, 1)
         self.assertEqual(no_gene_record.end, 567800000)
-=======
->>>>>>> 1559bda8
 
     @responses.activate
     @mock.patch('reference_data.management.commands.utils.update_utils.logger')
