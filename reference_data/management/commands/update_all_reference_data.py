--- conflicted
+++ resolved
@@ -3,10 +3,6 @@
 from django.core.management.base import BaseCommand
 
 from reference_data.management.commands.update_dbnsfp_gene import DbNSFPReferenceDataHandler
-<<<<<<< HEAD
-=======
-from reference_data.management.commands.update_gencode_latest import update_gencode
->>>>>>> 4cced869
 from reference_data.management.commands.update_gene_constraint import GeneConstraintReferenceDataHandler
 from reference_data.management.commands.update_omim import OmimReferenceDataHandler, CachedOmimReferenceDataHandler
 from reference_data.management.commands.update_primate_ai import PrimateAIReferenceDataHandler
@@ -15,8 +11,7 @@
 from reference_data.management.commands.update_gencc import GenCCReferenceDataHandler
 from reference_data.management.commands.update_clingen import ClinGenReferenceDataHandler
 from reference_data.management.commands.update_refseq import RefseqReferenceDataHandler
-from reference_data.utils.gene_utils import get_genes_by_id_and_symbol
-from reference_data.models import GeneInfo, HumanPhenotypeOntology, TranscriptInfo
+from reference_data.models import GeneInfo
 
 
 logger = logging.getLogger(__name__)
@@ -60,7 +55,6 @@
                 return
             # Download latest version first, and then add any genes from old releases not included in the latest release
             # Old gene ids are used in the gene constraint table and other datasets, as well as older sequencing data
-<<<<<<< HEAD
             existing_gene_ids = set()
             existing_transcript_ids = set()
             new_transcripts = {}
@@ -68,11 +62,6 @@
                 new_transcripts.update(
                     GeneInfo.update_records(gencode_release, existing_gene_ids, existing_transcript_ids)
                 )
-=======
-            update_gencode(LATEST_GENCODE_RELEASE)
-            for release in OLD_GENCODE_RELEASES:
-                update_gencode(release)
->>>>>>> 4cced869
             updated.append('gencode')
 
             if new_transcripts:
