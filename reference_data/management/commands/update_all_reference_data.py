--- conflicted
+++ resolved
@@ -55,18 +55,9 @@
         if not options["skip_gencode"]:
             # Download latest version first, and then add any genes from old releases not included in the latest release
             # Old gene ids are used in the gene constraint table and other datasets, as well as older sequencing data
-<<<<<<< HEAD
-            update_gencode(39, reset=True)
-            update_gencode(31)
-            update_gencode(29)
-            update_gencode(28)
-            update_gencode(27)
-            update_gencode(19)
-=======
             update_gencode(LATEST_GENCODE_RELEASE, reset=True)
             for release in OLD_GENCODE_RELEASES:
                 update_gencode(release)
->>>>>>> 3e1dc546
             updated.append('gencode')
 
         if not options["skip_omim"]:
