--- conflicted
+++ resolved
@@ -9,10 +9,7 @@
       - dev
     paths-ignore:
       - 'hail_search/**'
-<<<<<<< HEAD
-=======
       - '.github/workflows/hail-search-unit-tests.yaml'
->>>>>>> d40e625e
   pull_request:
     types: [opened, synchronize, reopened]
     paths-ignore:
