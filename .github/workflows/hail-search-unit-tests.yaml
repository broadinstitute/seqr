--- conflicted
+++ resolved
@@ -28,11 +28,7 @@
       - name: Run coverage tests
         run: |
           export DATASETS_DIR=./hail_search/fixtures
-<<<<<<< HEAD
-          export ONT_ENABLED=true
           export MAX_GENE_INTERVALS=3
-=======
->>>>>>> 0aba95bc
           export MACHINE_MEM=24
           export JAVA_OPTS_XSS=16M
           coverage run --source="./hail_search" --omit="./hail_search/__main__.py","./hail_search/test_utils.py" -m pytest hail_search/
