--- conflicted
+++ resolved
@@ -33,24 +33,11 @@
 
 For notes on how to update an older instance, see  
 
-<<<<<<< HEAD
-## Updating a local installation from the v01 to the v02 hail/elasticsearch loading pipeline:
-
-For notes on how to update the pipeline, see:
-
-[Pipeline Update Instructions](https://github.com/macarthur-lab/seqr/blob/master/deploy/UPDATE_TO_v02_PIPELINE.md)
-=======
 [Update/Migration Instructions](deploy/MIGRATE.md)
->>>>>>> 4e7dc54a
 
 
 ## Data loading pipelines
 
-<<<<<<< HEAD
-seqr uses a [hail](http://hail.is)-based pipeline to run VEP, add annotations from reference datasets, and write the annotated variant and genotype records to elasticsearch.
-This pipeline can be executed locally on a single machine or on-prem spark cluster, or on a cloud-based spark cluster like Google Dataproc. In either case, the pipeline must run on a machine or cluster that has network access to the machine(s) running elasticsearch.
-See [hail_elasticsearch_pipelines](https://github.com/macarthur-lab/hail-elasticsearch-pipelines) for additional documentation.
-=======
 seqr uses [hail](http://hail.is)-based pipelines to run VEP and add in other reference data before loading them into elasticsearch.
 These pipelines can be run locally on a single machine or on-prem spark cluster, or on a cloud-based spark cluster like Google Dataproc.
 We are working on integrating these pipelines so that they are launched and managed by seqr.
@@ -59,5 +46,4 @@
 for additional documentation.
 
 For detailed instructions on running te piepleine locally, see Step 5 of the
-[Local installation instructions](deploy/LOCAL_INSTALL.md)
->>>>>>> 4e7dc54a
+[Local installation instructions](deploy/LOCAL_INSTALL.md)