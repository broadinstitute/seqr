--- conflicted
+++ resolved
@@ -123,13 +123,8 @@
             variant.set_extra('project_id', project_id)
             variant.set_extra('family_id', family_id)
 
-<<<<<<< HEAD
             self.add_annotations_to_variants([variant], project_id)
 
-            counters["returned_by_query"] += 1
-=======
-            self.add_annotations_to_variant(variant, project_id)
->>>>>>> 200b7977
             if passes_variant_filter(variant, variant_filter)[0]:
                 yield variant
 
