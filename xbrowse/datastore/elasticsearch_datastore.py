--- conflicted
+++ resolved
@@ -669,11 +669,7 @@
         if cache_key in self._results_cache:
             results = self._results_cache[cache_key]
         else:
-<<<<<<< HEAD
-            results = list(self.get_elasticsearch_variants(project_id, family_id=family_id, variant_id_filter=[variant_id], user=user))
-=======
-            results = list(self.get_elasticsearch_variants(project_id, family_id=family_id, variant_id_filter=[variant_id], include_all_consequences=True))
->>>>>>> ce4c5709
+            results = list(self.get_elasticsearch_variants(project_id, family_id=family_id, variant_id_filter=[variant_id], user=user, include_all_consequences=True))
             self._results_cache[cache_key] = results
 
         if not results:
