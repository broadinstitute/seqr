# _seqr_ Changes

## dev
<<<<<<< HEAD
* Add GeneShet model to the reference DB (REQUIRES DB MIGRATION)
=======

## 8/22/23
>>>>>>> f065c724
* Add db indices to optimize RNA data queries (REQUIRES DB MIGRATION)

## 7/11/23
* Add internal UI to trigger airflow data loading
* Add RnaSeqSpliceOutlier display

## 6/23/23
* Add a 'rank' field to the RnaSeqSpliceOutlier model (REQUIRES DB MIGRATION)
* Remove hail python dependency

## 6/2/23
* Update Clinvar filtering and display

* Add support for Gencode v39
  * To add new data, run the `update_gencode_latest`

## 4/26/23
* Add RnaSeqSpliceOutlier model (REQUIRES DB MIGRATION)
* Add db index to improve Rna Sample Metadata performance (REQUIRES DB MIGRATION)

## 2/24/23
* Updated Gregor sample manifest (REQUIRES DB MIGRATION)
* Bumps python to 3.9

## 2/15/23
* Support sharded VCFs in AnVIL loading

## 1/11/23
* Require PHI disclaimer when uploading AnVIL pedigree

## 11/9/22
* Add PhenotypePrioritization model (REQUIRES DB MIGRATION)

* Add Refseq and MANE transcript info (REQUIRES DB MIGRATION)
  * To add new data, run the `update_gencode_transcripts` and `update_refseq` commands

## 10/13/22
* Link MME submissions to saved variants (REQUIRES DB MIGRATION)

## 9/28/22
* Add Gregor fields to sample manifest (REQUIRES DB MIGRATION)
* Deprecate auto-granting project access for analysts (removes ANALYST_PROJECT_CATEGORY env variable)
* Add support for adding user groups for project access

## 9/6/22
* Disable mixed authorization for local and AnVIL permissions (REQUIRES DB MIGRATION)

## 8/23/22
* Add consent code for projects (REQUIRES DB MIGRATION)

## 7/19/22
* Add "Incomplete Penetrance" functional tag type (REQUIRES DB MIGRATION)

## 7/12/22
* Add MITO dataset type (REQUIRES DB MIGRATION)

## 6/23/22
* Migrate RGP case note formatting (REQUIRES DB MIGRATION)

## 5/2/22
* Add db indices for RNAseq outlier models (REQUIRES DB MIGRATION)

## 4/25/22
* Trigger airflow DAG on AnVIL loading request

## 4/19/22
* Add data type to family analysed by (REQUIRES DB MIGRATION)
* Add ClinGen reference data (REQUIRES DB MIGRATION)

## 4/11/22
* Remove pre-built static assets (REQUIRES IMAGE UPDATE)

## 3/25/22
* Update display for translocations

## 3/18/22
* Disallow deleting individuals in matchmaker (REQUIRES DB MIGRATION)
* Add GenCC reference data (REQUIRES DB MIGRATION)
* Update local pipeline to use latest clinvar

## 3/10/22
* Return hom alt SNPs in trans with Deletions as compound hets
* Disable variant download in demo projects (REQUIRES DB MIGRATION)

## 3/2/22
* Update seqr dockerfile to improve immutability and build automation (REQUIRES IMAGE UPDATE)
* Adds NPM asset build to the seqr dockerfile
* Bumps major version of react/ redux

## 2/4/22
* Show RNA-seq expression data (REQUIRES DB MIGRATION)
* Allow deletion of analysed families (REQUIRES DB MIGRATION)
* Allow bulk updating assigned analysts

## 1/27/22
* Separate structural annotation search for gCNV and genome SVs

## 1/26/22
* Improved usage for docker-compose pipeline runner
* Add support for serving the django media root out of a google cloud storage bucket

## 1/21/22
* Support setting explicit order for saved search display (REQUIRES DB MIGRATION)

## 1/7/22
* Update variant layout
* Project page performance optimization

## 12/24/21
* Show RNA-seq outlier data (REQUIRES DB MIGRATION)

## 12/07/21
* Show delay warning on AnVIL loading requests

## 11/23/21
* Update the seqr Dockerfile base image from debian:stretch to python:3.7-slim-bullseye
* Consolidation and cleanup of various RUN tasks in the seqr Dockerfile

## 11/17/21
* Update pathogenicity search to override frequency filters
* Add ACMG classifier to variants (REQUIRES DB MIGRATION)

## 11/10/21
* Update in-silico score filtering behavior and add splice AI override

## 10/25/21
* Add search filtering by in-silico score

## 10/21/21
* Support updated WES SV loading pipeline format

## 9/30/21
* Allow project-specific HGMD access (REQUIRES DB MIGRATION)
* Demo project available to all users (REQUIRES DB MIGRATION)
* Update pedigree label display (requires manual cleanup for saved pedigree datasets)
* Support application downtime/ warning messages (REQUIRES DB MIGRATION)

## 9/17/21
* Change family note fields into lists of notes (REQUIRES DB MIGRATION)
* Add Panel App gene list integration (REQUIRES DB MIGRATION)

## 9/10/21
* Use google storage API instead of gsutil for IGV 

## 9/3/21
* Add last updated information for family analysis_status (REQUIRES DB MIGRATION)

## 8/25/21
* Better validation for MME match results
* Send notification when adding dataset

## 8/20/21
* Support loading/ searching data using ES aliases
* Added changelog<|MERGE_RESOLUTION|>--- conflicted
+++ resolved
@@ -1,12 +1,9 @@
 # _seqr_ Changes
 
 ## dev
-<<<<<<< HEAD
 * Add GeneShet model to the reference DB (REQUIRES DB MIGRATION)
-=======
 
 ## 8/22/23
->>>>>>> f065c724
 * Add db indices to optimize RNA data queries (REQUIRES DB MIGRATION)
 
 ## 7/11/23
