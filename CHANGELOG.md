--- conflicted
+++ resolved
@@ -1,11 +1,8 @@
 # _seqr_ Changes
 
 ## dev
-<<<<<<< HEAD
+* Add "Partial Phenotype Contribution" functional tag (REQUIRES DB MIGRATION)
 * Adds index_file_path to IGV Sample model (REQUIRES DB MIGRATION)
-=======
-* Add "Partial Phenotype Contribution" functional tag (REQUIRES DB MIGRATION)
->>>>>>> fc08442a
 
 ## 5/24/24
 * Adds external_data to Family model (REQUIRES DB MIGRATION)
