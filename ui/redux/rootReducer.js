--- conflicted
+++ resolved
@@ -16,10 +16,7 @@
 export const RECEIVE_DATA = 'RECEIVE_DATA'
 export const REQUEST_PROJECTS = 'REQUEST_PROJECTS'
 const RECEIVE_SAVED_VARIANTS = 'RECEIVE_SAVED_VARIANTS'
-<<<<<<< HEAD
-=======
 const REQUEST_VARIANT = 'REQUEST_VARIANT'
->>>>>>> d1f2b4ab
 const REQUEST_GENES = 'REQUEST_GENES'
 const RECEIVE_GENES = 'RECEIVE_GENES'
 
@@ -72,40 +69,11 @@
       },
       (e) => {
         throw new SubmissionError({ _error: [e.message] })
-<<<<<<< HEAD
       },
     ).post(values)
   }
 }
 
-export const updateIndividual = (values) => {
-  return (dispatch) => {
-    return new HttpRequestHelper(`/api/individual/${values.individualGuid}/update`,
-      (responseJson) => {
-        dispatch({ type: RECEIVE_DATA, updatesById: { individualsByGuid: responseJson } })
-      },
-      (e) => {
-        throw new SubmissionError({ _error: [e.message] })
-=======
->>>>>>> d1f2b4ab
-      },
-    ).post(values)
-  }
-}
-
-<<<<<<< HEAD
-export const loadGene = (geneId) => {
-  return (dispatch, getState) => {
-    if (!getState().genesById[geneId]) {
-      dispatch({ type: REQUEST_GENES })
-      // TODO use a new gene info endpoint, this is the xbrowse one
-      new HttpRequestHelper(`/api/gene-info/${geneId}`,
-        (responseJson) => {
-          dispatch({ type: RECEIVE_GENES, updatesById: { [geneId]: responseJson.gene } })
-        },
-        (e) => {
-          dispatch({ type: RECEIVE_GENES, error: e.message, updatesById: {} })
-=======
 export const updateIndividual = (values) => {
   return (dispatch) => {
     return new HttpRequestHelper(`/api/individual/${values.individualGuid}/update`,
@@ -147,7 +115,6 @@
         },
         (e) => {
           dispatch({ type: RECEIVE_SAVED_VARIANTS, error: e.message, updatesById: {} })
->>>>>>> d1f2b4ab
         },
       ).get()
     }
@@ -173,7 +140,6 @@
       },
       (e) => {
         throw new SubmissionError({ _error: [e.message] })
-<<<<<<< HEAD
       },
     ).get({ note_text: values.note, ...values })
   }
@@ -192,26 +158,6 @@
       (responseJson) => {
         dispatch({ type: RECEIVE_SAVED_VARIANTS, updatesById: responseJson })
       },
-=======
-      },
-    ).get({ note_text: values.note, ...values })
-  }
-}
-
-export const updateVariantNote = (values) => {
-  return (dispatch) => {
-    let urlPath = `/api/saved_variant/${values.variantId}/note`
-    let action = 'create'
-    if (values.noteGuid) {
-      urlPath = `${urlPath}/${values.noteGuid}`
-      action = values.delete ? 'delete' : 'update'
-    }
-
-    return new HttpRequestHelper(`${urlPath}/${action}`,
-      (responseJson) => {
-        dispatch({ type: RECEIVE_SAVED_VARIANTS, updatesById: responseJson })
-      },
->>>>>>> d1f2b4ab
       (e) => { throw new SubmissionError({ _error: [e.message] }) },
     ).post(values)
   }
@@ -241,10 +187,7 @@
   samplesByGuid: createObjectsByIdReducer(RECEIVE_DATA, 'samplesByGuid'),
   genesById: createObjectsByIdReducer(RECEIVE_GENES),
   genesLoading: loadingReducer(REQUEST_GENES, RECEIVE_GENES),
-<<<<<<< HEAD
-=======
   variantLoading: loadingReducer(REQUEST_VARIANT, RECEIVE_SAVED_VARIANTS),
->>>>>>> d1f2b4ab
   user: zeroActionsReducer,
   form: formReducer,
   search: searchReducer,
