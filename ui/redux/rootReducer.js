import { combineReducers } from 'redux'
import { reducer as formReducer, SubmissionError } from 'redux-form'
import { reducer as searchReducer } from 'redux-search'

import { reducers as dashboardReducers } from 'pages/Dashboard/reducers'
import { reducers as projectReducers } from 'pages/Project/reducers'
<<<<<<< HEAD
import { reducers as searchReducers } from 'pages/Search/reducers'
=======
import { reducers as staffReducers } from 'pages/Staff/reducers'
>>>>>>> 6855bedf
import { HttpRequestHelper } from 'shared/utils/httpRequestHelper'
import { createObjectsByIdReducer, loadingReducer, zeroActionsReducer } from './utils/reducerFactories'
import modalReducers from './utils/modalReducer'

/**
 * Action creator and reducers in one file as suggested by https://github.com/erikras/ducks-modular-redux
 */

// actions
export const RECEIVE_DATA = 'RECEIVE_DATA'
export const REQUEST_PROJECTS = 'REQUEST_PROJECTS'
const REQUEST_PROJECT_DETAILS = 'REQUEST_PROJECT_DETAILS'
const REQUEST_GENES = 'REQUEST_GENES'
const REQUEST_GENE_LISTS = 'REQUEST_GENE_LISTS'
const REQUEST_GENE_LIST = 'REQUEST_GENE_LIST'

// action creators

// A helper action that handles create, update and delete requests
export const updateEntity = (values, receiveDataAction, urlPath, idField, actionSuffix) => {
  return (dispatch) => {
    let action = 'create'
    if (values[idField]) {
      urlPath = `${urlPath}/${values[idField]}`
      action = values.delete ? 'delete' : 'update'
    }

    return new HttpRequestHelper(`${urlPath}/${action}${actionSuffix || ''}`,
      (responseJson) => {
        dispatch({ type: receiveDataAction, updatesById: responseJson })
      },
      (e) => {
        throw new SubmissionError({ _error: [e.message] })
      },
    ).post(values)
  }
}


export const fetchProjects = () => {
  return (dispatch) => {
    dispatch({ type: REQUEST_PROJECTS })
    new HttpRequestHelper('/api/dashboard',
      (responseJson) => {
        dispatch({ type: RECEIVE_DATA, updatesById: responseJson })
      },
      e => dispatch({ type: RECEIVE_DATA, error: e.message, updatesById: {} }),
    ).get()
  }
}


export const loadProject = (projectGuid) => {
  return (dispatch, getState) => {
    const project = getState().projectsByGuid[projectGuid]
    if (!project || !project.detailsLoaded) {
      dispatch({ type: REQUEST_PROJECT_DETAILS })
      if (!project) {
        dispatch({ type: REQUEST_PROJECTS })
      }
      new HttpRequestHelper(`/api/project/${projectGuid}/details`,
        (responseJson) => {
          dispatch({ type: RECEIVE_DATA, updatesById: responseJson })
        },
        (e) => {
          dispatch({ type: RECEIVE_DATA, error: e.message, updatesById: {} })
        },
      ).get()
    }
  }
}


export const loadFamilyProject = (familyGuid) => {
  return (dispatch, getState) => {
    if (!getState().familiesByGuid[familyGuid]) {
      dispatch({ type: REQUEST_PROJECT_DETAILS })
      return new HttpRequestHelper(`/api/family/${familyGuid}/details`,
        (responseJson) => {
          dispatch({ type: RECEIVE_DATA, updatesById: responseJson })
        },
        (e) => {
          dispatch({ type: RECEIVE_DATA, error: e.message, updatesById: {} })
        },
      ).get()
    }
    return Promise.resolve()
  }
}


export const loadAnalysisGroupProject = (analysisGroupGuid) => {
  return (dispatch, getState) => {
    if (!getState().analysisGroupsByGuid[analysisGroupGuid]) {
      dispatch({ type: REQUEST_PROJECT_DETAILS })
      return new HttpRequestHelper(`/api/analysis_group/${analysisGroupGuid}/details`,
        (responseJson) => {
          dispatch({ type: RECEIVE_DATA, updatesById: responseJson })
        },
        (e) => {
          dispatch({ type: RECEIVE_DATA, error: e.message, updatesById: {} })
        },
      ).get()
    }
    return Promise.resolve()
  }
}


/**
 * POSTS a request to update the specified project and dispatches the appropriate events when the request finishes
 * Accepts a values object that includes any data to be posted as well as the following keys:
 *
 * action: A string representation of the action to perform. Can be "create", "update" or "delete". Defaults to "update"
 * projectGuid: The GUID for the project to update. If omitted, the action will be set to "create"
 * projectField: A specific field to update (e.g. "categories"). Should be used for fields which have special server-side logic for updating
 */
export const updateProject = (values) => {
  const actionSuffix = values.projectField ? `_project_${values.projectField}` : '_project'
  return updateEntity(values, RECEIVE_DATA, '/api/project', 'projectGuid', actionSuffix)
}

export const updateFamily = (values) => {
  return (dispatch) => {
    const familyField = values.familyField ? `_${values.familyField}` : ''
    return new HttpRequestHelper(`/api/family/${values.familyGuid}/update${familyField}`,
      (responseJson) => {
        dispatch({ type: RECEIVE_DATA, updatesById: { familiesByGuid: responseJson } })
      },
      (e) => {
        throw new SubmissionError({ _error: [e.message] })
      },
    ).post(values)
  }
}

export const updateIndividual = (values) => {
  return (dispatch) => {
    return new HttpRequestHelper(`/api/individual/${values.individualGuid}/update`,
      (responseJson) => {
        dispatch({ type: RECEIVE_DATA, updatesById: { individualsByGuid: responseJson } })
      },
      (e) => {
        throw new SubmissionError({ _error: [e.message] })
      },
    ).post(values)
  }
}

export const loadGene = (geneId) => {
  return (dispatch, getState) => {
    const gene = getState().genesById[geneId]
    if (!gene || !gene.notes || !gene.expression) {
      dispatch({ type: REQUEST_GENES })
      new HttpRequestHelper(`/api/gene_info/${geneId}`,
        (responseJson) => {
          dispatch({ type: RECEIVE_DATA, updatesById: responseJson })
        },
        (e) => {
          dispatch({ type: RECEIVE_DATA, error: e.message, updatesById: {} })
        },
      ).get()
    }
  }
}

export const loadGenes = (geneIds) => {
  return (dispatch, getState) => {
    const state = getState()
    if ([...geneIds].some(geneId => !state.genesById[geneId])) {
      dispatch({ type: REQUEST_GENES })
      new HttpRequestHelper('/api/genes_info',
        (responseJson) => {
          dispatch({ type: RECEIVE_DATA, updatesById: responseJson })
        },
        (e) => {
          dispatch({ type: RECEIVE_DATA, error: e.message, updatesById: {} })
        },
      ).get({ geneIds: [...geneIds] })
    }
  }
}

export const loadLocusLists = () => {
  return (dispatch) => {
    dispatch({ type: REQUEST_GENE_LISTS })
    new HttpRequestHelper('/api/locus_lists',
      (responseJson) => {
        dispatch({ type: RECEIVE_DATA, updatesById: responseJson })
      },
      (e) => {
        dispatch({ type: RECEIVE_DATA, error: e.message, updatesById: {} })
      },
    ).get()
  }
}

export const loadLocusListItems = (locusListId, onSuccess) => {
  return (dispatch, getState) => {
    const locusList = getState().locusListsByGuid[locusListId]
    if (locusListId && !(locusList && locusList.items)) {
      dispatch({ type: REQUEST_GENE_LIST })
      new HttpRequestHelper(`/api/locus_lists/${locusListId}`,
        (responseJson) => {
          if (onSuccess) {
            onSuccess(responseJson)
          }
          dispatch({ type: RECEIVE_DATA, updatesById: responseJson })
        },
        (e) => {
          const updates = { locusListsByGuid: { [locusListId]: { items: [] } } }
          dispatch({ type: RECEIVE_DATA, error: e.message, updatesById: updates })
        },
      ).get()
    } else if (onSuccess) {
      onSuccess(getState())
    }
  }
}

export const updateGeneNote = (values) => {
  return updateEntity(values, RECEIVE_DATA, `/api/gene_info/${values.geneId || values.gene_id}/note`, 'noteGuid')
}

const updateSavedVariant = (values, action = 'create') => {
  return (dispatch, getState) => {
    return new HttpRequestHelper(`/api/saved_variant/${action}`,
      (responseJson) => {
        dispatch({ type: RECEIVE_DATA, updatesById: responseJson })
      },
      (e) => {
        throw new SubmissionError({ _error: [e.message] })
      },
    ).post({ searchHash: getState().currentSearchHash, ...values })
  }
}

export const updateVariantNote = (values) => {
  if (values.variantGuid) {
    return updateEntity(values, RECEIVE_DATA, `/api/saved_variant/${values.variantGuid}/note`, 'noteGuid')
  }
  return updateSavedVariant(values)
}

export const updateVariantTags = (values) => {
  const urlPath = values.variantGuid ? `${values.variantGuid}/update_tags` : 'create'
  return updateSavedVariant(values, urlPath)
}

export const updateLocusList = (values) => {
  return (dispatch) => {
    let action = 'create'
    if (values.locusListGuid) {
      action = `${values.locusListGuid}/${values.delete ? 'delete' : 'update'}`
    }

    return new HttpRequestHelper(`/api/locus_lists/${action}`,
      (responseJson) => {
        dispatch({ type: RECEIVE_DATA, updatesById: responseJson })
      },
      (e) => {
        let error = e.message.replace('(400)', '')
        if (e.body && e.body.invalidLocusListItems) {
          error = `${error} Invalid genes/ intervals: ${e.body.invalidLocusListItems.join(', ')}`
        }
        throw new SubmissionError({
          _error: [error],
        })
      },
    ).post(values)
  }
}


// root reducer
const rootReducer = combineReducers(Object.assign({
  projectCategoriesByGuid: createObjectsByIdReducer(RECEIVE_DATA, 'projectCategoriesByGuid'),
  projectsByGuid: createObjectsByIdReducer(RECEIVE_DATA, 'projectsByGuid'),
  projectsLoading: loadingReducer(REQUEST_PROJECTS, RECEIVE_DATA),
  projectDetailsLoading: loadingReducer(REQUEST_PROJECT_DETAILS, RECEIVE_DATA),
  familiesByGuid: createObjectsByIdReducer(RECEIVE_DATA, 'familiesByGuid'),
  individualsByGuid: createObjectsByIdReducer(RECEIVE_DATA, 'individualsByGuid'),
  samplesByGuid: createObjectsByIdReducer(RECEIVE_DATA, 'samplesByGuid'),
  analysisGroupsByGuid: createObjectsByIdReducer(RECEIVE_DATA, 'analysisGroupsByGuid'),
  matchmakerSubmissions: createObjectsByIdReducer(RECEIVE_DATA, 'matchmakerSubmissions'),
  genesById: createObjectsByIdReducer(RECEIVE_DATA, 'genesById'),
  genesLoading: loadingReducer(REQUEST_GENES, RECEIVE_DATA),
  locusListsByGuid: createObjectsByIdReducer(RECEIVE_DATA, 'locusListsByGuid'),
  locusListsLoading: loadingReducer(REQUEST_GENE_LISTS, RECEIVE_DATA),
  locusListLoading: loadingReducer(REQUEST_GENE_LIST, RECEIVE_DATA),
  savedVariantsByGuid: createObjectsByIdReducer(RECEIVE_DATA, 'savedVariantsByGuid'),
  user: zeroActionsReducer,
  form: formReducer,
  search: searchReducer,
<<<<<<< HEAD
}, modalReducers, dashboardReducers, projectReducers, searchReducers))
=======
}, modalReducers, dashboardReducers, projectReducers, staffReducers))
>>>>>>> 6855bedf

export default rootReducer<|MERGE_RESOLUTION|>--- conflicted
+++ resolved
@@ -4,11 +4,8 @@
 
 import { reducers as dashboardReducers } from 'pages/Dashboard/reducers'
 import { reducers as projectReducers } from 'pages/Project/reducers'
-<<<<<<< HEAD
 import { reducers as searchReducers } from 'pages/Search/reducers'
-=======
 import { reducers as staffReducers } from 'pages/Staff/reducers'
->>>>>>> 6855bedf
 import { HttpRequestHelper } from 'shared/utils/httpRequestHelper'
 import { createObjectsByIdReducer, loadingReducer, zeroActionsReducer } from './utils/reducerFactories'
 import modalReducers from './utils/modalReducer'
@@ -303,10 +300,6 @@
   user: zeroActionsReducer,
   form: formReducer,
   search: searchReducer,
-<<<<<<< HEAD
-}, modalReducers, dashboardReducers, projectReducers, searchReducers))
-=======
-}, modalReducers, dashboardReducers, projectReducers, staffReducers))
->>>>>>> 6855bedf
+}, modalReducers, dashboardReducers, projectReducers, searchReducers, staffReducers))
 
 export default rootReducer