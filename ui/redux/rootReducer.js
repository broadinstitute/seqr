--- conflicted
+++ resolved
@@ -260,22 +260,10 @@
   return updateSavedVariant(values, urlPath)
 }
 
-<<<<<<< HEAD
 export const updateVariantClassification = (values) => {
   return updateSavedVariant(values, `${values.variant.variantGuid}/update_acmg_classification`)
 }
 
-export const updateVariantMainTranscript = (variantGuid, transcriptId) => {
-  return (dispatch) => {
-    return new HttpRequestHelper(`/api/saved_variant/${variantGuid}/update_transcript/${transcriptId}`,
-      (responseJson) => {
-        dispatch({ type: RECEIVE_DATA, updatesById: responseJson })
-      },
-      (e) => {
-        throw new SubmissionError({ _error: [e.message] })
-      },
-    ).post()
-=======
 export const updateVariantMainTranscript = (variantGuid, transcriptId) => dispatch => new HttpRequestHelper(
   `/api/saved_variant/${variantGuid}/update_transcript/${transcriptId}`,
   (responseJson) => {
@@ -290,7 +278,6 @@
   let action = 'create'
   if (values.locusListGuid) {
     action = `${values.locusListGuid}/${values.delete ? 'delete' : 'update'}`
->>>>>>> 62eff1f0
   }
 
   return new HttpRequestHelper(`/api/locus_lists/${action}`,
