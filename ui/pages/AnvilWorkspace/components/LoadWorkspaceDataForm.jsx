--- conflicted
+++ resolved
@@ -133,11 +133,7 @@
       Need help? please submit &nbsp;
       <a href="https://github.com/populationgenomics/seqr/issues/new?labels=bug&template=bug_report.md">GitHub Issues</a>
       , &nbsp; or &nbsp;
-<<<<<<< HEAD
-      <a href="mailto:seqr@populationgenomics.org.au" target="_blank">
-=======
-      <a href="mailto:seqr@broadinstitute.org" target="_blank" rel="noreferrer">
->>>>>>> 458a2f94
+      <a href="mailto:seqr@populationgenomics.org.au" target="_blank" rel="noreferrer">
         Email Us
       </a>
     </p>
