import React from 'react'
import { connect } from 'react-redux'
import { Link } from 'react-router-dom'
import PropTypes from 'prop-types'
import { Header, Table } from 'semantic-ui-react'

import DataLoader from 'shared/components/DataLoader'
import { SubmissionGeneVariants, Phenotypes } from 'shared/components/panel/MatchmakerPanel'
import DataTable from 'shared/components/table/DataTable'
import {
  getMmeLoading,
  getMmeLoadingError,
  getMmeMetrics,
  getMmeSubmissions,
} from '../selectors'
import { loadMme } from '../reducers'

const METRICS_FIELDS = [
  { field: 'numberOfCases', title: 'Patients' },
  { field: 'numberOfUniqueGenes', title: 'Genes' },
  { field: 'numberOfUniqueFeatures', title: 'Phenotypes' },
  { field: 'numberOfRequestsReceived', title: 'Match Requests Received' },
  { field: 'numberOfPotentialMatchesSent', title: 'Potential Matches Sent' },
  { field: 'numberOfSubmitters', title: 'Submitters' },
]

const SUBMISSION_COLUMNS = [
  {
    name: 'individualId',
    content: 'Submitted Individual',
    format: row =>
      <Link to={`/project/${row.projectGuid}/family_page/${row.familyGuid}/matchmaker_exchange`} target="_blank">
        {row.individualId}
      </Link>,
  },
  { name: 'lastModifiedDate', content: 'Submitted Date', format: row => new Date(row.lastModifiedDate).toLocaleDateString() },
  {
    name: 'geneVariants',
    content: 'Genes',
    format: row =>
      <SubmissionGeneVariants geneVariants={row.geneVariants} modalId={row.submissionGuid} />,
  },
  { name: 'phenotypes',
    content: 'Phenotypes',
    format: row => <Phenotypes phenotypes={row.phenotypes} maxWidth="400px" />,
  },
  { name: 'label', content: 'MME Patient Label', format: row => row.label },
]

const getRowFilterVal = row => row.geneSymbols + row.label

const Matchmaker = ({ metrics, submissions, error, loading, load }) =>
  <div>
    <Header size="medium" content="Matchmaker Metrics:" />
    <DataLoader load={load} content={Object.keys(metrics).length} loading={loading} errorMessage={error}>
      <Table collapsing basic="very">
        {METRICS_FIELDS.map(({ field, title, round }) =>
          <Table.Row key={field}>
            <Table.Cell textAlign="right"><b>{title}</b></Table.Cell>
            <Table.Cell>{round && metrics[field] ? metrics[field].toPrecision(3) : metrics[field]}</Table.Cell>
          </Table.Row>,
        )}
      </Table>
    </DataLoader>
    <Header size="medium" content="Matchmaker Submissions:" />
<<<<<<< HEAD
    <SortableTable
      collapsing
      idField="submissionGuid"
      defaultSortColumn="lastModifiedDate"
      defaultSortDescending
      getRowFilterVal={getRowFilterVal}
      emptyContent="No MME Submissions Found"
      loading={loading}
      data={submissions}
      columns={SUBMISSION_COLUMNS}
    />
=======
    <DataLoader load={loadSubmissions} loading={false} content>
      <DataTable
        collapsing
        idField="individualGuid"
        defaultSortColumn="mmeSubmittedDate"
        defaultSortDescending
        getRowFilterVal={getRowFilterVal}
        emptyContent="No MME Submissions Found"
        loading={submissionsLoading}
        data={submissions}
        columns={SUBMISSION_COLUMNS}
      />
    </DataLoader>
>>>>>>> 9b67863e
  </div>

Matchmaker.propTypes = {
  metrics: PropTypes.object,
  loading: PropTypes.bool,
  error: PropTypes.string,
  load: PropTypes.func,
  submissions: PropTypes.array,
}

const mapStateToProps = state => ({
  metrics: getMmeMetrics(state),
  loading: getMmeLoading(state),
  error: getMmeLoadingError(state),
  submissions: getMmeSubmissions(state),
})

const mapDispatchToProps = {
  load: loadMme,
}

export default connect(mapStateToProps, mapDispatchToProps)(Matchmaker)<|MERGE_RESOLUTION|>--- conflicted
+++ resolved
@@ -63,8 +63,7 @@
       </Table>
     </DataLoader>
     <Header size="medium" content="Matchmaker Submissions:" />
-<<<<<<< HEAD
-    <SortableTable
+    <DataTable
       collapsing
       idField="submissionGuid"
       defaultSortColumn="lastModifiedDate"
@@ -75,21 +74,6 @@
       data={submissions}
       columns={SUBMISSION_COLUMNS}
     />
-=======
-    <DataLoader load={loadSubmissions} loading={false} content>
-      <DataTable
-        collapsing
-        idField="individualGuid"
-        defaultSortColumn="mmeSubmittedDate"
-        defaultSortDescending
-        getRowFilterVal={getRowFilterVal}
-        emptyContent="No MME Submissions Found"
-        loading={submissionsLoading}
-        data={submissions}
-        columns={SUBMISSION_COLUMNS}
-      />
-    </DataLoader>
->>>>>>> 9b67863e
   </div>
 
 Matchmaker.propTypes = {
