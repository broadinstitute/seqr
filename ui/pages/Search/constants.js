--- conflicted
+++ resolved
@@ -187,19 +187,6 @@
   },
 ]
 
-<<<<<<< HEAD
-export const ANY_PATHOGENICITY_FILTER = {
-  text: 'Any',
-  value: {
-    [CLINVAR_NAME]: [],
-    [HGMD_NAME]: [],
-  },
-}
-
-export const STAFF_PATHOGENICITY_FILTER_OPTIONS = [
-  ANY_PATHOGENICITY_FILTER,
-  {
-=======
 export const ALL_PATHOGENICITY_FILTER = 'any'
 export const PATH_LIKELY_PATH_FILTER = 'pathogenic_likely_pathogenic'
 export const NOT_BENIGN = 'not_benign'
@@ -213,7 +200,6 @@
     },
   },
   [PATH_LIKELY_PATH_FILTER]: {
->>>>>>> e4e8e218
     text: 'Pathogenic/ Likely Path.',
     filter: {
       [CLINVAR_NAME]: [CLIVAR_PATH, CLINVAR_LIKELY_PATH],
@@ -245,11 +231,8 @@
   name, options, groupLabel: snakecaseToTitlecase(name),
 }))
 
-<<<<<<< HEAD
-=======
 console.log(ANNOTATION_GROUPS)
 
->>>>>>> e4e8e218
 export const ALL_IMPACT_GROUPS = [
   VEP_GROUP_NONSENSE,
   VEP_GROUP_ESSENTIAL_SPLICE_SITE,
@@ -273,15 +256,6 @@
   VEP_GROUP_SYNONYMOUS,
   VEP_GROUP_EXTENDED_SPLICE_SITE,
 ]
-<<<<<<< HEAD
-export const ALL_ANNOTATION_FILTER = {
-  text: 'All',
-  vepGroups: ALL_IMPACT_GROUPS,
-}
-export const ANNOTATION_FILTER_OPTIONS = [
-  ALL_ANNOTATION_FILTER,
-  {
-=======
 
 export const ALL_ANNOTATION_FILTER = 'all'
 const HIGH_IMPACT_FILTER = 'high_impact'
@@ -301,7 +275,6 @@
     vepGroups: ALL_IMPACT_GROUPS,
   }),
   [HIGH_IMPACT_FILTER]: transformVepGroups({
->>>>>>> e4e8e218
     text: 'High Impact',
     vepGroups: HIGH_IMPACT_GROUPS,
   }),
@@ -312,29 +285,12 @@
   [ALL_RARE_CODING_VARIANT_FILTER]: transformVepGroups({
     text: 'All rare coding variants',
     vepGroups: HIGH_IMPACT_GROUPS.concat(MODERATE_IMPACT_GROUPS).concat(CODING_IMPACT_GROUPS),
-<<<<<<< HEAD
-  },
-].map(({ vepGroups, ...option }) => ({
-  ...option,
-  value: vepGroups.reduce((acc, group) => (
-    { ...acc, [group]: GROUPED_VEP_CONSEQUENCES[group].map(({ value }) => value) }
-  ), {}),
-}))
-export const ALL_ANNOTATION_FILTER_DETAILS =
-  [ALL_ANNOTATION_FILTER].map(({ vepGroups, ...option }) => ({
-    ...option,
-    value: vepGroups.reduce((acc, group) => (
-      { ...acc, [group]: GROUPED_VEP_CONSEQUENCES[group].map(({ value }) => value) }
-    ), {}),
-  }))[0]
-=======
   }),
 }
 
 export const ANNOTATION_FILTER_OPTIONS = [
   ALL_ANNOTATION_FILTER, HIGH_IMPACT_FILTER, MODERATE_TO_HIGH_IMPACT_FILTER, ALL_RARE_CODING_VARIANT_FILTER,
 ].map(value => ({ value, ...ANNOTATION_LOOKUP[value] }))
->>>>>>> e4e8e218
 
 export const ANNOTATION_MODE_LOOKUP = Object.entries(ANNOTATION_LOOKUP).reduce((acc, [mode, { filter }]) =>
   ({ ...acc, [JSON.stringify(filter)]: mode }), {},
