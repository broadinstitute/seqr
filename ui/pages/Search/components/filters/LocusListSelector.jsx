--- conflicted
+++ resolved
@@ -7,13 +7,8 @@
 
 import { getLocusListsIsLoading } from 'redux/selectors'
 import { Dropdown } from 'shared/components/form/Inputs'
-<<<<<<< HEAD
-import { LocusListItemsLoader } from 'shared/components/LocusListLoader'
 import { panelAppLocusListReducer } from 'shared/utils/panelAppUtils'
-import { getSearchedProjectsLocusListOptions } from '../../selectors'
-=======
 import { LocusListsLoader, LocusListItemsLoader } from 'shared/components/LocusListLoader'
-import { PANEL_APP_CONFIDENCE_LEVELS } from 'shared/utils/constants'
 import { getLocusListOptions } from '../../selectors'
 
 const DropdownInput = styled(Dropdown).attrs({
@@ -30,7 +25,6 @@
     white-space: nowrap;
   }
 `
->>>>>>> b4e5c687
 
 class BaseLocusListDropdown extends React.Component {
 
