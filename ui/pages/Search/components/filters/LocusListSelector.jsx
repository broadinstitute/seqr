import React from 'react'
import PropTypes from 'prop-types'
import { connect } from 'react-redux'

import { Dropdown } from 'shared/components/form/Inputs'
import { LocusListItemsLoader } from 'shared/components/LocusListLoader'
import { getSearchedProjectsLocusListOptions } from '../../selectors'

class BaseLocusListDropdown extends React.Component {

  static propTypes = {
    locusList: PropTypes.object,
    projectLocusListOptions: PropTypes.arrayOf(PropTypes.object),
    onChange: PropTypes.func,
  }

  shouldComponentUpdate(nextProps) {
    const { locusList, projectLocusListOptions, onChange } = this.props
    return nextProps.projectLocusListOptions !== projectLocusListOptions ||
      nextProps.onChange !== onChange ||
      nextProps.locusList.locusListGuid !== locusList.locusListGuid ||
      (!!locusList.locusListGuid && nextProps.locusList.rawItems !== locusList.rawItems)
  }

  componentWillUpdate(nextProps) {
    const { locusList, onChange } = this.props
    if (nextProps.locusList.rawItems !== locusList.rawItems) {
      const { locusListGuid, rawItems } = nextProps.locusList
      onChange({ locusListGuid, rawItems })
    }
  }

  locusListOptions = () => {
    const { projectLocusListOptions } = this.props
    return [{ text: 'None', value: null }].concat(projectLocusListOptions)
  }

  onChange = (locusListGuid) => {
    const { onChange } = this.props
    onChange({ locusListGuid })
  }

  render() {
    const { locusList } = this.props
    return (
      <div>
        <Dropdown
          inline
          selection
          label="Gene List"
          value={locusList.locusListGuid}
<<<<<<< HEAD
          onChange={this.onChange}
          options={this.locusListOptions()}
=======
          onChange={locusListGuid => onChange({ locusListGuid })}
          options={projectLocusListOptions}
>>>>>>> b49a0af7
        />
      </div>
    )
  }

}

const mapStateToProps = state => ({
  projectLocusListOptions: getSearchedProjectsLocusListOptions(state),
})

const LocusListDropdown = connect(mapStateToProps)(BaseLocusListDropdown)

const LocusListSelector = React.memo(({ value, ...props }) => (
  <LocusListItemsLoader locusListGuid={value.locusListGuid} reloadOnIdUpdate content hideLoading>
    <LocusListDropdown {...props} />
  </LocusListItemsLoader>
))

LocusListSelector.propTypes = {
  value: PropTypes.object,
}

export default LocusListSelector<|MERGE_RESOLUTION|>--- conflicted
+++ resolved
@@ -30,18 +30,13 @@
     }
   }
 
-  locusListOptions = () => {
-    const { projectLocusListOptions } = this.props
-    return [{ text: 'None', value: null }].concat(projectLocusListOptions)
-  }
-
   onChange = (locusListGuid) => {
     const { onChange } = this.props
     onChange({ locusListGuid })
   }
 
   render() {
-    const { locusList } = this.props
+    const { locusList, projectLocusListOptions } = this.props
     return (
       <div>
         <Dropdown
@@ -49,13 +44,8 @@
           selection
           label="Gene List"
           value={locusList.locusListGuid}
-<<<<<<< HEAD
           onChange={this.onChange}
-          options={this.locusListOptions()}
-=======
-          onChange={locusListGuid => onChange({ locusListGuid })}
           options={projectLocusListOptions}
->>>>>>> b49a0af7
         />
       </div>
     )
