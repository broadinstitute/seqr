--- conflicted
+++ resolved
@@ -134,7 +134,6 @@
   }
 }
 
-<<<<<<< HEAD
 export const addDataset = (values) => {
   return (dispatch, getState) => {
     return new HttpRequestHelper(`/api/project/${getState().currentProjectGuid}/add_dataset`,
@@ -152,22 +151,10 @@
   }
 }
 
-// Family table actions
-
-export const setCurrentPage = currentPage => ({ type: UPDATE_FAMILY_TABLE_STATE, updates: { currentPage } })
-export const setRecordsPerPage = recordsPerPage => ({ type: UPDATE_FAMILY_TABLE_STATE, updates: { recordsPerPage } })
-
-export const updateFamiliesFilter = familiesFilter => ({ type: UPDATE_FAMILY_TABLE_STATE, updates: { familiesFilter } })
-export const updateFamiliesSortOrder = familiesSortOrder => ({ type: UPDATE_FAMILY_TABLE_STATE, updates: { familiesSortOrder } })
-export const updateFamiliesSortDirection = familiesSortDirection => ({ type: UPDATE_FAMILY_TABLE_STATE, updates: { familiesSortDirection } })
-export const updateShowDetails = showDetails => ({ type: UPDATE_FAMILY_TABLE_STATE, updates: { showDetails } })
-
-=======
 // Table actions
 export const updateFamiliesTable = (updates, tableName) => (
   { type: tableName === CASE_REVIEW_TABLE_NAME ? UPDATE_CASE_REVIEW_TABLE_STATE : UPDATE_FAMILY_TABLE_STATE, updates }
 )
->>>>>>> e7c18031
 export const updateSavedVariantTable = updates => ({ type: UPDATE_SAVED_VARIANT_TABLE_STATE, updates })
 
 // reducers
