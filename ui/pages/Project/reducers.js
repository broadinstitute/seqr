--- conflicted
+++ resolved
@@ -74,23 +74,14 @@
   const state = getState()
   const variantsToDelete = Object.keys(state.projectSavedVariants).reduce((acc, o) => ({ ...acc, [o]: null }), {})
   const variantFamiliesToDelete = Object.keys(state.projectSavedVariantFamilies).reduce((acc, o) => ({ ...acc, [o]: false }), {})
-  dispatch({ type: REQUEST_SAVED_VARIANTS, updatesById: variantsToDelete })
+  dispatch({ type: RECEIVE_DATA, updatesById: { savedVariantsByGuid: variantsToDelete } })
   dispatch({ type: RECEIVE_SAVED_VARIANT_FAMILIES, updates: variantFamiliesToDelete })
 }
 
 export const unloadProject = () => {
   return (dispatch, getState) => {
-<<<<<<< HEAD
-    const state = getState()
-    const variantsToDelete = Object.keys(state.savedVariantsByGuid).reduce((acc, o) => ({ ...acc, [o]: null }), {})
-    const variantFamiliesToDelete = Object.keys(state.projectSavedVariantFamilies).reduce((acc, o) => ({ ...acc, [o]: false }), {})
-    dispatch({ type: UPDATE_CURRENT_PROJECT, newValue: null })
-    dispatch({ type: RECEIVE_DATA, updatesById: { savedVariantsByGuid: variantsToDelete } })
-    dispatch({ type: RECEIVE_SAVED_VARIANT_FAMILIES, updates: variantFamiliesToDelete })
-=======
     dispatch({ type: UPDATE_CURRENT_PROJECT, newValue: null })
     unloadSavedVariants(dispatch, getState)
->>>>>>> a7aff257
   }
 }
 
