import { combineReducers } from 'redux'
import { SubmissionError } from 'redux-form'

import { loadingReducer, createSingleObjectReducer, createObjectsByIdReducer, createSingleValueReducer } from 'redux/utils/reducerFactories'
import { REQUEST_PROJECTS, RECEIVE_DATA } from 'redux/rootReducer'
import { HttpRequestHelper } from 'shared/utils/httpRequestHelper'
import { getProject, getProjectFamilies } from './selectors'
import { SHOW_ALL, SORT_BY_FAMILY_NAME, SORT_BY_FAMILY_GUID } from './constants'

// action creators and reducers in one file as suggested by https://github.com/erikras/ducks-modular-redux

const UPDATE_FAMILY_TABLE_STATE = 'UPDATE_FAMILY_TABLE_STATE'
const UPDATE_SAVED_VARIANT_TABLE_STATE = 'UPDATE_VARIANT_STATE'
const UPDATE_CURRENT_PROJECT = 'UPDATE_CURRENT_PROJECT'
const REQUEST_PROJECT_DETAILS = 'REQUEST_PROJECT_DETAILS'
const RECEIVE_PROJECT_DETAILS = 'RECEIVE_PROJECT_DETAILS'
const REQUEST_SAVED_VARIANTS = 'REQUEST_SAVED_VARIANTS'
const RECEIVE_SAVED_VARIANTS = 'RECEIVE_SAVED_VARIANTS'

// Data actions

<<<<<<< HEAD
export const loadProject = (projectGuid) => {
  return (dispatch, getState) => {
    dispatch({ type: UPDATE_CURRENT_PROJECT, newValue: projectGuid })

    const currentProject = getState().projectsByGuid[projectGuid]
    if (!currentProject || !currentProject.detailsLoaded) {
      dispatch({ type: REQUEST_PROJECT_DETAILS })
      if (!currentProject) {
        dispatch({ type: REQUEST_PROJECTS })
      }
      new HttpRequestHelper(`/api/project/${projectGuid}/details`,
        (responseJson) => {
          dispatch({ type: RECEIVE_PROJECT_DETAILS })
          dispatch({ type: RECEIVE_DATA, updatesById: { projectsByGuid: { [projectGuid]: responseJson.project }, ...responseJson } })
        },
        (e) => {
          dispatch({ type: RECEIVE_DATA, error: e.message, updatesById: {} })
        },
      ).get()
    }
  }
}

export const loadProjectVariants = (familyGuid) => {
  return (dispatch, getState) => {
    const state = getState()
    const project = getProject(state)

    // Do not load if already loaded
    const expectedFamilyGuids = familyGuid ? [familyGuid] : getProjectFamilies(state).map(family => family.familyGuid)
    const loadedFamilies = new Set(Object.values(state.projectSavedVariants).map(o => o.familyGuid))
    if (expectedFamilyGuids.length > 0 && expectedFamilyGuids.every(family => loadedFamilies.has(family))) {
      return
    }

    dispatch({ type: REQUEST_SAVED_VARIANTS })
    new HttpRequestHelper(`/api/project/${project.projectGuid}/saved_variants`,
      (responseJson) => {
        dispatch({ type: RECEIVE_SAVED_VARIANTS, updatesById: responseJson.savedVariants })
      },
      (e) => {
        dispatch({ type: RECEIVE_SAVED_VARIANTS, error: e.message, updatesById: {} })
      },
    ).get(familyGuid ? { family: familyGuid } : {})
  }
}

export const unloadProject = () => {
  return (dispatch, getState) => {
    const state = getState()
    const deleteVariants = Object.keys(state.projectSavedVariants).reduce((acc, o) => ({ ...acc, [o]: null }))
    dispatch({ type: UPDATE_CURRENT_PROJECT, newValue: null })
    dispatch({ type: REQUEST_SAVED_VARIANTS, updatesById: deleteVariants })
  }
}


export const updateFamilies = (values) => {
  return (dispatch, getState) => {
    const action = values.delete ? 'delete' : 'edit'
    return new HttpRequestHelper(`/api/project/${getState().currentProjectGuid}/${action}_families`,
      (responseJson) => {
        dispatch({ type: RECEIVE_DATA, updatesById: responseJson })
      },
      (e) => { throw new SubmissionError({ _error: [e.message] }) },
    ).post(values)
  }
=======
// familyTableState - reducer, actions, and selectors
export const reducers = {
  familyTableState: createSingleObjectReducer(UPDATE_FAMILY_TABLE_STATE, {
    currentPage: 1,
    recordsPerPage: 100,
    familiesFilter: SHOW_ALL,
    familiesSortOrder: SORT_BY_FAMILY_NAME,
    familiesSortDirection: 1,
    showDetails: true,
  }, false),
>>>>>>> c09e6683
}

export const updateIndividuals = (values) => {
  return (dispatch, getState) => {
    let action = 'edit_individuals'
    if (values.uploadedFileId) {
      action = `save_individuals_table/${values.uploadedFileId}`
    } else if (values.delete) {
      action = 'delete_individuals'
    }

    return new HttpRequestHelper(`/api/project/${getState().currentProjectGuid}/${action}`,
      (responseJson) => {
        dispatch({ type: RECEIVE_DATA, updatesById: responseJson })
      },
      (e) => {
        if (e.body && e.body.errors) {
          throw new SubmissionError({ _error: e.body.errors })
          // e.body.warnings.forEach((err) => { throw new SubmissionError({ _warning: err }) })
        } else {
          throw new SubmissionError({ _error: [e.message] })
        }
      },
    ).post(values)
  }
}

// Family table actions

export const setCurrentPage = currentPage => ({ type: UPDATE_FAMILY_TABLE_STATE, updates: { currentPage } })
export const setRecordsPerPage = recordsPerPage => ({ type: UPDATE_FAMILY_TABLE_STATE, updates: { recordsPerPage } })

export const updateFamiliesFilter = familiesFilter => ({ type: UPDATE_FAMILY_TABLE_STATE, updates: { familiesFilter } })
export const updateFamiliesSortOrder = familiesSortOrder => ({ type: UPDATE_FAMILY_TABLE_STATE, updates: { familiesSortOrder } })
export const updateFamiliesSortDirection = familiesSortDirection => ({ type: UPDATE_FAMILY_TABLE_STATE, updates: { familiesSortDirection } })
export const updateShowDetails = showDetails => ({ type: UPDATE_FAMILY_TABLE_STATE, updates: { showDetails } })

<<<<<<< HEAD
export const updateSavedVariantTable = updates => ({ type: UPDATE_SAVED_VARIANT_TABLE_STATE, updates })
=======
export const getProjectTableState = state => state.familyTableState
export const getProjectTablePage = state => state.familyTableState.currentPage || 1
export const getProjectTableRecordsPerPage = state => Math.min(state.familyTableState.recordsPerPage, 100) || 100
>>>>>>> c09e6683

// reducers

export const reducers = {
  currentProjectGuid: createSingleValueReducer(UPDATE_CURRENT_PROJECT, null),
  projectDetailsLoading: loadingReducer(REQUEST_PROJECT_DETAILS, RECEIVE_PROJECT_DETAILS),
  projectSavedVariants: createObjectsByIdReducer(RECEIVE_SAVED_VARIANTS),
  projectSavedVariantsLoading: loadingReducer(REQUEST_SAVED_VARIANTS, RECEIVE_SAVED_VARIANTS),
  familyTableState: createSingleObjectReducer(UPDATE_FAMILY_TABLE_STATE, {
    currentPage: 1,
    recordsPerPage: 25,
    familiesFilter: SHOW_ALL,
    familiesSortOrder: SORT_BY_FAMILY_NAME,
    familiesSortDirection: 1,
    showDetails: true,
  }, false),
  savedVariantTableState: createSingleObjectReducer(UPDATE_SAVED_VARIANT_TABLE_STATE, {
    hideExcluded: false,
    categoryFilter: SHOW_ALL,
    sortOrder: SORT_BY_FAMILY_GUID,
    currentPage: 1,
    recordsPerPage: 25,
  }, false),
}

const rootReducer = combineReducers(reducers)

export default rootReducer<|MERGE_RESOLUTION|>--- conflicted
+++ resolved
@@ -19,7 +19,6 @@
 
 // Data actions
 
-<<<<<<< HEAD
 export const loadProject = (projectGuid) => {
   return (dispatch, getState) => {
     dispatch({ type: UPDATE_CURRENT_PROJECT, newValue: projectGuid })
@@ -87,18 +86,6 @@
       (e) => { throw new SubmissionError({ _error: [e.message] }) },
     ).post(values)
   }
-=======
-// familyTableState - reducer, actions, and selectors
-export const reducers = {
-  familyTableState: createSingleObjectReducer(UPDATE_FAMILY_TABLE_STATE, {
-    currentPage: 1,
-    recordsPerPage: 100,
-    familiesFilter: SHOW_ALL,
-    familiesSortOrder: SORT_BY_FAMILY_NAME,
-    familiesSortDirection: 1,
-    showDetails: true,
-  }, false),
->>>>>>> c09e6683
 }
 
 export const updateIndividuals = (values) => {
@@ -136,13 +123,7 @@
 export const updateFamiliesSortDirection = familiesSortDirection => ({ type: UPDATE_FAMILY_TABLE_STATE, updates: { familiesSortDirection } })
 export const updateShowDetails = showDetails => ({ type: UPDATE_FAMILY_TABLE_STATE, updates: { showDetails } })
 
-<<<<<<< HEAD
 export const updateSavedVariantTable = updates => ({ type: UPDATE_SAVED_VARIANT_TABLE_STATE, updates })
-=======
-export const getProjectTableState = state => state.familyTableState
-export const getProjectTablePage = state => state.familyTableState.currentPage || 1
-export const getProjectTableRecordsPerPage = state => Math.min(state.familyTableState.recordsPerPage, 100) || 100
->>>>>>> c09e6683
 
 // reducers
 
@@ -153,7 +134,7 @@
   projectSavedVariantsLoading: loadingReducer(REQUEST_SAVED_VARIANTS, RECEIVE_SAVED_VARIANTS),
   familyTableState: createSingleObjectReducer(UPDATE_FAMILY_TABLE_STATE, {
     currentPage: 1,
-    recordsPerPage: 25,
+    recordsPerPage: 100,
     familiesFilter: SHOW_ALL,
     familiesSortOrder: SORT_BY_FAMILY_NAME,
     familiesSortDirection: 1,
