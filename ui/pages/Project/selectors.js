--- conflicted
+++ resolved
@@ -2,15 +2,11 @@
 import { createSelector } from 'reselect'
 
 import { getSearchResults } from 'redux/utils/reduxSearchEnhancer'
-import { FAMILY_ANALYSIS_STATUS_OPTIONS } from 'shared/utils/constants'
-
-<<<<<<< HEAD
+import { FAMILY_ANALYSIS_STATUS_OPTIONS, DATASET_TYPE_VARIANT_CALLS } from 'shared/utils/constants'
+
 import {
-  getProjectsByGuid, getFamiliesByGuid, getIndividualsByGuid, getSamplesByGuid, getDatasetsByGuid, getUser,
+  getProjectsByGuid, getFamiliesByGuid, getIndividualsByGuid, getSamplesByGuid, getUser,
 } from 'redux/selectors'
-=======
-import { getProjectsByGuid, getFamiliesByGuid, getIndividualsByGuid, getSamplesByGuid } from 'redux/selectors'
->>>>>>> 7c79e01c
 
 import {
   SHOW_ALL,
@@ -22,7 +18,7 @@
   SORT_BY_FAMILY_GUID,
   VARIANT_SORT_OPTONS,
   VARIANT_EXPORT_DATA,
-  VARIANT_GENOTYPE_EXPORT_DATA, ANALYSIS_TYPE_VARIANT_CALLS,
+  VARIANT_GENOTYPE_EXPORT_DATA,
 } from './constants'
 
 
@@ -172,84 +168,28 @@
 export const getFamiliesSortOrder = state => state.familyTableState.familiesSortOrder || SORT_BY_FAMILY_NAME
 export const getFamiliesSortDirection = state => state.familyTableState.familiesSortDirection || 1
 
-<<<<<<< HEAD
-export const getProjectIndividualsWithFamily = createSelector(
-  getProjectIndividuals,
-  getFamiliesByGuid,
-  (projectIndividuals, familiesByGuid) =>
-    projectIndividuals.map((ind) => { return { family: familiesByGuid[ind.familyGuid], ...ind } }),
-)
-
-
-=======
->>>>>>> 7c79e01c
 /**
  * function that returns an array of family guids that pass the currently-selected
  * familiesFilter.
  *
  * @param state {object} global Redux state
  */
-<<<<<<< HEAD
 export const getVisibleFamilies = createSelector(
-  getProjectFamilies,
-  getIndividualsByGuid,
-  getSamplesByGuid,
-  getDatasetsByGuid,
+  getProjectFamiliesByGuid,
+  getProjectIndividualsByGuid,
+  getProjectSamplesByGuid,
   getUser,
   getFamiliesFilter,
   getSearchResults('familiesByGuid'),
-  (families, individualsByGuid, samplesByGuid, datsetsByGuid, user, familiesFilter, familySearchResults) => {
-    const searchedFamilies = families.filter(family => familySearchResults.includes(family.familyGuid))
-
-=======
-export const getFilteredFamilies = createSelector(
-  getProjectFamiliesByGuid,
-  getProjectIndividualsByGuid,
-  getFamiliesFilter,
-  (familiesByGuid, individualsByGuid, familiesFilter) => {
-    const families = Object.values(familiesByGuid)
->>>>>>> 7c79e01c
+  (familiesByGuid, individualsByGuid, samplesByGuid, user, familiesFilter, familySearchResults) => {
+    const searchedFamilies = familySearchResults.map(family => familiesByGuid[family]).filter(family => family)
+
     if (!familiesFilter || !FAMILY_FILTER_LOOKUP[familiesFilter]) {
       return searchedFamilies
     }
 
-<<<<<<< HEAD
-    const familyFilter = FAMILY_FILTER_LOOKUP[familiesFilter](individualsByGuid, samplesByGuid, datsetsByGuid, user)
+    const familyFilter = FAMILY_FILTER_LOOKUP[familiesFilter](individualsByGuid, samplesByGuid, user)
     return searchedFamilies.filter(familyFilter)
-=======
-    const individuals = Object.values(individualsByGuid)
-    const familyFilter = FAMILY_FILTER_LOOKUP[familiesFilter](families, individuals)
-    return families.filter(familyFilter)
-  },
-)
-
-/**
- * function that returns the total number of pages to show.
- *
- * @param state {object} global Redux state
- */
-export const getTotalPageCount = createSelector(
-  getFilteredFamilies,
-  getProjectTableRecordsPerPage,
-  (filteredFamilies, recordsPerPage) => {
-    return Math.max(1, Math.ceil(filteredFamilies.length / recordsPerPage))
-  },
-)
-
-/**
- * function that returns an array of currently-visible familyGuids based on the selected page.
- *
- * @param state {object} global Redux state
- */
-export const getVisibleFamilies = createSelector(
-  getFilteredFamilies,
-  getProjectTablePage,
-  getProjectTableRecordsPerPage,
-  getTotalPageCount,
-  (filteredFamilies, currentPage, recordsPerPage, totalPageCount) => {
-    const page = Math.min(currentPage, totalPageCount) - 1
-    return filteredFamilies.slice(page * recordsPerPage, (page + 1) * recordsPerPage)
->>>>>>> 7c79e01c
   },
 )
 
@@ -262,30 +202,17 @@
  */
 export const getVisibleFamiliesInSortedOrder = createSelector(
   getVisibleFamilies,
-<<<<<<< HEAD
-  getIndividualsByGuid,
-  getSamplesByGuid,
-  getDatasetsByGuid,
-  getFamiliesSortOrder,
-  getFamiliesSortDirection,
-  (visibleFamilies, individualsByGuid, samplesByGuid, datsetsByGuid, familiesSortOrder, familiesSortDirection) => {
-=======
   getProjectFamiliesByGuid,
   getProjectIndividualsByGuid,
   getProjectSamplesByGuid,
   getFamiliesSortOrder,
   getFamiliesSortDirection,
   (visibleFamilies, familiesByGuid, individualsByGuid, samplesByGuid, familiesSortOrder, familiesSortDirection) => {
->>>>>>> 7c79e01c
     if (!familiesSortOrder || !FAMILY_SORT_LOOKUP[familiesSortOrder]) {
       return visibleFamilies
     }
 
-<<<<<<< HEAD
-    const getSortKey = FAMILY_SORT_LOOKUP[familiesSortOrder](individualsByGuid, samplesByGuid, datsetsByGuid)
-=======
     const getSortKey = FAMILY_SORT_LOOKUP[familiesSortOrder](familiesByGuid, individualsByGuid, samplesByGuid)
->>>>>>> 7c79e01c
 
     return orderBy(visibleFamilies, [getSortKey], [familiesSortDirection > 0 ? 'asc' : 'desc'])
   },
@@ -299,39 +226,26 @@
  */
 export const getVisibleSortedFamiliesWithIndividuals = createSelector(
   getVisibleFamiliesInSortedOrder,
-<<<<<<< HEAD
-  getIndividualsByGuid,
-  getProjectSamples,
-  getProjectDatasets,
-  (visibleFamilies, individualsByGuid, samples, datasets) => {
-=======
-  getProjectIndividualsByGuid,
-  (visibleFamilies, individualsByGuid) => {
->>>>>>> 7c79e01c
+  getProjectIndividualsByGuid,
+  getProjectSamplesByGuid,
+  (visibleFamilies, individualsByGuid, samplesByGuid) => {
     const AFFECTED_STATUS_ORDER = { A: 1, N: 2, U: 3 }
     const getIndivSortKey = individual => AFFECTED_STATUS_ORDER[individual.affected] || 0
 
     return visibleFamilies.map((family) => {
       const familyIndividuals = orderBy(family.individualGuids.map(individualGuid => individualsByGuid[individualGuid]), [getIndivSortKey])
-<<<<<<< HEAD
-
-      const familyDatasetGuids = samples.filter(s => family.individualGuids.includes(s.individualGuid)).reduce(
-        (acc, sample) => new Set([...acc, ...sample.datasetGuids]), new Set(),
+
+      let familySamples = Object.values(samplesByGuid).filter(s =>
+        family.individualGuids.includes(s.individualGuid) &&
+        s.datasetType === DATASET_TYPE_VARIANT_CALLS &&
+        s.loadedDate,
       )
-      let loadedDatasets = datasets.filter(dataset => (
-        familyDatasetGuids.has(dataset.datasetGuid) &&
-        dataset.analysisType === ANALYSIS_TYPE_VARIANT_CALLS &&
-        dataset.isLoaded
-      ))
-      loadedDatasets = orderBy(loadedDatasets, [d => d.loadedDate], 'asc')
+      familySamples = orderBy(familySamples, [d => d.familySamples], 'asc')
 
       return Object.assign(family, {
         individuals: familyIndividuals,
-        firstDataset: loadedDatasets.length > 0 ? loadedDatasets[0] : null,
+        firstDataset: familySamples.length > 0 ? familySamples[0] : null,
       })
-=======
-      return Object.assign(family, { individuals: familyIndividuals })
->>>>>>> 7c79e01c
     })
   },
 )
