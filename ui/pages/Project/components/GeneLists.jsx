--- conflicted
+++ resolved
@@ -7,11 +7,7 @@
 import { getLocusListsByGuid } from 'redux/selectors'
 import { setModalConfirm, closeModal } from 'redux/utils/modalReducer'
 import { LocusListsLoader } from 'shared/components/LocusListLoader'
-<<<<<<< HEAD
-import LoadedLocusListDetail from 'shared/components/panel/genes/LocusListDetail'
-=======
 import LocusListDetailPanel from 'shared/components/panel/genes/LocusListDetail'
->>>>>>> e74704cb
 import LocusListTables from 'shared/components/table/LocusListTables'
 import { CreateLocusListButton } from 'shared/components/buttons/LocusListButtons'
 import DispatchRequestButton from 'shared/components/buttons/DispatchRequestButton'
@@ -51,11 +47,7 @@
         trigger={<ButtonLink>{locusList.name}</ButtonLink>}
         size="large"
       >
-<<<<<<< HEAD
-        <LoadedLocusListDetail locusListGuid={locusList.locusListGuid} projectGuid={project.projectGuid} />
-=======
         <LocusListDetailPanel locusListGuid={locusList.locusListGuid} />
->>>>>>> e74704cb
       </Modal>
       <HorizontalSpacer width={5} />
       <Popup
