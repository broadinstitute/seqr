import React from 'react'
import PropTypes from 'prop-types'
import sortBy from 'lodash/sortBy'
import styled from 'styled-components'
import { Grid, Icon, Popup } from 'semantic-ui-react'
import { connect } from 'react-redux'
import { NavLink } from 'react-router-dom'

import { getUser } from 'redux/selectors'
import { VerticalSpacer } from 'shared/components/Spacers'
import HorizontalStackedBar from 'shared/components/graph/HorizontalStackedBar'
import Modal from 'shared/components/modal/Modal'
import DataTable from 'shared/components/table/DataTable'
import { ButtonLink, HelpIcon } from 'shared/components/StyledComponents'
import {
  SAMPLE_TYPE_LOOKUP,
  GENOME_VERSION_LOOKUP,
  DATASET_TYPE_SV_CALLS,
  ANVIL_URL,
} from 'shared/utils/constants'
import {
  getAnalysisStatusCounts,
  getProjectAnalysisGroupFamiliesByGuid,
  getProjectAnalysisGroupIndividualsCount,
  getProjectAnalysisGroupSamplesByTypes,
  getProjectAnalysisGroupMmeSubmissions,
  getProjectAnalysisGroupMmeSubmissionDetails,
} from '../selectors'
import EditFamiliesAndIndividualsButton from './edit-families-and-individuals/EditFamiliesAndIndividualsButton'
import EditIndividualMetadataButton from './edit-families-and-individuals/EditIndividualMetadataButton'
import EditDatasetsButton from './EditDatasetsButton'

const DetailContent = styled.div`
 padding: 5px 0px 0px 20px;
`

const DATASET_TITLE_LOOKUP = { [DATASET_TYPE_SV_CALLS]: ' SV' }

const FAMILY_SIZE_LABELS = {
  0: plural => ` ${plural ? 'families' : 'family'} with no individuals`,
  1: plural => ` ${plural ? 'families' : 'family'} with 1 individual`,
  2: plural => ` ${plural ? 'families' : 'family'} with 2 individuals`,
  3: plural => ` trio${plural ? 's' : ''}`,
  4: plural => ` quad${plural ? 's' : ''}`,
  5: plural => ` ${plural ? 'families' : 'family'} with 5+ individuals`,
}

const DetailSection = React.memo(({ title, content, button }) => (
  <div>
    <b>{title}</b>
    <DetailContent>{content}</DetailContent>
    {button && (
      <div>
        <VerticalSpacer height={15} />
        {button}
      </div>
    )}
  </div>
))

DetailSection.propTypes = {
  title: PropTypes.string.isRequired,
  content: PropTypes.node.isRequired,
  button: PropTypes.node,
}

const MME_COLUMNS = [
  {
    name: 'href',
    content: '',
    width: 1,
    format: row => (
      <NavLink to={`/project/${row.projectGuid}/family_page/${row.familyGuid}/matchmaker_exchange`} target="_blank">
        <Icon name="linkify" link />
      </NavLink>
    ),
  },
  { name: 'familyName', content: 'Family', width: 2 },
  { name: 'geneSymbols', content: 'Genes', width: 3, format: ({ geneSymbols }) => (geneSymbols || []).join(', ') },
  { name: 'createdDate', content: 'Created Date', width: 2, format: ({ createdDate }) => createdDate && new Date(createdDate).toLocaleDateString() },
  { name: 'deletedDate', content: 'Removed Date', width: 2, format: ({ deletedDate }) => deletedDate && new Date(deletedDate).toLocaleDateString() },
  { name: 'mmeNotes', content: 'Notes', width: 6, format: ({ mmeNotes }) => (mmeNotes || []).map(({ note }) => note).join('; ') },
]

const BaseMatchmakerSubmissionOverview = React.memo(({ mmeSubmissions }) => (
  <DataTable
    basic="very"
    fixed
    data={Object.values(mmeSubmissions)}
    idField="submissionGuid"
    defaultSortColumn="familyName"
    columns={MME_COLUMNS}
  />
))

BaseMatchmakerSubmissionOverview.propTypes = {
  mmeSubmissions: PropTypes.arrayOf(PropTypes.object),
}

const mapMatchmakerSubmissionsStateToProps = (state, ownProps) => ({
  mmeSubmissions: getProjectAnalysisGroupMmeSubmissionDetails(state, ownProps),
})

const MatchmakerSubmissionOverview = connect(mapMatchmakerSubmissionsStateToProps)(BaseMatchmakerSubmissionOverview)

const FamiliesIndividuals = React.memo(({ project, familiesByGuid, individualsCount, user }) => {
  const familySizeHistogram = Object.values(familiesByGuid)
    .map(family => Math.min(family.individualGuids.length, 5))
    .reduce((acc, familySize) => (
      { ...acc, [familySize]: (acc[familySize] || 0) + 1 }
    ), {})

  let editIndividualsButton = null
  if (user.isPm || (project.hasCaseReview && project.canEdit)) {
    editIndividualsButton = <EditFamiliesAndIndividualsButton />
  } else if (project.canEdit) {
    editIndividualsButton = <EditIndividualMetadataButton />
  }

  return (
    <DetailSection
      title={`${Object.keys(familiesByGuid).length} Families, ${individualsCount} Individuals`}
      content={
        sortBy(Object.keys(familySizeHistogram)).map(size => (
          <div key={size}>{`${familySizeHistogram[size]} ${FAMILY_SIZE_LABELS[size](familySizeHistogram[size] > 1)}`}</div>
        ))
      }
      button={editIndividualsButton}
    />
  )
})

FamiliesIndividuals.propTypes = {
  project: PropTypes.object.isRequired,
  familiesByGuid: PropTypes.object.isRequired,
  individualsCount: PropTypes.number,
  user: PropTypes.object.isRequired,
}

const mapFamiliesStateToProps = (state, ownProps) => ({
  user: getUser(state),
  familiesByGuid: getProjectAnalysisGroupFamiliesByGuid(state, ownProps),
  individualsCount: getProjectAnalysisGroupIndividualsCount(state, ownProps),
})

const FamiliesIndividualsOverview = connect(mapFamiliesStateToProps)(FamiliesIndividuals)

const Matchmaker = React.memo(({ project, mmeSubmissions }) => {
  const mmeSubmissionCount = mmeSubmissions.length
  const deletedSubmissionCount = mmeSubmissions.filter(({ deletedDate }) => deletedDate).length

  return (
    <DetailSection
      title="Matchmaker Submissions"
      content={mmeSubmissionCount ? (
        <div>
          {`${mmeSubmissionCount - deletedSubmissionCount} submissions `}
          <Modal
            trigger={<ButtonLink icon="external" size="tiny" />}
            title={`Matchmaker Submissions for ${project.name}`}
            modalName="mmeSubmissions"
            size="large"
          >
            <MatchmakerSubmissionOverview />
          </Modal>
          {deletedSubmissionCount > 0 && <div>{`${deletedSubmissionCount} removed submissions`}</div>}
        </div>
      ) : 'No Submissions'}
    />
  )
})

Matchmaker.propTypes = {
  project: PropTypes.object.isRequired,
  mmeSubmissions: PropTypes.arrayOf(PropTypes.object),
}

const mapMatchmakerStateToProps = (state, ownProps) => ({
  mmeSubmissions: getProjectAnalysisGroupMmeSubmissions(state, ownProps),
})

const MatchmakerOverview = connect(mapMatchmakerStateToProps)(Matchmaker)

class DatasetSection extends React.PureComponent {

  static propTypes = {
    loadedSampleCounts: PropTypes.object.isRequired,
  }

  state = { showAll: false }

  show = () => {
    this.setState({ showAll: true })
  }

  render() {
    const { loadedSampleCounts } = this.props
    const { showAll } = this.state
    const allLoads = Object.keys(loadedSampleCounts).sort().map(loadedDate => (
      <div key={loadedDate}>
        {`${new Date(loadedDate).toLocaleDateString()} - ${loadedSampleCounts[loadedDate]} samples`}
      </div>
    ))

    const total = allLoads.length
    if (total < 6 || showAll) {
      return allLoads
    }

    return [
      ...allLoads.slice(0, 2),
      <ButtonLink key="show" padding="5px 0" onClick={this.show}>{`Show ${total - 5} additional datasets`}</ButtonLink>,
      ...allLoads.slice(total - 3),
    ]
  }

}

const Dataset = React.memo(({ project, samplesByType, user }) => {
  const datasetSections = Object.entries(samplesByType).map(([sampleTypeKey, loadedSampleCounts]) => {
    const [sampleType, datasetType] = sampleTypeKey.split('__')
    return {
      key: sampleTypeKey,
      title: `${SAMPLE_TYPE_LOOKUP[sampleType].text}${DATASET_TITLE_LOOKUP[datasetType] || ''} Datasets`,
      content: <DatasetSection loadedSampleCounts={loadedSampleCounts} />,
    }
  }).sort((a, b) => a.title.localeCompare(b.title))

  if (!datasetSections.length) {
    datasetSections.push({
      title: 'Datasets',
      content: (
        <div>
          No Datasets Loaded
          {project.workspaceName && (
            <div>
              <i>Where is my data? </i>
              <Popup
                trigger={<HelpIcon />}
                hoverable
                content={
                  <div>
                    Loading data from AnVIL to seqr is a slow process, and generally takes a week.
                    If you have been waiting longer than this for your data, please reach
<<<<<<< HEAD
                    out to <a href="mailto:seqr@populationgenomics.org.au">seqr@populationgenomics.org.au</a>
=======
                    out to &nbsp;
                    <a href="mailto:seqr@broadinstitute.org">seqr@broadinstitute.org</a>
>>>>>>> 458a2f94
                  </div>
                }
              />
            </div>
          )}
        </div>
      ),
      key: 'blank',
    })
  }

  return datasetSections.map((sectionProps, i) => (
    <DetailSection
      {...sectionProps}
      button={(datasetSections.length - 1 === i) ? <EditDatasetsButton user={user} /> : null}
    />
  ))
})

Dataset.propTypes = {
  project: PropTypes.object.isRequired,
  samplesByType: PropTypes.object.isRequired,
  user: PropTypes.object.isRequired,
}

const mapDatasetStateToProps = (state, ownProps) => ({
  user: getUser(state),
  samplesByType: getProjectAnalysisGroupSamplesByTypes(state, ownProps),
})

const DatasetOverview = connect(mapDatasetStateToProps)(Dataset)

const Anvil = React.memo(({ project, user }) => (
  project.workspaceName && user.isAnvil && (
    <DetailSection
      title="AnVIL Workspace"
      content={
        <a href={`${ANVIL_URL}/#workspaces/${project.workspaceNamespace}/${project.workspaceName}`} target="_blank" rel="noreferrer">
          {project.workspaceName}
        </a>
      }
    />
  )
))

Anvil.propTypes = {
  project: PropTypes.object.isRequired,
  user: PropTypes.object.isRequired,
}

const mapAnvilStateToProps = state => ({
  user: getUser(state),
})

const AnvilOverview = connect(mapAnvilStateToProps)(Anvil)

const AnalysisStatus = React.memo(({ analysisStatusCounts }) => (
  <DetailSection
    title="Analysis Status"
    content={<HorizontalStackedBar height={20} title="Analysis Statuses" data={analysisStatusCounts} />}
  />
))

AnalysisStatus.propTypes = {
  analysisStatusCounts: PropTypes.arrayOf(PropTypes.object).isRequired,
}

const mapAnalysisStatusStateToProps = (state, ownProps) => ({
  analysisStatusCounts: getAnalysisStatusCounts(state, ownProps),
})

const AnalysisStatusOverview = connect(mapAnalysisStatusStateToProps)(AnalysisStatus)

const ProjectOverview = React.memo(props => (
  <Grid>
    <Grid.Column width={5}>
      <FamiliesIndividualsOverview {...props} />
      <VerticalSpacer height={10} />
      <MatchmakerOverview {...props} />
    </Grid.Column>
    <Grid.Column width={5}>
      <DetailSection title="Genome Version" content={GENOME_VERSION_LOOKUP[props.project.genomeVersion]} />
      <DatasetOverview {...props} />
    </Grid.Column>
    <Grid.Column width={6}>
      <AnvilOverview {...props} />
      <AnalysisStatusOverview {...props} />
    </Grid.Column>
  </Grid>
))

ProjectOverview.propTypes = {
  project: PropTypes.object.isRequired,
}

export default ProjectOverview<|MERGE_RESOLUTION|>--- conflicted
+++ resolved
@@ -242,12 +242,8 @@
                   <div>
                     Loading data from AnVIL to seqr is a slow process, and generally takes a week.
                     If you have been waiting longer than this for your data, please reach
-<<<<<<< HEAD
-                    out to <a href="mailto:seqr@populationgenomics.org.au">seqr@populationgenomics.org.au</a>
-=======
                     out to &nbsp;
-                    <a href="mailto:seqr@broadinstitute.org">seqr@broadinstitute.org</a>
->>>>>>> 458a2f94
+                    <a href="mailto:seqr@populationgenomics.org.au">seqr@populationgenomics.org.au</a>
                   </div>
                 }
               />
