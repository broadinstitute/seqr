--- conflicted
+++ resolved
@@ -7,17 +7,13 @@
 import Family from 'shared/components/panel/family'
 import ExportTableButton from 'shared/components/buttons/export-table/ExportTableButton'
 import TableLoading from 'shared/components/table/TableLoading'
-<<<<<<< HEAD
+import { HorizontalSpacer } from 'shared/components/Spacers'
 
 import { getVisibleSortedFamiliesWithIndividuals, getProjectDetailsIsLoading } from '../../selectors'
-=======
-import { HorizontalSpacer } from 'shared/components/Spacers'
->>>>>>> 3b41bf2c
 import TableHeaderRow from './header/TableHeaderRow'
 import EmptyTableRow from './EmptyTableRow'
 import IndividualRow from './IndividualRow'
 import PageSelector from './PageSelector'
-
 
 
 const ExportContainer = styled.span`
@@ -27,34 +23,19 @@
 
 const FamilyTable = ({ visibleFamilies, loading, headerStatus, showSearchLinks, fields, showInternalFilters, editCaseReview, exportUrls }) =>
   <div>
-<<<<<<< HEAD
-    <div style={{ padding: '0px 65px 10px 0px' }}>
-      <PageSelector />
-      <div style={{ float: 'right' }}>
-        <ExportTableButton urls={exportUrls} />
-      </div>
-    </div>
-    <Table celled padded>
-=======
     <PageSelector />
     <ExportContainer>
       <ExportTableButton urls={exportUrls} />
       <HorizontalSpacer width={45} />
     </ExportContainer>
     <Table celled striped padded>
->>>>>>> 3b41bf2c
       <TableHeaderRow headerStatus={headerStatus} showInternalFilters={showInternalFilters} />
       <Table.Body>
         {loading ? <TableLoading /> : null}
         {
           !loading && visibleFamilies.length > 0 ?
-<<<<<<< HEAD
-            visibleFamilies.map((family, i) =>
-              <Table.Row key={family.familyGuid} style={{ backgroundColor: (i % 2 === 0) ? 'white' : '#F3F3F3' }}>
-=======
             visibleFamilies.map(family =>
               <Table.Row key={family.familyGuid}>
->>>>>>> 3b41bf2c
                 <Table.Cell>
                   {[
                     <Family
