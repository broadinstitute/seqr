import React from 'react'
import { Table } from 'semantic-ui-react'
import PropTypes from 'prop-types'
import styled from 'styled-components'
import { connect } from 'react-redux'

import { FamilyLayout } from 'shared/components/panel/family'
import ReduxFormWrapper from 'shared/components/form/ReduxFormWrapper'
import { Dropdown, BaseSemanticInput } from 'shared/components/form/Inputs'

import { FAMILY_FIELD_RENDER_LOOKUP } from 'shared/utils/constants'

import { getProjectAnalysisGroupFamiliesByGuid, getVisibleFamilies, getFamiliesTableState } from '../../../selectors'
import { updateFamiliesTable } from '../../../reducers'
<<<<<<< HEAD
import { FAMILY_FILTER_OPTIONS, CASE_REVIEW_FAMILY_FILTER_OPTIONS, FAMILY_SORT_OPTIONS } from '../../../constants'
=======
import {
  FAMILY_FILTER_OPTIONS,
  CASE_REVIEW_FAMILY_FILTER_OPTIONS,
  FAMILY_SORT_OPTIONS,
  CASE_REVIEW_TABLE_NAME,
} from '../../../constants'
>>>>>>> 9234904c

import SortDirectionToggle from './SortDirectionToggle'

const RegularFontHeaderCell = styled(Table.HeaderCell)`
  font-weight: normal !important;
`


// Allows dropdowns to be visible inside table cell
const OverflowHeaderCell = styled(Table.HeaderCell)`
  overflow: visible !important;
`

const SpacedDropdown = styled(Dropdown)`
  padding-left: 10px;
  padding-right: 5px;
`

const FAMILY_SEARCH = {
  name: 'familiesSearch',
  component: BaseSemanticInput,
  inputType: 'Input',
  placeholder: 'Search...',
  inline: true,
  label: 'Search',
  labelHelp: 'Filter families by searching on family name or individual phenotypes',
}

const FAMILY_FILTER = {
  name: 'familiesFilter',
  component: SpacedDropdown,
  inline: true,
  fluid: false,
  selection: true,
  search: true,
  includeCategories: true,
  label: 'Filter',
}
const SORT_FILTER_FIELDS = [
  {
    name: 'familiesSortOrder',
    component: SpacedDropdown,
    inline: true,
    fluid: false,
    selection: true,
    label: 'Sort By',
    options: FAMILY_SORT_OPTIONS,
  },
  {
    name: 'familiesSortDirection',
    component: SortDirectionToggle,
  },
]
const FILTER_FIELDS = [FAMILY_SEARCH, { ...FAMILY_FILTER, options: FAMILY_FILTER_OPTIONS }, ...SORT_FILTER_FIELDS]
const CASE_REVEIW_FILTER_FIELDS = [FAMILY_SEARCH, { ...FAMILY_FILTER, options: CASE_REVIEW_FAMILY_FILTER_OPTIONS }, ...SORT_FILTER_FIELDS]

export const TableHeaderDetail = React.memo(({ fields, offset, showVariantDetails }) =>
  <FamilyLayout
    compact
    offset={offset}
    fields={fields}
    fieldDisplay={field => FAMILY_FIELD_RENDER_LOOKUP[field.id].name}
    rightContent={showVariantDetails ? 'Saved Variants' : null}
  />,
)


TableHeaderDetail.propTypes = {
  offset: PropTypes.bool,
  fields: PropTypes.array,
  showVariantDetails: PropTypes.bool,
}

const TableHeaderRow = React.memo((
<<<<<<< HEAD
  { showCaseReviewFilters, visibleFamiliesCount, totalFamiliesCount, fields, tableName, familiesTableState,
=======
  { visibleFamiliesCount, totalFamiliesCount, fields, tableName, familiesTableState,
>>>>>>> 9234904c
    updateFamiliesTable: dispatchUpdateFamiliesTable, showVariantDetails,
  }) =>
    <Table.Header fullWidth>
      <Table.Row>
        <RegularFontHeaderCell width={5}>
          Showing &nbsp;
          {
            visibleFamiliesCount !== totalFamiliesCount ?
              <span><b>{visibleFamiliesCount}</b> out of <b>{totalFamiliesCount}</b></span>
              : <span>all <b>{totalFamiliesCount}</b></span>
          }
          &nbsp; families
        </RegularFontHeaderCell>
        <OverflowHeaderCell width={16} textAlign="right">
          <ReduxFormWrapper
            onSubmit={dispatchUpdateFamiliesTable}
            form={`edit${tableName}FamiliesTable`}
            initialValues={familiesTableState}
            closeOnSuccess={false}
            submitOnChange
            inline
<<<<<<< HEAD
            fields={showCaseReviewFilters ? CASE_REVEIW_FILTER_FIELDS : FILTER_FIELDS}
=======
            fields={tableName === CASE_REVIEW_TABLE_NAME ? CASE_REVEIW_FILTER_FIELDS : FILTER_FIELDS}
>>>>>>> 9234904c
          />
        </OverflowHeaderCell>
      </Table.Row>
      {fields &&
        <Table.Row>
          <Table.HeaderCell colSpan={2} textAlign="left">
            <TableHeaderDetail fields={fields} showVariantDetails={showVariantDetails} offset />
          </Table.HeaderCell>
        </Table.Row>
      }
    </Table.Header>,
)

TableHeaderRow.propTypes = {
<<<<<<< HEAD
  showCaseReviewFilters: PropTypes.bool,
=======
>>>>>>> 9234904c
  visibleFamiliesCount: PropTypes.number.isRequired,
  totalFamiliesCount: PropTypes.number.isRequired,
  familiesTableState: PropTypes.object.isRequired,
  updateFamiliesTable: PropTypes.func.isRequired,
  fields: PropTypes.array,
  tableName: PropTypes.string,
  showVariantDetails: PropTypes.bool,
}

const mapStateToProps = (state, ownProps) => ({
  visibleFamiliesCount: getVisibleFamilies(state, ownProps).length,
  totalFamiliesCount: Object.keys(getProjectAnalysisGroupFamiliesByGuid(state, ownProps)).length,
  familiesTableState: getFamiliesTableState(state, ownProps),
})

const mapDispatchToProps = (dispatch, ownProps) => {
  return {
    updateFamiliesTable: (updates) => {
      dispatch(updateFamiliesTable(updates, ownProps.tableName))
    },
  }
}

export { TableHeaderRow as TableHeaderRowComponent }

export default connect(mapStateToProps, mapDispatchToProps)(TableHeaderRow)<|MERGE_RESOLUTION|>--- conflicted
+++ resolved
@@ -12,16 +12,12 @@
 
 import { getProjectAnalysisGroupFamiliesByGuid, getVisibleFamilies, getFamiliesTableState } from '../../../selectors'
 import { updateFamiliesTable } from '../../../reducers'
-<<<<<<< HEAD
-import { FAMILY_FILTER_OPTIONS, CASE_REVIEW_FAMILY_FILTER_OPTIONS, FAMILY_SORT_OPTIONS } from '../../../constants'
-=======
 import {
   FAMILY_FILTER_OPTIONS,
   CASE_REVIEW_FAMILY_FILTER_OPTIONS,
   FAMILY_SORT_OPTIONS,
   CASE_REVIEW_TABLE_NAME,
 } from '../../../constants'
->>>>>>> 9234904c
 
 import SortDirectionToggle from './SortDirectionToggle'
 
@@ -96,11 +92,7 @@
 }
 
 const TableHeaderRow = React.memo((
-<<<<<<< HEAD
-  { showCaseReviewFilters, visibleFamiliesCount, totalFamiliesCount, fields, tableName, familiesTableState,
-=======
   { visibleFamiliesCount, totalFamiliesCount, fields, tableName, familiesTableState,
->>>>>>> 9234904c
     updateFamiliesTable: dispatchUpdateFamiliesTable, showVariantDetails,
   }) =>
     <Table.Header fullWidth>
@@ -122,11 +114,7 @@
             closeOnSuccess={false}
             submitOnChange
             inline
-<<<<<<< HEAD
-            fields={showCaseReviewFilters ? CASE_REVEIW_FILTER_FIELDS : FILTER_FIELDS}
-=======
             fields={tableName === CASE_REVIEW_TABLE_NAME ? CASE_REVEIW_FILTER_FIELDS : FILTER_FIELDS}
->>>>>>> 9234904c
           />
         </OverflowHeaderCell>
       </Table.Row>
@@ -141,10 +129,6 @@
 )
 
 TableHeaderRow.propTypes = {
-<<<<<<< HEAD
-  showCaseReviewFilters: PropTypes.bool,
-=======
->>>>>>> 9234904c
   visibleFamiliesCount: PropTypes.number.isRequired,
   totalFamiliesCount: PropTypes.number.isRequired,
   familiesTableState: PropTypes.object.isRequired,
