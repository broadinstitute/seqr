import React from 'react'
import PropTypes from 'prop-types'

import { RNASEQ_JUNCTION_PADDING, RNA_SEQ_SPLICE_COLUMNS } from 'shared/utils/constants'
import { GeneSearchLink } from 'shared/components/buttons/SearchResultsLink'
import DataTable from 'shared/components/table/DataTable'
import FamilyReads from 'shared/components/panel/family/FamilyReads'
import { COVERAGE_TYPE, JUNCTION_TYPE } from 'shared/components/panel/family/constants'
import ShowGeneModal from 'shared/components/buttons/ShowGeneModal'
import { ButtonLink } from 'shared/components/StyledComponents'
import { getLocus } from 'shared/components/panel/variants/VariantUtils'

<<<<<<< HEAD
const getJunctionLocus = (junction) => {
  const size = junction.end && junction.end - junction.start
  return getLocus(junction.chrom, junction.start, RNASEQ_JUNCTION_PADDING, size)
}

class BaseRnaSeqJunctionOutliersTable extends React.PureComponent {
=======
const RNA_SEQ_SPLICE_NUM_FIELDS = ['zScore', 'pValue', 'deltaPsi']
const RNA_SEQ_SPLICE_DETAIL_FIELDS = ['type', 'readCount', 'rareDiseaseSamplesWithJunction', 'rareDiseaseSamplesTotal']

const RNA_SEQ_SPLICE_COLUMNS = [
  {
    name: 'junctionLocus',
    content: 'Junction',
    width: 4,
    format: (row, isExport, { onClickCell, familyGuid }) => (
      <div>
        <ButtonLink onClick={onClickCell(row)}>
          {row.junctionLocus}
        </ButtonLink>
        <GeneSearchLink
          buttonText=""
          icon="search"
          location={`${row.chrom}:${Math.max(1, row.start - RNASEQ_JUNCTION_PADDING)}-${row.end + RNASEQ_JUNCTION_PADDING}`}
          familyGuid={familyGuid}
        />
      </div>
    ),
  }, {
    name: 'gene',
    content: 'Gene',
    width: 2,
    format: (row, isExport, { familyGuid }) => (
      <div>
        <ShowGeneModal gene={row} />
        <GeneSearchLink
          buttonText=""
          icon="search"
          location={row.geneId}
          familyGuid={familyGuid}
          floated="right"
        />
      </div>
    ),
  },
  ...RNA_SEQ_SPLICE_NUM_FIELDS.map(name => (
    {
      name,
      content: camelcaseToTitlecase(name).replace(' ', '-'),
      format: row => row[name].toPrecision(3),
    }
  )),
  ...RNA_SEQ_SPLICE_DETAIL_FIELDS.map(name => (
    {
      name,
      content: camelcaseToTitlecase(name).replace(' ', '-'),
    }
  )),
]

class RnaSeqJunctionOutliersTable extends React.PureComponent {
>>>>>>> 6da25222

  static propTypes = {
    reads: PropTypes.object,
    updateReads: PropTypes.func,
    data: PropTypes.arrayOf(PropTypes.object),
    familyGuid: PropTypes.string,
    tissueType: PropTypes.string,
  }

  openReads = row => () => {
    const { updateReads, familyGuid, tissueType } = this.props
    const { chrom, start, end } = row
    updateReads(familyGuid, getLocus(chrom, start, RNASEQ_JUNCTION_PADDING, end - start),
      [JUNCTION_TYPE, COVERAGE_TYPE], tissueType)
  }

  render() {
    const { data, reads, familyGuid } = this.props

    // eslint-disable-next-line react-perf/jsx-no-new-object-as-prop
    const formatProps = { onClickCell: this.openReads, familyGuid }

    return (
      <div>
        {reads}
        <DataTable
          data={data}
          idField="idField"
          columns={RNA_SEQ_SPLICE_COLUMNS}
          defaultSortColumn="pValue"
          maxHeight="600px"
          formatProps={formatProps}
        />
      </div>
    )
  }

}

export default props => <FamilyReads layout={RnaSeqJunctionOutliersTable} noTriggerButton {...props} /><|MERGE_RESOLUTION|>--- conflicted
+++ resolved
@@ -1,7 +1,8 @@
 import React from 'react'
 import PropTypes from 'prop-types'
 
-import { RNASEQ_JUNCTION_PADDING, RNA_SEQ_SPLICE_COLUMNS } from 'shared/utils/constants'
+import { RNASEQ_JUNCTION_PADDING } from 'shared/utils/constants'
+import { camelcaseToTitlecase } from 'shared/utils/stringUtils'
 import { GeneSearchLink } from 'shared/components/buttons/SearchResultsLink'
 import DataTable from 'shared/components/table/DataTable'
 import FamilyReads from 'shared/components/panel/family/FamilyReads'
@@ -10,14 +11,6 @@
 import { ButtonLink } from 'shared/components/StyledComponents'
 import { getLocus } from 'shared/components/panel/variants/VariantUtils'
 
-<<<<<<< HEAD
-const getJunctionLocus = (junction) => {
-  const size = junction.end && junction.end - junction.start
-  return getLocus(junction.chrom, junction.start, RNASEQ_JUNCTION_PADDING, size)
-}
-
-class BaseRnaSeqJunctionOutliersTable extends React.PureComponent {
-=======
 const RNA_SEQ_SPLICE_NUM_FIELDS = ['zScore', 'pValue', 'deltaPsi']
 const RNA_SEQ_SPLICE_DETAIL_FIELDS = ['type', 'readCount', 'rareDiseaseSamplesWithJunction', 'rareDiseaseSamplesTotal']
 
@@ -72,7 +65,6 @@
 ]
 
 class RnaSeqJunctionOutliersTable extends React.PureComponent {
->>>>>>> 6da25222
 
   static propTypes = {
     reads: PropTypes.object,
