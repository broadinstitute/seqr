--- conflicted
+++ resolved
@@ -1,13 +1,8 @@
 {
   "app.css": "app.85e35760.css",
   "app.css.map": "app.85e35760.css.map",
-<<<<<<< HEAD
-  "app.js": "app-ae4aa942.js",
-  "app.js.map": "app-ae4aa942.js.map",
-=======
   "app.js": "app-5f1db60b.js",
   "app.js.map": "app-5f1db60b.js.map",
->>>>>>> e9e34d72
   "flags.png": "flags.9c74e172.png",
   "icons.eot": "icons.674f50d2.eot",
   "icons.svg": "icons.912ec66d.svg",
