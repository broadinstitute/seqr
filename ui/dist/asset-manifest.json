{
  "app.css": "app.85e35760.css",
  "app.css.map": "app.85e35760.css.map",
<<<<<<< HEAD
  "app.js": "app-614efc91.js",
  "app.js.map": "app-614efc91.js.map",
=======
  "app.js": "app-f60f2b75.js",
  "app.js.map": "app-f60f2b75.js.map",
>>>>>>> ff69936b
  "flags.png": "flags.9c74e172.png",
  "icons.eot": "icons.674f50d2.eot",
  "icons.svg": "icons.912ec66d.svg",
  "icons.ttf": "icons.b06871f2.ttf",
  "icons.woff": "icons.fee66e71.woff",
  "icons.woff2": "icons.af7ae505.woff2",
  "igv-logo.svg": "igv-logo.e0f3e91f.svg"
}<|MERGE_RESOLUTION|>--- conflicted
+++ resolved
@@ -1,13 +1,8 @@
 {
   "app.css": "app.85e35760.css",
   "app.css.map": "app.85e35760.css.map",
-<<<<<<< HEAD
-  "app.js": "app-614efc91.js",
-  "app.js.map": "app-614efc91.js.map",
-=======
   "app.js": "app-f60f2b75.js",
   "app.js.map": "app-f60f2b75.js.map",
->>>>>>> ff69936b
   "flags.png": "flags.9c74e172.png",
   "icons.eot": "icons.674f50d2.eot",
   "icons.svg": "icons.912ec66d.svg",
