--- conflicted
+++ resolved
@@ -1,13 +1,8 @@
 {
   "app.css": "app.85e35760.css",
   "app.css.map": "app.85e35760.css.map",
-<<<<<<< HEAD
-  "app.js": "app-4ef9017b.js",
-  "app.js.map": "app-4ef9017b.js.map",
-=======
-  "app.js": "app-5f1db60b.js",
-  "app.js.map": "app-5f1db60b.js.map",
->>>>>>> e9e34d72
+  "app.js": "app-b40c1af0.js",
+  "app.js.map": "app-b40c1af0.js.map",
   "flags.png": "flags.9c74e172.png",
   "icons.eot": "icons.674f50d2.eot",
   "icons.svg": "icons.912ec66d.svg",
