{
  "extends": [
    "airbnb",
    "plugin:react-perf/recommended"
  ],

  "parser": "babel-eslint",
  "parserOptions": {
    "ecmaFeatures": {
      "experimentalObjectRestSpread": true
    }
  },
  "env": {
    "mocha": true,
    "es6": true,
    "browser": true,
    "node": true,
    "jest": true
  },
  "settings": {
    "import/resolver": {
      "babel-module": {}
    }
  },
  "reportUnusedDisableDirectives": true,
  "rules": {
    "arrow-parens": ["error", "as-needed", { "requireForBlockBody": true }],
<<<<<<< HEAD
    "jsx-a11y/label-has-associated-control": "off",
    "max-len": ["error", 120, 2, {
      "ignoreUrls": true,
      "ignoreComments": false,
      "ignoreRegExpLiterals": true,
      "ignoreStrings": true,
      "ignoreTemplateLiterals": true,
    }],
    "object-curly-newline": ["error", {
      "ObjectExpression": { "multiline": true, "consistent": true },
      "ObjectPattern": { "multiline": true, "consistent": true },
      "ImportDeclaration": { "multiline": true, "consistent": true },
      "ExportDeclaration": { "multiline": true, "consistent": true }
    }],
    "operator-linebreak": ["error", "after"],
    "padded-blocks": ["error", { "blocks": "never", "classes": "always", "switches": "never" }],
    "semi": ["error", "never"],

    "react/forbid-prop-types": ["error", { "forbid": ["any", "array"] }],
    "react/jsx-filename-extension": ["error", { "extensions": [".js", ".jsx"]} ],
    "react/jsx-props-no-spreading": ["error", {
      "html": "enforce",
      "custom": "ignore",
    }],
    "react/jsx-wrap-multilines": ["error", {
      "declaration": "parens-new-line",
      "assignment": "parens-new-line",
      "return": "parens-new-line",
      "arrow": "parens-new-line",
      "condition": "parens-new-line",
      "logical": "parens-new-line",
      "prop": "ignore"
    }],
    "react/no-deprecated": "off", // TODO re-enable with https://github.com/broadinstitute/seqr-private/issues/1057
    "react/require-default-props": "off",
    "react/require-optimization": "error",
    "react/state-in-constructor": ["error", "never"],
    "react/static-property-placement": ["error", "static public field"],

    "import/no-cycle": 0, // TODO re-enable

=======
    "func-names": 0,
    "function-paren-newline": 0,
    "implicit-arrow-linebreak": 0,
    "import/no-useless-path-segments": 0, // TODO re-enable
    "indent": 0, // TODO re-enable
    "max-classes-per-file": [2, 5], // TODO re-enable
    "max-len": 0, //["warn", 80, 2],
    "no-console": 0,
    "no-else-return": 0, // TODO re-enable
    "no-multi-str": 0,
    "no-multiple-empty-lines": 0, // TODO re-enable
    "no-param-reassign": 0,
    "no-plusplus": 0,
    "no-self-assign": 0, // TODO re-enable
    "no-unused-vars": 0, // TODO re-enable
    "brace-style": 0,
    "object-curly-newline": 0,
    "operator-linebreak": 0, // TODO should be [2, "after"],
    "padded-blocks": 0,
    "prefer-object-spread": 0,
    "react/destructuring-assignment": 0,
    "react/jsx-first-prop-new-line": 0,
    "react/jsx-wrap-multilines": 0,
    "react/no-access-state-in-setstate": 0, // TODO re-enable
    "react/no-deprecated": 0, // TODO re-enable
    "react/prefer-stateless-function": 0,
    "react/sort-comp": 0,  // more freedom in arranging class functions
    "react/state-in-constructor": 0, // TODO re-enable
    "react/static-property-placement": 0, // TODO should be [2, "static public field"],
    "import/prefer-default-export": 0,
    "react/forbid-prop-types": 0,
    "no-class-assign": 0,
    "react/jsx-curly-newline": 0, // TODO re-enable
    "react/jsx-filename-extension": [ 1, { "extensions": [".js", ".jsx"]} ],
    "react/jsx-fragments": 0, // TODO re-enable
    "react/require-default-props": 0,
    "react/require-optimization": 2,
    "react/jsx-max-props-per-line": 0,
    "react/jsx-one-expression-per-line": 0, // TODO should be [2, { "allow": "single-child" }],
    "react/jsx-props-no-multi-spaces": 0, // TODO re-enable
    "react/jsx-props-no-spreading": 0,
    "react/jsx-no-target-blank": 0,
    "react/jsx-tag-spacing": 0, // TODO re-enable
>>>>>>> e678e19e
    "react-perf/jsx-no-new-array-as-prop": 0, // TODO re-enable
    "react-perf/jsx-no-new-function-as-prop": 0, // TODO re-enable
    "react-perf/jsx-no-new-object-as-prop": 0 // TODO re-enable
  }
}<|MERGE_RESOLUTION|>--- conflicted
+++ resolved
@@ -25,7 +25,6 @@
   "reportUnusedDisableDirectives": true,
   "rules": {
     "arrow-parens": ["error", "as-needed", { "requireForBlockBody": true }],
-<<<<<<< HEAD
     "jsx-a11y/label-has-associated-control": "off",
     "max-len": ["error", 120, 2, {
       "ignoreUrls": true,
@@ -65,53 +64,6 @@
     "react/state-in-constructor": ["error", "never"],
     "react/static-property-placement": ["error", "static public field"],
 
-    "import/no-cycle": 0, // TODO re-enable
-
-=======
-    "func-names": 0,
-    "function-paren-newline": 0,
-    "implicit-arrow-linebreak": 0,
-    "import/no-useless-path-segments": 0, // TODO re-enable
-    "indent": 0, // TODO re-enable
-    "max-classes-per-file": [2, 5], // TODO re-enable
-    "max-len": 0, //["warn", 80, 2],
-    "no-console": 0,
-    "no-else-return": 0, // TODO re-enable
-    "no-multi-str": 0,
-    "no-multiple-empty-lines": 0, // TODO re-enable
-    "no-param-reassign": 0,
-    "no-plusplus": 0,
-    "no-self-assign": 0, // TODO re-enable
-    "no-unused-vars": 0, // TODO re-enable
-    "brace-style": 0,
-    "object-curly-newline": 0,
-    "operator-linebreak": 0, // TODO should be [2, "after"],
-    "padded-blocks": 0,
-    "prefer-object-spread": 0,
-    "react/destructuring-assignment": 0,
-    "react/jsx-first-prop-new-line": 0,
-    "react/jsx-wrap-multilines": 0,
-    "react/no-access-state-in-setstate": 0, // TODO re-enable
-    "react/no-deprecated": 0, // TODO re-enable
-    "react/prefer-stateless-function": 0,
-    "react/sort-comp": 0,  // more freedom in arranging class functions
-    "react/state-in-constructor": 0, // TODO re-enable
-    "react/static-property-placement": 0, // TODO should be [2, "static public field"],
-    "import/prefer-default-export": 0,
-    "react/forbid-prop-types": 0,
-    "no-class-assign": 0,
-    "react/jsx-curly-newline": 0, // TODO re-enable
-    "react/jsx-filename-extension": [ 1, { "extensions": [".js", ".jsx"]} ],
-    "react/jsx-fragments": 0, // TODO re-enable
-    "react/require-default-props": 0,
-    "react/require-optimization": 2,
-    "react/jsx-max-props-per-line": 0,
-    "react/jsx-one-expression-per-line": 0, // TODO should be [2, { "allow": "single-child" }],
-    "react/jsx-props-no-multi-spaces": 0, // TODO re-enable
-    "react/jsx-props-no-spreading": 0,
-    "react/jsx-no-target-blank": 0,
-    "react/jsx-tag-spacing": 0, // TODO re-enable
->>>>>>> e678e19e
     "react-perf/jsx-no-new-array-as-prop": 0, // TODO re-enable
     "react-perf/jsx-no-new-function-as-prop": 0, // TODO re-enable
     "react-perf/jsx-no-new-object-as-prop": 0 // TODO re-enable
