import React from 'react'
import PropTypes from 'prop-types'
import styled from 'styled-components'
import { Table, Checkbox } from 'semantic-ui-react'

import { compareObjects } from '../../utils/sortUtils'
import TableLoading from './TableLoading'

const StyledSortableTable = styled(Table)`
  &.ui.sortable.table thead th {
    border-left: none;
    overflow: initial;
    
    &.sorted {
      background: #F9FAFB;
    }
  }
  
  &.ui.basic.sortable.table thead th {
    background: transparent !important;
  }
  
  &.ui.selectable tr:hover {
    cursor: pointer;
  }
`
const ASCENDING = 'ascending'
const DESCENDING = 'descending'

class SortableTable extends React.PureComponent {

  static propTypes = {
    data: PropTypes.array,
    columns: PropTypes.array,
    idField: PropTypes.string,
    defaultSortColumn: PropTypes.string,
    selectRows: PropTypes.func,
<<<<<<< HEAD
    selectedRows: PropTypes.object,
=======
    loading: PropTypes.bool,
    emptyContent: PropTypes.node,
    footer: PropTypes.node,
>>>>>>> 9141efc1
  }

  constructor(props) {
    super(props)

    this.state = {
      column: props.defaultSortColumn,
      direction: 'ascending',
    }
  }

  handleSort = clickedColumn => () => {
    const { column, direction } = this.state

    if (column !== clickedColumn) {
      this.setState({
        column: clickedColumn,
        direction: ASCENDING,
      })
    } else {
      this.setState({
        direction: direction === ASCENDING ? DESCENDING : ASCENDING,
      })
    }
  }

  allSelected = () => (
    this.props.data.length > 0 &&
    Object.keys(this.props.selectedRows).length === this.props.data.length &&
    Object.values(this.props.selectedRows).every(isSelected => isSelected)
  )
  someSelected = () => Object.values(this.props.selectedRows).includes(true) && Object.values(this.props.selectedRows).includes(false)

  selectAll = () => {
    if (!this.props.selectRows) {
      return
    }

    const rowIds = this.props.data.map(row => row[this.props.idField])
    const allSelected = !this.allSelected()
    this.props.selectRows(rowIds.reduce((acc, rowId) => ({ ...acc, [rowId]: allSelected }), {}))
  }

  handleSelect = rowId => () => {
    if (!this.props.selectRows) {
      return
    }

    this.props.selectRows({ ...this.props.selectedRows, [rowId]: !this.props.selectedRows[rowId] })
  }

  render() {
<<<<<<< HEAD
    const { data, defaultSortColumn, idField, columns, selectRows, selectedRows = {}, ...tableProps } = this.props
    const { column, direction } = this.state
=======
    const { data, defaultSortColumn, idField, columns, selectRows, loading, emptyContent, footer, ...tableProps } = this.props
    const { column, direction, selected } = this.state
>>>>>>> 9141efc1

    let sortedData = data.sort(compareObjects(column))
    if (direction === DESCENDING) {
      sortedData = sortedData.reverse()
    }

    let tableContent
    if (loading) {
      tableContent = <TableLoading numCols={columns.length} />
    } else if (emptyContent && data.length === 0) {
      tableContent = <Table.Row><Table.Cell colSpan={columns.length}>{emptyContent}</Table.Cell></Table.Row>
    } else {
      tableContent = sortedData.map(row => (
        <Table.Row key={row[idField]} onClick={this.handleSelect(row[idField])} active={selected[row[idField]]}>
          {selectRows && <Table.Cell content={<Checkbox checked={selected[row[idField]]} />} />}
          {columns.map(({ name, format, textAlign }) =>
            <Table.Cell
              key={name}
              content={format ? format(row) : row[name]}
              textAlign={textAlign}
            />,
          )}
        </Table.Row>
      ))
    }

    return (
      <StyledSortableTable sortable selectable={!!selectRows} {...tableProps}>
        <Table.Header>
          <Table.Row>
            {selectRows &&
              <Table.HeaderCell width={1} content={<Checkbox checked={this.allSelected()} indeterminate={this.someSelected()} onClick={this.selectAll} />} />
            }
            {columns.map(({ name, format, ...columnProps }) =>
              <Table.HeaderCell
                key={name}
                sorted={column === name ? direction : null}
                onClick={this.handleSort(name)}
                {...columnProps}
              />,
            )}
          </Table.Row>
        </Table.Header>
        <Table.Body>
<<<<<<< HEAD
          {sortedData.map(row => (
            <Table.Row key={row[idField]} onClick={this.handleSelect(row[idField])} active={selectedRows[row[idField]]}>
              {selectRows && <Table.Cell content={<Checkbox checked={selectedRows[row[idField]]} />} />}
              {columns.map(({ name, format }) =>
                <Table.Cell
                  key={name}
                  content={format ? format(row) : row[name]}
                />,
              )}
            </Table.Row>
          ))}
=======
          {tableContent}
>>>>>>> 9141efc1
        </Table.Body>
        {footer &&
          <Table.Footer>
            <Table.Row>
              <Table.HeaderCell colSpan={columns.length} content={footer} />
            </Table.Row>
          </Table.Footer>
        }
      </StyledSortableTable>
    )
  }
}

export default SortableTable

const EMPTY_OBJECT = {}
export const SelectableTableFormInput = ({ value, onChange, error, ...props }) =>
  <SortableTable
    basic="very"
    fixed
    selectRows={onChange}
    selectedRows={value || EMPTY_OBJECT}
    {...props}
  />

SelectableTableFormInput.propTypes = {
  value: PropTypes.any,
  onChange: PropTypes.func,
  error: PropTypes.bool,
}<|MERGE_RESOLUTION|>--- conflicted
+++ resolved
@@ -35,13 +35,10 @@
     idField: PropTypes.string,
     defaultSortColumn: PropTypes.string,
     selectRows: PropTypes.func,
-<<<<<<< HEAD
     selectedRows: PropTypes.object,
-=======
     loading: PropTypes.bool,
     emptyContent: PropTypes.node,
     footer: PropTypes.node,
->>>>>>> 9141efc1
   }
 
   constructor(props) {
@@ -90,17 +87,14 @@
       return
     }
 
-    this.props.selectRows({ ...this.props.selectedRows, [rowId]: !this.props.selectedRows[rowId] })
+    const selected = !this.state.selected[rowId]
+    this.props.selectRows([rowId], selected)
+    this.setState({ selected: { ...this.state.selected, [rowId]: selected } })
   }
 
   render() {
-<<<<<<< HEAD
-    const { data, defaultSortColumn, idField, columns, selectRows, selectedRows = {}, ...tableProps } = this.props
+    const { data, defaultSortColumn, idField, columns, selectRows, selectedRows = {}, loading, emptyContent, footer, ...tableProps } = this.props
     const { column, direction } = this.state
-=======
-    const { data, defaultSortColumn, idField, columns, selectRows, loading, emptyContent, footer, ...tableProps } = this.props
-    const { column, direction, selected } = this.state
->>>>>>> 9141efc1
 
     let sortedData = data.sort(compareObjects(column))
     if (direction === DESCENDING) {
@@ -114,8 +108,8 @@
       tableContent = <Table.Row><Table.Cell colSpan={columns.length}>{emptyContent}</Table.Cell></Table.Row>
     } else {
       tableContent = sortedData.map(row => (
-        <Table.Row key={row[idField]} onClick={this.handleSelect(row[idField])} active={selected[row[idField]]}>
-          {selectRows && <Table.Cell content={<Checkbox checked={selected[row[idField]]} />} />}
+        <Table.Row key={row[idField]} onClick={this.handleSelect(row[idField])} active={selectedRows[row[idField]]}>
+          {selectRows && <Table.Cell content={<Checkbox checked={selectedRows[row[idField]]} />} />}
           {columns.map(({ name, format, textAlign }) =>
             <Table.Cell
               key={name}
@@ -145,21 +139,7 @@
           </Table.Row>
         </Table.Header>
         <Table.Body>
-<<<<<<< HEAD
-          {sortedData.map(row => (
-            <Table.Row key={row[idField]} onClick={this.handleSelect(row[idField])} active={selectedRows[row[idField]]}>
-              {selectRows && <Table.Cell content={<Checkbox checked={selectedRows[row[idField]]} />} />}
-              {columns.map(({ name, format }) =>
-                <Table.Cell
-                  key={name}
-                  content={format ? format(row) : row[name]}
-                />,
-              )}
-            </Table.Row>
-          ))}
-=======
           {tableContent}
->>>>>>> 9141efc1
         </Table.Body>
         {footer &&
           <Table.Footer>
