import React from 'react'
import { Popup, Icon } from 'semantic-ui-react'
import PropTypes from 'prop-types'

import { RNASEQ_JUNCTION_PADDING } from 'shared/utils/constants'
import { camelcaseToTitlecase } from 'shared/utils/stringUtils'
import { GeneSearchLink } from 'shared/components/buttons/SearchResultsLink'
import DataTable from 'shared/components/table/DataTable'
import { COVERAGE_TYPE, JUNCTION_TYPE } from 'shared/components/panel/family/constants'
import ShowGeneModal from 'shared/components/buttons/ShowGeneModal'
import { ButtonLink } from 'shared/components/StyledComponents'
import { getLocus } from 'shared/components/panel/variants/VariantUtils'

const RNA_SEQ_SPLICE_NUM_FIELDS = ['zScore', 'pValue', 'deltaPsi']
const RNA_SEQ_SPLICE_DETAIL_FIELDS = ['type', 'readCount']

const openReads = (updateReads, row) => () => {
  const { chrom, start, end, tissueType, familyGuid } = row
  updateReads(familyGuid, getLocus(chrom, start, RNASEQ_JUNCTION_PADDING, end - start),
    [JUNCTION_TYPE, COVERAGE_TYPE], tissueType)
}

<<<<<<< HEAD
export const RNA_SEQ_SPLICE_COLUMNS = [
  {
    name: 'junctionLocus',
    content: 'Junction',
    width: 4,
    format: (row, isExport, updateReads) => (
      <div>
        <ButtonLink onClick={openReads(updateReads, row)}>
          {row.junctionLocus}
        </ButtonLink>
        <GeneSearchLink
          buttonText=""
          icon="search"
          location={`${row.chrom}:${Math.max(1, row.start - RNASEQ_JUNCTION_PADDING)}-${row.end + RNASEQ_JUNCTION_PADDING}`}
          familyGuid={row.familyGuid}
        />
      </div>
    ),
  }, {
    name: 'gene',
    content: 'Gene',
    width: 2,
    format: row => (
      <div>
        <ShowGeneModal gene={row} />
        <GeneSearchLink
          buttonText=""
          icon="search"
          location={row.geneId}
          familyGuid={row.familyGuid}
          floated="right"
        />
      </div>
    ),
  },
=======
const JUNCTION_COLUMN = {
  name: 'junctionLocus',
  content: 'Junction',
  width: 4,
  format: (row, isExport, updateReads) => (
    <div>
      <ButtonLink onClick={openReads(updateReads, row)}>
        {row.junctionLocus}
      </ButtonLink>
      <GeneSearchLink
        buttonText=""
        icon="search"
        location={`${row.chrom}:${Math.max(1, row.start - RNASEQ_JUNCTION_PADDING)}-${row.end + RNASEQ_JUNCTION_PADDING}`}
        familyGuid={row.familyGuid}
      />
    </div>
  ),
}

const GENE_COLUMN = {
  name: 'gene',
  content: 'Gene',
  width: 2,
  format: row => (
    <div>
      <ShowGeneModal gene={row} />
      <GeneSearchLink
        buttonText=""
        icon="search"
        location={row.geneId}
        familyGuid={row.familyGuid}
        floated="right"
      />
    </div>
  ),
}

const OTHER_SPLICE_COLUMNS = [
>>>>>>> fb38b646
  ...RNA_SEQ_SPLICE_NUM_FIELDS.map(name => (
    {
      name,
      content: camelcaseToTitlecase(name).replace(' ', '-'),
      format: row => row[name].toPrecision(3),
    }
  )),
  ...RNA_SEQ_SPLICE_DETAIL_FIELDS.map(name => (
    {
      name,
      content: camelcaseToTitlecase(name).replace(' ', '-'),
    }
  )),
  {
    name: 'rareDiseaseSamplesWithJunction',
    content: (
      <Popup
        content="Rare-Disease Samples With Junction"
        position="right"
        trigger={
          <span>
            RD Junctions
            <Icon name="info circle" />
          </span>
        }
      />
    ),
  },
  {
    name: 'rareDiseaseSamplesTotal',
    content: (
      <Popup
        content="Rare-Disease Samples Total"
        position="top right"
        trigger={
          <span>
            RD Total
            <Icon name="info circle" />
          </span>
        }
      />
    ),
  },
]

const RNA_SEQ_SPLICE_COLUMNS = [
  JUNCTION_COLUMN,
  GENE_COLUMN,
  ...OTHER_SPLICE_COLUMNS,
]

const RnaSeqJunctionOutliersTable = React.memo(
  ({ variant, reads, showReads, updateReads, data, columns, dispatch, ...props }) => (
    <div>
      {reads}
      <DataTable
        idField="idField"
        columns={columns || RNA_SEQ_SPLICE_COLUMNS}
        data={data}
        formatProps={updateReads}
        {...props}
      />
    </div>
  ),
)

RnaSeqJunctionOutliersTable.propTypes = {
  variant: PropTypes.object,
  reads: PropTypes.object,
  showReads: PropTypes.object,
  updateReads: PropTypes.func,
  data: PropTypes.arrayOf(PropTypes.object),
  columns: PropTypes.arrayOf(PropTypes.object),
  dispatch: PropTypes.func,
}

export default RnaSeqJunctionOutliersTable<|MERGE_RESOLUTION|>--- conflicted
+++ resolved
@@ -20,44 +20,7 @@
     [JUNCTION_TYPE, COVERAGE_TYPE], tissueType)
 }
 
-<<<<<<< HEAD
-export const RNA_SEQ_SPLICE_COLUMNS = [
-  {
-    name: 'junctionLocus',
-    content: 'Junction',
-    width: 4,
-    format: (row, isExport, updateReads) => (
-      <div>
-        <ButtonLink onClick={openReads(updateReads, row)}>
-          {row.junctionLocus}
-        </ButtonLink>
-        <GeneSearchLink
-          buttonText=""
-          icon="search"
-          location={`${row.chrom}:${Math.max(1, row.start - RNASEQ_JUNCTION_PADDING)}-${row.end + RNASEQ_JUNCTION_PADDING}`}
-          familyGuid={row.familyGuid}
-        />
-      </div>
-    ),
-  }, {
-    name: 'gene',
-    content: 'Gene',
-    width: 2,
-    format: row => (
-      <div>
-        <ShowGeneModal gene={row} />
-        <GeneSearchLink
-          buttonText=""
-          icon="search"
-          location={row.geneId}
-          familyGuid={row.familyGuid}
-          floated="right"
-        />
-      </div>
-    ),
-  },
-=======
-const JUNCTION_COLUMN = {
+export const JUNCTION_COLUMN = {
   name: 'junctionLocus',
   content: 'Junction',
   width: 4,
@@ -94,8 +57,7 @@
   ),
 }
 
-const OTHER_SPLICE_COLUMNS = [
->>>>>>> fb38b646
+export const OTHER_SPLICE_COLUMNS = [
   ...RNA_SEQ_SPLICE_NUM_FIELDS.map(name => (
     {
       name,
