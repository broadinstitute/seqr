import React from 'react'
import PropTypes from 'prop-types'
import { connect } from 'react-redux'
import styled from 'styled-components'

import { closeModal } from 'redux/utils/modalReducer'
import DeleteButton from '../buttons/DeleteButton'
import DataTable from '../table/DataTable'
import ReduxFormWrapper from './ReduxFormWrapper'

const ROWS_PER_PAGE = 12

const TableContainer = styled.div`

  padding: 0 1em;
  
  .ui.table.basic.compact th {
    padding-bottom: 8px;
  }

  .ui.table.basic.compact td {
    border-top: 0px !important;
    overflow: visible;
  }

  .ui.table.basic.compact input[type="text"] {
    padding: 5px 7px;
  }
  
  .ui.table.basic.compact .inline.fields {
    margin: 0 7px;
    
    .field {
      padding-right: 8px;
    }
    
    label {
      padding-left: 18px;
    }
  }

`

const FormContentContainer = styled.div`
  marginBottom: ${props => (props.records && props.records.length > ROWS_PER_PAGE ? '50px' : '0px')};
`

class EditRecordsForm extends React.PureComponent {

  static propTypes = {
    /* Object of records to be edited in this form */
    records: PropTypes.object.isRequired,

    /* The unique identifier key for the record objects */
    idField: PropTypes.string.isRequired,

    entityKey: PropTypes.string.isRequired,

    /* Array of fields to show for a given record row */
    columns: PropTypes.arrayOf(PropTypes.object).isRequired,

    /* Unique identifier for the form */
    formName: PropTypes.string.isRequired,

    /* Unique identifier for the modal containing the form if there are multiple forms in the modal */
    modalName: PropTypes.string,

    /* Column for filtering displayed table rows */
    filterColumn: PropTypes.string,

    onSubmit: PropTypes.func.isRequired,
    closeParentModal: PropTypes.func.isRequired,
  }

  static defaultProps = {
    modalName: null,
    filterColumn: null,
  }

<<<<<<< HEAD
  getFilteredRecords = (values, filterFunc) => {
    const { entityKey } = this.props
    return { [entityKey]: Object.values(values).filter(filterFunc) }
  }

  submitRecords = (values) => {
    const { records, onSubmit, idField, columns } = this.props
    onSubmit(this.getFilteredRecords(values, record => columns.map(field => field.name).some(
      field => record[field] !== records[record[idField]][field],
    )))
  }

=======
  state = { data: null }

  checkboxHandler = (newValues) => {
    const { data } = this.state
    const { records } = this.props
    this.setState({
      data: Object.entries(data || records).reduce((acc, [recordId, record]) => (
        { ...acc, [recordId]: { ...record, toDelete: newValues[recordId] } }
      ), {}),
    })
  }
>>>>>>> f7d4625a

  render() {
    const {
      formName, modalName, records, onSubmit, entityKey, closeParentModal, idField, columns, filterColumn, ...tableProps
    } = this.props
    const { data } = this.state
    const recordData = data || records

    const rowsToDelete = Object.entries(recordData).reduce((acc, [recordId, { toDelete }]) => (
      { ...acc, [recordId]: toDelete }
    ), {})

    const getRowFilterVal = filterColumn ? row => row[filterColumn] : null

<<<<<<< HEAD
=======
    const submitRecords = values => onSubmit(getFilteredRecords(values, record => columns.map(field => field.name).some(
      field => record[field] !== records[record[idField]][field],
    )))

>>>>>>> f7d4625a
    return (
      <FormContentContainer>
        <ReduxFormWrapper
          form={formName}
          modalName={modalName}
          submitButtonText="Apply"
          onSubmit={this.submitRecords}
          confirmCloseIfNotSaved
          closeOnSuccess
          showErrorPanel
          size="small"
          initialValues={records}
        >
          <TableContainer>
            <DataTable
              compact="very"
              basic="very"
              fixed
              data={Object.values(recordData)}
              selectedRows={rowsToDelete}
              selectRows={this.checkboxHandler}
              columns={columns}
              idField={idField}
              rowsPerPage={ROWS_PER_PAGE}
              footer={
                <DeleteButton
<<<<<<< HEAD
                  initialValues={this.getFilteredRecords(this.state.data, record => record.toDelete)}
=======
                  initialValues={getFilteredRecords(recordData, record => record.toDelete)}
>>>>>>> f7d4625a
                  onSubmit={onSubmit}
                  onSuccess={closeParentModal}
                  confirmDialog={`Are you sure you want to delete the selected ${entityKey}?`}
                  buttonText="Deleted Selected"
                />
              }
              getRowFilterVal={getRowFilterVal}
              {...tableProps}
            />
          </TableContainer>
        </ReduxFormWrapper>
      </FormContentContainer>
    )
  }

}

const mapDispatchToProps = (dispatch, ownProps) => ({
  closeParentModal: () => {
    dispatch(closeModal(ownProps.modalName, true))
  },
})

export default connect(null, mapDispatchToProps)(EditRecordsForm)<|MERGE_RESOLUTION|>--- conflicted
+++ resolved
@@ -77,7 +77,18 @@
     filterColumn: null,
   }
 
-<<<<<<< HEAD
+  state = { data: null }
+
+  checkboxHandler = (newValues) => {
+    const { data } = this.state
+    const { records } = this.props
+    this.setState({
+      data: Object.entries(data || records).reduce((acc, [recordId, record]) => (
+        { ...acc, [recordId]: { ...record, toDelete: newValues[recordId] } }
+      ), {}),
+    })
+  }
+
   getFilteredRecords = (values, filterFunc) => {
     const { entityKey } = this.props
     return { [entityKey]: Object.values(values).filter(filterFunc) }
@@ -89,20 +100,6 @@
       field => record[field] !== records[record[idField]][field],
     )))
   }
-
-=======
-  state = { data: null }
-
-  checkboxHandler = (newValues) => {
-    const { data } = this.state
-    const { records } = this.props
-    this.setState({
-      data: Object.entries(data || records).reduce((acc, [recordId, record]) => (
-        { ...acc, [recordId]: { ...record, toDelete: newValues[recordId] } }
-      ), {}),
-    })
-  }
->>>>>>> f7d4625a
 
   render() {
     const {
@@ -117,13 +114,6 @@
 
     const getRowFilterVal = filterColumn ? row => row[filterColumn] : null
 
-<<<<<<< HEAD
-=======
-    const submitRecords = values => onSubmit(getFilteredRecords(values, record => columns.map(field => field.name).some(
-      field => record[field] !== records[record[idField]][field],
-    )))
-
->>>>>>> f7d4625a
     return (
       <FormContentContainer>
         <ReduxFormWrapper
@@ -150,11 +140,7 @@
               rowsPerPage={ROWS_PER_PAGE}
               footer={
                 <DeleteButton
-<<<<<<< HEAD
-                  initialValues={this.getFilteredRecords(this.state.data, record => record.toDelete)}
-=======
-                  initialValues={getFilteredRecords(recordData, record => record.toDelete)}
->>>>>>> f7d4625a
+                  initialValues={this.getFilteredRecords(recordData, record => record.toDelete)}
                   onSubmit={onSubmit}
                   onSuccess={closeParentModal}
                   confirmDialog={`Are you sure you want to delete the selected ${entityKey}?`}
