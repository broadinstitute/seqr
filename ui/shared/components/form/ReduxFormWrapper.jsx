--- conflicted
+++ resolved
@@ -51,37 +51,12 @@
   submitForm: PropTypes.func,
 }
 
-<<<<<<< HEAD
 export const helpLabel = (label, labelHelp) => (
   labelHelp ?
     <label> {label} <Popup trigger={<Icon name="question circle outline" />} content={labelHelp} size="small" position="top center" /></label>
     : label
 )
 
-export const configuredFields = props =>
-  props.fields.map(({ component, name, isArrayField, addArrayElement, key, label, labelHelp, ...fieldProps }) => {
-    const baseProps = {
-      key: key || name,
-      name,
-    }
-    const singleFieldProps = {
-      component: renderField,
-      fieldComponent: component,
-      submitForm: props.submitOnChange ? props.onSubmit : null,
-      label: helpLabel(label, labelHelp),
-      ...fieldProps,
-    }
-    return isArrayField ?
-      <FieldArray {...baseProps} component={({ fields }) =>
-        <div className="field">
-          <label>{label}</label>
-          {fields.map((fieldPath, i) => <Field key={fieldPath} name={fieldPath} {...singleFieldProps} removeField={() => fields.remove(i)} />)}
-          {addArrayElement && <ButtonLink onClick={() => fields.push(addArrayElement.newValue)}><Icon link name="plus" />{addArrayElement.label}</ButtonLink>}
-        </div>}
-      /> :
-      <Field {...baseProps} {...singleFieldProps} />
-  })
-=======
 export const configuredField = (field, formProps = {}) => {
   const { component, name, isArrayField, addArrayElement, key, label, labelHelp, ...fieldProps } = field
   const baseProps = {
@@ -92,9 +67,7 @@
     component: renderField,
     fieldComponent: component,
     submitForm: formProps.submitOnChange ? formProps.onSubmit : null,
-    label: labelHelp ?
-      <label> {label} <Popup trigger={<Icon name="question circle outline" />} content={labelHelp} size="small" position="top center" /></label>
-      : label,
+    label: helpLabel(label, labelHelp),
     ...fieldProps,
   }
   return isArrayField ?
@@ -109,7 +82,6 @@
 }
 
 export const configuredFields = props => props.fields.map(field => configuredField(field, props))
->>>>>>> a070200e
 
 
 class ReduxFormWrapper extends React.Component {
