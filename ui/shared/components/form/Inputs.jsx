--- conflicted
+++ resolved
@@ -233,14 +233,9 @@
 export const RadioGroup = (props) => {
   const { value, options, label, onChange, margin, widths, ...baseProps } = props
   return (
-<<<<<<< HEAD
     <InlineFormGroup margin={margin} widths={widths}>
-      {label}
-=======
-    <InlineFormGroup>
       {/* eslint-disable-next-line jsx-a11y/label-has-for */}
       <label>{label}</label>
->>>>>>> a7aff257
       {options.map(option =>
         <BaseSemanticInput
           {...baseProps}
