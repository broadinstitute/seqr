--- conflicted
+++ resolved
@@ -315,45 +315,6 @@
           </ButtonLink>
         </ExpandCollapseCategoryContainer>
         <VerticalSpacer height={10} />
-<<<<<<< HEAD
-        <FormSection name="search">
-          <Accordion fluid exclusive={false}>
-            {panels.reduce((acc, { name, headerProps, ...panelContentProps }, i) => {
-              const isActive = !!active[name]
-              let attachedTitle = true
-              if (i === 0) {
-                attachedTitle = 'top'
-              } else if (i === panels.length - 1 && !isActive) {
-                attachedTitle = 'bottom'
-              }
-              return [
-                ...acc,
-                <Accordion.Title
-                  key={`${name}-title`}
-                  active={isActive}
-                  index={i}
-                  onClick={this.handleTitleClick(name)}
-                  as={ToggleHeader}
-                  attached={attachedTitle}
-                >
-                  <Icon name="dropdown" />
-                  <HeaderContent name={name} {...headerProps} />
-                </Accordion.Title>,
-                <Accordion.Content
-                  key={`${name}-content`}
-                  active={isActive}
-                  as={Segment}
-                  attached={i === panels.length - 1 ? 'bottom' : true}
-                  padded
-                  textAlign="center"
-                >
-                  <PanelContent name={name} {...panelContentProps} />
-                </Accordion.Content>,
-              ]
-            }, [])}
-          </Accordion>
-        </FormSection>
-=======
         <Accordion fluid exclusive={false}>
           {panels.reduce((acc, { name, headerProps, ...panelContentProps }, i) => {
             const isActive = !!active[name]
@@ -388,7 +349,6 @@
             ]
           }, [])}
         </Accordion>
->>>>>>> 0203d579
       </div>
     )
   }
