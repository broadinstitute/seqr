import React from 'react'
import PropTypes from 'prop-types'
import MarkdownRenderer from 'react-markdown-renderer'
<<<<<<< HEAD
import { Popup } from 'semantic-ui-react'
=======
>>>>>>> 33d09c3a

import RichTextEditor from '../../form/RichTextEditor'
import { HorizontalSpacer } from '../../Spacers'
import BaseFieldView from './BaseFieldView'

const MARKDOWN_OPTIONS = { breaks: true }
const INLINE_STYLE = { display: 'inline-block' }

const TextFieldView = (props) => {
<<<<<<< HEAD
  const { textPopupContent, textAnnotation, additionalEditFields = [], ...baseProps } = props
=======
  const { textPopup, textAnnotation, additionalEditFields = [], ...baseProps } = props
>>>>>>> 33d09c3a
  const fields = [{ name: props.field, component: RichTextEditor }, ...additionalEditFields]
  return <BaseFieldView
    fieldDisplay={(initialText) => {
      const style = props.textAnnotation ? INLINE_STYLE : {}
      const markdown = <MarkdownRenderer
        markdown={initialText || ''}
        options={MARKDOWN_OPTIONS}
        style={style}
      />
      return (
        <span>
<<<<<<< HEAD
          {textPopupContent ?
            <Popup
              position="top center"
              size="tiny"
              trigger={markdown}
              content={textPopupContent}
            /> : markdown
          }
=======
          {textPopup ? textPopup(markdown) : markdown}
>>>>>>> 33d09c3a
          {textAnnotation && <span><HorizontalSpacer width={10} />{textAnnotation}</span>}
        </span>
      ) }
    }
    formFields={fields}
    {...baseProps}
  />
}

TextFieldView.propTypes = {
  additionalEditFields: PropTypes.array,
  field: PropTypes.string.isRequired,
  textAnnotation: PropTypes.node,
<<<<<<< HEAD
  textPopupContent: PropTypes.node,
=======
  textPopup: PropTypes.func,
>>>>>>> 33d09c3a
}

export default TextFieldView<|MERGE_RESOLUTION|>--- conflicted
+++ resolved
@@ -1,10 +1,6 @@
 import React from 'react'
 import PropTypes from 'prop-types'
 import MarkdownRenderer from 'react-markdown-renderer'
-<<<<<<< HEAD
-import { Popup } from 'semantic-ui-react'
-=======
->>>>>>> 33d09c3a
 
 import RichTextEditor from '../../form/RichTextEditor'
 import { HorizontalSpacer } from '../../Spacers'
@@ -14,11 +10,7 @@
 const INLINE_STYLE = { display: 'inline-block' }
 
 const TextFieldView = (props) => {
-<<<<<<< HEAD
-  const { textPopupContent, textAnnotation, additionalEditFields = [], ...baseProps } = props
-=======
   const { textPopup, textAnnotation, additionalEditFields = [], ...baseProps } = props
->>>>>>> 33d09c3a
   const fields = [{ name: props.field, component: RichTextEditor }, ...additionalEditFields]
   return <BaseFieldView
     fieldDisplay={(initialText) => {
@@ -30,18 +22,7 @@
       />
       return (
         <span>
-<<<<<<< HEAD
-          {textPopupContent ?
-            <Popup
-              position="top center"
-              size="tiny"
-              trigger={markdown}
-              content={textPopupContent}
-            /> : markdown
-          }
-=======
           {textPopup ? textPopup(markdown) : markdown}
->>>>>>> 33d09c3a
           {textAnnotation && <span><HorizontalSpacer width={10} />{textAnnotation}</span>}
         </span>
       ) }
@@ -55,11 +36,7 @@
   additionalEditFields: PropTypes.array,
   field: PropTypes.string.isRequired,
   textAnnotation: PropTypes.node,
-<<<<<<< HEAD
-  textPopupContent: PropTypes.node,
-=======
   textPopup: PropTypes.func,
->>>>>>> 33d09c3a
 }
 
 export default TextFieldView