--- conflicted
+++ resolved
@@ -109,11 +109,8 @@
   user: PropTypes.object,
   modalStyle: PropTypes.object,
   showErrorPanel: PropTypes.bool,
-<<<<<<< HEAD
   modalId: PropTypes.string,
-=======
   modalSize: PropTypes.string,
->>>>>>> 24eae643
 }
 
 BaseFieldView.defaultProps = {
