import React from 'react'
import PropTypes from 'prop-types'
import { connect } from 'react-redux'
import styled from 'styled-components'
import { Popup, Label, Icon } from 'semantic-ui-react'

import { getGenesById, getLocusListIntervalsByChromProject, getFamiliesByGuid } from 'redux/selectors'
import { HorizontalSpacer, VerticalSpacer } from '../../Spacers'
import SearchResultsLink from '../../buttons/SearchResultsLink'
import Modal from '../../modal/Modal'
import { ButtonLink } from '../../StyledComponents'
import { getOtherGeneNames } from '../genes/GeneDetail'
import Transcripts, { TranscriptLink } from './Transcripts'
import { LocusListLabels } from './VariantGene'
import { GENOME_VERSION_37, getVariantMainTranscript, SVTYPE_LOOKUP, SVTYPE_DETAILS } from '../../../utils/constants'


const SequenceContainer = styled.span`
  word-break: break-all;
  color: ${props => props.color || 'inherit'};
`

const LargeText = styled.div`
  font-size: 1.2em;
`

export const getLocus = (chrom, pos, rangeSize, endOffset = 0) =>
  `chr${chrom}:${pos - rangeSize}-${pos + endOffset + rangeSize}`

const UcscBrowserLink = ({ variant, useLiftover, includeEnd }) => {
  const chrom = useLiftover ? variant.liftedOverChrom : variant.chrom
  const pos = parseInt(useLiftover ? variant.liftedOverPos : variant.pos, 10)
  let genomeVersion = useLiftover ? variant.liftedOverGenomeVersion : variant.genomeVersion
  genomeVersion = genomeVersion === GENOME_VERSION_37 ? '19' : genomeVersion

  const highlight = variant.ref && `hg${genomeVersion}.chr${chrom}:${pos}-${pos + (variant.ref.length - 1)}`
  const highlightQ = highlight ? `highlight=${highlight}&` : ''
  const endOffset = variant.end && variant.end - variant.pos
  const position = getLocus(chrom, pos, 10, endOffset || 0)

  return (
    <a href={`http://genome.ucsc.edu/cgi-bin/hgTracks?db=hg${genomeVersion}&${highlightQ}position=${position}`} target="_blank">
      {chrom}:{pos}{includeEnd && endOffset && `-${pos + endOffset}`}
    </a>
  )
}

UcscBrowserLink.propTypes = {
  variant: PropTypes.object,
  useLiftover: PropTypes.bool,
  includeEnd: PropTypes.bool,
}

const MAX_SEQUENCE_LENGTH = 30
const SEQUENCE_POPUP_STYLE = { wordBreak: 'break-all' }

const Sequence = React.memo(({ sequence, ...props }) =>
  <SequenceContainer {...props}>
    {sequence.length > MAX_SEQUENCE_LENGTH ?
      <Popup trigger={<span>{`${sequence.substring(0, MAX_SEQUENCE_LENGTH)}...`}</span>} content={sequence} style={SEQUENCE_POPUP_STYLE} /> :
      sequence
    }
  </SequenceContainer>,
)

Sequence.propTypes = {
  sequence: PropTypes.string.isRequired,
}

const parseHgvs = hgvs => (hgvs || '').split(':').pop()

export const ProteinSequence = React.memo(({ hgvs }) =>
  <Sequence color="black" sequence={parseHgvs(hgvs)} />,
)

ProteinSequence.propTypes = {
  hgvs: PropTypes.string.isRequired,
}

const LOF_FILTER_MAP = {
  END_TRUNC: { title: 'End Truncation', message: 'This variant falls in the last 5% of the transcript' },
  INCOMPLETE_CDS: { title: 'Incomplete CDS', message: 'The start or stop codons are not known for this transcript' },
  EXON_INTRON_UNDEF: { title: 'Exon-Intron Boundaries', message: 'The exon/intron boundaries of this transcript are undefined in the EnsEMBL API' },
  SMALL_INTRON: { title: 'Small Intron', message: 'The LoF falls in a transcript whose exon/intron boundaries are undefined in the EnsEMBL API' },
  NON_CAN_SPLICE: { title: 'Non Canonical Splicing', message: 'This variant falls in a non-canonical splice site (not GT..AG)' },
  NON_CAN_SPLICE_SURR: { title: 'Non Canonical Splicing', message: 'This exon has surrounding splice sites that are non-canonical (not GT..AG)' },
  ANC_ALLELE: { title: 'Ancestral Allele', message: 'The alternate allele reverts the sequence back to the ancestral state' },
}

const addDividedLink = (links, name, href) =>
  links.push(
    <span key={`divider-${name}`}><HorizontalSpacer width={5} />|<HorizontalSpacer width={5} /></span>,
    <a key={name} href={href} target="_blank">{name}</a>,
  )

const BaseSearchLinks = React.memo(({ variant, mainTranscript, genesById }) => {
  const links = []
  const mainGene = genesById[mainTranscript.geneId]
  let geneNames
  const variations = []

  if (mainGene) {
    geneNames = [mainGene.geneSymbol, ...getOtherGeneNames(mainGene)]

    if (variant.ref) {
      variations.unshift(
        `${variant.pos}${variant.ref}/${variant.alt}`, //179432185A/G
        `${variant.pos}${variant.ref}>${variant.alt}`, //179432185A>G
        `g.${variant.pos}${variant.ref}>${variant.alt}`, //g.179432185A>G
      )
    }

    if (mainTranscript.hgvsp) {
      const hgvsp = mainTranscript.hgvsp.split(':')[1].replace('p.', '')
      variations.unshift(
        `p.${hgvsp}`,
        hgvsp,
      )
    }

    if (mainTranscript.hgvsc) {
      const hgvsc = mainTranscript.hgvsc.split(':')[1].replace('c.', '')
      variations.unshift(
        `c.${hgvsc}`, //c.1282C>T
        hgvsc, //1282C>T
        (`c.${hgvsc}`).replace('>', '/'), //c.1282C/T
        hgvsc.replace('>', '/'), //1282C/T
      )
    }
  } else {
    geneNames = Object.keys(variant.transcripts || {}).reduce((acc, geneId) => {
      const gene = genesById[geneId]
      if (gene) {
        return [gene.geneSymbol, ...getOtherGeneNames(gene), ...acc]
      }
      return acc
    }, [])
  }

  if (geneNames && geneNames.length) {
    let pubmedSearch = `(${geneNames.join(' OR ')})`
    if (variations.length) {
      pubmedSearch = `${pubmedSearch} AND ( ${variations.join(' OR ')})`
      addDividedLink(links, 'google', `https://www.google.com/search?q=(${geneNames.join('|')})+(${variations.join('|')}`)
    }

    addDividedLink(links, 'pubmed', `https://www.ncbi.nlm.nih.gov/pubmed?term=${pubmedSearch}`)
  }

  const seqrLinkProps = { genomeVersion: variant.genomeVersion, svType: variant.svType }
  if (variant.svType) {
    seqrLinkProps.location = `${variant.chrom}:${variant.pos}-${variant.end}%20`

    const useLiftover = variant.liftedOverGenomeVersion === GENOME_VERSION_37
    if (variant.genomeVersion === GENOME_VERSION_37 || (useLiftover && variant.liftedOverPos)) {
      const endOffset = variant.end - variant.pos
      const start = useLiftover ? variant.liftedOverPos : variant.pos
      const region = `${variant.chrom}-${start}-${start + endOffset}`
      addDividedLink(links, 'gnomad', `https://gnomad.broadinstitute.org/region/${region}?dataset=gnomad_sv_r2_1`)
    }
  } else {
    seqrLinkProps.variantId = variant.variantId
  }
  links.unshift(
    <Popup
<<<<<<< HEAD
      key="seqr"
      trigger={<SearchResultsLink buttonText="seqr" {...seqrLinkProps} />}
=======
      key="seqr-search"
      trigger={<SearchResultsLink key="seqr" buttonText="seqr" {...seqrLinkProps} />}
>>>>>>> 438a6c0d
      content="Search for this variant across all your seqr projects"
      size="tiny"
    />,
  )

  return links
})

BaseSearchLinks.propTypes = {
  variant: PropTypes.object,
  mainTranscript: PropTypes.object,
  genesById: PropTypes.object,
}

const mapStateToProps = state => ({
  genesById: getGenesById(state),
})

const SearchLinks = connect(mapStateToProps)(BaseSearchLinks)

const BaseVariantLocusListLabels = React.memo(({ locusListIntervalsByProject, familiesByGuid, variant }) => {
  if (!locusListIntervalsByProject || locusListIntervalsByProject.length < 1) {
    return null
  }
  const { pos, end, genomeVersion, liftedOverPos, familyGuids = [] } = variant
  const locusListIntervals = familyGuids.reduce((acc, familyGuid) =>
    [...acc, ...locusListIntervalsByProject[familiesByGuid[familyGuid].projectGuid]], [])
  if (locusListIntervals.length < 1) {
    return null
  }
  const locusListGuids = locusListIntervals.filter((interval) => {
    const variantPos = genomeVersion === interval.genomeVersion ? pos : liftedOverPos
    if (!variantPos) {
      return false
    }
    if ((variantPos >= interval.start) && (variantPos <= interval.end)) {
      return true
    }
    if (end) {
      const variantPosEnd = variantPos + (end - pos)
      return (variantPosEnd >= interval.start) && (variantPosEnd <= interval.end)
    }
    return false
  }).map(({ locusListGuid }) => locusListGuid)

  return locusListGuids.length > 0 && <LocusListLabels locusListGuids={locusListGuids} />
})

BaseVariantLocusListLabels.propTypes = {
  locusListIntervalsByProject: PropTypes.object,
  familiesByGuid: PropTypes.object,
  variant: PropTypes.object,
}

const mapLocusListStateToProps = (state, ownProps) => ({
  locusListIntervalsByProject: getLocusListIntervalsByChromProject(state, ownProps)[ownProps.variant.chrom],
  familiesByGuid: getFamiliesByGuid(state),
})

const VariantLocusListLabels = connect(mapLocusListStateToProps)(BaseVariantLocusListLabels)

const svSizeDisplay = (size) => {
  if (size < 1000) {
    return `${size}bp`
  } else if (size < 1000000) {
    // dividing by 1 removes trailing 0s
    return `${((size) / 1000).toPrecision(3) / 1}kb`
  }
  return `${(size / 1000000).toFixed(2) / 1}mb`
}

const Annotations = React.memo(({ variant }) => {
  const { rsid, svType, numExon, pos, end, svTypeDetail, cpxIntervals } = variant
  const mainTranscript = getVariantMainTranscript(variant)

  const lofDetails = (mainTranscript.lof === 'LC' || mainTranscript.lofFlags === 'NAGNAG_SITE') ? [
    ...(mainTranscript.lofFilter ? [...new Set(mainTranscript.lofFilter.split(/&|,/g))] : []).map((lofFilterKey) => {
      const lofFilter = LOF_FILTER_MAP[lofFilterKey] || { message: lofFilterKey }
      return <div key={lofFilterKey}><b>LOFTEE: {lofFilter.title}</b><br />{lofFilter.message}.</div>
    }),
    mainTranscript.lofFlags === 'NAGNAG_SITE' ?
      <div key="NAGNAG_SITE"><b>LOFTEE: NAGNAG site</b><br />This acceptor site is rescued by another adjacent in-frame acceptor site.</div>
      : null,
  ] : null

  const transcriptPopupProps = mainTranscript.transcriptId && {
    content: <TranscriptLink variant={variant} transcript={mainTranscript} />,
    size: 'mini',
    hoverable: true,
  }

  return (
    <div>
      { (mainTranscript.majorConsequence || svType) &&
        <Modal
          modalName={`${variant.variantId}-annotations`}
          title="Transcripts"
          size="large"
          trigger={
            <ButtonLink size={svType && 'big'}>
              {svType ? (SVTYPE_LOOKUP[svType] || svType) : mainTranscript.majorConsequence.replace(/_/g, ' ')}
              {svType && svTypeDetail &&
              <Popup trigger={<Icon name="info circle" size="small" corner="top right" />}
                content={(SVTYPE_DETAILS[svType] || {})[svTypeDetail] || svTypeDetail}
                position="top center"
              />}
            </ButtonLink>
          }
          popup={transcriptPopupProps}
        >
          <Transcripts variant={variant} />
        </Modal>
      }
      {svType && end && <b><HorizontalSpacer width={5} />{svSizeDisplay(end - pos)}</b>}
      {Number.isInteger(numExon) && <b>, {numExon} exons</b>}
      { lofDetails &&
        <span>
          <HorizontalSpacer width={12} />
          <Popup
            trigger={<Label color="red" horizontal size="tiny">LC LoF</Label>}
            content={lofDetails}
          />
        </span>
      }
      { mainTranscript.hgvsc &&
        <div>
          <b>HGVS.C</b><HorizontalSpacer width={5} /><ProteinSequence hgvs={mainTranscript.hgvsc} />
        </div>
      }
      { mainTranscript.hgvsp &&
        <div>
          <b>HGVS.P</b><HorizontalSpacer width={5} /><ProteinSequence hgvs={mainTranscript.hgvsp} />
        </div>
      }
      { (svType || Object.keys(mainTranscript).length > 0) && <VerticalSpacer height={10} />}
      <LargeText>
        <b><UcscBrowserLink variant={variant} includeEnd={!!variant.svType} /></b>
        <HorizontalSpacer width={10} />
        {variant.ref &&
          <span>
            <Sequence sequence={variant.ref} />
            <Icon name="angle right" />
            <Sequence sequence={variant.alt} />
          </span>
        }
      </LargeText>
      {rsid &&
        <div>
          <a href={`http://www.ncbi.nlm.nih.gov/SNP/snp_ref.cgi?searchType=adhoc_search&type=rs&rs=${rsid}`} target="_blank">
            {rsid}
          </a>
        </div>
      }
      {variant.liftedOverGenomeVersion === GENOME_VERSION_37 && (
        variant.liftedOverPos ?
          <div>
            hg19: <UcscBrowserLink variant={variant} useLiftover includeEnd={!!variant.svType || !variant.ref} />
          </div>
          : <div>hg19: liftover failed</div>
        )
      }
      {cpxIntervals && cpxIntervals.length > 0 &&
      [<VerticalSpacer height={5} key="vspace" />, ...cpxIntervals.map(e =>
        <div key={`${e.type}${e.chrom}-${e.start}-${e.end}`}> {e.type} {e.chrom}:{e.start}-{e.end} </div>)]}
      <VerticalSpacer height={5} />
      <VariantLocusListLabels variant={variant} familyGuids={variant.familyGuids} />
      <VerticalSpacer height={5} />
      <SearchLinks variant={variant} mainTranscript={mainTranscript} />
    </div>
  )
})

Annotations.propTypes = {
  variant: PropTypes.object,
}

export default Annotations<|MERGE_RESOLUTION|>--- conflicted
+++ resolved
@@ -163,13 +163,8 @@
   }
   links.unshift(
     <Popup
-<<<<<<< HEAD
-      key="seqr"
-      trigger={<SearchResultsLink buttonText="seqr" {...seqrLinkProps} />}
-=======
       key="seqr-search"
       trigger={<SearchResultsLink key="seqr" buttonText="seqr" {...seqrLinkProps} />}
->>>>>>> 438a6c0d
       content="Search for this variant across all your seqr projects"
       size="tiny"
     />,
