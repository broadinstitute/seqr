import React from 'react'
import PropTypes from 'prop-types'
import { connect } from 'react-redux'
import styled from 'styled-components'
import { Popup, Label, Icon } from 'semantic-ui-react'

import { getGenesById, getLocusListIntervalsByChromProject, getFamiliesByGuid } from 'redux/selectors'
import { HorizontalSpacer, VerticalSpacer } from '../../Spacers'
import SearchResultsLink from '../../buttons/SearchResultsLink'
import Modal from '../../modal/Modal'
import { ButtonLink, HelpIcon } from '../../StyledComponents'
import { getOtherGeneNames } from '../genes/GeneDetail'
import Transcripts from './Transcripts'
import { LocusListLabels } from './VariantGene'
import { getLocus, Sequence, ProteinSequence, TranscriptLink } from './VariantUtils'
import { GENOME_VERSION_37, getVariantMainTranscript, SVTYPE_LOOKUP, SVTYPE_DETAILS } from '../../../utils/constants'

<<<<<<< HEAD
const SequenceContainer = styled.span`
  word-break: break-all;
  color: ${props => props.color || 'inherit'};
`

=======
>>>>>>> e678e19e
const LargeText = styled.div`
  font-size: 1.2em;
`

<<<<<<< HEAD
export const getLocus = (chrom, pos, rangeSize, endOffset = 0) => (
  `chr${chrom}:${pos - rangeSize}-${pos + endOffset + rangeSize}`)

=======
>>>>>>> e678e19e
const UcscBrowserLink = ({ variant, useLiftover, includeEnd }) => {
  const chrom = useLiftover ? variant.liftedOverChrom : variant.chrom
  const pos = parseInt(useLiftover ? variant.liftedOverPos : variant.pos, 10)
  let genomeVersion = useLiftover ? variant.liftedOverGenomeVersion : variant.genomeVersion
  genomeVersion = genomeVersion === GENOME_VERSION_37 ? '19' : genomeVersion

  const highlight = variant.ref && `hg${genomeVersion}.chr${chrom}:${pos}-${pos + (variant.ref.length - 1)}`
  const highlightQ = highlight ? `highlight=${highlight}&` : ''
  const endOffset = variant.end && variant.end - variant.pos
  const position = getLocus(chrom, pos, 10, endOffset || 0)

  return (
    <a href={`http://genome.ucsc.edu/cgi-bin/hgTracks?db=hg${genomeVersion}&${highlightQ}position=${position}`} target="_blank" rel="noreferrer">
      {`${chrom}:${pos}${(includeEnd && endOffset) ? `-${pos + endOffset}` : ''}`}
    </a>
  )
}

UcscBrowserLink.propTypes = {
  variant: PropTypes.object,
  useLiftover: PropTypes.bool,
  includeEnd: PropTypes.bool,
}

<<<<<<< HEAD
const MAX_SEQUENCE_LENGTH = 30
const SEQUENCE_POPUP_STYLE = { wordBreak: 'break-all' }

const Sequence = React.memo(({ sequence, ...props }) => (
  <SequenceContainer {...props}>
    {sequence.length > MAX_SEQUENCE_LENGTH ? (
      <Popup trigger={<span>{`${sequence.substring(0, MAX_SEQUENCE_LENGTH)}...`}</span>} content={sequence} style={SEQUENCE_POPUP_STYLE} />
    ) : sequence}
  </SequenceContainer>
))

Sequence.propTypes = {
  sequence: PropTypes.string.isRequired,
}

const parseHgvs = hgvs => (hgvs || '').split(':').pop()

export const ProteinSequence = React.memo(({ hgvs }) => <Sequence color="black" sequence={parseHgvs(hgvs)} />)

ProteinSequence.propTypes = {
  hgvs: PropTypes.string.isRequired,
}

=======
>>>>>>> e678e19e
const LOF_FILTER_MAP = {
  END_TRUNC: { title: 'End Truncation', message: 'This variant falls in the last 5% of the transcript' },
  INCOMPLETE_CDS: { title: 'Incomplete CDS', message: 'The start or stop codons are not known for this transcript' },
  EXON_INTRON_UNDEF: { title: 'Exon-Intron Boundaries', message: 'The exon/intron boundaries of this transcript are undefined in the EnsEMBL API' },
  SMALL_INTRON: { title: 'Small Intron', message: 'The LoF falls in a transcript whose exon/intron boundaries are undefined in the EnsEMBL API' },
  NON_CAN_SPLICE: { title: 'Non Canonical Splicing', message: 'This variant falls in a non-canonical splice site (not GT..AG)' },
  NON_CAN_SPLICE_SURR: { title: 'Non Canonical Splicing', message: 'This exon has surrounding splice sites that are non-canonical (not GT..AG)' },
  ANC_ALLELE: { title: 'Ancestral Allele', message: 'The alternate allele reverts the sequence back to the ancestral state' },
}

const addDividedLink = (links, name, href) => links.push((
  <span key={`divider-${name}`}>
    <HorizontalSpacer width={5} />
    |
    <HorizontalSpacer width={5} />
  </span>
), <a key={name} href={href} target="_blank" rel="noreferrer">{name}</a>)

const BaseSearchLinks = React.memo(({ variant, mainTranscript, genesById }) => {
  const links = []
  const mainGene = genesById[mainTranscript.geneId]
  let geneNames
  const variations = []

  if (mainGene) {
    geneNames = [mainGene.geneSymbol, ...getOtherGeneNames(mainGene)]

    if (variant.ref) {
      variations.unshift(
        `${variant.pos}${variant.ref}/${variant.alt}`, // 179432185A/G
        `${variant.pos}${variant.ref}>${variant.alt}`, // 179432185A>G
        `g.${variant.pos}${variant.ref}>${variant.alt}`, // g.179432185A>G
      )
    }

    if (mainTranscript.hgvsp) {
      const hgvsp = mainTranscript.hgvsp.split(':')[1].replace('p.', '')
      variations.unshift(
        `p.${hgvsp}`,
        hgvsp,
      )
    }

    if (mainTranscript.hgvsc) {
      const hgvsc = mainTranscript.hgvsc.split(':')[1].replace('c.', '')
      variations.unshift(
        `c.${hgvsc}`, // c.1282C>T
        hgvsc, // 1282C>T
        (`c.${hgvsc}`).replace('>', '/'), // c.1282C/T
        hgvsc.replace('>', '/'), // 1282C/T
      )
    }
  } else {
    geneNames = Object.keys(variant.transcripts || {}).reduce((acc, geneId) => {
      const gene = genesById[geneId]
      if (gene) {
        return [gene.geneSymbol, ...getOtherGeneNames(gene), ...acc]
      }
      return acc
    }, [])
  }

  if (geneNames && geneNames.length) {
    let pubmedSearch = `(${geneNames.join(' OR ')})`
    if (variations.length) {
      pubmedSearch = `${pubmedSearch} AND ( ${variations.join(' OR ')})`
      addDividedLink(links, 'google', `https://www.google.com/search?q=(${geneNames.join('|')})+(${variations.join('|')}`)
    }

    addDividedLink(links, 'pubmed', `https://www.ncbi.nlm.nih.gov/pubmed?term=${pubmedSearch}`)
  }

  const seqrLinkProps = { genomeVersion: variant.genomeVersion, svType: variant.svType }
  if (variant.svType) {
    seqrLinkProps.location = `${variant.chrom}:${variant.pos}-${variant.end}%20`

    const useLiftover = variant.liftedOverGenomeVersion === GENOME_VERSION_37
    if (variant.genomeVersion === GENOME_VERSION_37 || (useLiftover && variant.liftedOverPos)) {
      const endOffset = variant.end - variant.pos
      const start = useLiftover ? variant.liftedOverPos : variant.pos
      const region = `${variant.chrom}-${start}-${start + endOffset}`
      addDividedLink(links, 'gnomad', `https://gnomad.broadinstitute.org/region/${region}?dataset=gnomad_sv_r2_1`)
    }
  } else {
    seqrLinkProps.variantId = variant.variantId
  }
  links.unshift(
    <Popup
      key="seqr-search"
      trigger={<SearchResultsLink key="seqr" buttonText="seqr" {...seqrLinkProps} />}
      content="Search for this variant across all your seqr projects"
      size="tiny"
    />,
  )

  return links
})

BaseSearchLinks.propTypes = {
  variant: PropTypes.object,
  mainTranscript: PropTypes.object,
  genesById: PropTypes.object,
}

const mapStateToProps = state => ({
  genesById: getGenesById(state),
})

const SearchLinks = connect(mapStateToProps)(BaseSearchLinks)

const BaseVariantLocusListLabels = React.memo(({ locusListIntervalsByProject, familiesByGuid, variant }) => {
  if (!locusListIntervalsByProject || locusListIntervalsByProject.length < 1) {
    return null
  }
  const { pos, end, genomeVersion, liftedOverPos, familyGuids = [] } = variant
  const locusListIntervals = familyGuids.reduce((acc, familyGuid) => ([
    ...acc, ...locusListIntervalsByProject[familiesByGuid[familyGuid].projectGuid]]), [])
  if (locusListIntervals.length < 1) {
    return null
  }
  const locusListGuids = locusListIntervals.filter((interval) => {
    const variantPos = genomeVersion === interval.genomeVersion ? pos : liftedOverPos
    if (!variantPos) {
      return false
    }
    if ((variantPos >= interval.start) && (variantPos <= interval.end)) {
      return true
    }
    if (end) {
      const variantPosEnd = variantPos + (end - pos)
      return (variantPosEnd >= interval.start) && (variantPosEnd <= interval.end)
    }
    return false
  }).map(({ locusListGuid }) => locusListGuid)

  return locusListGuids.length > 0 && <LocusListLabels locusListGuids={locusListGuids} />
})

BaseVariantLocusListLabels.propTypes = {
  locusListIntervalsByProject: PropTypes.object,
  familiesByGuid: PropTypes.object,
  variant: PropTypes.object,
}

const mapLocusListStateToProps = (state, ownProps) => ({
  locusListIntervalsByProject: getLocusListIntervalsByChromProject(state, ownProps)[ownProps.variant.chrom],
  familiesByGuid: getFamiliesByGuid(state),
})

const VariantLocusListLabels = connect(mapLocusListStateToProps)(BaseVariantLocusListLabels)

const svSizeDisplay = (size) => {
  if (size < 1000) {
    return `${size}bp`
  }
  if (size < 1000000) {
    // dividing by 1 removes trailing 0s
    return `${((size) / 1000).toPrecision(3) / 1}kb`
  }
  return `${(size / 1000000).toFixed(2) / 1}Mb`
}

const Annotations = React.memo(({ variant }) => {
  const { rsid, svType, numExon, pos, end, svTypeDetail, cpxIntervals } = variant
  const mainTranscript = getVariantMainTranscript(variant)

  const lofDetails = (mainTranscript.lof === 'LC' || mainTranscript.lofFlags === 'NAGNAG_SITE') ? [
    ...(mainTranscript.lofFilter ? [...new Set(mainTranscript.lofFilter.split(/&|,/g))] : []).map((lofFilterKey) => {
      const lofFilter = LOF_FILTER_MAP[lofFilterKey] || { message: lofFilterKey }
      return (
        <div key={lofFilterKey}>
          <b>{`LOFTEE: ${lofFilter.title}`}</b>
          <br />
          {lofFilter.message}
        </div>
      )
    }),
    mainTranscript.lofFlags === 'NAGNAG_SITE' ? (
      <div key="NAGNAG_SITE">
        <b>LOFTEE: NAGNAG site</b>
        <br />
        This acceptor site is rescued by another adjacent in-frame acceptor site.
      </div>
    ) : null,
  ] : null

  const transcriptPopupProps = mainTranscript.transcriptId && {
    content: <TranscriptLink variant={variant} transcript={mainTranscript} />,
    size: 'mini',
    hoverable: true,
  }

  return (
    <div>
      {(mainTranscript.majorConsequence || svType) && (
        <Modal
          modalName={`${variant.variantId}-annotations`}
          title="Transcripts"
          size="large"
          trigger={
            <ButtonLink size={svType && 'big'}>
              {svType ? (SVTYPE_LOOKUP[svType] || svType) : mainTranscript.majorConsequence.replace(/_/g, ' ')}
              {svType && svTypeDetail && (
                <Popup
                  trigger={<Icon name="info circle" size="small" corner="top right" />}
                  content={(SVTYPE_DETAILS[svType] || {})[svTypeDetail] || svTypeDetail}
                  position="top center"
                />
              )}
            </ButtonLink>
          }
          popup={transcriptPopupProps}
        >
          <Transcripts variant={variant} />
        </Modal>
      )}
      {svType && end && (
        <b>
          <HorizontalSpacer width={5} />
          {svSizeDisplay(end - pos)}
        </b>
      )}
      {Number.isInteger(numExon) && (
        <b>
          {`, ${numExon} exons`}
          <Popup
            trigger={<HelpIcon />}
            content="CNV size and exon number are estimated from exome data and should be confirmed by an alternative method"
          />
        </b>
      )}
      {lofDetails && (
        <span>
          <HorizontalSpacer width={12} />
          <Popup
            trigger={<Label color="red" horizontal size="tiny">LC LoF</Label>}
            content={lofDetails}
          />
        </span>
      )}
      {mainTranscript.hgvsc && (
        <div>
          <b>HGVS.C</b>
          <HorizontalSpacer width={5} />
          <ProteinSequence hgvs={mainTranscript.hgvsc} />
        </div>
      )}
      {mainTranscript.hgvsp && (
        <div>
          <b>HGVS.P</b>
          <HorizontalSpacer width={5} />
          <ProteinSequence hgvs={mainTranscript.hgvsp} />
        </div>
      )}
      { (svType || Object.keys(mainTranscript).length > 0) && <VerticalSpacer height={10} />}
      <LargeText>
        <b><UcscBrowserLink variant={variant} includeEnd={!!variant.svType} /></b>
        <HorizontalSpacer width={10} />
        {variant.ref && (
          <span>
            <Sequence sequence={variant.ref} />
            <Icon name="angle right" />
            <Sequence sequence={variant.alt} />
          </span>
        )}
      </LargeText>
      {rsid && (
        <div>
          <a href={`http://www.ncbi.nlm.nih.gov/SNP/snp_ref.cgi?searchType=adhoc_search&type=rs&rs=${rsid}`} target="_blank" rel="noreferrer">
            {rsid}
          </a>
        </div>
      )}
      {variant.liftedOverGenomeVersion === GENOME_VERSION_37 && (
        variant.liftedOverPos ? (
          <div>
            hg19:
            <UcscBrowserLink variant={variant} useLiftover includeEnd={!!variant.svType || !variant.ref} />
          </div>
        ) : <div>hg19: liftover failed</div>
      )}
      {cpxIntervals && cpxIntervals.length > 0 &&
      [<VerticalSpacer height={5} key="vspace" />, ...cpxIntervals.map(
        e => `${e.type}${e.chrom}-${e.start}-${e.end}`,
      ).map(e => <div key={e}>{e}</div>)]}
      <VerticalSpacer height={5} />
      <VariantLocusListLabels variant={variant} familyGuids={variant.familyGuids} />
      <VerticalSpacer height={5} />
      <SearchLinks variant={variant} mainTranscript={mainTranscript} />
    </div>
  )
})

Annotations.propTypes = {
  variant: PropTypes.object,
}

export default Annotations<|MERGE_RESOLUTION|>--- conflicted
+++ resolved
@@ -15,24 +15,10 @@
 import { getLocus, Sequence, ProteinSequence, TranscriptLink } from './VariantUtils'
 import { GENOME_VERSION_37, getVariantMainTranscript, SVTYPE_LOOKUP, SVTYPE_DETAILS } from '../../../utils/constants'
 
-<<<<<<< HEAD
-const SequenceContainer = styled.span`
-  word-break: break-all;
-  color: ${props => props.color || 'inherit'};
-`
-
-=======
->>>>>>> e678e19e
 const LargeText = styled.div`
   font-size: 1.2em;
 `
 
-<<<<<<< HEAD
-export const getLocus = (chrom, pos, rangeSize, endOffset = 0) => (
-  `chr${chrom}:${pos - rangeSize}-${pos + endOffset + rangeSize}`)
-
-=======
->>>>>>> e678e19e
 const UcscBrowserLink = ({ variant, useLiftover, includeEnd }) => {
   const chrom = useLiftover ? variant.liftedOverChrom : variant.chrom
   const pos = parseInt(useLiftover ? variant.liftedOverPos : variant.pos, 10)
@@ -57,32 +43,6 @@
   includeEnd: PropTypes.bool,
 }
 
-<<<<<<< HEAD
-const MAX_SEQUENCE_LENGTH = 30
-const SEQUENCE_POPUP_STYLE = { wordBreak: 'break-all' }
-
-const Sequence = React.memo(({ sequence, ...props }) => (
-  <SequenceContainer {...props}>
-    {sequence.length > MAX_SEQUENCE_LENGTH ? (
-      <Popup trigger={<span>{`${sequence.substring(0, MAX_SEQUENCE_LENGTH)}...`}</span>} content={sequence} style={SEQUENCE_POPUP_STYLE} />
-    ) : sequence}
-  </SequenceContainer>
-))
-
-Sequence.propTypes = {
-  sequence: PropTypes.string.isRequired,
-}
-
-const parseHgvs = hgvs => (hgvs || '').split(':').pop()
-
-export const ProteinSequence = React.memo(({ hgvs }) => <Sequence color="black" sequence={parseHgvs(hgvs)} />)
-
-ProteinSequence.propTypes = {
-  hgvs: PropTypes.string.isRequired,
-}
-
-=======
->>>>>>> e678e19e
 const LOF_FILTER_MAP = {
   END_TRUNC: { title: 'End Truncation', message: 'This variant falls in the last 5% of the transcript' },
   INCOMPLETE_CDS: { title: 'Incomplete CDS', message: 'The start or stop codons are not known for this transcript' },
