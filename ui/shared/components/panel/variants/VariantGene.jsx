--- conflicted
+++ resolved
@@ -550,38 +550,28 @@
         <ButtonLink fontWeight="bold" size="large" onClick={this.showGenes}>{`${geneIds.length} Genes`}</ButtonLink>
         {geneConsequences}
         <VerticalSpacer height={10} />
-<<<<<<< HEAD
-        <div>
-          {[...GENE_DISEASE_DETAIL_SECTIONS, ...GENE_DETAIL_SECTIONS].map(
-            ({ showDetails, detailsDisplay, ...sectionConfig }) => {
-=======
         {!mainGeneId && (
           <div>
-            {[OMIM_SECTION, ...GENE_DETAIL_SECTIONS].map(({ showDetails, detailsDisplay, ...sectionConfig }) => {
->>>>>>> 1a421f00
-              const sectionGenes = genes.filter(gene => showDetails(gene))
-              return (
-                <GeneDetailSection
-                  key={sectionConfig.label}
-                  details={sectionGenes.length > 0 && sectionGenes.map(gene => (
-                    <div key={gene.geneId}>
-                      <Header size="small" content={gene.geneSymbol} />
-                      {detailsDisplay(gene, rnaSeqData)}
-                      <VerticalSpacer height={5} />
-                    </div>
-                  ))}
-                  {...sectionConfig}
-                />
-              )
-<<<<<<< HEAD
-            },
-          )}
-        </div>
-=======
-            })}
+            {[...GENE_DISEASE_DETAIL_SECTIONS, ...GENE_DETAIL_SECTIONS].map(
+              ({ showDetails, detailsDisplay, ...sectionConfig }) => {
+                const sectionGenes = genes.filter(gene => showDetails(gene))
+                return (
+                  <GeneDetailSection
+                    key={sectionConfig.label}
+                    details={sectionGenes.length > 0 && sectionGenes.map(gene => (
+                      <div key={gene.geneId}>
+                        <Header size="small" content={gene.geneSymbol} />
+                        {detailsDisplay(gene, rnaSeqData)}
+                        <VerticalSpacer height={5} />
+                      </div>
+                    ))}
+                    {...sectionConfig}
+                  />
+                )
+              },
+            )}
           </div>
         )}
->>>>>>> 1a421f00
         {geneSearchLink}
       </div>
     )
