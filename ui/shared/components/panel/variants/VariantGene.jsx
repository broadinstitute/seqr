--- conflicted
+++ resolved
@@ -232,14 +232,9 @@
     summaryDetail = (
       <GeneLinks>
         <a href={`http://gnomad.broadinstitute.org/gene/${gene.geneId}`} target="_blank">gnomAD</a>
-<<<<<<< HEAD
-        {/* TODO should be available to all users */}
+        {/* TODO should be available to all users (https://github.com/broadinstitute/seqr-private/issues/891) */}
         {user.isAnalyst && <span><HorizontalSpacer width={5} />|<HorizontalSpacer width={5} /></span>}
-        {user.isAnalyst && <NavLink to={`/staff/saved_variants/ALL/${gene.geneId}`} target="_blank">seqr</NavLink>}
-=======
-        {user.isStaff && <span><HorizontalSpacer width={5} />|<HorizontalSpacer width={5} /></span>}
-        {user.isStaff && <NavLink to={`/summary_data/saved_variants/ALL/${gene.geneId}`} target="_blank">seqr</NavLink>}
->>>>>>> 9c149c1b
+        {user.isAnalyst && <NavLink to={`/summary_data/saved_variants/ALL/${gene.geneId}`} target="_blank">seqr</NavLink>}
         {project && <span><HorizontalSpacer width={5} />|<HorizontalSpacer width={5} /></span>}
         {project && <SearchResultsLink geneId={gene.geneId} familyGuids={variant.familyGuids} />}
       </GeneLinks>
