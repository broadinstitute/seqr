--- conflicted
+++ resolved
@@ -18,13 +18,8 @@
 import { GeneSearchLink } from '../../buttons/SearchResultsLink'
 import ShowGeneModal from '../../buttons/ShowGeneModal'
 import Modal from '../../modal/Modal'
-<<<<<<< HEAD
-import { GenCC, ClingenLabel } from '../genes/GeneDetail'
+import { GenCC, ClingenLabel, HI_THRESHOLD, TS_THRESHOLD } from '../genes/GeneDetail'
 import { getIndividualGeneDataByFamilyGene } from './selectors'
-=======
-import { GenCC, ClingenLabel, HI_THRESHOLD, TS_THRESHOLD } from '../genes/GeneDetail'
-import { getRnaSeqOutilerDataByFamilyGene } from './selectors'
->>>>>>> 4bc1561d
 
 const RnaSeqTpm = React.lazy(() => import('./RnaSeqTpm'))
 
