--- conflicted
+++ resolved
@@ -20,7 +20,11 @@
   display: 'inline-block',
 }
 
-<<<<<<< HEAD
+const PADDED_INLINE_STYLE = {
+  marginTop: '0.5em',
+  ...INLINE_STYLE,
+}
+
 const BaseGeneLabelContent = styled(({ color, customColor, label, maxWidth, containerStyle, dispatch, ...props }) => {
   const labelProps = {
     ...props,
@@ -30,16 +34,6 @@
   return customColor ?
     <ColoredLabel {...labelProps} color={customColor} /> : <Label {...labelProps} color={color || 'grey'} />
 })`
-=======
-const PADDED_INLINE_STYLE = {
-  marginTop: '0.5em',
-  ...INLINE_STYLE,
-}
-
-const BaseGeneLabelContent = styled(
-  ({ color, label, maxWidth, containerStyle, dispatch, ...props }) => <Label {...props} size="mini" color={color || 'grey'} content={label} />,
-)`
->>>>>>> 2e993c08
    margin: ${props => props.margin || '0px .5em .8em 0px'} !important;
    overflow: hidden;
    text-overflow: ellipsis;
