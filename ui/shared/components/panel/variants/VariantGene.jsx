import React from 'react'
import PropTypes from 'prop-types'
import styled from 'styled-components'
import { connect } from 'react-redux'
import { Label, Popup, List } from 'semantic-ui-react'

import { getProject } from 'pages/Project/selectors'
import { getGenesById } from 'redux/selectors'
import { HorizontalSpacer } from '../../Spacers'
import ShowGeneModal from '../../buttons/ShowGeneModal'

const CONSTRAINED_GENE_RANK_THRESHOLD = 1000

const GeneLabelContent = styled(Label).attrs({
  size: 'mini',
  color: props => props.color || 'grey',
  content: props => props.label,
})`
   margin: 0px .5em .8em 0px !important;
`

const GeneLinks = styled.div`
  font-size: .9em;
  display: inline-block;
  padding-right: 10px;
  padding-bottom: .5em;
`

const ListItemLink = styled(List.Item).attrs({ as: 'a', icon: 'linkify' })`
 .content {
    color: initial;
    cursor: auto;
 }
 
 i.icon {
  color: #4183C4 !important;
 }
`

const GeneLabel = ({ popupHeader, popupContent, ...labelProps }) => {
  const content = <GeneLabelContent {...labelProps} />
  return popupContent ? <Popup header={popupHeader} trigger={content} content={popupContent} size="tiny" wide hoverable /> : content
}

GeneLabel.propTypes = {
  label: PropTypes.string.isRequired,
  color: PropTypes.string,
  popupHeader: PropTypes.string,
  popupContent: PropTypes.oneOfType([PropTypes.string, PropTypes.node]),
}

export const LocusListLabels = ({ locusLists }) =>
  <div>
    {locusLists.map(geneListName =>
      <GeneLabel
        key={geneListName}
        label={`${geneListName.substring(0, 10)}${geneListName.length > 10 ? ' ...' : ''}`}
        color="teal"
        popupHeader="Gene Lists"
        popupContent={locusLists.map(geneList => <div key={geneList}>{geneList}</div>)}
      />,
    )}
  </div>

LocusListLabels.propTypes = {
  locusLists: PropTypes.array.isRequired,
}

const VariantGene = ({ gene, project, variantId }) =>
  <div>
<<<<<<< HEAD
    <ShowGeneModal gene={gene} triggerId={variantId} fontWeight="bold" fontSize="1.5em" />
    <HorizontalSpacer width={10} />
    <GeneLinks>
      <a href={`http://gnomad-beta.broadinstitute.org/gene/${gene.symbol}`} target="_blank">gnomAD</a>
      {/* TODO have gene search link for new gene search including on search page */}
      {project &&
        <span>
          <HorizontalSpacer width={5} />|<HorizontalSpacer width={5} />
          <a href={`/project/${project.deprecatedProjectId}/gene/${gene.geneId}`} target="_blank">Gene Search</a><br />
        </span>
      }
=======
    <ShowGeneModal gene={gene} fontWeight="bold" fontSize="1.5em" modalId={variantId} />
    <HorizontalSpacer width={10} />
    <GeneLinks>
      <a href={`http://gnomad-beta.broadinstitute.org/gene/${gene.geneSymbol}`} target="_blank">gnomAD</a>
      <HorizontalSpacer width={5} />|<HorizontalSpacer width={5} />
      <a href={`/project/${project.deprecatedProjectId}/gene/${gene.geneId}`} target="_blank">Gene Search</a><br />
>>>>>>> a7aff257
    </GeneLinks>
    <div>
      {gene.omimPhenotypes.length > 0 &&
        <GeneLabel
          color="orange"
          label="IN OMIM"
          popupHeader="Disease Phenotypes"
          popupContent={
            <List>
              {gene.omimPhenotypes.map(phenotype =>
                <ListItemLink
                  key={phenotype.phenotypeDescription}
                  content={phenotype.phenotypeDescription}
                  target="_blank"
                  href={`https://www.omim.org/entry/${phenotype.phenotypeMimNumber}`}
                />,
              )}
            </List>
          }
        />
      }
      {((gene.constraints.misZ && gene.constraints.misZ > 3) ||
        (gene.constraints.misZRank && gene.constraints.misZRank < CONSTRAINED_GENE_RANK_THRESHOLD)) &&
        <GeneLabel
          color="red"
          label="MISSENSE CONSTR"
          popupHeader="Missense Constraint"
          popupContent={`This gene ranks ${gene.constraints.misZRank} most constrained out of
            ${gene.constraints.totalGenes} genes under study in terms of missense constraint (z-score:
            ${gene.constraints.misZ.toPrecision(4)}). Missense contraint is a measure of the degree to which the number
            of missense variants found in this gene in ExAC v0.3 is higher or lower than expected according to the
            statistical model described in [K. Samocha 2014]. In general this metric is most useful for genes that act
            via a dominant mechanism, and where a large proportion of the protein is heavily functionally constrained.`
          }
        />
      }
      {((gene.constraints.pli && gene.constraints.pli > 0.9) ||
        (gene.constraints.pliRank && gene.constraints.pliRank < CONSTRAINED_GENE_RANK_THRESHOLD)) &&
        <GeneLabel
          color="red"
          label="LOF CONSTR"
          popupHeader="Loss of Function Constraint"
          popupContent={`This gene ranks as ${gene.constraints.pliRank} most intolerant of LoF mutations out of
           ${gene.constraints.totalGenes} genes under study (pli: ${gene.constraints.pli.toPrecision(4)}).
           This metric is based on the amount of expected variation observed in the ExAC data and is a measure of how
           likely the gene is to be intolerant of loss-of-function mutations`
          }
        />
      }
    </div>
    <LocusListLabels locusLists={gene.locusLists} />
  </div>

VariantGene.propTypes = {
  gene: PropTypes.object,
  project: PropTypes.object,
  variantId: PropTypes.string.isRequired,
}

const mapStateToProps = (state, ownProps) => ({
  project: getProject(state),
  // TODo take out default when use new reference data
  gene: getGenesById(state)[ownProps.geneId] || { constraints: { missense: [], lof: {} }, phenotypeInfo: { mimPhenotypes: [], orphanetPhenotypes: [] }, locusLists: [] },
})

export default connect(mapStateToProps)(VariantGene)<|MERGE_RESOLUTION|>--- conflicted
+++ resolved
@@ -68,11 +68,10 @@
 
 const VariantGene = ({ gene, project, variantId }) =>
   <div>
-<<<<<<< HEAD
-    <ShowGeneModal gene={gene} triggerId={variantId} fontWeight="bold" fontSize="1.5em" />
+    <ShowGeneModal gene={gene} fontWeight="bold" fontSize="1.5em" modalId={variantId} />
     <HorizontalSpacer width={10} />
     <GeneLinks>
-      <a href={`http://gnomad-beta.broadinstitute.org/gene/${gene.symbol}`} target="_blank">gnomAD</a>
+      <a href={`http://gnomad-beta.broadinstitute.org/gene/${gene.geneSymbol}`} target="_blank">gnomAD</a>
       {/* TODO have gene search link for new gene search including on search page */}
       {project &&
         <span>
@@ -80,14 +79,6 @@
           <a href={`/project/${project.deprecatedProjectId}/gene/${gene.geneId}`} target="_blank">Gene Search</a><br />
         </span>
       }
-=======
-    <ShowGeneModal gene={gene} fontWeight="bold" fontSize="1.5em" modalId={variantId} />
-    <HorizontalSpacer width={10} />
-    <GeneLinks>
-      <a href={`http://gnomad-beta.broadinstitute.org/gene/${gene.geneSymbol}`} target="_blank">gnomAD</a>
-      <HorizontalSpacer width={5} />|<HorizontalSpacer width={5} />
-      <a href={`/project/${project.deprecatedProjectId}/gene/${gene.geneId}`} target="_blank">Gene Search</a><br />
->>>>>>> a7aff257
     </GeneLinks>
     <div>
       {gene.omimPhenotypes.length > 0 &&
