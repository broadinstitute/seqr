import React from 'react'
import PropTypes from 'prop-types'
import styled from 'styled-components'
import { connect } from 'react-redux'
import { Popup, Label, Icon } from 'semantic-ui-react'

import { getIndividualsByGuid } from 'redux/selectors'
import ShowReadsButton from '../../buttons/ShowReadsButton'
import PedigreeIcon from '../../icons/PedigreeIcon'
import { HorizontalSpacer, VerticalSpacer } from '../../Spacers'
import PhenotipsDataPanel, { hasPhenotipsDetails } from '../view-phenotips-info/PhenotipsDataPanel'


const IndividualCell = styled.div`
  display: inline-block;
  vertical-align: top;
  text-align: center;
  padding-right: 20px;
  
  .ui.header {
    padding-top: 3px;
  }
`

const AlleleContainer = styled.span`
  color: black;
  font-size: 1.2em;
`

const PAR_REGIONS = {
  37: {
    X: [[60001, 2699521], [154931044, 155260561]],
    Y: [[10001, 2649521], [59034050, 59363567]],
  },
  38: {
    X: [[10001, 2781480], [155701383, 156030896]],
    Y: [[10001, 2781480], [56887903, 57217416]],
  },
}

const isHemiVariant = (variant, individual) =>
  individual.sex === 'M' && (variant.chrom === 'X' || variant.chrom === 'Y') &&
  PAR_REGIONS[variant.genomeVersion][variant.chrom].every(region => !(region[0] < variant.pos < region[1]))

const Allele = ({ isAlt, variant }) => {
  const allele = isAlt ? variant.alt : variant.ref
  let alleleText = allele.substring(0, 3)
  if (allele.length > 3) {
    alleleText += '...'
  }

  return isAlt ? <b><i>{alleleText}</i></b> : alleleText
}

Allele.propTypes = {
  isAlt: PropTypes.bool,
  variant: PropTypes.object,
}


const Alleles = ({ numAlt, variant, individual }) => {
  const isHemi = isHemiVariant(variant, individual)
  return (
    <AlleleContainer>
      {isHemi ? <Popup content="WARNING: Heterozygous Male" trigger={<Icon name="warning sign" color="red" />} /> : null}
      <Allele isAlt={numAlt > 1} variant={variant} />/{isHemi ? '-' : <Allele isAlt={numAlt > 0} variant={variant} />}
    </AlleleContainer>
  )
}

Alleles.propTypes = {
  numAlt: PropTypes.number,
  variant: PropTypes.object,
  individual: PropTypes.object,
}


const Genotype = ({ variant, individual }) => {
<<<<<<< HEAD
  const genotype = variant.genotypes && variant.genotypes[individual.individualGuid]
=======
  if (!variant.genotypes) {
    return null
  }
  const genotype = variant.genotypes[individual.sampleGuids.find(sampleGuid => variant.genotypes[sampleGuid])]
>>>>>>> a070200e
  if (!genotype) {
    return null
  }

  const qualityDetails = [
    {
      title: 'Raw Alt. Alleles',
      value: variant.origAltAlleles.join(', '),
      shouldHide: variant.origAltAlleles.length < 1 ||
      (variant.origAltAlleles.length === 1 && variant.origAltAlleles[0] === variant.alt),
    },
    { title: 'Allelic Depth', value: genotype.ad },
    { title: 'Read Depth', value: genotype.dp },
    { title: 'Genotype Quality', value: genotype.gq },
    { title: 'Allelic Balance', value: genotype.ab && genotype.ab.toPrecision(2) },
    { title: 'Filter', value: variant.genotypeFilters },
    { title: 'Phred Likelihoods', value: genotype.pl },
  ]
  return [
    genotype.numAlt >= 0 ?
      <Popup
        key="alleles"
        position="top center"
        flowing
        trigger={
          <span>
            <Alleles numAlt={genotype.numAlt} variant={variant} individual={individual} />
            <VerticalSpacer width={5} />
            {genotype.gq || '-'}, {genotype.ab ? genotype.ab.toPrecision(2) : '-'}
            {variant.genotypeFilters && <small><br />{variant.genotypeFilters}</small>}
          </span>
        }
        content={
          qualityDetails.map(({ shouldHide, title, value }) => {
            return value && !shouldHide ?
              <div key={title}>{title}:<HorizontalSpacer width={10} /><b>{value}</b></div> : null
          })
        }
      />
      : <b key="no-call">NO CALL</b>,
    // TODO currently not returned from ES
    (genotype.cnvs && genotype.cnvs.cn !== null) ?
      <Popup
        key="cnvs"
        position="top center"
        content={
          <span>
            Copy Number: {genotype.cnvs.cn}<br />
            LRR median:{genotype.cnvs.LRR_median}<br />
            LRR stdev: {genotype.cnvs.LRR_sd}<br />
            SNPs supporting call: {genotype.cnvs.snps}<br />
            Size: {genotype.cnvs.size}<br />
            Found in: {parseInt(genotype.cnvs.freq, 10) - 1} other samples<br />
            Type: {genotype.cnvs.type}<br />
            Array: {genotype.cnvs.array.replace(/_/g, ' ')}<br />
            Caller: {genotype.cnvs.caller}<br />
          </span>
        }
        trigger={
          <span>
            <HorizontalSpacer width={5} />
            <Label color="red" size="small" horizontal>
              CNV: {genotype.cnvs.cn > 2 ? 'Duplication' : 'Deletion'}
            </Label>
          </span>
        }
      /> : null,
  ]
}


const VariantIndividuals = ({ variant, individualsByGuid }) => {
  const individuals = Object.values(individualsByGuid).filter(individual => individual.familyGuid === variant.familyGuid)
  individuals.sort((a, b) => a.affected.localeCompare(b.affected))
  return (
    <div>
      {individuals.map(individual =>
        <IndividualCell key={individual.individualGuid}>
          <PedigreeIcon
            sex={individual.sex}
            affected={individual.affected}
            label={<small>{individual.displayName}</small>}
            popupContent={
              hasPhenotipsDetails(individual.phenotipsData) ?
                <PhenotipsDataPanel
                  individual={individual}
                  showDetails
                  showEditPhenotipsLink={false}
                  showViewPhenotipsLink={false}
                /> : null
            }
          />
          <br />
          <Genotype variant={variant} individual={individual} />
        </IndividualCell>,
      )}
      <ShowReadsButton familyGuid={variant.familyGuid} variant={variant} />
    </div>
  )
}

VariantIndividuals.propTypes = {
  variant: PropTypes.object,
  individualsByGuid: PropTypes.object,
}

const mapStateToProps = state => ({
  individualsByGuid: getIndividualsByGuid(state),
})

export default connect(mapStateToProps)(VariantIndividuals)<|MERGE_RESOLUTION|>--- conflicted
+++ resolved
@@ -76,14 +76,10 @@
 
 
 const Genotype = ({ variant, individual }) => {
-<<<<<<< HEAD
-  const genotype = variant.genotypes && variant.genotypes[individual.individualGuid]
-=======
   if (!variant.genotypes) {
     return null
   }
   const genotype = variant.genotypes[individual.sampleGuids.find(sampleGuid => variant.genotypes[sampleGuid])]
->>>>>>> a070200e
   if (!genotype) {
     return null
   }
