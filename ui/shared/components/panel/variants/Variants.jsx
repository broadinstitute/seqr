import React from 'react'
import PropTypes from 'prop-types'
import styled from 'styled-components'
import { Grid, Icon, Popup } from 'semantic-ui-react'
import { NavLink } from 'react-router-dom'

import { CLINSIG_SEVERITY } from 'shared/utils/constants'
import VariantTags from './VariantTags'
import Annotations from './Annotations'
import Pathogenicity from './Pathogenicity'
import Predictions from './Predictions'
import Frequencies from './Frequencies'
import VariantGene from './VariantGene'
import VariantFamily from './VariantFamily'
import VariantIndividuals from './VariantIndividuals'


const VariantRow = styled(Grid.Row)`
  .column {
    margin-top: 1em !important;
    margin-bottom: 0 !important;
  }
  
  padding: 0;
  color: #999;
  background-color: ${({ severity }) => {
    if (severity > 0) {
      return '#eaa8a857'
    } else if (severity === 0) {
      return '#f5d55c57'
    } else if (severity < 0) {
      return '#21a92624'
    }
    return 'inherit'
  }}
`

const VariantLinkContainer = styled.div`
  position: absolute;
  top: .5em;
  right: 1em;
`

const NO_DISPLAY = { display: 'none' }

const Variants = ({ variants, projectGuid }) =>
  <Grid divided="vertically" columns="equal">
    {variants.map(variant =>
      <VariantRow key={variant.variantId} severity={CLINSIG_SEVERITY[(variant.clinvar.clinsig || '').split('/')[0]]}>
        {projectGuid &&
          <VariantLinkContainer>
            <NavLink to={`/project/${projectGuid}/saved_variants/variant/${variant.variantId}`} activeStyle={NO_DISPLAY}>
              <Popup
                trigger={<Icon name="linkify" link />}
                content="Go to the page for this individual variant. Note: There is no additional information on this page, it is intended for sharing specific variants."
                position="right center"
                wide
              />
            </NavLink>
          </VariantLinkContainer>
        }
        <Grid.Column width={16}>
          <VariantFamily variant={variant} />
          <Pathogenicity variant={variant} />
        </Grid.Column>
        <Grid.Column width={16}>
          <VariantTags variant={variant} />
        </Grid.Column>
        <Grid.Column>
<<<<<<< HEAD
          {variant.geneIds.map(geneId => <VariantGene key={geneId} geneId={geneId} />)}
        </Grid.Column>
        <Grid.Column><VariantLocations variant={variant} /></Grid.Column>
=======
          {variant.genes.map(gene => <VariantGene key={gene.geneId} gene={gene} />)}
        </Grid.Column>
>>>>>>> 4d8c3bf1
        <Grid.Column><Annotations variant={variant} /></Grid.Column>
        <Grid.Column><Predictions annotation={variant.annotation} /></Grid.Column>
        <Grid.Column><Frequencies variant={variant} /></Grid.Column>
        <Grid.Column width={16}>
          <VariantIndividuals variant={variant} />
        </Grid.Column>
      </VariantRow>,
    )}
  </Grid>

Variants.propTypes = {
  variants: PropTypes.array,
  projectGuid: PropTypes.string,
}

export default Variants<|MERGE_RESOLUTION|>--- conflicted
+++ resolved
@@ -67,14 +67,8 @@
           <VariantTags variant={variant} />
         </Grid.Column>
         <Grid.Column>
-<<<<<<< HEAD
           {variant.geneIds.map(geneId => <VariantGene key={geneId} geneId={geneId} />)}
         </Grid.Column>
-        <Grid.Column><VariantLocations variant={variant} /></Grid.Column>
-=======
-          {variant.genes.map(gene => <VariantGene key={gene.geneId} gene={gene} />)}
-        </Grid.Column>
->>>>>>> 4d8c3bf1
         <Grid.Column><Annotations variant={variant} /></Grid.Column>
         <Grid.Column><Predictions annotation={variant.annotation} /></Grid.Column>
         <Grid.Column><Frequencies variant={variant} /></Grid.Column>
