--- conflicted
+++ resolved
@@ -9,21 +9,7 @@
 import { VerticalSpacer } from '../../Spacers'
 import DispatchRequestButton from '../../buttons/DispatchRequestButton'
 import ShowGeneModal from '../../buttons/ShowGeneModal'
-<<<<<<< HEAD
-import { ProteinSequence } from './Annotations'
-import { GENOME_VERSION_37 } from '../../../utils/constants'
-
-export const TranscriptLink = styled.a.attrs(({ variant, transcript }) => ({
-  target: '_blank',
-  href: `http://${variant.genomeVersion === GENOME_VERSION_37 ? 'grch37' : 'useast'}.ensembl.org/Homo_sapiens/Transcript/Summary?t=${transcript.transcriptId}`,
-  children: transcript.transcriptId,
-}))`
-  font-size: 1.3em;
-  font-weight: normal;
-`
-=======
 import { ProteinSequence, TranscriptLink } from './VariantUtils'
->>>>>>> e678e19e
 
 const AnnotationSection = styled.div`
   display: inline-block;
