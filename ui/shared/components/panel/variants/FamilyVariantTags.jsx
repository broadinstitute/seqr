--- conflicted
+++ resolved
@@ -38,17 +38,13 @@
 
 const VARIANT_NOTE_FIELDS = [{
   name: 'submitToClinvar',
-<<<<<<< HEAD
-  label: <label>Add to <RedItal>ClinVar</RedItal> submission</label>, //eslint-disable-line jsx-a11y/label-has-for
-=======
   label: (
     <label>
       Add to
-      <i style={{ color: 'red' }}>&nbsp; ClinVar &nbsp;</i>
+      <RedItal>&nbsp; ClinVar &nbsp;</RedItal>
       submission
     </label>
   ),
->>>>>>> f7d4625a
   component: BooleanCheckbox,
   style: { paddingTop: '2em' },
 },
@@ -84,12 +80,9 @@
       </div>
     }
   />
-<<<<<<< HEAD
+)
 
 const notePopup = note => note && taggedByPopup(note, 'Note By')
-=======
-)
->>>>>>> f7d4625a
 
 const ShortcutTagToggle = React.memo(({ tag, ...props }) => {
   const toggle = <InlineToggle color={tag && tag.color} divided {...props} value={tag} />
