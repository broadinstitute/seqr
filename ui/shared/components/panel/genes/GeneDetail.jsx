--- conflicted
+++ resolved
@@ -99,11 +99,7 @@
           <br />
         </span>
       ))}
-<<<<<<< HEAD
-      <i style={{ color: 'gray' }}>
-=======
       <i style={GRAY_STYLE}>
->>>>>>> 5b2366df
         NOTE: &nbsp;
         {note}
       </i>
