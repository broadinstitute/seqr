--- conflicted
+++ resolved
@@ -10,9 +10,6 @@
 
 test('shallow-render without crashing', () => {
   const store = configureStore()(STATE1)
-<<<<<<< HEAD
-=======
 
->>>>>>> aae03d85
   shallow(<Family store={store} family={Object.values(STATE1.familiesByGuid)[0]} />)
 })