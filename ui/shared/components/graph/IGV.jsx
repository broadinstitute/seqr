import React from 'react'
import PropTypes from 'prop-types'
import styled from 'styled-components'
import igv from 'igv'

import { FontAwesomeIconsContainer } from '../StyledComponents'

const IGVContainer = styled(FontAwesomeIconsContainer)`
  .fa-lg {
    line-height: 1;
    vertical-align: middle;
    font-size: 1.5em;
  }
  
  .igv-zoom-widget i {
    line-height: 24px;
  }
`

<<<<<<< HEAD
const getTrackId = track => track.name || track.url // merged tracks do not have a URL
=======
const TRACK_UPDATE_PROPERTIES = ['minJunctionEndsVisible']

const getTrackId = track => track.url || track.name // merged tracks do not have a URL
>>>>>>> a2c5261e

class IGV extends React.PureComponent {

  static propTypes = {
    tracks: PropTypes.arrayOf(PropTypes.object),
  }

  constructor(props) {
    super(props)
    this.container = null
    this.browser = null
  }

  componentDidMount() {
    if (this.container) {
      igv.createBrowser(this.container, { ...this.props }).then((browser) => {
        this.browser = browser
      })
    }
  }

  componentDidUpdate(prevProps) {
    const { tracks } = this.props
    if (this.browser && prevProps.tracks !== tracks) {
      const prevTracksById = prevProps.tracks.reduce((acc, track) => ({ ...acc, [getTrackId(track)]: track }), {})
      const prevTrackIds = Object.keys(prevTracksById)
      const newTrackIds = tracks.map(getTrackId)

      prevProps.tracks.filter(track => track.name && !newTrackIds.includes(getTrackId(track))).forEach((track) => {
        this.browser.removeTrackByName(track.name)
      })

      tracks.filter(track => !prevTrackIds.includes(getTrackId(track))).forEach((track) => {
        this.browser.loadTrack(track)
      })

      tracks.forEach((track) => {
        const prevTrack = track.name && prevTracksById[getTrackId(track)]
        if (prevTrack) {
          const optionChanged = (track.type === 'merged') ?
            track.tracks.some((tr, i) => TRACK_UPDATE_PROPERTIES.some(prop => tr[prop] !== prevTrack.tracks[i][prop])) :
            TRACK_UPDATE_PROPERTIES.some(prop => track[prop] !== prevTrack[prop])
          if (optionChanged) {
            this.browser.removeTrackByName(track.name)
            this.browser.loadTrack(track)
          }
        }
      })
    }
  }

  setContainerElement = (element) => {
    this.container = element
  }

  render() {
    return <IGVContainer><div ref={this.setContainerElement} /></IGVContainer>
  }

}

export default IGV<|MERGE_RESOLUTION|>--- conflicted
+++ resolved
@@ -17,13 +17,9 @@
   }
 `
 
-<<<<<<< HEAD
-const getTrackId = track => track.name || track.url // merged tracks do not have a URL
-=======
 const TRACK_UPDATE_PROPERTIES = ['minJunctionEndsVisible']
 
 const getTrackId = track => track.url || track.name // merged tracks do not have a URL
->>>>>>> a2c5261e
 
 class IGV extends React.PureComponent {
 
