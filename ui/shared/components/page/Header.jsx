import React from 'react'
import PropTypes from 'prop-types'
import styled from 'styled-components'

import { Menu, Header, Dropdown } from 'semantic-ui-react'
import { connect } from 'react-redux'
import { Link } from 'react-router-dom'

import { updateUser } from 'redux/rootReducer'
import { getUser, getGoogleLoginEnabled } from 'redux/selectors'
import { USER_NAME_FIELDS, LOCAL_LOGIN_URL, GOOGLE_LOGIN_URL } from 'shared/utils/constants'
import UpdateButton from '../buttons/UpdateButton'

import AwesomeBar from './AwesomeBar'

const HeaderMenu = styled(Menu)`
  padding-left: 100px;
  padding-right: 100px;
`

const PageHeader = React.memo(({ user, googleLoginEnabled, onSubmit }) =>
  <HeaderMenu borderless inverted attached>
    <Menu.Item as={Link} to="/"><Header size="medium" inverted>seqr</Header></Menu.Item>
    {Object.keys(user).length ? [
      <Menu.Item key="summary_data" as={Link} to="/summary_data" content="Summary Data" />,
      user.isAnalyst ? <Menu.Item key="report" as={Link} to="/report" content="Reports" /> : null,
      user.isDataManager ? <Menu.Item key="data_management" as={Link} to="/data_management" content="Data Management" /> : null,
      <Menu.Item key="awesomebar" fitted="vertically"><AwesomeBar newWindow inputwidth="350px" /></Menu.Item>,
      <Menu.Item key="spacer" position="right" />,
      <Dropdown item key="user" trigger={<span>Logged in as <b>{user.displayName || user.email}</b></span>}>
        <Dropdown.Menu>
          <UpdateButton
            trigger={<Dropdown.Item icon="write" text="Edit User Info" />}
            modalId="updateUser"
            modalTitle="Edit User Info"
            initialValues={user}
            formFields={USER_NAME_FIELDS}
            onSubmit={onSubmit}
          />
        </Dropdown.Menu>
      </Dropdown>,
      <Menu.Item key="logout" as="a" href="/logout">Log out</Menu.Item>,
<<<<<<< HEAD
    ] : <Menu.Item as="a" href="/login/google-oauth2" position="right">Log in</Menu.Item>}
=======
    ] : <Menu.Item as="a" href={googleLoginEnabled ? GOOGLE_LOGIN_URL : LOCAL_LOGIN_URL} position="right">Log in</Menu.Item>}
>>>>>>> 55c7f4b9
  </HeaderMenu>,
)

PageHeader.propTypes = {
  user: PropTypes.object,
  googleLoginEnabled: PropTypes.bool,
  onSubmit: PropTypes.func,
}

// wrap top-level component so that redux state is passed in as props
const mapStateToProps = state => ({
  user: getUser(state),
  googleLoginEnabled: getGoogleLoginEnabled(state),
})

const mapDispatchToProps = {
  onSubmit: updateUser,
}

export { PageHeader as PageHeaderComponent }

export default connect(mapStateToProps, mapDispatchToProps)(PageHeader)<|MERGE_RESOLUTION|>--- conflicted
+++ resolved
@@ -7,8 +7,8 @@
 import { Link } from 'react-router-dom'
 
 import { updateUser } from 'redux/rootReducer'
-import { getUser, getGoogleLoginEnabled } from 'redux/selectors'
-import { USER_NAME_FIELDS, LOCAL_LOGIN_URL, GOOGLE_LOGIN_URL } from 'shared/utils/constants'
+import { getUser } from 'redux/selectors'
+import { USER_NAME_FIELDS, GOOGLE_LOGIN_URL } from 'shared/utils/constants'
 import UpdateButton from '../buttons/UpdateButton'
 
 import AwesomeBar from './AwesomeBar'
@@ -18,7 +18,7 @@
   padding-right: 100px;
 `
 
-const PageHeader = React.memo(({ user, googleLoginEnabled, onSubmit }) =>
+const PageHeader = React.memo(({ user, onSubmit }) =>
   <HeaderMenu borderless inverted attached>
     <Menu.Item as={Link} to="/"><Header size="medium" inverted>seqr</Header></Menu.Item>
     {Object.keys(user).length ? [
@@ -40,24 +40,18 @@
         </Dropdown.Menu>
       </Dropdown>,
       <Menu.Item key="logout" as="a" href="/logout">Log out</Menu.Item>,
-<<<<<<< HEAD
-    ] : <Menu.Item as="a" href="/login/google-oauth2" position="right">Log in</Menu.Item>}
-=======
-    ] : <Menu.Item as="a" href={googleLoginEnabled ? GOOGLE_LOGIN_URL : LOCAL_LOGIN_URL} position="right">Log in</Menu.Item>}
->>>>>>> 55c7f4b9
-  </HeaderMenu>,
+    ] : <Menu.Item as="a" href={GOOGLE_LOGIN_URL} position="right">Log in</Menu.Item>}
+  </HeaderMenu >,
 )
 
 PageHeader.propTypes = {
   user: PropTypes.object,
-  googleLoginEnabled: PropTypes.bool,
   onSubmit: PropTypes.func,
 }
 
 // wrap top-level component so that redux state is passed in as props
 const mapStateToProps = state => ({
   user: getUser(state),
-  googleLoginEnabled: getGoogleLoginEnabled(state),
 })
 
 const mapDispatchToProps = {
