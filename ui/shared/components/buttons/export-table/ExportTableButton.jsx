--- conflicted
+++ resolved
@@ -64,11 +64,7 @@
 const ExportTableButton = props =>
   <Popup
     trigger={
-<<<<<<< HEAD
-      <a>
-=======
       <ButtonLink>
->>>>>>> b1ce6bf5
         <Icon name="download" />Download Table
       </ButtonLink>
     }
