--- conflicted
+++ resolved
@@ -3,31 +3,20 @@
 
 import DispatchRequestButton from './DispatchRequestButton'
 
-<<<<<<< HEAD
-const DeleteButton = ({ initialValues, onSubmit, buttonText, buttonColor, size, ...props }) =>
-=======
 const DeleteButton = ({ initialValues, onSubmit, buttonText, ...props }) =>
->>>>>>> c0c91ede
   <DispatchRequestButton
     onSubmit={() => onSubmit({ ...initialValues, delete: true })}
     buttonContent={buttonText}
     icon="trash"
     labelPosition={buttonText && 'right'}
     {...props}
-<<<<<<< HEAD
-  >
-    <ButtonLink content={buttonText} icon="trash" labelPosition={buttonText && 'right'} size={size} color={buttonColor} />
-  </DispatchRequestButton>
-=======
   />
->>>>>>> c0c91ede
 
 DeleteButton.propTypes = {
   onSubmit: PropTypes.func,
   confirmDialog: PropTypes.oneOfType([PropTypes.string, PropTypes.node]),
   initialValues: PropTypes.object,
   buttonText: PropTypes.string,
-  buttonColor: PropTypes.string,
   size: PropTypes.string,
 }
 
