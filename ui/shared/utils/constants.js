--- conflicted
+++ resolved
@@ -829,16 +829,8 @@
   { header: 'pos' },
   { header: 'ref' },
   { header: 'alt' },
-<<<<<<< HEAD
   { header: 'gene', getVal: variant => getVariantMainTranscript(variant).geneSymbol },
   { header: 'worst_consequence', getVal: variant => getVariantMainTranscript(variant).majorConsequence },
-  { header: 'family', getVal: variant => variant.familyGuids[0].split(/_(.+)/)[1] },
-  { header: 'tags', getVal: variant => variant.tags.map(tag => tag.name).join('|') },
-  { header: 'notes', getVal: variant => variant.notes.map(note => `${note.createdBy}: ${note.note}`).join('|') },
-=======
-  { header: 'gene', getVal: variant => variant.mainTranscript.geneSymbol },
-  { header: 'worst_consequence', getVal: variant => variant.mainTranscript.majorConsequence },
->>>>>>> 6eb1916b
   { header: '1kg_freq', getVal: variant => variant.populations.g1k.af },
   { header: 'exac_freq', getVal: variant => variant.populations.exac.af },
   { header: 'gnomad_genomes_freq', getVal: variant => variant.populations.gnomad_genomes.af },
