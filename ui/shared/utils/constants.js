import React from 'react'
import { Icon, Form, Label } from 'semantic-ui-react'
import flatten from 'lodash/flatten'

import { validators } from '../components/form/FormHelpers'
import {
  BooleanCheckbox,
  RadioGroup,
  Dropdown,
  Select,
  InlineToggle,
  Pagination,
  BaseSemanticInput,
} from '../components/form/Inputs'

import { stripMarkdown, snakecaseToTitlecase, camelcaseToTitlecase } from './stringUtils'
import { ColoredIcon } from '../components/StyledComponents'
import HpoPanel from '../components/panel/HpoPanel'

export const ANVIL_URL = 'https://anvil.terra.bio'
export const GOOGLE_LOGIN_URL = '/login/google-oauth2'
export const LOCAL_LOGIN_URL = '/login'

export const GENOME_VERSION_37 = '37'
export const GENOME_VERSION_38 = '38'
export const GENOME_VERSION_OPTIONS = [
  { value: GENOME_VERSION_37, text: 'GRCh37' },
  { value: GENOME_VERSION_38, text: 'GRCh38' },
]
export const GENOME_VERSION_LOOKUP = GENOME_VERSION_OPTIONS.reduce(
  (acc, { value, text }) => ({ ...acc, [value]: text }), {},
)
export const GENOME_VERSION_FIELD = {
  name: 'genomeVersion', label: 'Genome Version', component: RadioGroup, options: GENOME_VERSION_OPTIONS,
}

export const GENOME_VERSION_DISPLAY_LOOKUP = {
  GRCh37: 'hg19',
  [GENOME_VERSION_37]: 'hg19',
  GRCh38: 'hg38',
  [GENOME_VERSION_38]: 'hg38',
}

// PROJECT FIELDS

export const FILE_FIELD_NAME = 'uploadedFile'

export const PROJECT_DESC_FIELD = { name: 'description', label: 'Project Description', placeholder: 'Description' }

export const CONSENT_CODES = ['HMB', 'GRU']
const CONSENT_CODE_OPTIONS = [...CONSENT_CODES, 'Other'].map(text => ({ text, value: text[0] }))
export const CONSENT_CODE_LOOKUP = CONSENT_CODE_OPTIONS.reduce(
  (acc, { value, text }) => ({ ...acc, [value]: text }), {},
)
const CONSENT_CODE_FIELD = {
  name: 'consentCode',
  label: 'Consent Code',
  component: RadioGroup,
  options: CONSENT_CODE_OPTIONS,
}

export const EDITABLE_PROJECT_FIELDS = [
  { name: 'name', label: 'Project Name', placeholder: 'Name', validate: validators.required, autoFocus: true },
  PROJECT_DESC_FIELD,
]

export const PM_EDITABLE_PROJECT_FIELDS = [
  ...EDITABLE_PROJECT_FIELDS,
  CONSENT_CODE_FIELD,
]

export const ANVIL_FIELDS = [
  {
    name: 'workspaceNamespace',
    label: 'Workspace Namespace',
    placeholder: 'AnVIL workspace name before the /',
    validate: validators.required,
    width: 8,
    inline: true,
  },
  {
    name: 'workspaceName',
    label: 'Workspace Name',
    placeholder: 'AnVIL workspace name after the /',
    validate: validators.required,
    width: 8,
    inline: true,
  },
]

export const FILE_FORMATS = [
  { title: 'Excel', ext: 'xls' },
  {
    title: 'Text',
    ext: 'tsv',
    formatLinks: [
      { href: 'https://en.wikipedia.org/wiki/Tab-separated_values', linkExt: 'tsv' },
      { href: 'https://en.wikipedia.org/wiki/Comma-separated_values', linkExt: 'csv' },
    ],
  },
]

const MAILTO_CONTACT_URL_REGEX = /^mailto:[A-Z0-9._%+-]+@[A-Z0-9.-]+\.[A-Z]{2,4}(,\s*[A-Z0-9._%+-]+@[A-Z0-9.-]+\.[A-Z]{1,4})*$/i
export const MATCHMAKER_CONTACT_NAME_FIELD = { label: 'Contact Name' }
export const MATCHMAKER_CONTACT_URL_FIELD = {
  label: 'Contact URL',
  parse: val => `mailto:${val}`,
  format: val => (val || '').replace('mailto:', ''),
  validate: val => (MAILTO_CONTACT_URL_REGEX.test(val) ? undefined : 'Invalid contact url'),
}

// SAMPLES

export const DATASET_TYPE_SNV_INDEL_CALLS = 'SNV_INDEL'
export const DATASET_TYPE_SV_CALLS = 'SV'
export const DATASET_TYPE_MITO_CALLS = 'MITO'

export const DATASET_TITLE_LOOKUP = {
  [DATASET_TYPE_SV_CALLS]: ' SV',
  [DATASET_TYPE_MITO_CALLS]: ' Mitochondria',
  ONT_SNV_INDEL: ' ONT',
}

export const SAMPLE_TYPE_EXOME = 'WES'
export const SAMPLE_TYPE_GENOME = 'WGS'
export const SAMPLE_TYPE_RNA = 'RNA'

export const SAMPLE_TYPE_OPTIONS = [
  { value: SAMPLE_TYPE_EXOME, text: 'Exome' },
  { value: SAMPLE_TYPE_GENOME, text: 'Genome' },
  { value: SAMPLE_TYPE_RNA, text: 'RNA-seq' },
]

export const SAMPLE_TYPE_LOOKUP = SAMPLE_TYPE_OPTIONS.reduce(
  (acc, opt) => ({
    ...acc,
    ...{ [opt.value]: opt },
  }), {},
)

// ANALYSIS STATUS

const FAMILY_STATUS_SOLVED = 'S'
const FAMILY_STATUS_SOLVED_KNOWN_GENE_KNOWN_PHENOTYPE = 'S_kgfp'
const FAMILY_STATUS_SOLVED_KNOWN_GENE_DIFFERENT_PHENOTYPE = 'S_kgdp'
const FAMILY_STATUS_SOLVED_NOVEL_GENE = 'S_ng'
const FAMILY_STATUS_EXTERNAL_SOLVE = 'ES'
const FAMILY_STATUS_PROBABLE_SOLVE = 'PB'
const FAMILY_STATUS_STRONG_CANDIDATE_KNOWN_GENE_KNOWN_PHENOTYPE = 'Sc_kgfp'
const FAMILY_STATUS_STRONG_CANDIDATE_KNOWN_GENE_DIFFERENT_PHENOTYPE = 'Sc_kgdp'
const FAMILY_STATUS_STRONG_CANDIDATE_NOVEL_GENE = 'Sc_ng'
const FAMILY_STATUS_REVIEWED_PURSUING_CANDIDATES = 'Rcpc'
const FAMILY_STATUS_REVIEWED_NO_CLEAR_CANDIDATE = 'Rncc'
const FAMILY_STATUS_CLOSED = 'C'
const FAMILY_STATUS_PARTIAL_SOLVE = 'P'
const FAMILY_STATUS_ANALYSIS_IN_PROGRESS = 'I'
const FAMILY_STATUS_WAITING_FOR_DATA = 'Q'
const FAMILY_STATUS_NO_DATA = 'N'

const DEPRECATED_FAMILY_ANALYSIS_STATUS_OPTIONS = [
  { value: FAMILY_STATUS_SOLVED, color: '#4CAF50', name: 'Solved' },
]
export const SELECTABLE_FAMILY_ANALYSIS_STATUS_OPTIONS = [
  { value: FAMILY_STATUS_SOLVED_KNOWN_GENE_KNOWN_PHENOTYPE, color: '#4CAF50', name: 'Solved - known gene for phenotype' },
  { value: FAMILY_STATUS_SOLVED_KNOWN_GENE_DIFFERENT_PHENOTYPE, color: '#4CAF50', name: 'Solved - gene linked to different phenotype' },
  { value: FAMILY_STATUS_SOLVED_NOVEL_GENE, color: '#4CAF50', name: 'Solved - novel gene' },
  { value: FAMILY_STATUS_EXTERNAL_SOLVE, color: '#146917', name: 'External Solve' },
  { value: FAMILY_STATUS_PROBABLE_SOLVE, color: '#ACD657', name: 'Probably Solved' },
  { value: FAMILY_STATUS_STRONG_CANDIDATE_KNOWN_GENE_KNOWN_PHENOTYPE, color: '#CDDC39', name: 'Strong candidate - known gene for phenotype' },
  { value: FAMILY_STATUS_STRONG_CANDIDATE_KNOWN_GENE_DIFFERENT_PHENOTYPE, color: '#CDDC39', name: 'Strong candidate - gene linked to different phenotype' },
  { value: FAMILY_STATUS_STRONG_CANDIDATE_NOVEL_GENE, color: '#CDDC39', name: 'Strong candidate - novel gene' },
  { value: FAMILY_STATUS_REVIEWED_PURSUING_CANDIDATES, color: '#EB9F38', name: 'Reviewed, currently pursuing candidates' },
  { value: FAMILY_STATUS_REVIEWED_NO_CLEAR_CANDIDATE, color: '#EF5350', name: 'Reviewed, no clear candidate' },
  { value: FAMILY_STATUS_CLOSED, color: '#9c0502', name: 'Closed, no longer under analysis' },
  { value: FAMILY_STATUS_PARTIAL_SOLVE, color: '#288582', name: 'Partial Solve - Analysis in Progress' },
  { value: FAMILY_STATUS_ANALYSIS_IN_PROGRESS, color: '#4682B4', name: 'Analysis in Progress' },
  { value: FAMILY_STATUS_WAITING_FOR_DATA, color: '#FFC107', name: 'Waiting for data' },
  { value: FAMILY_STATUS_NO_DATA, color: '#646464', name: 'No data expected' },
]
export const ALL_FAMILY_ANALYSIS_STATUS_OPTIONS = [
  ...DEPRECATED_FAMILY_ANALYSIS_STATUS_OPTIONS, ...SELECTABLE_FAMILY_ANALYSIS_STATUS_OPTIONS,
]

export const FAMILY_ANALYSIS_STATUS_LOOKUP = ALL_FAMILY_ANALYSIS_STATUS_OPTIONS.reduce(
  (acc, tag) => ({ [tag.value]: tag, ...acc }), {},
)

export const SOLVED_FAMILY_STATUS_OPTIONS = new Set([
  FAMILY_STATUS_SOLVED_KNOWN_GENE_KNOWN_PHENOTYPE, FAMILY_STATUS_SOLVED_KNOWN_GENE_DIFFERENT_PHENOTYPE,
  FAMILY_STATUS_SOLVED_NOVEL_GENE, FAMILY_STATUS_EXTERNAL_SOLVE, FAMILY_STATUS_SOLVED,
])

export const SNP_DATA_TYPE = 'SNP'
export const FAMILY_ANALYSED_BY_DATA_TYPES = [
  [SNP_DATA_TYPE, 'WES/WGS'],
  ['SV', 'gCNV/SV'],
  ['RNA', 'RNAseq'],
  ['MT', 'Mitochondrial'],
  ['STR', 'STR'],
]

export const FAMILY_EXTERNAL_DATA_OPTIONS = [
  { value: 'M', color: '#3c9f6d', name: 'Methylation' },
  { value: 'P', color: '#1135cc', name: 'PacBio lrGS' },
  { value: 'R', color: '#5c2672', name: 'PacBio RNA' },
  { value: 'L', color: '#6583EC', name: 'ONT lrGS' },
  { value: 'O', color: '#644e96', name: 'ONT RNA' },
  { value: 'B', color: '#d0672d', name: 'BioNano' },
]

export const FAMILY_EXTERNAL_DATA_LOOKUP = FAMILY_EXTERNAL_DATA_OPTIONS.reduce(
  (acc, tag) => ({ [tag.value]: tag, ...acc }), {},
)

// SUCCESS STORY

const FAMILY_SUCCESS_STORY_NOVEL_DISCOVERY = 'N'
const FAMILY_SUCCESS_STORY_ALTERED_CLINICAL_OUTCOME = 'A'
const FAMILY_SUCCESS_STORY_COLLABORATION = 'C'
const FAMILY_SUCCESS_STORY_TECHNICAL_WIN = 'T'
const FAMILY_SUCCESS_STORY_DATA_SHARING = 'D'
const FAMILY_SUCCESS_STORY_OTHER = 'O'

export const FAMILY_SUCCESS_STORY_TYPE_OPTIONS = [
  { value: FAMILY_SUCCESS_STORY_NOVEL_DISCOVERY, color: '#019143', name: 'Novel Discovery' },
  { value: FAMILY_SUCCESS_STORY_ALTERED_CLINICAL_OUTCOME, color: '#FFAB57', name: 'Altered Clinical Outcome' },
  { value: FAMILY_SUCCESS_STORY_COLLABORATION, color: '#833E7D', name: 'Collaboration' },
  { value: FAMILY_SUCCESS_STORY_TECHNICAL_WIN, color: '#E76013', name: 'Technical Win' },
  { value: FAMILY_SUCCESS_STORY_DATA_SHARING, color: '#6583EC', name: 'Data Sharing' },
  { value: FAMILY_SUCCESS_STORY_OTHER, color: '#5D5D5F', name: 'Other' },
]

export const FAMILY_SUCCESS_STORY_TYPE_OPTIONS_LOOKUP = FAMILY_SUCCESS_STORY_TYPE_OPTIONS.reduce(
  (acc, tag) => ({ [tag.value]: tag, ...acc }), {},
)

export const successStoryTypeDisplay = tag => (
  <span>
    <ColoredIcon name="stop" color={FAMILY_SUCCESS_STORY_TYPE_OPTIONS_LOOKUP[tag].color} />
    {FAMILY_SUCCESS_STORY_TYPE_OPTIONS_LOOKUP[tag].name}
  </span>
)

// FAMILY FIELDS

export const FAMILY_FIELD_ID = 'familyId'
export const FAMILY_DISPLAY_NAME = 'displayName'
export const FAMILY_FIELD_DESCRIPTION = 'description'
export const FAMILY_FIELD_ANALYSIS_STATUS = 'analysisStatus'
export const FAMILY_FIELD_ASSIGNED_ANALYST = 'assignedAnalyst'
export const FAMILY_FIELD_ANALYSED_BY = 'analysedBy'
export const FAMILY_FIELD_SUCCESS_STORY_TYPE = 'successStoryTypes'
export const FAMILY_FIELD_SUCCESS_STORY = 'successStory'
export const FAMILY_FIELD_ANALYSIS_NOTES = 'analysisNotes'
export const FAMILY_FIELD_CASE_NOTES = 'caseNotes'
export const FAMILY_FIELD_MME_NOTES = 'mmeNotes'
export const FAMILY_FIELD_INTERNAL_NOTES = 'caseReviewNotes'
export const FAMILY_FIELD_INTERNAL_SUMMARY = 'caseReviewSummary'
export const FAMILY_FIELD_FIRST_SAMPLE = 'firstSample'
export const FAMILY_FIELD_CODED_PHENOTYPE = 'codedPhenotype'
export const FAMILY_FIELD_MONDO_ID = 'mondoId'
export const FAMILY_FIELD_DISCOVERY_MONDO_ID = 'postDiscoveryMondoId'
export const FAMILY_FIELD_OMIM_NUMBERS = 'postDiscoveryOmimNumbers'
export const FAMILY_FIELD_PMIDS = 'pubmedIds'
export const FAMILY_FIELD_PEDIGREE = 'pedigreeImage'
export const FAMILY_FIELD_CREATED_DATE = 'createdDate'
export const FAMILY_FIELD_ANALYSIS_GROUPS = 'analysisGroups'
export const FAMILY_FIELD_SAVED_VARIANTS = 'savedVariants'
export const FAMILY_FIELD_EXTERNAL_DATA = 'externalData'

export const FAMILY_NOTES_FIELDS = [
  { id: FAMILY_FIELD_CASE_NOTES, noteType: 'C' },
  { id: FAMILY_FIELD_ANALYSIS_NOTES, noteType: 'A' },
  { id: FAMILY_FIELD_MME_NOTES, noteType: 'M' },
]

export const FAMILY_MAIN_FIELDS = [
  { id: FAMILY_FIELD_ANALYSIS_GROUPS },
  { id: FAMILY_FIELD_DESCRIPTION },
  { id: FAMILY_FIELD_ANALYSIS_STATUS },
  { id: FAMILY_FIELD_ASSIGNED_ANALYST },
]

export const FAMILY_DETAIL_FIELDS = [
  ...FAMILY_MAIN_FIELDS,
  { id: FAMILY_FIELD_ANALYSED_BY },
  { id: FAMILY_FIELD_EXTERNAL_DATA },
  { id: FAMILY_FIELD_SUCCESS_STORY_TYPE },
  { id: FAMILY_FIELD_SUCCESS_STORY },
  ...FAMILY_NOTES_FIELDS,
  { id: FAMILY_FIELD_CODED_PHENOTYPE },
  { id: FAMILY_FIELD_MONDO_ID },
  { id: FAMILY_FIELD_DISCOVERY_MONDO_ID },
  { id: FAMILY_FIELD_OMIM_NUMBERS },
  { id: FAMILY_FIELD_PMIDS },
]

export const FAMILY_FIELD_NAME_LOOKUP = {
  ...FAMILY_DETAIL_FIELDS.reduce((acc, field) => ({ ...acc, [field.id]: camelcaseToTitlecase(field.id) }), {}),
  [FAMILY_FIELD_DESCRIPTION]: 'Family Description',
  [FAMILY_FIELD_FIRST_SAMPLE]: 'Data Loaded?',
  [FAMILY_FIELD_MME_NOTES]: 'Matchmaker Notes',
  [FAMILY_FIELD_CODED_PHENOTYPE]: 'Phenotype Description',
  [FAMILY_FIELD_MONDO_ID]: 'MONDO ID',
  [FAMILY_FIELD_DISCOVERY_MONDO_ID]: 'Post-discovery MONDO ID',
  [FAMILY_FIELD_OMIM_NUMBERS]: 'Post-discovery OMIM #',
  [FAMILY_FIELD_PMIDS]: 'Publications on this discovery',
  [FAMILY_FIELD_INTERNAL_NOTES]: 'Internal Notes',
  [FAMILY_FIELD_INTERNAL_SUMMARY]: 'Internal Summary',
}

const SHOW_DATA_LOADED = 'SHOW_DATA_LOADED'
const SHOW_ASSIGNED_TO_ME = 'SHOW_ASSIGNED_TO_ME'
const SHOW_ANALYSED_BY_ME = 'SHOW_ANALYSED_BY_ME'
const SHOW_ANALYSED = 'SHOW_ANALYSED'
const SHOW_NOT_ANALYSED = 'SHOW_NOT_ANALYSED'

const hasMatchingSampleFilter = isMatchingSample => (family, user, samplesByFamily) => (
  (family.sampleTypes || samplesByFamily[family.familyGuid] || []).some(
    sample => sample.isActive && isMatchingSample(sample),
  ))

export const ASSIGNED_TO_ME_FILTER = {
  value: SHOW_ASSIGNED_TO_ME,
  name: 'Assigned To Me',
  createFilter: (family, user) => (
    family.assignedAnalyst ? family.assignedAnalyst.email === user.email : null),
}

export const CATEGORY_FAMILY_FILTERS = {
  [FAMILY_FIELD_ANALYSIS_STATUS]: [
    ...SELECTABLE_FAMILY_ANALYSIS_STATUS_OPTIONS.map(option => ({
      ...option,
      createFilter: family => family.analysisStatus === option.value,
    })),
  ],
  [FAMILY_FIELD_ANALYSED_BY]: [
    ASSIGNED_TO_ME_FILTER,
    {
      value: SHOW_ANALYSED_BY_ME,
      name: 'Analysed By Me',
      analysedByFilter: ({ createdBy }, user) => createdBy === (user.displayName || user.email),
    },
    {
      value: SHOW_ANALYSED,
      name: 'Analysed',
      analysedByFilter: () => true,
    },
    {
      value: SHOW_NOT_ANALYSED,
      name: 'Not Analysed',
      requireNoAnalysedBy: true,
      analysedByFilter: () => true,
    },
    ...FAMILY_ANALYSED_BY_DATA_TYPES.map(([type, typeDisplay]) => ({
      value: type,
      name: typeDisplay,
      category: 'Data Type',
      analysedByFilter: ({ dataType }) => dataType === type,
    })),
    {
      value: 'yearSinceAnalysed',
      name: '>1 Year',
      category: 'Analysis Date',
      requireNoAnalysedBy: true,
      analysedByFilter: ({ lastModifiedDate }) => (
        (new Date()).setFullYear(new Date().getFullYear() - 1) < new Date(lastModifiedDate)
      ),
    },
  ],
  [FAMILY_FIELD_FIRST_SAMPLE]: [
    {
      value: SHOW_DATA_LOADED,
      name: 'Data Loaded',
      createFilter: hasMatchingSampleFilter(() => true),
    },
    {
      value: `${SHOW_DATA_LOADED}_RNA`,
      name: 'Data Loaded - RNA',
      createFilter: hasMatchingSampleFilter(({ sampleType }) => sampleType === SAMPLE_TYPE_RNA),
    },
    ...[DATASET_TYPE_SV_CALLS, DATASET_TYPE_MITO_CALLS].map(dataType => ({
      value: `${SHOW_DATA_LOADED}_${dataType}`,
      name: `Data Loaded -${DATASET_TITLE_LOOKUP[dataType]}`,
      createFilter: hasMatchingSampleFilter(
        ({ sampleType, datasetType }) => sampleType !== SAMPLE_TYPE_RNA && datasetType === dataType,
      ),
    })),
    {
      value: `${SHOW_DATA_LOADED}_PHENO`,
      name: 'Data Loaded - Phenotype Prioritization',
      createFilter: family => family.hasPhenotypePrioritization,
    },
  ],
}

// INDIVIDUAL FIELDS

export const SEX_OPTIONS = [
  { value: 'M', text: 'Male' },
  { value: 'F', text: 'Female' },
  { value: 'U', text: '?' },
]

export const SEX_LOOKUP = SEX_OPTIONS.reduce(
  (acc, opt) => ({
    ...acc,
    ...{ [opt.value]: opt.text === '?' ? 'Unknown' : opt.text },
  }), {},
)

export const AFFECTED = 'A'
export const UNAFFECTED = 'N'
export const UNKNOWN_AFFECTED = 'U'
export const AFFECTED_OPTIONS = [
  { value: AFFECTED, text: 'Affected' },
  { value: UNAFFECTED, text: 'Unaffected' },
  { value: UNKNOWN_AFFECTED, text: '?' },
]

export const AFFECTED_LOOKUP = AFFECTED_OPTIONS.reduce(
  (acc, opt) => ({
    ...acc,
    ...{ [opt.value]: opt.text === '?' ? 'Unknown' : opt.text },
  }), {},
)

export const PROBAND_RELATIONSHIP_OPTIONS = [
  { value: 'S', name: 'Self' },
  { value: 'M', name: 'Mother' },
  { value: 'F', name: 'Father' },
  { value: 'B', name: 'Sibling' },
  { value: 'C', name: 'Child' },
  { value: 'H', name: 'Maternal Half Sibling' },
  { value: 'J', name: 'Paternal Half Sibling' },
  { value: 'G', name: 'Maternal Grandmother' },
  { value: 'W', name: 'Maternal Grandfather' },
  { value: 'X', name: 'Paternal Grandmother' },
  { value: 'Y', name: 'Paternal Grandfather' },
  { value: 'A', name: 'Maternal Aunt' },
  { value: 'L', name: 'Maternal Uncle' },
  { value: 'E', name: 'Paternal Aunt' },
  { value: 'D', name: 'Paternal Uncle' },
  { value: 'N', name: 'Niece' },
  { value: 'P', name: 'Nephew' },
  { value: 'Z', name: 'Maternal 1st Cousin' },
  { value: 'K', name: 'Paternal 1st Cousin' },
  { value: 'O', name: 'Other' },
  { value: 'U', name: 'Unknown' },
]

const PROBAND_RELATIONSHIP_LOOKUP = PROBAND_RELATIONSHIP_OPTIONS.reduce(
  (acc, opt) => ({
    ...acc,
    ...{ [opt.value]: opt.name },
  }), {},
)

export const INDIVIDUAL_FIELD_ID = 'individualId'
export const INDIVIDUAL_FIELD_PATERNAL_ID = 'paternalId'
export const INDIVIDUAL_FIELD_MATERNAL_ID = 'maternalId'
export const INDIVIDUAL_FIELD_SEX = 'sex'
export const INDIVIDUAL_FIELD_AFFECTED = 'affected'
export const INDIVIDUAL_FIELD_NOTES = 'notes'
export const INDIVIDUAL_FIELD_PROBAND_RELATIONSHIP = 'probandRelationship'
export const INDIVIDUAL_FIELD_FEATURES = 'features'
export const INDIVIDUAL_FIELD_FILTER_FLAGS = 'filterFlags'
export const INDIVIDUAL_FIELD_POP_FILTERS = 'popPlatformFilters'
export const INDIVIDUAL_FIELD_SV_FLAGS = 'svFlags'

export const INDIVIDUAL_FIELD_CONFIGS = {
  [FAMILY_FIELD_ID]: { label: 'Family ID' },
  [INDIVIDUAL_FIELD_ID]: { label: 'Individual ID' },
  [INDIVIDUAL_FIELD_PATERNAL_ID]: { label: 'Paternal ID', description: 'Individual ID of the father' },
  [INDIVIDUAL_FIELD_MATERNAL_ID]: { label: 'Maternal ID', description: 'Individual ID of the mother' },
  [INDIVIDUAL_FIELD_SEX]: {
    label: 'Sex',
    format: sex => SEX_LOOKUP[sex],
    width: 3,
    description: 'Male, Female, or Unknown',
    formFieldProps: { component: RadioGroup, options: SEX_OPTIONS },
  },
  [INDIVIDUAL_FIELD_AFFECTED]: {
    label: 'Affected Status',
    format: affected => AFFECTED_LOOKUP[affected],
    width: 4,
    description: 'Affected, Unaffected, or Unknown',
    formFieldProps: { component: RadioGroup, options: AFFECTED_OPTIONS },
  },
  [INDIVIDUAL_FIELD_NOTES]: { label: 'Notes', format: stripMarkdown, description: 'free-text notes related to this individual' },
  [INDIVIDUAL_FIELD_PROBAND_RELATIONSHIP]: {
    label: 'Proband Relation',
    description: `Relationship of the individual to the family proband. Can be one of: ${
      PROBAND_RELATIONSHIP_OPTIONS.map(({ name }) => name).join(', ')}`,
    format: relationship => PROBAND_RELATIONSHIP_LOOKUP[relationship],
    formFieldProps: { component: Select, options: PROBAND_RELATIONSHIP_OPTIONS, search: true },
  },
}

export const INDIVIDUAL_HPO_EXPORT_DATA = [
  {
    header: 'HPO Terms (present)',
    field: INDIVIDUAL_FIELD_FEATURES,
    format: features => (features ? features.map(feature => `${feature.id} (${feature.label})`).join('; ') : ''),
    description: 'comma-separated list of HPO Terms for present phenotypes in this individual',
  },
  {
    header: 'HPO Terms (absent)',
    field: 'absentFeatures',
    format: features => (features ? features.map(feature => `${feature.id} (${feature.label})`).join('; ') : ''),
    description: 'comma-separated list of HPO Terms for phenotypes not present in this individual',
  },
]

export const exportConfigForField = fieldConfigs => (field) => {
  const { label, format, description } = fieldConfigs[field]
  return { field, header: label, format, description }
}

export const INDIVIDUAL_HAS_DATA_FIELD = 'hasLoadedSamples'
export const INDIVIDUAL_ID_EXPORT_DATA = [
  FAMILY_FIELD_ID, INDIVIDUAL_FIELD_ID,
].map(exportConfigForField(INDIVIDUAL_FIELD_CONFIGS))

const INDIVIDUAL_HAS_DATA_EXPORT_CONFIG = {
  field: INDIVIDUAL_HAS_DATA_FIELD,
  header: 'Individual Data Loaded',
  format: hasData => (hasData ? 'Yes' : 'No'),
}

export const INDIVIDUAL_CORE_EXPORT_DATA = [
  INDIVIDUAL_FIELD_PATERNAL_ID,
  INDIVIDUAL_FIELD_MATERNAL_ID,
  INDIVIDUAL_FIELD_SEX,
  INDIVIDUAL_FIELD_AFFECTED,
  INDIVIDUAL_FIELD_NOTES,
].map(exportConfigForField(INDIVIDUAL_FIELD_CONFIGS))

export const INDIVIDUAL_BULK_UPDATE_EXPORT_DATA = [
  ...INDIVIDUAL_CORE_EXPORT_DATA, exportConfigForField(INDIVIDUAL_FIELD_CONFIGS)(INDIVIDUAL_FIELD_PROBAND_RELATIONSHIP),
]

export const INDIVIDUAL_EXPORT_DATA = [].concat(
  INDIVIDUAL_ID_EXPORT_DATA, INDIVIDUAL_CORE_EXPORT_DATA, [INDIVIDUAL_HAS_DATA_EXPORT_CONFIG],
  INDIVIDUAL_HPO_EXPORT_DATA,
)

const FLAG_TITLE = {
  chimera: '% Chimera',
  contamination: '% Contamination',
  coverage_exome: '% 20X Coverage',
  coverage_genome: 'Mean Coverage',
}

const ratioLabel = (flag) => {
  const words = snakecaseToTitlecase(flag).split(' ')
  return `Ratio ${words[1]}/${words[2]}`
}

export const INDIVIDUAL_FIELD_LOOKUP = {
  [INDIVIDUAL_FIELD_FILTER_FLAGS]: {
    fieldDisplay: filterFlags => Object.entries(filterFlags).map(([flag, val]) => (
      <Label
        key={flag}
        basic
        horizontal
        color="orange"
        content={`${FLAG_TITLE[flag] || snakecaseToTitlecase(flag)}: ${parseFloat(val).toFixed(2)}`}
      />
    )),
  },
  [INDIVIDUAL_FIELD_POP_FILTERS]: {
    fieldDisplay: filterFlags => Object.keys(filterFlags).map(flag => (
      <Label
        key={flag}
        basic
        horizontal
        color="orange"
        content={flag.startsWith('r_') ? ratioLabel(flag) : snakecaseToTitlecase(flag.replace('n_', 'num._'))}
      />
    )),
  },
  [INDIVIDUAL_FIELD_SV_FLAGS]: {
    fieldDisplay: filterFlags => filterFlags.map(flag => (
      <Label
        key={flag}
        basic
        horizontal
        color="orange"
        content={snakecaseToTitlecase(flag)}
      />
    )),
  },
  [INDIVIDUAL_FIELD_FEATURES]: {
    fieldDisplay: individual => <HpoPanel individual={individual} />,
    individualFields: individual => ({
      initialValues: { ...individual, individualField: 'hpo_terms' },
      fieldValue: individual,
    }),
  },
}

// CLINVAR

const CLINVAR_DEFAULT_PATHOGENICITY = 'no_pathogenic_assertion'
const CLINVAR_MAX_RISK_PATHOGENICITY = 'established_risk_allele'
const CLINVAR_MIN_RISK_PATHOGENICITY = 'likely_risk_allele'
const CLINVAR_PATHOGENICITIES = [
  'pathogenic',
  'pathogenic/likely_pathogenic',
  'pathogenic/likely_pathogenic/established_risk_allele',
  'pathogenic/likely_pathogenic/likely_risk_allele',
  'pathogenic/likely_risk_allele',
  'likely_pathogenic',
  'likely_pathogenic/likely_risk_allele',
  CLINVAR_MAX_RISK_PATHOGENICITY,
  CLINVAR_MIN_RISK_PATHOGENICITY,
  'conflicting_interpretations_of_pathogenicity',
  'uncertain_risk_allele',
  'uncertain_significance/uncertain_risk_allele',
  'uncertain_significance',
  CLINVAR_DEFAULT_PATHOGENICITY,
  'likely_benign',
  'benign/likely_benign',
  'benign',
].reverse().reduce((acc, path, i) => ({ ...acc, [path]: i }), {})

const HGMD_SEVERITY = {
  DM: 1.5,
  'DM?': 0.5,
  FPV: 0.5,
  FP: 0.5,
  DFP: 0.5,
  DP: 0.5,
}

// LOCUS LISTS

export const LOCUS_LIST_NAME_FIELD = 'name'
export const LOCUS_LIST_NUM_ENTRIES_FIELD = 'numEntries'
export const LOCUS_LIST_DESCRIPTION_FIELD = 'description'
export const LOCUS_LIST_IS_PUBLIC_FIELD_NAME = 'isPublic'
export const LOCUS_LIST_CREATED_DATE_FIELD_NAME = 'createdDate'
export const LOCUS_LIST_LAST_MODIFIED_FIELD_NAME = 'lastModifiedDate'
export const LOCUS_LIST_CURATOR_FIELD_NAME = 'createdBy'

export const LOCUS_LIST_FIELDS = [
  {
    name: LOCUS_LIST_NAME_FIELD,
    label: 'List Name',
    labelHelp: 'A descriptive name for this gene list',
    validate: value => (value ? undefined : 'Name is required'),
    width: 3,
    isEditable: true,
  },
  { name: LOCUS_LIST_NUM_ENTRIES_FIELD, label: 'Entries', width: 1 },
  {
    name: LOCUS_LIST_DESCRIPTION_FIELD,
    label: 'Description',
    labelHelp: 'Some background on how this list is curated',
    validate: value => (value ? undefined : 'Description is required'),
    width: 9,
    isEditable: true,
  },
  {
    name: LOCUS_LIST_CREATED_DATE_FIELD_NAME,
    label: 'Created Date',
    width: 3,
    fieldDisplay: createdDate => new Date(createdDate).toLocaleString('en-US', { year: 'numeric', month: 'numeric', day: 'numeric', hour: 'numeric', minute: 'numeric' }),
  },
  {
    name: LOCUS_LIST_LAST_MODIFIED_FIELD_NAME,
    label: 'Last Updated',
    width: 3,
    fieldDisplay: lastModifiedDate => new Date(lastModifiedDate).toLocaleString('en-US', { year: 'numeric', month: 'numeric', day: 'numeric', hour: 'numeric', minute: 'numeric' }),
  },
  { name: LOCUS_LIST_CURATOR_FIELD_NAME, label: 'Curator', width: 3 },
  {
    name: LOCUS_LIST_IS_PUBLIC_FIELD_NAME,
    label: 'Public List',
    labelHelp: 'Should other seqr users be able to use this gene list?',
    component: RadioGroup,
    options: [{ value: true, text: 'Yes' }, { value: false, text: 'No' }],
    fieldDisplay: isPublic => (isPublic ? 'Yes' : 'No'),
    width: 2,
    isEditable: true,
  },
]

export const LOCUS_LIST_ITEMS_FIELD = {
  name: 'rawItems',
  label: 'Genes/ Intervals',
  labelHelp: 'A list of genes and intervals. Can be separated by commas or whitespace. Intervals should be in the form <chrom>:<start>-<end>',
  fieldDisplay: () => null,
  isEditable: true,
  component: Form.TextArea,
  rows: 12,
  validate: value => (value ? undefined : 'Genes and/or intervals are required'),
  additionalFormFields: [
    {
      name: 'intervalGenomeVersion',
      component: RadioGroup,
      options: GENOME_VERSION_OPTIONS,
      label: 'Genome Version',
      labelHelp: 'The genome version associated with intervals. Only required if the list contains intervals',
      validate: (value, allValues) => (
        (value || !(allValues.rawItems || '').match(/([^\s-]*):(\d*)-(\d*)/)) ? undefined :
          'Genome version is required for lists with intervals'
      ),
    },
    {
      name: 'ignoreInvalidItems',
      component: BooleanCheckbox,
      label: 'Ignore invalid genes and intervals',
    },
  ],
}

export const VEP_GROUP_NONSENSE = 'nonsense'
export const VEP_GROUP_ESSENTIAL_SPLICE_SITE = 'essential_splice_site'
export const VEP_GROUP_EXTENDED_SPLICE_SITE = 'extended_splice_site'
export const VEP_GROUP_MISSENSE = 'missense'
export const VEP_GROUP_FRAMESHIFT = 'frameshift'
export const VEP_GROUP_INFRAME = 'in_frame'
export const VEP_GROUP_SYNONYMOUS = 'synonymous'
export const VEP_GROUP_OTHER = 'other'
export const VEP_GROUP_SV = 'structural'
export const VEP_GROUP_SV_CONSEQUENCES = 'structural_consequence'
export const VEP_GROUP_SV_NEW = 'new_structural_variants'

const VEP_SV_TYPES = [
  {
    description: 'A deletion called from exome data',
    text: 'Exome Deletion',
    value: 'gCNV_DEL',
  },
  {
    description: 'A duplication called from exome data',
    text: 'Exome Duplication',
    value: 'gCNV_DUP',
  },
  {
    description: 'A deletion called from genome data',
    text: 'Deletion',
    value: 'DEL',
  },
  {
    description: 'A duplication called from genome data',
    text: 'Duplication',
    value: 'DUP',
  },
  {
    description: 'A chromosomal translocation',
    text: 'Translocation',
    value: 'CTX',
  },
  {
    description: 'A copy number polymorphism variant',
    text: 'Copy Number',
    value: 'CNV',
  },
  {
    description: 'A Complex Structural Variant',
    text: 'Complex SV',
    value: 'CPX',
  },
  {
    description: 'A large insertion',
    text: 'Insertion',
    value: 'INS',
  },
  {
    description: 'A large inversion',
    text: 'Inversion',
    value: 'INV',
  },
  {
    description: 'An unresolved structural event',
    text: 'Breakend',
    value: 'BND',
  },
]

const VEP_SV_CONSEQUENCES = [
  {
    description: 'A loss of function effect',
    text: 'Loss of function',
    value: 'LOF',
  },
  {
    description: 'An SV which is predicted to result in intragenic exonic duplication without breaking any coding sequences' +
        ' (previously called "Loss of function via Duplication")',
    text: 'Intragenic Exon Duplication',
    value: 'INTRAGENIC_EXON_DUP',
  },
  {
    description: 'The duplication SV has one breakpoint in the coding sequence',
    text: 'Partial Exon Duplication',
    value: 'PARTIAL_EXON_DUP',
  },
  {
    description: 'A copy-gain effect',
    text: 'Copy Gain',
    value: 'COPY_GAIN',
  },
  {
    description: 'A duplication partially overlapping the gene',
    text: 'Duplication Partial',
    value: 'DUP_PARTIAL',
  },
  {
    description: 'A multiallelic SV would be predicted to have a Loss of function, Intragenic Exon Duplication, Copy Gain,' +
        ' Duplication Partial, Duplication at the Transcription Start Site (TSS_DUP), or Duplication with a breakpoint' +
        ' in the coding sequence annotation if the SV were biallelic',
    text: 'Multiallelic SV',
    value: 'MSV_EXON_OVERLAP',
  },
  {
    description: 'An SV contained entirely within an intron',
    text: 'Intronic',
    value: 'INTRONIC',
  },
  {
    description: 'An inversion entirely spanning the gene',
    text: 'Inversion Span',
    value: 'INV_SPAN',
  },
  {
    description: 'An SV which disrupts an untranslated region',
    text: 'UTR',
    value: 'UTR',
  },
  {
    description: 'An SV which disrupts a promoter sequence (within 1kb)',
    text: 'Promoter',
    value: 'PROMOTER',
  },
  {
    description: 'An SV which the SV breakend is predicted to fall in an exon',
    text: 'Breakend Exonic',
    value: 'BREAKEND_EXONIC',
  },
  {
    description: 'An SV is predicted to duplicate the transcription start site',
    text: 'Transcription Start Site Duplication',
    value: 'TSS_DUP',
  },
]

const SV_NEW_OPTIONS = [
  {
    description: 'An SV with no overlap in a previous callset',
    text: 'New Calls Only',
    value: 'NEW',
  },
]

const ORDERED_VEP_CONSEQUENCES = [
  {
    description: 'A feature ablation whereby the deleted region includes a transcript feature',
    text: 'Transcript ablation',
    value: 'transcript_ablation',
    so: 'SO:0001893',
  },
  {
    description: "A splice variant that changes the 2 base region at the 5' end of an intron",
    text: 'Splice donor variant',
    value: 'splice_donor_variant',
    group: VEP_GROUP_ESSENTIAL_SPLICE_SITE,
    so: 'SO:0001575',
  },
  {
    description: "A splice variant that changes the 2 base region at the 3' end of an intron",
    text: 'Splice acceptor variant',
    value: 'splice_acceptor_variant',
    group: VEP_GROUP_ESSENTIAL_SPLICE_SITE,
    so: 'SO:0001574',
  },
  {
    description: 'A sequence variant whereby at least one base of a codon is changed, resulting in a premature stop codon, leading to a shortened transcript',
    text: 'Stop gained',
    value: 'stop_gained',
    group: VEP_GROUP_NONSENSE,
    so: 'SO:0001587',
  },
  {
    description: 'A sequence variant which causes a disruption of the translational reading frame, because the number of nucleotides inserted or deleted is not a multiple of three',
    text: 'Frameshift',
    value: 'frameshift_variant',
    group: VEP_GROUP_FRAMESHIFT,
    so: 'SO:0001589',
  },
  ...VEP_SV_TYPES.map(v => ({ ...v, group: VEP_GROUP_SV })),
  ...VEP_SV_CONSEQUENCES.map(v => ({ ...v, group: VEP_GROUP_SV_CONSEQUENCES })),
  {
    description: 'A sequence variant where at least one base of the terminator codon (stop) is changed, resulting in an elongated transcript',
    text: 'Stop lost',
    value: 'stop_lost',
    group: VEP_GROUP_MISSENSE,
    so: 'SO:0001578',
  },
  {
    description: 'A codon variant that changes at least one base of the canonical start codon.',
    text: 'Start lost',
    value: 'start_lost',
    group: VEP_GROUP_MISSENSE,
    so: 'SO:0002012',
  },
  {
    description: 'An inframe non synonymous variant that inserts bases into in the coding sequence',
    text: 'In frame insertion',
    value: 'inframe_insertion',
    group: VEP_GROUP_INFRAME,
    so: 'SO:0001821',
  },
  {
    description: 'An inframe non synonymous variant that deletes bases from the coding sequence',
    text: 'In frame deletion',
    value: 'inframe_deletion',
    group: VEP_GROUP_INFRAME,
    so: 'SO:0001822',
  },
  {
    description: 'A feature amplification of a region containing a transcript',
    text: 'Transcript amplification',
    value: 'transcript_amplification',
    so: 'SO:0001889',
  },
  {
    description: 'A sequence_variant which is predicted to change the protein encoded in the coding sequence',
    text: 'Protein Altering',
    value: 'protein_altering_variant',
    group: VEP_GROUP_MISSENSE,
    so: 'SO:0001818',
  },
  {
    description: 'A sequence variant, where the change may be longer than 3 bases, and at least one base of a codon is changed resulting in a codon that encodes for a different amino acid',
    text: 'Missense',
    value: 'missense_variant',
    group: VEP_GROUP_MISSENSE,
    so: 'SO:0001583',
  },
  {
    description: 'A sequence variant that causes a change at the 5th base pair after the start of the intron in the orientation of the transcript',
    text: 'Splice donor 5th base',
    value: 'splice_donor_5th_base_variant',
    group: VEP_GROUP_EXTENDED_SPLICE_SITE,
    so: 'SO:0001787',
  },
  {
    description: 'A sequence variant in which a change has occurred within the region of the splice site, either within 1-3 bases of the exon or 3-8 bases of the intron',
    text: 'Splice region',
    value: 'splice_region_variant',
    group: VEP_GROUP_EXTENDED_SPLICE_SITE,
    so: 'SO:0001630',
  },
  {
<<<<<<< HEAD
    description: 'A variant flagged in the extended intronic splice region by the SpiceRegion plugin',
    text: 'Extended Intronic Splice Region',
    value: 'extended_intronic_splice_region_variant',
    group: VEP_GROUP_EXTENDED_SPLICE_SITE,
=======
    description: "A sequence variant that falls in the region between the 3rd and 6th base after splice junction (5' end of intron)",
    text: 'Splice donor region',
    value: 'splice_donor_region_variant',
    group: VEP_GROUP_EXTENDED_SPLICE_SITE,
    so: 'SO:0002170',
  },
  {
    description: "A sequence variant that falls in the polypyrimidine tract at 3' end of intron between 17 and 3 bases from the end (acceptor -3 to acceptor -17)",
    text: 'Splice polypyrimidine tract',
    value: 'splice_polypyrimidine_tract_variant',
    group: VEP_GROUP_EXTENDED_SPLICE_SITE,
    so: 'SO:0002169',
>>>>>>> 26cdd485
  },
  {
    description: 'A sequence variant where at least one base of the final codon of an incompletely annotated transcript is changed',
    text: 'Incomplete terminal codon variant',
    value: 'incomplete_terminal_codon_variant',
    so: 'SO:0001626',
  },
  {
    description: 'A sequence variant where there is no resulting change to the encoded amino acid',
    text: 'Synonymous',
    value: 'synonymous_variant',
    group: VEP_GROUP_SYNONYMOUS,
    so: 'SO:0001819',
  },
  {
    description: 'A sequence variant where at least one base in the start codon is changed, but the start remains',
    text: 'Start retained',
    value: 'start_retained_variant',
    group: VEP_GROUP_SYNONYMOUS,
    so: 'SO:0002019',
  },
  {
    description: 'A sequence variant where at least one base in the terminator codon is changed, but the terminator remains',
    text: 'Stop retained',
    value: 'stop_retained_variant',
    group: VEP_GROUP_SYNONYMOUS,
    so: 'SO:0001567',
  },
  {
    description: 'A sequence variant that changes the coding sequence',
    text: 'Coding sequence variant',
    value: 'coding_sequence_variant',
    so: 'SO:0001580',
  },
  {
    description: 'A transcript variant located with the sequence of the mature miRNA',
    text: 'Mature miRNA variant',
    value: 'mature_miRNA_variant',
    so: 'SO:0001620',
  },
  {
    description: "A UTR variant of the 5' UTR",
    text: '5 prime UTR variant',
    value: '5_prime_UTR_variant',
    so: 'SO:0001623',
  },
  {
    description: "A UTR variant of the 3' UTR",
    text: '3 prime UTR variant',
    value: '3_prime_UTR_variant',
    so: 'SO:0001624',
  },
  {
    description: 'A transcript variant occurring within an intron',
    text: 'Intron variant',
    value: 'intron_variant',
    so: 'SO:0001627',
  },
  {
    description: 'A variant in a transcript that is the target of NMD',
    text: 'NMD transcript variant',
    value: 'NMD_transcript_variant',
    so: 'SO:0001621',
  },
  {
    description: 'A sequence variant that changes non-coding exon sequence in a canonical transcript for that gene, typically a noncoding gene',
    text: 'Non-coding transcript exon variant (canonical)',
    value: 'non_coding_transcript_exon_variant__canonical',
  },
  {
    description: 'A sequence variant that changes non-coding exon sequence in any transcript for that gene, often a noncoding version of a protein coding gene',
    text: 'Non-coding transcript exon variant (all)',
    value: 'non_coding_transcript_exon_variant',
    so: 'SO:0001792',
  },
  {
    description: 'A transcript variant of a non coding RNA',
    text: 'Non-coding transcript variant',
    value: 'non_coding_transcript_variant',
    so: 'SO:0001619',
  },
  {
    description: 'A transcript variant of a protein coding gene',
    text: 'Coding transcript variant',
    value: 'coding_transcript_variant',
    so: 'SO:0001968',
  },
  {
    description: 'A feature ablation whereby the deleted region includes a transcription factor binding site',
    text: 'TFBS ablation',
    value: 'TFBS_ablation',
    so: 'SO:0001895',
  },
  {
    description: 'A feature amplification of a region containing a transcription factor binding site',
    text: 'TFBS amplification',
    value: 'TFBS_amplification',
    so: 'SO:0001892',
  },
  {
    description: 'In regulatory region annotated by Ensembl',
    text: 'TF binding site variant',
    value: 'TF_binding_site_variant',
    so: 'SO:0001782',
  },
  {
    description: 'A sequence variant located within a regulatory region',
    text: 'Regulatory region variant',
    value: 'regulatory_region_variant',
    so: 'SO:0001566',
  },
  {
    description: 'A feature ablation whereby the deleted region includes a regulatory region',
    text: 'Regulatory region ablation',
    value: 'regulatory_region_ablation',
    so: 'SO:0001894',
  },
  {
    description: 'A feature amplification of a region containing a regulatory region',
    text: 'Regulatory region amplification',
    value: 'regulatory_region_amplification',
    so: 'SO:0001891',
  },
  {
    description: 'A sequence variant that causes the extension of a genomic feature, with regard to the reference sequence',
    text: 'Feature elongation',
    value: 'feature_elongation',
    so: 'SO:0001907',
  },
  {
    description: 'A sequence variant that causes the reduction of a genomic feature, with regard to the reference sequence',
    text: 'Feature truncation',
    value: 'feature_truncation',
    so: 'SO:0001906',
  },
  {
    description: 'A sequence variant located in the intergenic region, between genes',
    text: 'Intergenic variant',
    value: 'intergenic_variant',
    so: 'SO:0001628',
  },
  {
    description: 'A sequence_variant is a non exact copy of a sequence_feature or genome exhibiting one or more sequence_alteration',
    text: 'Sequence variant',
    value: 'sequence_variant',
    so: 'SO:0001060',
  },
]

export const GROUPED_VEP_CONSEQUENCES = ORDERED_VEP_CONSEQUENCES.reduce((acc, consequence) => {
  const group = consequence.group || VEP_GROUP_OTHER
  acc[group] = [...(acc[group] || []), consequence]
  return acc
}, { [VEP_GROUP_SV_NEW]: SV_NEW_OPTIONS })

export const VEP_CONSEQUENCE_ORDER_LOOKUP = ORDERED_VEP_CONSEQUENCES.reduce(
  (acc, consequence, i) => ({ ...acc, [consequence.value]: i }), {},
)

export const SVTYPE_LOOKUP = VEP_SV_TYPES.reduce((acc, { value, text }) => ({ ...acc, [value]: text }), {})

export const SVTYPE_DETAILS = {
  CPX: {
    INS_iDEL: 'Insertion with deletion at insertion site',
    INVdel: 'Complex inversion with 3\' flanking deletion',
    INVdup: 'Complex inversion with 3\' flanking duplication',
    dDUP: 'Dispersed duplication',
    dDUP_iDEL: 'Dispersed duplication with deletion at insertion site',
    delINV: 'Complex inversion with 5\' flanking deletion',
    delINVdel: 'Complex inversion with 5\' and 3\' flanking deletions',
    delINVdup: 'Complex inversion with 5\' flanking deletion and 3\' flanking duplication',
    dupINV: 'Complex inversion with 5\' flanking duplication',
    dupINVdel: 'Complex inversion with 5\' flanking duplication and 3\' flanking deletion',
    dupINVdup: 'Complex inversion with 5\' and 3\' flanking duplications',
    piDUP_FR: 'Palindromic inverted tandem duplication, forward-reverse orientation',
    piDUP_RF: 'Palindromic inverted tandem duplication, reverse-forward orientation',
  },
  INS: {
    ME: 'Mobile element',
    'ME:ALU': 'Alu element insertion',
    'ME:LINE1': 'LINE1 element insertion',
    'ME:SVA': 'SVA element insertion',
    'ME:UNK': 'Unspecified origin insertion',
  },
}

export const SCREEN_LABELS = {
  PLS: 'Promotor-like signatures',
  pELS: 'proximal Enhancer-like signatures',
  dELS: 'distal Enhancer-like signatures',
}

export const SHOW_ALL = 'ALL'
export const NOTE_TAG_NAME = 'Has Notes'
export const EXCLUDED_TAG_NAME = 'Excluded'
export const REVIEW_TAG_NAME = 'Review'
export const KNOWN_GENE_FOR_PHENOTYPE_TAG_NAME = 'Known gene for phenotype'
export const DISCOVERY_CATEGORY_NAME = 'CMG Discovery Tags'
export const MME_TAG_NAME = 'MME Submission'
export const GREGOR_FINDING_TAG_NAME = 'GREGoR Finding'

export const SORT_BY_FAMILY_GUID = 'FAMILY_GUID'
export const SORT_BY_XPOS = 'XPOS'
const SORT_BY_PATHOGENICITY = 'PATHOGENICITY'
const SORT_BY_IN_OMIM = 'IN_OMIM'
const SORT_BY_PRIORITIZED_GENE = 'PRIORITIZED_GENE'
const SORT_BY_PROTEIN_CONSQ = 'PROTEIN_CONSEQUENCE'
const SORT_BY_GNOMAD_GENOMES = 'GNOMAD'
const SORT_BY_GNOMAD_EXOMES = 'GNOMAD_EXOMES'
const SORT_BY_CALLSET_AF = 'CALLSET_AF'
const SORT_BY_CONSTRAINT = 'CONSTRAINT'
const SORT_BY_CADD = 'CADD'
const SORT_BY_REVEL = 'REVEL'
const SORT_BY_SPLICE_AI = 'SPLICE_AI'
const SORT_BY_EIGEN = 'EIGEN'
const SORT_BY_MPC = 'MPC'
const SORT_BY_PRIMATE_AI = 'PRIMATE_AI'
const SORT_BY_TAGGED_DATE = 'TAGGED_DATE'
const SORT_BY_SIZE = 'SIZE'

export const getPermissionedHgmdClass = (variant, user, familiesByGuid, projectByGuid) => (
  user.isAnalyst || variant.familyGuids.some(
    familyGuid => projectByGuid[familiesByGuid[familyGuid].projectGuid].enableHgmd,
  )) && variant.hgmd && variant.hgmd.class

export const clinvarSignificance = (clinvar) => {
  let { pathogenicity, assertions } = clinvar || {}
  const { clinicalSignificance } = clinvar || {}
  if (clinicalSignificance && !pathogenicity) {
    [pathogenicity, ...assertions] = clinicalSignificance.split(/[,|]/)
    if (pathogenicity === 'Pathogenic/Likely_pathogenic/Pathogenic') {
      pathogenicity = 'Pathogenic/Likely_pathogenic'
    } else if (pathogenicity === 'Pathogenic/Pathogenic') {
      pathogenicity = 'Pathogenic'
    }
    if (!(pathogenicity.replace(' ', '_').toLowerCase() in CLINVAR_PATHOGENICITIES)) {
      assertions = [pathogenicity, ...assertions]
      pathogenicity = CLINVAR_DEFAULT_PATHOGENICITY
    }
    assertions = assertions.map(a => a.replace(/^_/, ''))
  }

  return { pathogenicity, assertions, severity: CLINVAR_PATHOGENICITIES[pathogenicity?.replace(' ', '_').toLowerCase()] }
}

export const clinvarColor = (severity, pathColor, riskColor, benignColor) => {
  if (severity > CLINVAR_PATHOGENICITIES[CLINVAR_MAX_RISK_PATHOGENICITY]) {
    return pathColor
  }
  if (severity >= CLINVAR_PATHOGENICITIES[CLINVAR_MIN_RISK_PATHOGENICITY]) {
    return riskColor
  }
  if (severity < CLINVAR_PATHOGENICITIES[CLINVAR_DEFAULT_PATHOGENICITY]) {
    return benignColor
  }
  return null
}

const clinsigSeverity = (variant, user, familiesByGuid, projectByGuid) => {
  const { pathogenicity, severity } = clinvarSignificance(variant.clinvar)
  const hgmdSignificance = getPermissionedHgmdClass(variant, user, familiesByGuid, projectByGuid)
  if (!pathogenicity && !hgmdSignificance) return -10
  const clinvarSeverity = pathogenicity ? severity + 1 : 0.1
  const hgmdSeverity = HGMD_SEVERITY[hgmdSignificance] || 0
  return clinvarSeverity + hgmdSeverity
}

export const MISSENSE_THRESHHOLD = 3
export const LOF_THRESHHOLD = 0.35

const PRIORITIZED_GENE_MAX_RANK = 1000

export const getDecipherGeneLink = ({ geneId }) => `https://www.deciphergenomics.org/gene/${geneId}/overview/protein-genomic-info`

const getGeneConstraintSortScore = ({ constraints }) => {
  if (!constraints || constraints.louef === undefined) {
    return Infinity
  }
  let missenseOffset = constraints.misZ > MISSENSE_THRESHHOLD ? constraints.misZ : 0
  if (constraints.louef > LOF_THRESHHOLD) {
    missenseOffset /= MISSENSE_THRESHHOLD
  }
  return constraints.louef - missenseOffset
}

const populationComparator =
  population => (a, b) => ((a.populations || {})[population] || {}).af - ((b.populations || {})[population] || {}).af

const predictionComparator =
  prediction => (a, b) => ((b.predictions || {})[prediction] || -1) - ((a.predictions || {})[prediction] || -1)

const getConsequenceRank = ({ transcripts, svType }) => (
  transcripts ? Math.min(...Object.values(transcripts || {}).flat().map(
    ({ majorConsequence }) => VEP_CONSEQUENCE_ORDER_LOOKUP[majorConsequence],
  ).filter(val => val)) : VEP_CONSEQUENCE_ORDER_LOOKUP[svType]
)

const getPrioritizedGeneTopRank = (variant, genesById, individualGeneDataByFamilyGene) => Math.min(...Object.keys(
  variant.transcripts || {},
).reduce((acc, geneId) => (
  genesById[geneId] && individualGeneDataByFamilyGene[variant.familyGuids[0]]?.phenotypeGeneScores ? [
    ...acc,
    ...Object.values(individualGeneDataByFamilyGene[variant.familyGuids[0]].phenotypeGeneScores[geneId] || {}).reduce(
      (acc2, toolScores) => ([...acc2, ...toolScores.map(score => score.rank)]), [],
    ),
  ] : acc), [PRIORITIZED_GENE_MAX_RANK]))

const VARIANT_SORT_OPTONS = [
  { value: SORT_BY_FAMILY_GUID, text: 'Family', comparator: (a, b) => a.familyGuids[0].localeCompare(b.familyGuids[0]) },
  { value: SORT_BY_XPOS, text: 'Position', comparator: (a, b) => a.xpos - b.xpos },
  {
    value: SORT_BY_IN_OMIM,
    text: 'In OMIM',
    comparator: (a, b, genesById) => (
      Object.keys(b.transcripts || {}).reduce(
        (acc, geneId) => (genesById[geneId] ? acc + genesById[geneId].omimPhenotypes.length : acc), 0,
      ) - Object.keys(a.transcripts || {}).reduce(
        (acc, geneId) => (genesById[geneId] ? acc + genesById[geneId].omimPhenotypes.length : acc), 0,
      )),
  },
  {
    value: SORT_BY_PROTEIN_CONSQ,
    text: 'Protein Consequence',
    comparator: (a, b) => getConsequenceRank(a) - getConsequenceRank(b),
  },
  { value: SORT_BY_GNOMAD_GENOMES, text: 'gnomAD Genomes Frequency', comparator: populationComparator('gnomad_genomes') },
  { value: SORT_BY_GNOMAD_EXOMES, text: 'gnomAD Exomes Frequency', comparator: populationComparator('gnomad_exomes') },
  { value: SORT_BY_CALLSET_AF, text: 'Callset AF', comparator: populationComparator('callset') },
  { value: SORT_BY_CADD, text: 'CADD', comparator: predictionComparator('cadd') },
  { value: SORT_BY_REVEL, text: 'REVEL', comparator: predictionComparator('revel') },
  { value: SORT_BY_EIGEN, text: 'Eigen', comparator: predictionComparator('eigen') },
  { value: SORT_BY_MPC, text: 'MPC', comparator: predictionComparator('mpc') },
  { value: SORT_BY_SPLICE_AI, text: 'SpliceAI', comparator: predictionComparator('splice_ai') },
  { value: SORT_BY_PRIMATE_AI, text: 'PrimateAI', comparator: predictionComparator('primate_ai') },
  {
    value: SORT_BY_PATHOGENICITY,
    text: 'Pathogenicity',
    comparator: (a, b, geneId, tagsByGuid, user, familiesByGuid, projectByGuid) => (
      clinsigSeverity(b, user, familiesByGuid, projectByGuid) - clinsigSeverity(a, user, familiesByGuid, projectByGuid)
    ),
  },
  {
    value: SORT_BY_CONSTRAINT,
    text: 'Constraint',
    comparator: (a, b, genesById) => (
      Math.min(...Object.keys(a.transcripts || {}).reduce(
        (acc, geneId) => [...acc, getGeneConstraintSortScore(genesById[geneId] || {})], [],
      )) - Math.min(...Object.keys(b.transcripts || {}).reduce(
        (acc, geneId) => [...acc, getGeneConstraintSortScore(genesById[geneId] || {})], [],
      ))),
  },
  {
    value: SORT_BY_PRIORITIZED_GENE,
    text: 'Phenotype Prioritized Gene',
    comparator: (a, b, genesById, _tag, _user, _family, _project, individualGeneDataByFamilyGene) => (
      getPrioritizedGeneTopRank(a, genesById, individualGeneDataByFamilyGene) -
        getPrioritizedGeneTopRank(b, genesById, individualGeneDataByFamilyGene)
    ),
  },
  {
    value: SORT_BY_SIZE,
    text: 'Size',
    comparator: (a, b) => ((a.pos - a.end) - (b.pos - b.end)),
  },
  {
    value: SORT_BY_TAGGED_DATE,
    text: 'Last Tagged',
    comparator: (a, b, genesById, tagsByGuid) => (
      b.tagGuids.map(tagGuid => (tagsByGuid[tagGuid] || {}).lastModifiedDate).sort()[b.tagGuids.length - 1] || ''
    ).localeCompare(
      a.tagGuids.map(tagGuid => (tagsByGuid[tagGuid] || {}).lastModifiedDate).sort()[a.tagGuids.length - 1] || '',
    ),
  },
]
const VARIANT_SEARCH_SORT_OPTONS = VARIANT_SORT_OPTONS.slice(1, VARIANT_SORT_OPTONS.length - 1)

export const VARIANT_SORT_LOOKUP = VARIANT_SORT_OPTONS.reduce(
  (acc, opt) => ({
    ...acc,
    [opt.value]: opt.comparator,
  }), {},
)

const BASE_VARIANT_SORT_FIELD = {
  name: 'sort',
  component: Dropdown,
  inline: true,
  selection: false,
  fluid: false,
  label: 'Sort By:',
}
export const VARIANT_SORT_FIELD = { ...BASE_VARIANT_SORT_FIELD, options: VARIANT_SORT_OPTONS }
export const VARIANT_SEARCH_SORT_FIELD = { ...BASE_VARIANT_SORT_FIELD, options: VARIANT_SEARCH_SORT_OPTONS }
export const VARIANT_HIDE_EXCLUDED_FIELD = {
  name: 'hideExcluded',
  component: InlineToggle,
  label: 'Hide Excluded',
  labelHelp: 'Remove all variants tagged with the "Excluded" tag from the results',
}
export const VARIANT_HIDE_REVIEW_FIELD = {
  name: 'hideReviewOnly',
  component: InlineToggle,
  label: 'Hide Review Only',
  labelHelp: 'Remove all variants tagged with only the "Review" tag from the results',
}
export const VARIANT_HIDE_KNOWN_GENE_FOR_PHENOTYPE_FIELD = {
  name: 'hideKnownGeneForPhenotype',
  component: InlineToggle,
  label: 'Hide Known Gene For Phenotype',
  labelHelp: 'Remove all variants tagged with the "Known Gene For Phenotype" tag from the results',
}
export const VARIANT_PER_PAGE_FIELD = {
  name: 'recordsPerPage',
  component: Dropdown,
  inline: true,
  selection: false,
  fluid: false,
  label: 'Variants Per Page:',
  options: [{ value: 10 }, { value: 25 }, { value: 50 }, { value: 100 }],
}
export const VARIANT_PAGINATION_FIELD = {
  name: 'page',
  component: Pagination,
  size: 'mini',
  siblingRange: 0,
  firstItem: null,
  lastItem: null,
  format: val => parseInt(val, 10),
}
export const VARIANT_TAGGED_DATE_FIELD = {
  name: 'taggedAfter',
  component: BaseSemanticInput,
  inputType: 'Input',
  label: 'Tagged After',
  type: 'date',
  inline: true,
}

const INDICATOR_MAP = {
  D: { color: 'red', value: 'damaging' },
  T: { color: 'green', value: 'tolerated' },
}

const FATHMM_MAP = {
  ...INDICATOR_MAP,
  N: { color: 'green', value: 'neutral' },
}

const POLYPHEN_MAP = {
  D: { color: 'red', value: 'probably damaging' },
  P: { color: 'yellow', value: 'possibly damaging' },
  B: { color: 'green', value: 'benign' },
}

const MUTTASTER_MAP = {
  D: { color: 'red', value: 'disease causing' },
  A: { color: 'red', value: 'disease causing automatic' },
  N: { color: 'green', value: 'polymorphism' },
  P: { color: 'green', value: 'polymorphism automatic' },
}

const MITOTIP_MAP = {
  likely_pathogenic: { color: 'red', value: 'likely pathogenic' },
  possibly_pathogenic: { color: 'red', value: 'possibly pathogenic' },
  possibly_benign: { color: 'green', value: 'possibly benign' },
  likely_benign: { color: 'green', value: 'likely benign' },
}

const MISSENSE_IN_SILICO_GROUP = 'Missense'
const CODING_IN_SILICO_GROUP = 'Coding/Noncoding'
const SPLICING_IN_SILICO_GROUP = 'Splicing'
export const SV_IN_SILICO_GROUP = 'Structural'
export const NO_SV_IN_SILICO_GROUPS = [MISSENSE_IN_SILICO_GROUP, CODING_IN_SILICO_GROUP]
export const SPLICE_AI_FIELD = 'splice_ai'

const rangeSourceLink = <a href="https://pubmed.ncbi.nlm.nih.gov/36413997" target="_blank" rel="noreferrer">36413997</a>
const PRED_COLOR_MAP = ['green', 'olive', 'grey', 'yellow', 'red', '#8b0000']
const REVERSE_PRED_COLOR_MAP = [...PRED_COLOR_MAP].reverse()

export const ORDERED_PREDICTOR_FIELDS = [
  { field: 'cadd', group: CODING_IN_SILICO_GROUP, thresholds: [0.151, 22.8, 25.3, 28.1, undefined], min: 1, max: 99, fieldTitle: 'CADD', requiresCitation: true },
  { field: 'revel', group: MISSENSE_IN_SILICO_GROUP, thresholds: [0.0161, 0.291, 0.644, 0.773, 0.932], fieldTitle: 'REVEL', requiresCitation: true },
  { field: 'vest', thresholds: [undefined, 0.45, 0.764, 0.861, 0.965], fieldTitle: 'VEST', requiresCitation: true },
  { field: 'mut_pred', thresholds: [0.0101, 0.392, 0.737, 0.829, 0.932], fieldTitle: 'MutPred', requiresCitation: true },
  { field: 'mpc', group: MISSENSE_IN_SILICO_GROUP, thresholds: [undefined, undefined, 1.36, 1.828, undefined], max: 5, fieldTitle: 'MPC' },
  {
    field: SPLICE_AI_FIELD,
    group: SPLICING_IN_SILICO_GROUP,
    thresholds: [undefined, undefined, 0.5, 0.8, undefined],
    infoField: 'splice_ai_consequence',
    infoTitle: 'Predicted Consequence',
    fieldTitle: 'SpliceAI',
    getHref: ({ chrom, pos, ref, alt, genomeVersion }) => (
      `https://spliceailookup.broadinstitute.org/#variant=${chrom}-${pos}-${ref}-${alt}&hg=${genomeVersion}&distance=1000&mask=0`
    ),
  },
  { field: 'primate_ai', group: MISSENSE_IN_SILICO_GROUP, thresholds: [undefined, 0.484, 0.79, 0.867, undefined], fieldTitle: 'PrimateAI', requiresCitation: true },
  { field: 'eigen', group: CODING_IN_SILICO_GROUP, thresholds: [undefined, undefined, 1, 2, undefined], max: 99 },
  { field: 'dann', displayOnly: true, thresholds: [undefined, undefined, 0.93, 0.96, undefined] },
  { field: 'strvctvre', group: SV_IN_SILICO_GROUP, thresholds: [undefined, undefined, 0.5, 0.75, undefined] },
  { field: 'polyphen', group: MISSENSE_IN_SILICO_GROUP, thresholds: [undefined, 0.114, 0.978, 0.999, undefined], indicatorMap: POLYPHEN_MAP, fieldTitle: 'PolyPhen', requiresCitation: true },
  { field: 'sift', reverseThresholds: true, thresholds: [undefined, 0, 0.002, 0.081, undefined], group: MISSENSE_IN_SILICO_GROUP, indicatorMap: INDICATOR_MAP, fieldTitle: 'SIFT', requiresCitation: true },
  { field: 'mut_taster', group: MISSENSE_IN_SILICO_GROUP, indicatorMap: MUTTASTER_MAP, fieldTitle: 'MutTaster' },
  { field: 'fathmm', reverseThresholds: true, thresholds: [undefined, -5.041, -4.14, 3.32, undefined], group: MISSENSE_IN_SILICO_GROUP, indicatorMap: FATHMM_MAP, fieldTitle: 'FATHMM', requiresCitation: true },
  { field: 'apogee', thresholds: [undefined, undefined, 0.5, 0.5, undefined] },
  {
    field: 'gnomad_noncoding',
    fieldTitle: 'gnomAD Constraint',
    displayOnly: true,
    thresholds: [undefined, undefined, 2.18, 4, undefined],
    requiresCitation: true,
  },
  { field: 'alphamissense', fieldTitle: 'AlphaMissense', displayOnly: true },
  { field: 'haplogroup_defining', indicatorMap: { Y: { color: 'green', value: '' } } },
  { field: 'mitotip', indicatorMap: MITOTIP_MAP, fieldTitle: 'MitoTIP' },
  { field: 'hmtvar', thresholds: [undefined, undefined, 0.35, 0.35, undefined], fieldTitle: 'HmtVar' },
]

export const coloredIcon = color => React.createElement(color.startsWith('#') ? ColoredIcon : Icon, { name: 'circle', size: 'small', color })
export const predictionFieldValue = (
  predictions, { field, fieldValue, thresholds, reverseThresholds, indicatorMap, infoField, infoTitle },
) => {
  let value = fieldValue || predictions[field]
  if (value === null || value === undefined) {
    return { value }
  }

  const infoValue = predictions[infoField]

  const floatValue = parseFloat(value)
  if (thresholds && !(indicatorMap && Number.isNaN(floatValue))) {
    value = floatValue.toPrecision(3)
    const color = (reverseThresholds ? REVERSE_PRED_COLOR_MAP : PRED_COLOR_MAP).find(
      (clr, i) => (thresholds[i - 1] || thresholds[i]) &&
        (thresholds[i - 1] === undefined || value >= thresholds[i - 1]) &&
        (thresholds[i] === undefined || value < thresholds[i]),
    )
    return { value, color, infoValue, infoTitle, thresholds, reverseThresholds }
  }

  return indicatorMap[value[0]] || indicatorMap[value]
}
export const predictorColorRanges = (thresholds, requiresCitation, reverseThresholds) => (
  <div>
    {(reverseThresholds ? REVERSE_PRED_COLOR_MAP : PRED_COLOR_MAP).map((c, i) => {
      const prevUndefined = thresholds[i - 1] === undefined
      let range
      if (thresholds[i] === undefined) {
        if (prevUndefined) {
          return null
        }
        range = ` >= ${thresholds[i - 1]}`
      } else if (prevUndefined) {
        range = ` < ${thresholds[i]}`
      } else if (thresholds[i - 1] === thresholds[i]) {
        return null
      } else {
        range = ` ${thresholds[i - 1]} - ${thresholds[i]}`
      }
      return (
        <div key={c}>
          {coloredIcon(c)}
          {range}
        </div>
      )
    })}
    {requiresCitation && (
      <small>
        {/* eslint-disable-next-line react/jsx-one-expression-per-line */}
        Based on 2022 ClinGen recommendations (PMID:&nbsp;{rangeSourceLink})
      </small>
    )}
  </div>
)

export const getVariantMainGeneId = ({ transcripts = {}, mainTranscriptId, selectedMainTranscriptId }) => {
  if (selectedMainTranscriptId || mainTranscriptId) {
    return (Object.entries(transcripts).find(
      entry => entry[1].some(({ transcriptId }) => transcriptId === (selectedMainTranscriptId || mainTranscriptId)),
    ) || [])[0]
  }
  const transcriptList = Object.values(transcripts)
  if (Object.keys(transcripts).length === 1 && transcriptList[0] && transcriptList[0].length === 0) {
    return Object.keys(transcripts)[0]
  }
  return null
}

export const getVariantMainTranscript = ({ transcripts = {}, mainTranscriptId, selectedMainTranscriptId }) => flatten(
  Object.values(transcripts),
).find(({ transcriptId }) => transcriptId === (selectedMainTranscriptId || mainTranscriptId)) || {}

const getPopAf = population => (variant) => {
  const populationData = (variant.populations || {})[population]
  return (populationData || {}).af
}

export const VARIANT_EXPORT_DATA = [
  { header: 'chrom' },
  { header: 'pos' },
  { header: 'ref' },
  { header: 'alt' },
  { header: 'gene', getVal: variant => getVariantMainTranscript(variant).geneSymbol },
  { header: 'worst_consequence', getVal: variant => getVariantMainTranscript(variant).majorConsequence },
  { header: 'callset_freq', getVal: getPopAf('callset') },
  { header: 'exac_freq', getVal: getPopAf('exac') },
  { header: 'gnomad_genomes_freq', getVal: getPopAf('gnomad_genomes') },
  { header: 'gnomad_exomes_freq', getVal: getPopAf('gnomad_exomes') },
  { header: 'topmed_freq', getVal: getPopAf('topmed') },
  { header: 'cadd', getVal: variant => (variant.predictions || {}).cadd },
  { header: 'revel', getVal: variant => (variant.predictions || {}).revel },
  { header: 'eigen', getVal: variant => (variant.predictions || {}).eigen },
  { header: 'splice_ai', getVal: variant => (variant.predictions || {}).splice_ai },
  { header: 'polyphen', getVal: variant => (POLYPHEN_MAP[(variant.predictions || {}).polyphen] || {}).value || (variant.predictions || {}).polyphen },
  { header: 'sift', getVal: variant => (INDICATOR_MAP[(variant.predictions || {}).sift] || {}).value || (variant.predictions || {}).sift },
  { header: 'muttaster', getVal: variant => (MUTTASTER_MAP[(variant.predictions || {}).mut_taster] || {}).value },
  { header: 'fathmm', getVal: variant => (INDICATOR_MAP[(variant.predictions || {}).fathmm] || {}).value || (variant.predictions || {}).fathmm },
  { header: 'rsid', getVal: variant => variant.rsid },
  { header: 'hgvsc', getVal: variant => getVariantMainTranscript(variant).hgvsc },
  { header: 'hgvsp', getVal: variant => getVariantMainTranscript(variant).hgvsp },
  { header: 'clinvar_clinical_significance', getVal: variant => (variant.clinvar || {}).clinicalSignificance },
  { header: 'clinvar_gold_stars', getVal: variant => (variant.clinvar || {}).goldStars },
  { header: 'filter', getVal: variant => variant.genotypeFilters },
  { header: 'project' },
  { header: 'family' },
  { header: 'tags', getVal: (variant, tagsByGuid) => variant.tagGuids.map(tagGuid => tagsByGuid[tagGuid].name).join('|') },
  { header: 'classification', getVal: variant => (variant.acmgClassification ? `${variant.acmgClassification.score}, ${variant.acmgClassification.classify}, ${variant.acmgClassification.criteria}` : '') },
  {
    header: 'notes',
    getVal: (variant, tagsByGuid, notesByGuid) => variant.noteGuids.map((noteGuid) => {
      const note = notesByGuid[noteGuid]
      return `${note.createdBy}: ${note.note.replace(/\n/g, ' ')}`
    }).join('|'),
  },
]

export const ALL_INHERITANCE_FILTER = 'all'
export const RECESSIVE_FILTER = 'recessive'
export const HOM_RECESSIVE_FILTER = 'homozygous_recessive'
export const X_LINKED_RECESSIVE_FILTER = 'x_linked_recessive'
export const COMPOUND_HET_FILTER = 'compound_het'
export const DE_NOVO_FILTER = 'de_novo'
export const ANY_AFFECTED = 'any_affected'

export const INHERITANCE_FILTER_OPTIONS = [
  { value: ALL_INHERITANCE_FILTER, text: 'All' },
  {
    value: RECESSIVE_FILTER,
    text: 'Recessive',
    detail: 'This method identifies genes with any evidence of recessive variation. It is the union of all variants returned by the homozygous recessive, x-linked recessive, and compound heterozygous methods.',
  },
  {
    value: HOM_RECESSIVE_FILTER,
    color: 'transparent', // Adds an empty label so option is indented
    text: 'Homozygous Recessive',
    detail: 'Finds variants where all affected individuals are Alt / Alt and each of their parents Heterozygous.',
  },
  {
    value: X_LINKED_RECESSIVE_FILTER,
    color: 'transparent', // Adds an empty label so option is indented
    text: 'X-Linked Recessive',
    detail: "Recessive inheritance on the X Chromosome. This is similar to the homozygous recessive search, but a proband's father must be homozygous reference. (This is how hemizygous genotypes are called by current variant calling methods.)",
  },
  {
    value: COMPOUND_HET_FILTER,
    color: 'transparent', // Adds an empty label so option is indented
    text: 'Compound Heterozygous',
    detail: 'Affected individual(s) have two heterozygous mutations in the same gene on opposite haplotypes. Unaffected individuals cannot have the same combination of alleles as affected individuals, or be homozygous alternate for any of the variants. If parents are not present, this method only searches for pairs of heterozygous variants; they may not be on different haplotypes.',
  },
  {
    value: DE_NOVO_FILTER,
    text: 'De Novo/ Dominant',
    detail: 'Finds variants where all affected individuals have at least one alternate allele and all unaffected are homozygous reference.',
  },
  {
    value: ANY_AFFECTED,
    text: 'Any Affected',
    detail: 'Finds variants where at least one affected individual has at least one alternate allele.',
  },
]

const VARIANT_ICON_COLORS = {
  red: '#eaa8a8',
  amber: '#f5d55c',
  green: '#21a926',
}

export const PANEL_APP_CONFIDENCE_DESCRIPTION = {
  0: 'No Panel App confidence level',
  1: 'Red, lowest level of confidence; 1 of the 4 sources or from other sources.',
  2: 'Amber, intermediate; a gene from 2 sources',
  3: 'Green, highest level of confidence; a gene from 3 or 4 sources.',
  4: 'Green, highest level of confidence; a gene from 3 or 4 sources.',
}

export const PANEL_APP_CONFIDENCE_LEVELS = {
  0: 'none',
  1: 'red',
  2: 'amber',
  3: 'green',
  4: 'green',
}

export const PANEL_APP_CONFIDENCE_LEVEL_COLORS = Object.entries(PANEL_APP_CONFIDENCE_LEVELS).reduce(
  (acc, [confidence, color]) => ({ ...acc, [confidence]: VARIANT_ICON_COLORS[color] }), {},
)

export const AD_MOI = 'AD'
export const AR_MOI = 'AR'
export const XD_MOI = 'XD'
export const XR_MOI = 'XR'
export const OTHER_MOI = 'other'

export const PANEL_APP_MOI_OPTIONS = [{
  text: 'Autosomal Dominant',
  value: AD_MOI,
},
{
  text: 'Autosomal Recessive',
  value: AR_MOI,
},
{
  text: 'X-Linked Dominant',
  value: XD_MOI,
},
{
  text: 'X-Linked Recessive',
  value: XR_MOI,
},
{
  text: 'Other Modes of Inheritance',
  value: OTHER_MOI,
}]

// Users

export const USER_NAME_FIELDS = [
  {
    name: 'firstName',
    label: 'First Name',
    width: 8,
    inline: true,
  },
  {
    name: 'lastName',
    label: 'Last Name',
    width: 8,
    inline: true,
  },
]

// ACMG Classification
export const ACMG_RULE_SPECIFICATION_CATEGORY_CRITERIA = [
  {
    rules:
    [
      { key: 'rs_hcm_dcm_01', value: 'HCM/DCM: >= 0.1%' },
      { key: 'rs_noonan_005', value: 'Noonan: >= 0.05%' },
      { key: 'rs_default_06', value: 'Default: >= 0.6%' },
      { key: 'rs_autosomal_recessive_05', value: 'HL (Autosomal recessive): >= 0.5%' },
      { key: 'hl_autosomal_dominan_01', value: 'HL (Autosomal dominant): >= 0.1%' },
    ],
    name: 'BA1',
  },
  {
    rules:
    [
      { key: 'rs_hcm_dcm_02', value: 'HCM/DCM: >= 0.2%' },
      { key: 'rs_noonan_0025', value: 'Noonan: >= 0.025%' },
      { key: 'rs_default_03', value: 'Default: >= 0.3%' },
      { key: 'rs_autosomal_recessive_03', value: 'HL (Autosomal recessive): >= 0.3%' },
      { key: 'hl_autosomal_dominan_02', value: 'HL (Autosomal dominant): >= 0.02%' },
    ],
    name: 'BS1',
  },
  {
    rules:
    [
      { key: 'rs_autosomal_recessive_0703', value: 'HL (Autosomal recessive): 0.07-0.3%' },
    ],
    name: 'BS1_P',
  },
  {
    rules:
    [
      { key: 'rs_autosomal_recessive_007', value: 'HL (Autosomal recessive): <= 0.007%' },
      { key: 'hl_autosomal_dominan_002', value: 'HL (Autosomal dominant): <= 0.002%' },
    ],
    name: 'PM2_P',
  },
]

export const ACMG_RULE_SPECIFICATION_PROBAND = [
  [['Noonan', '#'], ['Strong', '5'], ['Moderate', '3'], ['Supporting', '1']],
  [['Cardio', '#'], ['Strong', '15'], ['Moderate', '6'], ['Supporting', '2']],
]

export const ACMG_RULE_SPECIFICATION_IN_TRANS = [
  [
    { value: 'Increase to PM3_Strong if observed in trans' },
    {
      isList: true,
      listItems: [
        { key: 'rs_2x_and_1_variant_path', value: '2x and >= 1 variant in PATH' },
        { key: 'rs_3x_other_variants_lp', value: '3x if other variants are LP' },
      ],
    },
  ],
  [
    { value: 'Increase to VeryStrong if observed in trans' },
    {
      isList: true,
      listItems: [
        { key: 'rs_4x_and_2_variant_path', value: '4x and >= 2 variant in PATH (can be same variant)' },
        { key: 'rs_4x_lpp_different', value: '4x if LP/P variants are all different' },
      ],
    },
  ],
]

export const ACMG_RULE_SPECIFICATION_LEVELS_TABLE = [
  ['', 'Supporting', 'Moderate', 'Strong'],
  ['Likelihood', '4:1', '16:1', '32:1'],
  ['LOD Score', '0.6', '1.2', '1.5'],
  ['Autosomal dominant threshold', '2 affected segregations', '4 affected segregations', '5 affected segregations<'],
  ['Autosomal recessive threshold', 'See Table 2', 'See Table 2', 'See Table 2'],
]

export const ACMG_RULE_SPECIFICATION_GENERAL_RECOMMENDATIONS = [
  [0, 0, 0.12, 0.25, 0.37, 0.5, 0.62, 0.75, 0.87, 1, 1.2, 1.25],
  [1, 0.6, 0.73, 0.85, 0.98, 1.1, 1.23, 1.35, 1.48, 1.6, 1.73, 1.85],
  [2, 1.2, 1.33, 1.45, 1.58, 1.7, 1.83, 1.95, 2.08, 2.2, 2.33, 2.45],
  [3, 1.81, 1.83, 2.06, 2.18, 2.31, 2.43, 2.56, 2.68, 2.81, 2.93, 3.06],
  [4, 2.41, 2.53, 2.66, 2.78, 2.91, 3.03, 3.16, 3.28, 3.41, 3.53, 3.06],
  [5, 3.01, 3.14, 3.26, 3.39, 3.51, 3.63, 3.76, 3.88, 4.01, 4.13, 4.26],
  [6, 3.61, 3.74, 3.86, 3.99, 4.11, 4.24, 4.36, 4.49, 4.61, 4.74, 4.86],
  [7, 4.21, 4.34, 4.46, 4.59, 4.71, 4.84, 4.96, 5.09, 5.21, 5.34, 5.46],
  [8, 4.82, 4.94, 5.07, 5.19, 5.32, 5.44, 5.57, 5.69, 5.82, 5.94, 6.07],
  [9, 5.42, 5.54, 5.67, 5.79, 5.92, 6.04, 6.17, 6.29, 6.42, 6.54, 6.67],
  [10, 6.02, 6.15, 6.27, 6.4, 6.52, 6.65, 6.77, 6.9, 7.02, 7.15, 7.27],
]

export const ACMG_RULE_SPECIFICATION_PM3 = [
  ['Pathogenic/Likely pathogenic', '1.0', '0.5'],
  ['Homozygous occurrence (Max points from homozygotes 1)', '0.5', 'N/A'],
  ['Homozygous occurrence due to consanguinity, rare uncertain significance (confirmed in trans) (Max point 0.5)', '0.25', '0'],
]

export const ACMG_RULE_SPECIFICATION_DISEASE_BASED_CRITERIA = [
  { key: 'cardiomyopathy', value: 'Cardiomyopathy', href: 'https://cspec.genome.network/cspec/ui/svi/svi/GN002' },
  { key: 'rasopathy', value: 'RASopathy', href: 'https://cspec.genome.network/cspec/ui/svi/svi/GN004' },
  { key: 'hearing-loss', value: 'Hearing Loss', href: 'https://cspec.genome.network/cspec/ui/svi/svi/GN005' },
  { key: 'rett-angelman-disorders', value: 'Rett and Angelman-like Disorders', href: 'https://cspec.genome.network/cspec/ui/svi/svi/GN016' },
  { key: 'mitochondrial-disease-mitochondrial', value: 'Mitochondrial Disease Mitochondrial', href: 'https://cspec.genome.network/cspec/ui/svi/svi/GN015' },
  { key: 'mitochondrial-disease-nuclear', value: 'Mitochondrial Disease Nuclear', href: 'https://cspec.genome.network/cspec/ui/svi/svi/GN014' },
  { key: 'hypercholesterolemia', value: 'Hypercholesterolemia', href: 'https://cspec.genome.network/cspec/ui/svi/svi/GN013' },
  { key: 'hyperthermia-susceptibility', value: 'Hyperthermia Susceptibility', href: 'https://cspec.genome.network/cspec/ui/svi/svi/GN012' },
  { key: 'platelet-discorders', value: 'Platelet Disorders', href: 'https://cspec.genome.network/cspec/ui/svi/svi/GN011' },
  { key: 'lysosmal-storage-disorders', value: 'Lysosomal Storage Disorders', href: 'https://cspec.genome.network/cspec/ui/svi/svi/GN010' },
  { key: 'pten', value: 'PTEN', href: 'https://cspec.genome.network/cspec/ui/svi/svi/GN003' },
  { key: 'myeloid-malignancy', value: 'Myeloid Malignancy', href: 'https://cspec.genome.network/cspec/ui/svi/svi/GN008' },
  { key: 'cdh1', value: 'CDH1', href: 'https://cspec.genome.network/cspec/ui/svi/svi/GN008' },
  { key: 'tps3', value: 'TPS3', href: 'https://cspec.genome.network/cspec/ui/svi/svi/GN009' },
  { key: 'pah', value: 'PAH', href: 'https://cspec.genome.network/cspec/ui/svi/svi/GN006' },
]

export const ACMG_RULE_SPECIFICATION_COMP_HET = [
  [
    { value: 'Supporting (PM3_Supporting) (total 0.5 points)' },
    { value: '1 observation with LP/P but phase unknown or 2 VUS co-occurrences (exception: large genes)' },
    { value: '1 with ADO rules out' },
    { value: 'N/A' },
  ],
  [
    { value: 'Moderate (PM3) (total 1.0 points)' },
    { value: '1 comp het  with LP/P 2 observations with different LP/P but phase unknown' },
    { value: '2 difference families and use of exome data to rule out consanguinity' },
    {
      description: 'A combination of the following adding to 1 point',
      isList: true,
      listItems: [
        { key: 'rs_observations_with_lpp', value: 'Observations with LP/P but phase unknown' },
        { key: 'rs_compund_rare_vus', value: 'Compound het with rare VUS' },
        { key: 'rs_hom_ado_rules_out', value: 'Hom w/ ADO rules out' },
      ],
    },
  ],
  [
    { value: 'Strong (PM3_Strong) (total 2.0 points)' },
    { value: '2 comp het' },
    { value: 'N/A' },
    {
      desription: 'A combination of the following adding to 2 points',
      isList: true,
      listItems: [
        { key: 'rs_comp_lpp', value: 'Comp het with LP/P' },
        { key: 'rs_hom_ado_rules_out_2', value: 'Hom w/ ADO rules out' },
        { key: 'rs_observations_lpp_phase_unknown', value: 'Observations with different LP/P but phase unknown' },
        { key: 'rs_compund_rare_vus_2', value: 'Compund het with rare VUS' },
      ],
    },
  ],
  [
    { value: 'Very Strong (PM3_VeryStrong) (total 4.0 points)' },
    { value: '4 comp het' },
    { value: 'N/A' },
    {
      description: 'A combination of the following adding to 4 points',
      isList: true,
      listItems: [
        { key: 'rs_comp_lpp_2', value: 'Comp hets with LP/P' },
        { key: 'rs_different_observations_lpp_phase_unknown', value: 'Different observations with LP/P but phase unknown' },
        { key: 'rs_compund_rare_vus_3', value: 'Compound het with rare VUS' },
        { key: 'rs_hom_ado_rules_out_3', value: 'How w/ ADO ruled out' },
      ],
    },
  ],
]

export const VARIANT_METADATA_COLUMNS = [
  { name: 'genetic_findings_id' },
  { name: 'variant_reference_assembly' },
  { name: 'chrom' },
  { name: 'pos' },
  { name: 'ref' },
  { name: 'alt' },
  { name: 'gene_of_interest' },
  { name: 'seqr_chosen_consequence' },
  { name: 'transcript' },
  { name: 'hgvsc' },
  { name: 'hgvsp' },
  { name: 'zygosity' },
  { name: 'sv_name' },
  { name: 'sv_type', fieldName: 'svType', format: ({ svType }) => SVTYPE_LOOKUP[svType] || svType },
  { name: 'variant_inheritance' },
  { name: 'gene_known_for_phenotype' },
  { name: 'phenotype_contribution' },
  { name: 'partial_contribution_explained' },
  { name: 'notes' },
]

// RNAseq sample tissue type mapping
export const TISSUE_DISPLAY = {
  WB: 'Whole Blood',
  F: 'Fibroblast',
  M: 'Muscle',
  L: 'Lymphocyte',
}

export const RNASEQ_JUNCTION_PADDING = 200

export const FAQ_PATH = '/faq'
export const MATCHMAKER_PATH = '/matchmaker'
export const PRIVACY_PATH = '/privacy_policy'
export const TOS_PATH = '/terms_of_service'
export const FEATURE_UPDATES_PATH = '/feature_updates'
export const PUBLIC_PAGES = [MATCHMAKER_PATH, FAQ_PATH, PRIVACY_PATH, TOS_PATH, FEATURE_UPDATES_PATH]<|MERGE_RESOLUTION|>--- conflicted
+++ resolved
@@ -955,12 +955,6 @@
     so: 'SO:0001630',
   },
   {
-<<<<<<< HEAD
-    description: 'A variant flagged in the extended intronic splice region by the SpiceRegion plugin',
-    text: 'Extended Intronic Splice Region',
-    value: 'extended_intronic_splice_region_variant',
-    group: VEP_GROUP_EXTENDED_SPLICE_SITE,
-=======
     description: "A sequence variant that falls in the region between the 3rd and 6th base after splice junction (5' end of intron)",
     text: 'Splice donor region',
     value: 'splice_donor_region_variant',
@@ -973,7 +967,12 @@
     value: 'splice_polypyrimidine_tract_variant',
     group: VEP_GROUP_EXTENDED_SPLICE_SITE,
     so: 'SO:0002169',
->>>>>>> 26cdd485
+  },
+  {
+    description: 'A variant flagged in the extended intronic splice region by the SpiceRegion plugin',
+    text: 'Extended Intronic Splice Region',
+    value: 'extended_intronic_splice_region_variant',
+    group: VEP_GROUP_EXTENDED_SPLICE_SITE,
   },
   {
     description: 'A sequence variant where at least one base of the final codon of an incompletely annotated transcript is changed',
