import React from 'react'
import { Form } from 'semantic-ui-react'
import flatten from 'lodash/flatten'

import { validators } from '../components/form/FormHelpers'
import {
  BooleanCheckbox,
  RadioGroup,
  Dropdown,
  Select,
  InlineToggle,
  Pagination,
  BaseSemanticInput,
} from '../components/form/Inputs'

import { stripMarkdown } from './stringUtils'
import { ColoredIcon } from '../components/StyledComponents'

export const ANVIL_URL = 'https://anvil.terra.bio'
export const GOOGLE_LOGIN_URL = '/login/google-oauth2'
export const LOCAL_LOGIN_URL = '/login'

export const GENOME_VERSION_37 = '37'
export const GENOME_VERSION_38 = '38'
export const GENOME_VERSION_OPTIONS = [
  { value: GENOME_VERSION_37, text: 'GRCh37' },
  { value: GENOME_VERSION_38, text: 'GRCh38' },
]
export const GENOME_VERSION_LOOKUP = GENOME_VERSION_OPTIONS.reduce(
  (acc, { value, text }) => ({ ...acc, [value]: text }), {},
)
export const GENOME_VERSION_FIELD = {
  name: 'genomeVersion', label: 'Genome Version', component: RadioGroup, options: GENOME_VERSION_OPTIONS,
}

export const GENOME_VERSION_DISPLAY_LOOKUP = {
  GRCh37: 'hg19',
  [GENOME_VERSION_37]: 'hg19',
  GRCh38: 'hg38',
  [GENOME_VERSION_38]: 'hg38',
}

// PROJECT FIELDS

export const FILE_FIELD_NAME = 'uploadedFile'

export const PROJECT_DESC_FIELD = { name: 'description', label: 'Project Description', placeholder: 'Description' }

export const EDITABLE_PROJECT_FIELDS = [
  { name: 'name', label: 'Project Name', placeholder: 'Name', validate: validators.required, autoFocus: true },
  PROJECT_DESC_FIELD,
]

export const ANVIL_FIELDS = [
  {
    name: 'workspaceNamespace',
    label: 'Workspace Namespace',
    placeholder: 'AnVIL workspace name before the /',
    validate: validators.required,
    width: 8,
    inline: true,
  },
  {
    name: 'workspaceName',
    label: 'Workspace Name',
    placeholder: 'AnVIL workspace name after the /',
    validate: validators.required,
    width: 8,
    inline: true,
  },
]

export const FILE_FORMATS = [
  { title: 'Excel', ext: 'xls' },
  {
    title: 'Text',
    ext: 'tsv',
    formatLinks: [
      { href: 'https://en.wikipedia.org/wiki/Tab-separated_values', linkExt: 'tsv' },
      { href: 'https://en.wikipedia.org/wiki/Comma-separated_values', linkExt: 'csv' },
    ],
  },
]

const MAILTO_CONTACT_URL_REGEX = /^mailto:[A-Z0-9._%+-]+@[A-Z0-9.-]+\.[A-Z]{2,4}(,\s*[A-Z0-9._%+-]+@[A-Z0-9.-]+\.[A-Z]{1,4})*$/i
export const MATCHMAKER_CONTACT_NAME_FIELD = { label: 'Contact Name' }
export const MATCHMAKER_CONTACT_URL_FIELD = {
  label: 'Contact URL',
  parse: val => `mailto:${val}`,
  format: val => (val || '').replace('mailto:', ''),
  validate: val => (MAILTO_CONTACT_URL_REGEX.test(val) ? undefined : 'Invalid contact url'),
}

// SAMPLES

export const DATASET_TYPE_VARIANT_CALLS = 'VARIANTS'
export const DATASET_TYPE_SV_CALLS = 'SV'
export const DATASET_TYPE_MITO_CALLS = 'MITO'

export const DATASET_TITLE_LOOKUP = {
  [DATASET_TYPE_SV_CALLS]: ' SV',
<<<<<<< HEAD
  [DATASET_TYPE_MITO_CALLS]: ' Mito',
=======
  [DATASET_TYPE_MITO_CALLS]: ' Mitochondria',
>>>>>>> df034859
}

export const SAMPLE_TYPE_EXOME = 'WES'
export const SAMPLE_TYPE_GENOME = 'WGS'
export const SAMPLE_TYPE_RNA = 'RNA'

export const SAMPLE_TYPE_OPTIONS = [
  { value: SAMPLE_TYPE_EXOME, text: 'Exome' },
  { value: SAMPLE_TYPE_GENOME, text: 'Genome' },
  { value: SAMPLE_TYPE_RNA, text: 'RNA-seq' },
]

export const SAMPLE_TYPE_LOOKUP = SAMPLE_TYPE_OPTIONS.reduce(
  (acc, opt) => ({
    ...acc,
    ...{ [opt.value]: opt },
  }), {},
)

// ANALYSIS STATUS

export const FAMILY_STATUS_SOLVED = 'S'
export const FAMILY_STATUS_SOLVED_KNOWN_GENE_KNOWN_PHENOTYPE = 'S_kgfp'
export const FAMILY_STATUS_SOLVED_KNOWN_GENE_DIFFERENT_PHENOTYPE = 'S_kgdp'
export const FAMILY_STATUS_SOLVED_NOVEL_GENE = 'S_ng'
export const FAMILY_STATUS_EXTERNAL_SOLVE = 'ES'
export const FAMILY_STATUS_STRONG_CANDIDATE_KNOWN_GENE_KNOWN_PHENOTYPE = 'Sc_kgfp'
export const FAMILY_STATUS_STRONG_CANDIDATE_KNOWN_GENE_DIFFERENT_PHENOTYPE = 'Sc_kgdp'
export const FAMILY_STATUS_STRONG_CANDIDATE_NOVEL_GENE = 'Sc_ng'
export const FAMILY_STATUS_REVIEWED_PURSUING_CANDIDATES = 'Rcpc'
export const FAMILY_STATUS_REVIEWED_NO_CLEAR_CANDIDATE = 'Rncc'
export const FAMILY_STATUS_CLOSED = 'C'
export const FAMILY_STATUS_ANALYSIS_IN_PROGRESS = 'I'
const FAMILY_STATUS_WAITING_FOR_DATA = 'Q'
const FAMILY_STATUS_NO_DATA = 'N'

const DEPRECATED_FAMILY_ANALYSIS_STATUS_OPTIONS = [
  { value: FAMILY_STATUS_SOLVED, color: '#4CAF50', name: 'Solved' },
]
export const SELECTABLE_FAMILY_ANALYSIS_STATUS_OPTIONS = [
  { value: FAMILY_STATUS_SOLVED_KNOWN_GENE_KNOWN_PHENOTYPE, color: '#4CAF50', name: 'Solved - known gene for phenotype' },
  { value: FAMILY_STATUS_SOLVED_KNOWN_GENE_DIFFERENT_PHENOTYPE, color: '#4CAF50', name: 'Solved - gene linked to different phenotype' },
  { value: FAMILY_STATUS_SOLVED_NOVEL_GENE, color: '#4CAF50', name: 'Solved - novel gene' },
  { value: FAMILY_STATUS_EXTERNAL_SOLVE, color: '#146917', name: 'External Solve' },
  { value: FAMILY_STATUS_STRONG_CANDIDATE_KNOWN_GENE_KNOWN_PHENOTYPE, color: '#CDDC39', name: 'Strong candidate - known gene for phenotype' },
  { value: FAMILY_STATUS_STRONG_CANDIDATE_KNOWN_GENE_DIFFERENT_PHENOTYPE, color: '#CDDC39', name: 'Strong candidate - gene linked to different phenotype' },
  { value: FAMILY_STATUS_STRONG_CANDIDATE_NOVEL_GENE, color: '#CDDC39', name: 'Strong candidate - novel gene' },
  { value: FAMILY_STATUS_REVIEWED_PURSUING_CANDIDATES, color: '#EB9F38', name: 'Reviewed, currently pursuing candidates' },
  { value: FAMILY_STATUS_REVIEWED_NO_CLEAR_CANDIDATE, color: '#EF5350', name: 'Reviewed, no clear candidate' },
  { value: FAMILY_STATUS_CLOSED, color: '#9c0502', name: 'Closed, no longer under analysis' },
  { value: FAMILY_STATUS_ANALYSIS_IN_PROGRESS, color: '#4682B4', name: 'Analysis in Progress' },
  { value: FAMILY_STATUS_WAITING_FOR_DATA, color: '#FFC107', name: 'Waiting for data' },
  { value: FAMILY_STATUS_NO_DATA, color: '#646464', name: 'No data expected' },
]
export const ALL_FAMILY_ANALYSIS_STATUS_OPTIONS = [
  ...DEPRECATED_FAMILY_ANALYSIS_STATUS_OPTIONS, ...SELECTABLE_FAMILY_ANALYSIS_STATUS_OPTIONS,
]

export const FAMILY_ANALYSIS_STATUS_LOOKUP = ALL_FAMILY_ANALYSIS_STATUS_OPTIONS.reduce(
  (acc, tag) => ({ [tag.value]: tag, ...acc }), {},
)

export const SNP_DATA_TYPE = 'SNP'
export const FAMILY_ANALYSED_BY_DATA_TYPES = [
  [SNP_DATA_TYPE, 'WES/WGS'],
  ['SV', 'gCNV/SV'],
  ['RNA', 'RNAseq'],
  ['MT', 'Mitochondrial'],
  ['STR', 'STR'],
]

// SUCCESS STORY

const FAMILY_SUCCESS_STORY_NOVEL_DISCOVERY = 'N'
const FAMILY_SUCCESS_STORY_ALTERED_CLINICAL_OUTCOME = 'A'
const FAMILY_SUCCESS_STORY_COLLABORATION = 'C'
const FAMILY_SUCCESS_STORY_TECHNICAL_WIN = 'T'
const FAMILY_SUCCESS_STORY_DATA_SHARING = 'D'
const FAMILY_SUCCESS_STORY_OTHER = 'O'

export const FAMILY_SUCCESS_STORY_TYPE_OPTIONS = [
  { value: FAMILY_SUCCESS_STORY_NOVEL_DISCOVERY, color: '#019143', name: 'Novel Discovery' },
  { value: FAMILY_SUCCESS_STORY_ALTERED_CLINICAL_OUTCOME, color: '#FFAB57', name: 'Altered Clinical Outcome' },
  { value: FAMILY_SUCCESS_STORY_COLLABORATION, color: '#833E7D', name: 'Collaboration' },
  { value: FAMILY_SUCCESS_STORY_TECHNICAL_WIN, color: '#E76013', name: 'Technical Win' },
  { value: FAMILY_SUCCESS_STORY_DATA_SHARING, color: '#6583EC', name: 'Data Sharing' },
  { value: FAMILY_SUCCESS_STORY_OTHER, color: '#5D5D5F', name: 'Other' },
]

export const FAMILY_SUCCESS_STORY_TYPE_OPTIONS_LOOKUP = FAMILY_SUCCESS_STORY_TYPE_OPTIONS.reduce(
  (acc, tag) => ({ [tag.value]: tag, ...acc }), {},
)

export const successStoryTypeDisplay = tag => (
  <span>
    <ColoredIcon name="stop" color={FAMILY_SUCCESS_STORY_TYPE_OPTIONS_LOOKUP[tag].color} />
    {FAMILY_SUCCESS_STORY_TYPE_OPTIONS_LOOKUP[tag].name}
  </span>
)

// FAMILY FIELDS

export const FAMILY_FIELD_ID = 'familyId'
export const FAMILY_DISPLAY_NAME = 'displayName'
export const FAMILY_FIELD_DESCRIPTION = 'description'
export const FAMILY_FIELD_ANALYSIS_STATUS = 'analysisStatus'
export const FAMILY_FIELD_ASSIGNED_ANALYST = 'assignedAnalyst'
export const FAMILY_FIELD_ANALYSED_BY = 'analysedBy'
export const FAMILY_FIELD_SUCCESS_STORY_TYPE = 'successStoryTypes'
export const FAMILY_FIELD_SUCCESS_STORY = 'successStory'
export const FAMILY_FIELD_ANALYSIS_NOTES = 'analysisNotes'
export const FAMILY_FIELD_CASE_NOTES = 'caseNotes'
export const FAMILY_FIELD_MME_NOTES = 'mmeNotes'
export const FAMILY_FIELD_INTERNAL_NOTES = 'caseReviewNotes'
export const FAMILY_FIELD_INTERNAL_SUMMARY = 'caseReviewSummary'
export const FAMILY_FIELD_FIRST_SAMPLE = 'firstSample'
export const FAMILY_FIELD_CODED_PHENOTYPE = 'codedPhenotype'
export const FAMILY_FIELD_OMIM_NUMBER = 'postDiscoveryOmimNumber'
export const FAMILY_FIELD_PMIDS = 'pubmedIds'
export const FAMILY_FIELD_PEDIGREE = 'pedigreeImage'
export const FAMILY_FIELD_CREATED_DATE = 'createdDate'
export const FAMILY_FIELD_ANALYSIS_GROUPS = 'analysisGroups'

export const FAMILY_FIELD_NAME_LOOKUP = {
  [FAMILY_FIELD_DESCRIPTION]: 'Family Description',
  [FAMILY_FIELD_ANALYSIS_GROUPS]: 'Analysis Groups',
  [FAMILY_FIELD_ANALYSIS_STATUS]: 'Analysis Status',
  [FAMILY_FIELD_ASSIGNED_ANALYST]: 'Assigned Analyst',
  [FAMILY_FIELD_ANALYSED_BY]: 'Analysed By',
  [FAMILY_FIELD_SUCCESS_STORY_TYPE]: 'Success Story Type',
  [FAMILY_FIELD_SUCCESS_STORY]: 'Success Story',
  [FAMILY_FIELD_FIRST_SAMPLE]: 'Data Loaded?',
  [FAMILY_FIELD_CASE_NOTES]: 'Case Notes',
  [FAMILY_FIELD_ANALYSIS_NOTES]: 'Analysis Notes',
  [FAMILY_FIELD_MME_NOTES]: 'Matchmaker Notes',
  [FAMILY_FIELD_CODED_PHENOTYPE]: 'Coded Phenotype',
  [FAMILY_FIELD_OMIM_NUMBER]: 'Post-discovery OMIM #',
  [FAMILY_FIELD_PMIDS]: 'Publications on this discovery',
  [FAMILY_FIELD_INTERNAL_NOTES]: 'Internal Notes',
  [FAMILY_FIELD_INTERNAL_SUMMARY]: 'Internal Summary',
}

export const FAMILY_NOTES_FIELDS = [
  { id: FAMILY_FIELD_CASE_NOTES, noteType: 'C' },
  { id: FAMILY_FIELD_ANALYSIS_NOTES, noteType: 'A' },
  { id: FAMILY_FIELD_MME_NOTES, noteType: 'M' },
]

export const FAMILY_MAIN_FIELDS = [
  { id: FAMILY_FIELD_ANALYSIS_GROUPS },
  { id: FAMILY_FIELD_DESCRIPTION },
  { id: FAMILY_FIELD_ANALYSIS_STATUS },
  { id: FAMILY_FIELD_ASSIGNED_ANALYST },
]

export const FAMILY_DETAIL_FIELDS = [
  ...FAMILY_MAIN_FIELDS,
  { id: FAMILY_FIELD_ANALYSED_BY },
  { id: FAMILY_FIELD_SUCCESS_STORY_TYPE },
  { id: FAMILY_FIELD_SUCCESS_STORY },
  ...FAMILY_NOTES_FIELDS,
  { id: FAMILY_FIELD_CODED_PHENOTYPE },
  { id: FAMILY_FIELD_OMIM_NUMBER },
  { id: FAMILY_FIELD_PMIDS },
]

// INDIVIDUAL FIELDS

export const SEX_OPTIONS = [
  { value: 'M', text: 'Male' },
  { value: 'F', text: 'Female' },
  { value: 'U', text: '?' },
]

export const SEX_LOOKUP = SEX_OPTIONS.reduce(
  (acc, opt) => ({
    ...acc,
    ...{ [opt.value]: opt.text === '?' ? 'Unknown' : opt.text },
  }), {},
)

export const AFFECTED = 'A'
export const UNAFFECTED = 'N'
export const UNKNOWN_AFFECTED = 'U'
export const AFFECTED_OPTIONS = [
  { value: AFFECTED, text: 'Affected' },
  { value: UNAFFECTED, text: 'Unaffected' },
  { value: UNKNOWN_AFFECTED, text: '?' },
]

export const AFFECTED_LOOKUP = AFFECTED_OPTIONS.reduce(
  (acc, opt) => ({
    ...acc,
    ...{ [opt.value]: opt.text === '?' ? 'Unknown' : opt.text },
  }), {},
)

export const PROBAND_RELATIONSHIP_OPTIONS = [
  { value: 'S', name: 'Self' },
  { value: 'M', name: 'Mother' },
  { value: 'F', name: 'Father' },
  { value: 'B', name: 'Sibling' },
  { value: 'C', name: 'Child' },
  { value: 'H', name: 'Maternal Half Sibling' },
  { value: 'J', name: 'Paternal Half Sibling' },
  { value: 'G', name: 'Maternal Grandmother' },
  { value: 'W', name: 'Maternal Grandfather' },
  { value: 'X', name: 'Paternal Grandmother' },
  { value: 'Y', name: 'Paternal Grandfather' },
  { value: 'A', name: 'Maternal Aunt' },
  { value: 'L', name: 'Maternal Uncle' },
  { value: 'E', name: 'Paternal Aunt' },
  { value: 'D', name: 'Paternal Uncle' },
  { value: 'N', name: 'Niece' },
  { value: 'P', name: 'Nephew' },
  { value: 'Z', name: 'Maternal 1st Cousin' },
  { value: 'K', name: 'Paternal 1st Cousin' },
  { value: 'O', name: 'Other' },
  { value: 'U', name: 'Unknown' },
]

const PROBAND_RELATIONSHIP_LOOKUP = PROBAND_RELATIONSHIP_OPTIONS.reduce(
  (acc, opt) => ({
    ...acc,
    ...{ [opt.value]: opt.name },
  }), {},
)

export const INDIVIDUAL_FIELD_ID = 'individualId'
export const INDIVIDUAL_FIELD_PATERNAL_ID = 'paternalId'
export const INDIVIDUAL_FIELD_MATERNAL_ID = 'maternalId'
export const INDIVIDUAL_FIELD_SEX = 'sex'
export const INDIVIDUAL_FIELD_AFFECTED = 'affected'
export const INDIVIDUAL_FIELD_NOTES = 'notes'
export const INDIVIDUAL_FIELD_PROBAND_RELATIONSHIP = 'probandRelationship'

export const INDIVIDUAL_FIELD_CONFIGS = {
  [FAMILY_FIELD_ID]: { label: 'Family ID' },
  [INDIVIDUAL_FIELD_ID]: { label: 'Individual ID' },
  [INDIVIDUAL_FIELD_PATERNAL_ID]: { label: 'Paternal ID', description: 'Individual ID of the father' },
  [INDIVIDUAL_FIELD_MATERNAL_ID]: { label: 'Maternal ID', description: 'Individual ID of the mother' },
  [INDIVIDUAL_FIELD_SEX]: {
    label: 'Sex',
    format: sex => SEX_LOOKUP[sex],
    width: 3,
    description: 'Male or Female, leave blank if unknown',
    formFieldProps: { component: RadioGroup, options: SEX_OPTIONS },
  },
  [INDIVIDUAL_FIELD_AFFECTED]: {
    label: 'Affected Status',
    format: affected => AFFECTED_LOOKUP[affected],
    width: 4,
    description: 'Affected or Unaffected, leave blank if unknown',
    formFieldProps: { component: RadioGroup, options: AFFECTED_OPTIONS },
  },
  [INDIVIDUAL_FIELD_NOTES]: { label: 'Notes', format: stripMarkdown, description: 'free-text notes related to this individual' },
  [INDIVIDUAL_FIELD_PROBAND_RELATIONSHIP]: {
    label: 'Proband Relation',
    description: `Relationship of the individual to the family proband. Can be one of: ${
      PROBAND_RELATIONSHIP_OPTIONS.map(({ name }) => name).join(', ')}`,
    format: relationship => PROBAND_RELATIONSHIP_LOOKUP[relationship],
    formFieldProps: { component: Select, options: PROBAND_RELATIONSHIP_OPTIONS, search: true },
  },
}

export const INDIVIDUAL_HPO_EXPORT_DATA = [
  {
    header: 'HPO Terms (present)',
    field: 'features',
    format: features => (features ? features.map(feature => `${feature.id} (${feature.label})`).join('; ') : ''),
    description: 'comma-separated list of HPO Terms for present phenotypes in this individual',
  },
  {
    header: 'HPO Terms (absent)',
    field: 'absentFeatures',
    format: features => (features ? features.map(feature => `${feature.id} (${feature.label})`).join('; ') : ''),
    description: 'comma-separated list of HPO Terms for phenotypes not present in this individual',
  },
]

export const exportConfigForField = fieldConfigs => (field) => {
  const { label, format, description } = fieldConfigs[field]
  return { field, header: label, format, description }
}

export const INDIVIDUAL_HAS_DATA_FIELD = 'hasLoadedSamples'
export const INDIVIDUAL_ID_EXPORT_DATA = [
  FAMILY_FIELD_ID, INDIVIDUAL_FIELD_ID,
].map(exportConfigForField(INDIVIDUAL_FIELD_CONFIGS))

const INDIVIDUAL_HAS_DATA_EXPORT_CONFIG = {
  field: INDIVIDUAL_HAS_DATA_FIELD,
  header: 'Individual Data Loaded',
  format: hasData => (hasData ? 'Yes' : 'No'),
}

export const INDIVIDUAL_CORE_EXPORT_DATA = [
  INDIVIDUAL_FIELD_PATERNAL_ID,
  INDIVIDUAL_FIELD_MATERNAL_ID,
  INDIVIDUAL_FIELD_SEX,
  INDIVIDUAL_FIELD_AFFECTED,
  INDIVIDUAL_FIELD_NOTES,
].map(exportConfigForField(INDIVIDUAL_FIELD_CONFIGS))

export const INDIVIDUAL_BULK_UPDATE_EXPORT_DATA = [
  ...INDIVIDUAL_CORE_EXPORT_DATA, exportConfigForField(INDIVIDUAL_FIELD_CONFIGS)(INDIVIDUAL_FIELD_PROBAND_RELATIONSHIP),
]

export const INDIVIDUAL_EXPORT_DATA = [].concat(
  INDIVIDUAL_ID_EXPORT_DATA, INDIVIDUAL_CORE_EXPORT_DATA, [INDIVIDUAL_HAS_DATA_EXPORT_CONFIG],
  INDIVIDUAL_HPO_EXPORT_DATA,
)

// CLINVAR

export const CLINSIG_SEVERITY = {
  // clinvar
  pathogenic: 1,
  'risk factor': 0,
  risk_factor: 0,
  'likely pathogenic': 1,
  'pathogenic/likely_pathogenic': 1,
  likely_pathogenic: 1,
  benign: -1,
  'likely benign': -1,
  'benign/likely_benign': -1,
  likely_benign: -1,
  protective: -1,
  // hgmd
  DM: 1,
  'DM?': 0,
  FPV: 0,
  FP: 0,
  DFP: 0,
  DP: 0,
}

// LOCUS LISTS

export const LOCUS_LIST_NAME_FIELD = 'name'
export const LOCUS_LIST_NUM_ENTRIES_FIELD = 'numEntries'
export const LOCUS_LIST_DESCRIPTION_FIELD = 'description'
export const LOCUS_LIST_IS_PUBLIC_FIELD_NAME = 'isPublic'
export const LOCUS_LIST_CREATED_DATE_FIELD_NAME = 'createdDate'
export const LOCUS_LIST_LAST_MODIFIED_FIELD_NAME = 'lastModifiedDate'
export const LOCUS_LIST_CURATOR_FIELD_NAME = 'createdBy'

export const LOCUS_LIST_FIELDS = [
  {
    name: LOCUS_LIST_NAME_FIELD,
    label: 'List Name',
    labelHelp: 'A descriptive name for this gene list',
    validate: value => (value ? undefined : 'Name is required'),
    width: 3,
    isEditable: true,
  },
  { name: LOCUS_LIST_NUM_ENTRIES_FIELD, label: 'Entries', width: 1 },
  {
    name: LOCUS_LIST_DESCRIPTION_FIELD,
    label: 'Description',
    labelHelp: 'Some background on how this list is curated',
    validate: value => (value ? undefined : 'Description is required'),
    width: 9,
    isEditable: true,
  },
  {
    name: LOCUS_LIST_CREATED_DATE_FIELD_NAME,
    label: 'Created Date',
    width: 3,
    fieldDisplay: createdDate => new Date(createdDate).toLocaleString('en-US', { year: 'numeric', month: 'numeric', day: 'numeric', hour: 'numeric', minute: 'numeric' }),
  },
  {
    name: LOCUS_LIST_LAST_MODIFIED_FIELD_NAME,
    label: 'Last Updated',
    width: 3,
    fieldDisplay: lastModifiedDate => new Date(lastModifiedDate).toLocaleString('en-US', { year: 'numeric', month: 'numeric', day: 'numeric', hour: 'numeric', minute: 'numeric' }),
  },
  { name: LOCUS_LIST_CURATOR_FIELD_NAME, label: 'Curator', width: 3 },
  {
    name: LOCUS_LIST_IS_PUBLIC_FIELD_NAME,
    label: 'Public List',
    labelHelp: 'Should other seqr users be able to use this gene list?',
    component: RadioGroup,
    options: [{ value: true, text: 'Yes' }, { value: false, text: 'No' }],
    fieldDisplay: isPublic => (isPublic ? 'Yes' : 'No'),
    width: 2,
    isEditable: true,
  },
]

export const LOCUS_LIST_ITEMS_FIELD = {
  name: 'rawItems',
  label: 'Genes/ Intervals',
  labelHelp: 'A list of genes and intervals. Can be separated by commas or whitespace. Intervals should be in the form <chrom>:<start>-<end>',
  fieldDisplay: () => null,
  isEditable: true,
  component: Form.TextArea,
  rows: 12,
  validate: value => (value ? undefined : 'Genes and/or intervals are required'),
  additionalFormFields: [
    {
      name: 'intervalGenomeVersion',
      component: RadioGroup,
      options: GENOME_VERSION_OPTIONS,
      label: 'Genome Version',
      labelHelp: 'The genome version associated with intervals. Only required if the list contains intervals',
      validate: (value, allValues) => (
        (value || !(allValues.rawItems || '').match(/([^\s-]*):(\d*)-(\d*)/)) ? undefined :
          'Genome version is required for lists with intervals'
      ),
    },
    {
      name: 'ignoreInvalidItems',
      component: BooleanCheckbox,
      label: 'Ignore invalid genes and intervals',
    },
  ],
}

export const VEP_GROUP_NONSENSE = 'nonsense'
export const VEP_GROUP_ESSENTIAL_SPLICE_SITE = 'essential_splice_site'
export const VEP_GROUP_EXTENDED_SPLICE_SITE = 'extended_splice_site'
export const VEP_GROUP_MISSENSE = 'missense'
export const VEP_GROUP_FRAMESHIFT = 'frameshift'
export const VEP_GROUP_INFRAME = 'in_frame'
export const VEP_GROUP_SYNONYMOUS = 'synonymous'
export const VEP_GROUP_OTHER = 'other'
export const VEP_GROUP_SV = 'structural'
export const VEP_GROUP_SV_CONSEQUENCES = 'structural_consequence'
export const VEP_GROUP_SV_NEW = 'new_structural_variants'

const VEP_SV_TYPES = [
  {
    description: 'A deletion called from exome data',
    text: 'Exome Deletion',
    value: 'gCNV_DEL',
  },
  {
    description: 'A duplication called from exome data',
    text: 'Exome Duplication',
    value: 'gCNV_DUP',
  },
  {
    description: 'A deletion called from genome data',
    text: 'Deletion',
    value: 'DEL',
  },
  {
    description: 'A duplication called from genome data',
    text: 'Duplication',
    value: 'DUP',
  },
  {
    description: 'A chromosomal translocation',
    text: 'Translocation',
    value: 'CTX',
  },
  {
    description: 'A copy number polymorphism variant',
    text: 'Copy Number',
    value: 'CNV',
  },
  {
    description: 'A Complex Structural Variant',
    text: 'Complex SV',
    value: 'CPX',
  },
  {
    description: 'A large insertion',
    text: 'Insertion',
    value: 'INS',
  },
  {
    description: 'A large inversion',
    text: 'Inversion',
    value: 'INV',
  },
  {
    description: 'An unresolved structural event',
    text: 'Breakend',
    value: 'BND',
  },
]

const VEP_SV_CONSEQUENCES = [
  {
    description: 'A loss of function effect',
    text: 'Loss of function',
    value: 'LOF',
  },
  {
    description: 'A loss of function effect via intragenic exonic duplication',
    text: 'Loss of function via Duplication',
    value: 'DUP_LOF',
  },
  {
    description: 'A copy-gain effect',
    text: 'Copy Gain',
    value: 'COPY_GAIN',
  },
  {
    description: 'A duplication partially overlapping the gene',
    text: 'Duplication Partial',
    value: 'DUP_PARTIAL',
  },
  {
    description: 'A multiallelic SV predicted to have a Loss of function, Loss of function via Duplication, Copy Gain, or Duplication Partial effect',
    text: 'Multiallelic SV',
    value: 'MSV_EXON_OVR',
  },
  {
    description: 'An SV contained entirely within an intron',
    text: 'Intronic',
    value: 'INTRONIC',
  },
  {
    description: 'An inversion entirely spanning the gene',
    text: 'Inversion Span',
    value: 'INV_SPAN',
  },
  {
    description: 'An SV which disrupts an untranslated region',
    text: 'UTR',
    value: 'UTR',
  },
  {
    description: 'An SV that does not overlap coding sequence',
    text: 'Intergenic',
    value: 'INTERGENIC',
  },
  {
    description: 'An SV which disrupts a promoter sequence (within 1kb)',
    text: 'Promoter',
    value: 'PROMOTER',
  },
]

const SV_NEW_OPTIONS = [
  {
    description: 'An SV with no overlap in a previous callset',
    text: 'New Calls Only',
    value: 'NEW',
  },
]

const ORDERED_VEP_CONSEQUENCES = [
  {
    description: 'A feature ablation whereby the deleted region includes a transcript feature',
    text: 'Transcript ablation',
    value: 'transcript_ablation',
    so: 'SO:0001893',
  },
  {
    description: "A splice variant that changes the 2 base region at the 5' end of an intron",
    text: 'Splice donor variant',
    value: 'splice_donor_variant',
    group: VEP_GROUP_ESSENTIAL_SPLICE_SITE,
    so: 'SO:0001575',
  },
  {
    description: "A splice variant that changes the 2 base region at the 3' end of an intron",
    text: 'Splice acceptor variant',
    value: 'splice_acceptor_variant',
    group: VEP_GROUP_ESSENTIAL_SPLICE_SITE,
    so: 'SO:0001574',
  },
  {
    description: 'A sequence variant whereby at least one base of a codon is changed, resulting in a premature stop codon, leading to a shortened transcript',
    text: 'Stop gained',
    value: 'stop_gained',
    group: VEP_GROUP_NONSENSE,
    so: 'SO:0001587',
  },
  {
    description: 'A sequence variant which causes a disruption of the translational reading frame, because the number of nucleotides inserted or deleted is not a multiple of three',
    text: 'Frameshift',
    value: 'frameshift_variant',
    group: VEP_GROUP_FRAMESHIFT,
    so: 'SO:0001589',
  },
  ...VEP_SV_TYPES.map(v => ({ ...v, group: VEP_GROUP_SV })),
  ...VEP_SV_CONSEQUENCES.map(v => ({ ...v, group: VEP_GROUP_SV_CONSEQUENCES })),
  {
    description: 'A sequence variant where at least one base of the terminator codon (stop) is changed, resulting in an elongated transcript',
    text: 'Stop lost',
    value: 'stop_lost',
    group: VEP_GROUP_MISSENSE,
    so: 'SO:0001578',
  },
  {
    description: 'A codon variant that changes at least one base of the first codon of a transcript',
    text: 'Initiator codon',
    value: 'initiator_codon_variant',
    group: VEP_GROUP_MISSENSE,
    so: 'SO:0001582',
  },
  {
    description: 'A codon variant that changes at least one base of the canonical start codon.',
    text: 'Start lost',
    value: 'start_lost',
    group: VEP_GROUP_MISSENSE,
    so: 'SO:0002012',
  },
  {
    description: 'An inframe non synonymous variant that inserts bases into in the coding sequence',
    text: 'In frame insertion',
    value: 'inframe_insertion',
    group: VEP_GROUP_INFRAME,
    so: 'SO:0001821',
  },
  {
    description: 'An inframe non synonymous variant that deletes bases from the coding sequence',
    text: 'In frame deletion',
    value: 'inframe_deletion',
    group: VEP_GROUP_INFRAME,
    so: 'SO:0001822',
  },
  {
    description: 'A feature amplification of a region containing a transcript',
    text: 'Transcript amplification',
    value: 'transcript_amplification',
    so: 'SO:0001889',
  },
  {
    description: 'A sequence_variant which is predicted to change the protein encoded in the coding sequence',
    text: 'Protein Altering',
    value: 'protein_altering_variant',
    group: VEP_GROUP_MISSENSE,
    so: 'SO:0001818',
  },
  {
    description: 'A sequence variant, where the change may be longer than 3 bases, and at least one base of a codon is changed resulting in a codon that encodes for a different amino acid',
    text: 'Missense',
    value: 'missense_variant',
    group: VEP_GROUP_MISSENSE,
    so: 'SO:0001583',
  },
  {
    description: 'A sequence variant in which a change has occurred within the region of the splice site, either within 1-3 bases of the exon or 3-8 bases of the intron',
    text: 'Splice region',
    value: 'splice_region_variant',
    group: VEP_GROUP_EXTENDED_SPLICE_SITE,
    so: 'SO:0001630',
  },
  {
    description: 'A sequence variant where at least one base of the final codon of an incompletely annotated transcript is changed',
    text: 'Incomplete terminal codon variant',
    value: 'incomplete_terminal_codon_variant',
    so: 'SO:0001626',
  },
  {
    description: 'A sequence variant where there is no resulting change to the encoded amino acid',
    text: 'Synonymous',
    value: 'synonymous_variant',
    group: VEP_GROUP_SYNONYMOUS,
    so: 'SO:0001819',
  },
  {
    description: 'A sequence variant where at least one base in the terminator codon is changed, but the terminator remains',
    text: 'Stop retained',
    value: 'stop_retained_variant',
    group: VEP_GROUP_SYNONYMOUS,
    so: 'SO:0001567',
  },
  {
    description: 'A sequence variant that changes the coding sequence',
    text: 'Coding sequence variant',
    value: 'coding_sequence_variant',
    so: 'SO:0001580',
  },
  {
    description: 'A transcript variant located with the sequence of the mature miRNA',
    text: 'Mature miRNA variant',
    value: 'mature_miRNA_variant',
    so: 'SO:0001620',
  },
  {
    description: "A UTR variant of the 5' UTR",
    text: '5 prime UTR variant',
    value: '5_prime_UTR_variant',
    so: 'SO:0001623',
  },
  {
    description: "A UTR variant of the 3' UTR",
    text: '3 prime UTR variant',
    value: '3_prime_UTR_variant',
    so: 'SO:0001624',
  },
  {
    description: 'A transcript variant occurring within an intron',
    text: 'Intron variant',
    value: 'intron_variant',
    so: 'SO:0001627',
  },
  {
    description: 'A variant in a transcript that is the target of NMD',
    text: 'NMD transcript variant',
    value: 'NMD_transcript_variant',
    so: 'SO:0001621',
  },
  // 2 kinds of 'non_coding_transcript_exon_variant' text due to value change in Ensembl v77
  {
    description: 'A sequence variant that changes non-coding exon sequence',
    text: 'Non-coding exon variant',
    value: 'non_coding_exon_variant',
    so: 'SO:0001792',
  },
  {
    description: 'A sequence variant that changes non-coding exon sequence',
    text: 'Non-coding transcript exon variant',
    value: 'non_coding_transcript_exon_variant',
    so: 'SO:0001792',
  },
  // 2 kinds of 'nc_transcript_variant' text due to value change in Ensembl v77
  {
    description: 'A transcript variant of a non coding RNA',
    text: 'nc transcript variant',
    value: 'nc_transcript_variant',
    so: 'SO:0001619',
  },
  {
    description: 'A transcript variant of a non coding RNA',
    text: 'Non-coding transcript variant',
    value: 'non_coding_transcript_variant',
    so: 'SO:0001619',
  },
  {
    description: 'A feature ablation whereby the deleted region includes a transcription factor binding site',
    text: 'TFBS ablation',
    value: 'TFBS_ablation',
    so: 'SO:0001895',
  },
  {
    description: 'A feature amplification of a region containing a transcription factor binding site',
    text: 'TFBS amplification',
    value: 'TFBS_amplification',
    so: 'SO:0001892',
  },
  {
    description: 'In regulatory region annotated by Ensembl',
    text: 'TF binding site variant',
    value: 'TF_binding_site_variant',
    so: 'SO:0001782',
  },
  {
    description: 'A sequence variant located within a regulatory region',
    text: 'Regulatory region variant',
    value: 'regulatory_region_variant',
    so: 'SO:0001566',
  },
  {
    description: 'A feature ablation whereby the deleted region includes a regulatory region',
    text: 'Regulatory region ablation',
    value: 'regulatory_region_ablation',
    so: 'SO:0001894',
  },
  {
    description: 'A feature amplification of a region containing a regulatory region',
    text: 'Regulatory region amplification',
    value: 'regulatory_region_amplification',
    so: 'SO:0001891',
  },
  {
    description: 'A sequence variant that causes the extension of a genomic feature, with regard to the reference sequence',
    text: 'Feature elongation',
    value: 'feature_elongation',
    so: 'SO:0001907',
  },
  {
    description: 'A sequence variant that causes the reduction of a genomic feature, with regard to the reference sequence',
    text: 'Feature truncation',
    value: 'feature_truncation',
    so: 'SO:0001906',
  },
  {
    description: 'A sequence variant located in the intergenic region, between genes',
    text: 'Intergenic variant',
    value: 'intergenic_variant',
    so: 'SO:0001628',
  },
]

export const GROUPED_VEP_CONSEQUENCES = ORDERED_VEP_CONSEQUENCES.reduce((acc, consequence) => {
  const group = consequence.group || VEP_GROUP_OTHER
  acc[group] = [...(acc[group] || []), consequence]
  return acc
}, { [VEP_GROUP_SV_NEW]: SV_NEW_OPTIONS })

export const VEP_CONSEQUENCE_ORDER_LOOKUP = ORDERED_VEP_CONSEQUENCES.reduce(
  (acc, consequence, i) => ({ ...acc, [consequence.value]: i }), {},
)

export const SVTYPE_LOOKUP = VEP_SV_TYPES.reduce((acc, { value, text }) => ({ ...acc, [value]: text }), {})

export const SVTYPE_DETAILS = {
  CPX: {
    INS_iDEL: 'Insertion with deletion at insertion site',
    INVdel: 'Complex inversion with 3\' flanking deletion',
    INVdup: 'Complex inversion with 3\' flanking duplication',
    dDUP: 'Dispersed duplication',
    dDUP_iDEL: 'Dispersed duplication with deletion at insertion site',
    delINV: 'Complex inversion with 5\' flanking deletion',
    delINVdel: 'Complex inversion with 5\' and 3\' flanking deletions',
    delINVdup: 'Complex inversion with 5\' flanking deletion and 3\' flanking duplication',
    dupINV: 'Complex inversion with 5\' flanking duplication',
    dupINVdel: 'Complex inversion with 5\' flanking duplication and 3\' flanking deletion',
    dupINVdup: 'Complex inversion with 5\' and 3\' flanking duplications',
    piDUP_FR: 'Palindromic inverted tandem duplication, forward-reverse orientation',
    piDUP_RF: 'Palindromic inverted tandem duplication, reverse-forward orientation',
  },
  INS: {
    ME: 'Mobile element',
    'ME:ALU': 'Alu element insertion',
    'ME:LINE1': 'LINE1 element insertion',
    'ME:SVA': 'SVA element insertion',
    'ME:UNK': 'Unspecified origin insertion',
  },
}

export const SHOW_ALL = 'ALL'
export const NOTE_TAG_NAME = 'Has Notes'
export const EXCLUDED_TAG_NAME = 'Excluded'
export const REVIEW_TAG_NAME = 'Review'
export const KNOWN_GENE_FOR_PHENOTYPE_TAG_NAME = 'Known gene for phenotype'
export const DISCOVERY_CATEGORY_NAME = 'CMG Discovery Tags'

export const SORT_BY_FAMILY_GUID = 'FAMILY_GUID'
export const SORT_BY_XPOS = 'XPOS'
const SORT_BY_PATHOGENICITY = 'PATHOGENICITY'
const SORT_BY_IN_OMIM = 'IN_OMIM'
const SORT_BY_PROTEIN_CONSQ = 'PROTEIN_CONSEQUENCE'
const SORT_BY_GNOMAD_GENOMES = 'GNOMAD'
const SORT_BY_GNOMAD_EXOMES = 'GNOMAD_EXOMES'
const SORT_BY_CALLSET_AF = 'CALLSET_AF'
const SORT_BY_1KG = '1KG'
const SORT_BY_CONSTRAINT = 'CONSTRAINT'
const SORT_BY_CADD = 'CADD'
const SORT_BY_REVEL = 'REVEL'
const SORT_BY_SPLICE_AI = 'SPLICE_AI'
const SORT_BY_EIGEN = 'EIGEN'
const SORT_BY_MPC = 'MPC'
const SORT_BY_PRIMATE_AI = 'PRIMATE_AI'
const SORT_BY_TAGGED_DATE = 'TAGGED_DATE'
const SORT_BY_SIZE = 'SIZE'

export const getPermissionedHgmdClass = (variant, user, familiesByGuid, projectByGuid) => (
  user.isAnalyst || variant.familyGuids.some(
    familyGuid => projectByGuid[familiesByGuid[familyGuid].projectGuid].enableHgmd,
  )) && variant.hgmd && variant.hgmd.class

const clinsigSeverity = (variant, user, familiesByGuid, projectByGuid) => {
  const { clinvar = {} } = variant
  const clinvarSignificance = clinvar.clinicalSignificance && clinvar.clinicalSignificance.split('/')[0].toLowerCase()
  const hgmdSignificance = getPermissionedHgmdClass(variant, user, familiesByGuid, projectByGuid)
  if (!clinvarSignificance && !hgmdSignificance) return -10
  let clinvarSeverity = 0.1
  if (clinvarSignificance) {
    clinvarSeverity = clinvarSignificance in CLINSIG_SEVERITY ? CLINSIG_SEVERITY[clinvarSignificance] + 1 : 0.5
  }
  const hgmdSeverity = hgmdSignificance in CLINSIG_SEVERITY ? CLINSIG_SEVERITY[hgmdSignificance] + 0.5 : 0
  return clinvarSeverity + hgmdSeverity
}

export const MISSENSE_THRESHHOLD = 3
export const LOF_THRESHHOLD = 0.35

const getGeneConstraintSortScore = ({ constraints }) => {
  if (!constraints || constraints.louef === undefined) {
    return Infinity
  }
  let missenseOffset = constraints.misZ > MISSENSE_THRESHHOLD ? constraints.misZ : 0
  if (constraints.louef > LOF_THRESHHOLD) {
    missenseOffset /= MISSENSE_THRESHHOLD
  }
  return constraints.louef - missenseOffset
}

const populationComparator =
  population => (a, b) => ((a.populations || {})[population] || {}).af - ((b.populations || {})[population] || {}).af

const predictionComparator =
  prediction => (a, b) => ((b.predictions || {})[prediction] || -1) - ((a.predictions || {})[prediction] || -1)

const getConsequenceRank = ({ transcripts, svType }) => (
  transcripts ? Math.min(...Object.values(transcripts || {}).flat().map(
    ({ majorConsequence }) => VEP_CONSEQUENCE_ORDER_LOOKUP[majorConsequence],
  ).filter(val => val)) : VEP_CONSEQUENCE_ORDER_LOOKUP[svType]
)

const VARIANT_SORT_OPTONS = [
  { value: SORT_BY_FAMILY_GUID, text: 'Family', comparator: (a, b) => a.familyGuids[0].localeCompare(b.familyGuids[0]) },
  { value: SORT_BY_XPOS, text: 'Position', comparator: (a, b) => a.xpos - b.xpos },
  {
    value: SORT_BY_PROTEIN_CONSQ,
    text: 'Protein Consequence',
    comparator: (a, b) => getConsequenceRank(a) - getConsequenceRank(b),
  },
  { value: SORT_BY_GNOMAD_GENOMES, text: 'gnomAD Genomes Frequency', comparator: populationComparator('gnomad_genomes') },
  { value: SORT_BY_GNOMAD_EXOMES, text: 'gnomAD Exomes Frequency', comparator: populationComparator('gnomad_exomes') },
  { value: SORT_BY_CALLSET_AF, text: 'Callset AF', comparator: populationComparator('callset') },
  { value: SORT_BY_1KG, text: '1kg  Frequency', comparator: populationComparator('g1k') },
  { value: SORT_BY_CADD, text: 'Cadd', comparator: predictionComparator('cadd') },
  { value: SORT_BY_REVEL, text: 'Revel', comparator: predictionComparator('revel') },
  { value: SORT_BY_EIGEN, text: 'Eigen', comparator: predictionComparator('eigen') },
  { value: SORT_BY_MPC, text: 'MPC', comparator: predictionComparator('mpc') },
  { value: SORT_BY_SPLICE_AI, text: 'SpliceAI', comparator: predictionComparator('splice_ai') },
  { value: SORT_BY_PRIMATE_AI, text: 'Primate AI', comparator: predictionComparator('primate_ai') },
  {
    value: SORT_BY_PATHOGENICITY,
    text: 'Pathogenicity',
    comparator: (a, b, geneId, tagsByGuid, user, familiesByGuid, projectByGuid) => (
      clinsigSeverity(b, user, familiesByGuid, projectByGuid) - clinsigSeverity(a, user, familiesByGuid, projectByGuid)
    ),
  },
  {
    value: SORT_BY_CONSTRAINT,
    text: 'Constraint',
    comparator: (a, b, genesById) => (
      Math.min(...Object.keys(a.transcripts || {}).reduce(
        (acc, geneId) => [...acc, getGeneConstraintSortScore(genesById[geneId] || {})], [],
      )) - Math.min(...Object.keys(b.transcripts || {}).reduce(
        (acc, geneId) => [...acc, getGeneConstraintSortScore(genesById[geneId] || {})], [],
      ))),
  },
  {
    value: SORT_BY_IN_OMIM,
    text: 'In OMIM',
    comparator: (a, b, genesById) => (
      Object.keys(b.transcripts || {}).reduce(
        (acc, geneId) => (genesById[geneId] ? acc + genesById[geneId].omimPhenotypes.length : acc), 0,
      ) - Object.keys(a.transcripts || {}).reduce(
        (acc, geneId) => (genesById[geneId] ? acc + genesById[geneId].omimPhenotypes.length : acc), 0,
      )),
  },
  {
    value: SORT_BY_SIZE,
    text: 'Size',
    comparator: (a, b) => ((a.pos - a.end) - (b.pos - b.end)),
  },
  {
    value: SORT_BY_TAGGED_DATE,
    text: 'Last Tagged',
    comparator: (a, b, genesById, tagsByGuid) => (
      b.tagGuids.map(tagGuid => (tagsByGuid[tagGuid] || {}).lastModifiedDate).sort()[b.tagGuids.length - 1] || ''
    ).localeCompare(
      a.tagGuids.map(tagGuid => (tagsByGuid[tagGuid] || {}).lastModifiedDate).sort()[a.tagGuids.length - 1] || '',
    ),
  },
]
const VARIANT_SEARCH_SORT_OPTONS = VARIANT_SORT_OPTONS.slice(1, VARIANT_SORT_OPTONS.length - 1)

export const VARIANT_SORT_LOOKUP = VARIANT_SORT_OPTONS.reduce(
  (acc, opt) => ({
    ...acc,
    [opt.value]: opt.comparator,
  }), {},
)

const BASE_VARIANT_SORT_FIELD = {
  name: 'sort',
  component: Dropdown,
  inline: true,
  selection: false,
  fluid: false,
  label: 'Sort By:',
}
export const VARIANT_SORT_FIELD = { ...BASE_VARIANT_SORT_FIELD, options: VARIANT_SORT_OPTONS }
export const VARIANT_SEARCH_SORT_FIELD = { ...BASE_VARIANT_SORT_FIELD, options: VARIANT_SEARCH_SORT_OPTONS }
export const VARIANT_HIDE_EXCLUDED_FIELD = {
  name: 'hideExcluded',
  component: InlineToggle,
  label: 'Hide Excluded',
  labelHelp: 'Remove all variants tagged with the "Excluded" tag from the results',
}
export const VARIANT_HIDE_REVIEW_FIELD = {
  name: 'hideReviewOnly',
  component: InlineToggle,
  label: 'Hide Review Only',
  labelHelp: 'Remove all variants tagged with only the "Review" tag from the results',
}
export const VARIANT_HIDE_KNOWN_GENE_FOR_PHENOTYPE_FIELD = {
  name: 'hideKnownGeneForPhenotype',
  component: InlineToggle,
  label: 'Hide Known Gene For Phenotype',
  labelHelp: 'Remove all variants tagged with the "Known Gene For Phenotype" tag from the results',
}
export const VARIANT_PER_PAGE_FIELD = {
  name: 'recordsPerPage',
  component: Dropdown,
  inline: true,
  selection: false,
  fluid: false,
  label: 'Variants Per Page:',
  options: [{ value: 10 }, { value: 25 }, { value: 50 }, { value: 100 }],
}
export const VARIANT_PAGINATION_FIELD = {
  name: 'page',
  component: Pagination,
  size: 'mini',
  siblingRange: 0,
  firstItem: null,
  lastItem: null,
  format: val => parseInt(val, 10),
}
export const VARIANT_TAGGED_DATE_FIELD = {
  name: 'taggedAfter',
  component: BaseSemanticInput,
  inputType: 'Input',
  label: 'Tagged After',
  type: 'date',
  inline: true,
}

const INDICATOR_MAP = {
  D: { color: 'red', value: 'damaging' },
  T: { color: 'green', value: 'tolerated' },
}

const POLYPHEN_MAP = {
  D: { color: 'red', value: 'probably damaging' },
  P: { color: 'yellow', value: 'possibly damaging' },
  B: { color: 'green', value: 'benign' },
}

const MUTTASTER_MAP = {
  D: { color: 'red', value: 'disease causing' },
  A: { color: 'red', value: 'disease causing automatic' },
  N: { color: 'green', value: 'polymorphism' },
  P: { color: 'green', value: 'polymorphism automatic' },
}

const MITOTIP_MAP = {
  likely_pathogenic: { color: 'red', value: 'likely pathogenic' },
  possibly_pathogenic: { color: 'red', value: 'possibly pathogenic' },
  possibly_benign: { color: 'green', value: 'possibly benign' },
  likely_benign: { color: 'green', value: 'likely benign' },
}

const MISSENSE_IN_SILICO_GROUP = 'Missense'
const CODING_IN_SILICO_GROUP = 'Coding/Noncoding'
const SPLICING_IN_SILICO_GROUP = 'Splicing'
export const SV_IN_SILICO_GROUP = 'Structural'
export const NO_SV_IN_SILICO_GROUPS = [MISSENSE_IN_SILICO_GROUP, CODING_IN_SILICO_GROUP]
export const SPLICE_AI_FIELD = 'splice_ai'

export const PREDICTOR_FIELDS = [
  { field: 'cadd', group: CODING_IN_SILICO_GROUP, warningThreshold: 10, dangerThreshold: 20, min: 1, max: 99 },
  { field: 'revel', group: MISSENSE_IN_SILICO_GROUP, warningThreshold: 0.5, dangerThreshold: 0.75 },
  { field: 'primate_ai', group: MISSENSE_IN_SILICO_GROUP, warningThreshold: 0.5, dangerThreshold: 0.7 },
  { field: 'mpc', group: MISSENSE_IN_SILICO_GROUP, warningThreshold: 1, dangerThreshold: 2, max: 5 },
  {
    field: SPLICE_AI_FIELD,
    group: SPLICING_IN_SILICO_GROUP,
    warningThreshold: 0.5,
    dangerThreshold: 0.8,
    infoField: 'splice_ai_consequence',
    infoTitle: 'Predicted Consequence',
    fieldTitle: 'SpliceAI',
  },
  { field: 'eigen', group: CODING_IN_SILICO_GROUP, warningThreshold: 1, dangerThreshold: 2, max: 99 },
  { field: 'dann', displayOnly: true, warningThreshold: 0.93, dangerThreshold: 0.96 },
  { field: 'strvctvre', group: SV_IN_SILICO_GROUP, warningThreshold: 0.5, dangerThreshold: 0.75 },
  { field: 'polyphen', group: MISSENSE_IN_SILICO_GROUP, indicatorMap: POLYPHEN_MAP },
  { field: 'sift', group: MISSENSE_IN_SILICO_GROUP, indicatorMap: INDICATOR_MAP },
  { field: 'mut_taster', group: MISSENSE_IN_SILICO_GROUP, indicatorMap: MUTTASTER_MAP },
  { field: 'fathmm', group: MISSENSE_IN_SILICO_GROUP, indicatorMap: INDICATOR_MAP },
  { field: 'metasvm', group: MISSENSE_IN_SILICO_GROUP, indicatorMap: INDICATOR_MAP },
  { field: 'gerp_rs', group: MISSENSE_IN_SILICO_GROUP, noSeverity: true, min: -13, max: 7 },
  { field: 'phastcons_100_vert', group: MISSENSE_IN_SILICO_GROUP, noSeverity: true },
  { field: 'apogee', warningThreshold: 0.5, dangerThreshold: 0.5 },
  { field: 'haplogroup_defining', indicatorMap: { Y: { color: 'green', value: '' } } },
  { field: 'mitotip', indicatorMap: MITOTIP_MAP },
  { field: 'hmtvar', warningThreshold: 0.35, dangerThreshold: 0.35 },
]

export const getVariantMainGeneId = ({ transcripts = {}, mainTranscriptId, selectedMainTranscriptId }) => {
  if (selectedMainTranscriptId || mainTranscriptId) {
    return (Object.entries(transcripts).find(
      entry => entry[1].some(({ transcriptId }) => transcriptId === (selectedMainTranscriptId || mainTranscriptId)),
    ) || [])[0]
  }
  const transcriptList = Object.values(transcripts)
  if (Object.keys(transcripts).length === 1 && transcriptList[0] && transcriptList[0].length === 0) {
    return Object.keys(transcripts)[0]
  }
  return null
}

export const getVariantMainTranscript = ({ transcripts = {}, mainTranscriptId, selectedMainTranscriptId }) => flatten(
  Object.values(transcripts),
).find(({ transcriptId }) => transcriptId === (selectedMainTranscriptId || mainTranscriptId)) || {}

const getPopAf = population => (variant) => {
  const populationData = (variant.populations || {})[population]
  return (populationData || {}).af
}

export const VARIANT_EXPORT_DATA = [
  { header: 'chrom' },
  { header: 'pos' },
  { header: 'ref' },
  { header: 'alt' },
  { header: 'gene', getVal: variant => getVariantMainTranscript(variant).geneSymbol },
  { header: 'worst_consequence', getVal: variant => getVariantMainTranscript(variant).majorConsequence },
  { header: '1kg_freq', getVal: getPopAf('g1k') },
  { header: 'exac_freq', getVal: getPopAf('exac') },
  { header: 'gnomad_genomes_freq', getVal: getPopAf('gnomad_genomes') },
  { header: 'gnomad_exomes_freq', getVal: getPopAf('gnomad_exomes') },
  { header: 'topmed_freq', getVal: getPopAf('topmed') },
  { header: 'cadd', getVal: variant => (variant.predictions || {}).cadd },
  { header: 'revel', getVal: variant => (variant.predictions || {}).revel },
  { header: 'eigen', getVal: variant => (variant.predictions || {}).eigen },
  { header: 'splice_ai', getVal: variant => (variant.predictions || {}).splice_ai },
  { header: 'polyphen', getVal: variant => (POLYPHEN_MAP[(variant.predictions || {}).polyphen] || {}).value },
  { header: 'sift', getVal: variant => (INDICATOR_MAP[(variant.predictions || {}).sift] || {}).value },
  { header: 'muttaster', getVal: variant => (MUTTASTER_MAP[(variant.predictions || {}).mut_taster] || {}).value },
  { header: 'fathmm', getVal: variant => (INDICATOR_MAP[(variant.predictions || {}).fathmm] || {}).value },
  { header: 'rsid', getVal: variant => variant.rsid },
  { header: 'hgvsc', getVal: variant => getVariantMainTranscript(variant).hgvsc },
  { header: 'hgvsp', getVal: variant => getVariantMainTranscript(variant).hgvsp },
  { header: 'clinvar_clinical_significance', getVal: variant => (variant.clinvar || {}).clinicalSignificance },
  { header: 'clinvar_gold_stars', getVal: variant => (variant.clinvar || {}).goldStars },
  { header: 'filter', getVal: variant => variant.genotypeFilters },
  { header: 'project' },
  { header: 'family' },
  { header: 'tags', getVal: (variant, tagsByGuid) => variant.tagGuids.map(tagGuid => tagsByGuid[tagGuid].name).join('|') },
  { header: 'classification', getVal: variant => (variant.acmgClassification ? `${variant.acmgClassification.score}, ${variant.acmgClassification.classify}, ${variant.acmgClassification.criteria}` : '') },
  {
    header: 'notes',
    getVal: (variant, tagsByGuid, notesByGuid) => variant.noteGuids.map((noteGuid) => {
      const note = notesByGuid[noteGuid]
      return `${note.createdBy}: ${note.note.replace(/\n/g, ' ')}`
    }).join('|'),
  },
]

export const ALL_INHERITANCE_FILTER = 'all'
export const RECESSIVE_FILTER = 'recessive'
export const HOM_RECESSIVE_FILTER = 'homozygous_recessive'
export const X_LINKED_RECESSIVE_FILTER = 'x_linked_recessive'
export const COMPOUND_HET_FILTER = 'compound_het'
export const DE_NOVO_FILTER = 'de_novo'
export const ANY_AFFECTED = 'any_affected'

export const INHERITANCE_FILTER_OPTIONS = [
  { value: ALL_INHERITANCE_FILTER, text: 'All' },
  {
    value: RECESSIVE_FILTER,
    text: 'Recessive',
    detail: 'This method identifies genes with any evidence of recessive variation. It is the union of all variants returned by the homozygous recessive, x-linked recessive, and compound heterozygous methods.',
  },
  {
    value: HOM_RECESSIVE_FILTER,
    color: 'transparent', // Adds an empty label so option is indented
    text: 'Homozygous Recessive',
    detail: 'Finds variants where all affected individuals are Alt / Alt and each of their parents Heterozygous.',
  },
  {
    value: X_LINKED_RECESSIVE_FILTER,
    color: 'transparent', // Adds an empty label so option is indented
    text: 'X-Linked Recessive',
    detail: "Recessive inheritance on the X Chromosome. This is similar to the homozygous recessive search, but a proband's father must be homozygous reference. (This is how hemizygous genotypes are called by current variant calling methods.)",
  },
  {
    value: COMPOUND_HET_FILTER,
    color: 'transparent', // Adds an empty label so option is indented
    text: 'Compound Heterozygous',
    detail: 'Affected individual(s) have two heterozygous mutations in the same gene on opposite haplotypes. Unaffected individuals cannot have the same combination of alleles as affected individuals, or be homozygous alternate for any of the variants. If parents are not present, this method only searches for pairs of heterozygous variants; they may not be on different haplotypes.',
  },
  {
    value: DE_NOVO_FILTER,
    text: 'De Novo/ Dominant',
    detail: 'Finds variants where all affected individuals have at least one alternate allele and all unaffected are homozygous reference.',
  },
  {
    value: ANY_AFFECTED,
    text: 'Any Affected',
    detail: 'Finds variants where at least one affected individual has at least one alternate allele.',
  },
]

const VARIANT_ICON_COLORS = {
  red: '#eaa8a8',
  amber: '#f5d55c',
  green: '#21a926',
}

export const PANEL_APP_CONFIDENCE_DESCRIPTION = {
  0: 'No Panel App confidence level',
  1: 'Red, lowest level of confidence; 1 of the 4 sources or from other sources.',
  2: 'Amber, intermediate; a gene from 2 sources',
  3: 'Green, highest level of confidence; a gene from 3 or 4 sources.',
  4: 'Green, highest level of confidence; a gene from 3 or 4 sources.',
}

export const PANEL_APP_CONFIDENCE_LEVELS = {
  0: 'none',
  1: 'red',
  2: 'amber',
  3: 'green',
  4: 'green',
}

export const PANEL_APP_CONFIDENCE_LEVEL_COLORS = Object.entries(PANEL_APP_CONFIDENCE_LEVELS).reduce(
  (acc, [confidence, color]) => ({ ...acc, [confidence]: VARIANT_ICON_COLORS[color] }), {},
)

// Users

export const USER_NAME_FIELDS = [
  {
    name: 'firstName',
    label: 'First Name',
    width: 8,
    inline: true,
  },
  {
    name: 'lastName',
    label: 'Last Name',
    width: 8,
    inline: true,
  },
]

// ACMG Classification
export const ACMG_RULE_SPECIFICATION_CATEGORY_CRITERIA = [
  {
    rules:
    [
      { key: 'rs_hcm_dcm_01', value: 'HCM/DCM: >= 0.1%' },
      { key: 'rs_noonan_005', value: 'Noonan: >= 0.05%' },
      { key: 'rs_default_06', value: 'Default: >= 0.6%' },
      { key: 'rs_autosomal_recessive_05', value: 'HL (Autosomal recessive): >= 0.5%' },
      { key: 'hl_autosomal_dominan_01', value: 'HL (Autosomal dominant): >= 0.1%' },
    ],
    name: 'BA1',
  },
  {
    rules:
    [
      { key: 'rs_hcm_dcm_02', value: 'HCM/DCM: >= 0.2%' },
      { key: 'rs_noonan_0025', value: 'Noonan: >= 0.025%' },
      { key: 'rs_default_03', value: 'Default: >= 0.3%' },
      { key: 'rs_autosomal_recessive_03', value: 'HL (Autosomal recessive): >= 0.3%' },
      { key: 'hl_autosomal_dominan_02', value: 'HL (Autosomal dominant): >= 0.02%' },
    ],
    name: 'BS1',
  },
  {
    rules:
    [
      { key: 'rs_autosomal_recessive_0703', value: 'HL (Autosomal recessive): 0.07-0.3%' },
    ],
    name: 'BS1_P',
  },
  {
    rules:
    [
      { key: 'rs_autosomal_recessive_007', value: 'HL (Autosomal recessive): <= 0.007%' },
      { key: 'hl_autosomal_dominan_002', value: 'HL (Autosomal dominant): <= 0.002%' },
    ],
    name: 'PM2_P',
  },
]

export const ACMG_RULE_SPECIFICATION_PROBAND = [
  [['Noonan', '#'], ['Strong', '5'], ['Moderate', '3'], ['Supporting', '1']],
  [['Cardio', '#'], ['Strong', '15'], ['Moderate', '6'], ['Supporting', '2']],
]

export const ACMG_RULE_SPECIFICATION_IN_TRANS = [
  [
    { value: 'Increase to PM3_Strong if observed in trans' },
    {
      isList: true,
      listItems: [
        { key: 'rs_2x_and_1_variant_path', value: '2x and >= 1 variant in PATH' },
        { key: 'rs_3x_other_variants_lp', value: '3x if other variants are LP' },
      ],
    },
  ],
  [
    { value: 'Increase to VeryStrong if observed in trans' },
    {
      isList: true,
      listItems: [
        { key: 'rs_4x_and_2_variant_path', value: '4x and >= 2 variant in PATH (can be same variant)' },
        { key: 'rs_4x_lpp_different', value: '4x if LP/P variants are all different' },
      ],
    },
  ],
]

export const ACMG_RULE_SPECIFICATION_LEVELS_TABLE = [
  ['', 'Supporting', 'Moderate', 'Strong'],
  ['Likelihood', '4:1', '16:1', '32:1'],
  ['LOD Score', '0.6', '1.2', '1.5'],
  ['Autosomal dominant threshold', '2 affected segregations', '4 affected segregations', '5 affected segregations<'],
  ['Autosomal recessive threshold', 'See Table 2', 'See Table 2', 'See Table 2'],
]

export const ACMG_RULE_SPECIFICATION_GENERAL_RECOMMENDATIONS = [
  [0, 0, 0.12, 0.25, 0.37, 0.5, 0.62, 0.75, 0.87, 1, 1.2, 1.25],
  [1, 0.6, 0.73, 0.85, 0.98, 1.1, 1.23, 1.35, 1.48, 1.6, 1.73, 1.85],
  [2, 1.2, 1.33, 1.45, 1.58, 1.7, 1.83, 1.95, 2.08, 2.2, 2.33, 2.45],
  [3, 1.81, 1.83, 2.06, 2.18, 2.31, 2.43, 2.56, 2.68, 2.81, 2.93, 3.06],
  [4, 2.41, 2.53, 2.66, 2.78, 2.91, 3.03, 3.16, 3.28, 3.41, 3.53, 3.06],
  [5, 3.01, 3.14, 3.26, 3.39, 3.51, 3.63, 3.76, 3.88, 4.01, 4.13, 4.26],
  [6, 3.61, 3.74, 3.86, 3.99, 4.11, 4.24, 4.36, 4.49, 4.61, 4.74, 4.86],
  [7, 4.21, 4.34, 4.46, 4.59, 4.71, 4.84, 4.96, 5.09, 5.21, 5.34, 5.46],
  [8, 4.82, 4.94, 5.07, 5.19, 5.32, 5.44, 5.57, 5.69, 5.82, 5.94, 6.07],
  [9, 5.42, 5.54, 5.67, 5.79, 5.92, 6.04, 6.17, 6.29, 6.42, 6.54, 6.67],
  [10, 6.02, 6.15, 6.27, 6.4, 6.52, 6.65, 6.77, 6.9, 7.02, 7.15, 7.27],
]

export const ACMG_RULE_SPECIFICATION_PM3 = [
  ['Pathogenic/Likely pathogenic', '1.0', '0.5'],
  ['Homozygous occurrence (Max points from homozygotes 1)', '0.5', 'N/A'],
  ['Homozygous occurrence due to consanguinity, rare uncertain significance (confirmed in trans) (Max point 0.5)', '0.25', '0'],
]

export const ACMG_RULE_SPECIFICATION_DISEASE_BASED_CRITERIA = [
  { key: 'cardiomyopathy', value: 'Cardiomyopathy', href: 'https://cspec.genome.network/cspec/ui/svi/svi/GN002' },
  { key: 'rasopathy', value: 'RASopathy', href: 'https://cspec.genome.network/cspec/ui/svi/svi/GN004' },
  { key: 'hearing-loss', value: 'Hearing Loss', href: 'https://cspec.genome.network/cspec/ui/svi/svi/GN005' },
  { key: 'rett-angelman-disorders', value: 'Rett and Angelman-like Disorders', href: 'https://cspec.genome.network/cspec/ui/svi/svi/GN016' },
  { key: 'mitochondrial-disease-mitochondrial', value: 'Mitochondrial Disease Mitochondrial', href: 'https://cspec.genome.network/cspec/ui/svi/svi/GN015' },
  { key: 'mitochondrial-disease-nuclear', value: 'Mitochondrial Disease Nuclear', href: 'https://cspec.genome.network/cspec/ui/svi/svi/GN014' },
  { key: 'hypercholesterolemia', value: 'Hypercholesterolemia', href: 'https://cspec.genome.network/cspec/ui/svi/svi/GN013' },
  { key: 'hyperthermia-susceptibility', value: 'Hyperthermia Susceptibility', href: 'https://cspec.genome.network/cspec/ui/svi/svi/GN012' },
  { key: 'platelet-discorders', value: 'Platelet Disorders', href: 'https://cspec.genome.network/cspec/ui/svi/svi/GN011' },
  { key: 'lysosmal-storage-disorders', value: 'Lysosomal Storage Disorders', href: 'https://cspec.genome.network/cspec/ui/svi/svi/GN010' },
  { key: 'pten', value: 'PTEN', href: 'https://cspec.genome.network/cspec/ui/svi/svi/GN003' },
  { key: 'myeloid-malignancy', value: 'Myeloid Malignancy', href: 'https://cspec.genome.network/cspec/ui/svi/svi/GN008' },
  { key: 'cdh1', value: 'CDH1', href: 'https://cspec.genome.network/cspec/ui/svi/svi/GN008' },
  { key: 'tps3', value: 'TPS3', href: 'https://cspec.genome.network/cspec/ui/svi/svi/GN009' },
  { key: 'pah', value: 'PAH', href: 'https://cspec.genome.network/cspec/ui/svi/svi/GN006' },
]

export const ACMG_RULE_SPECIFICATION_COMP_HET = [
  [
    { value: 'Supporting (PM3_Supporting) (total 0.5 points)' },
    { value: '1 observation with LP/P but phase unknown or 2 VUS co-occurrences (exception: large genes)' },
    { value: '1 with ADO rules out' },
    { value: 'N/A' },
  ],
  [
    { value: 'Moderate (PM3) (total 1.0 points)' },
    { value: '1 comp het  with LP/P 2 observations with different LP/P but phase unknown' },
    { value: '2 difference families and use of exome data to rule out consanguinity' },
    {
      description: 'A combination of the following adding to 1 point',
      isList: true,
      listItems: [
        { key: 'rs_observations_with_lpp', value: 'Observations with LP/P but phase unknown' },
        { key: 'rs_compund_rare_vus', value: 'Compound het with rare VUS' },
        { key: 'rs_hom_ado_rules_out', value: 'Hom w/ ADO rules out' },
      ],
    },
  ],
  [
    { value: 'Strong (PM3_Strong) (total 2.0 points)' },
    { value: '2 comp het' },
    { value: 'N/A' },
    {
      desription: 'A combination of the following adding to 2 points',
      isList: true,
      listItems: [
        { key: 'rs_comp_lpp', value: 'Comp het with LP/P' },
        { key: 'rs_hom_ado_rules_out_2', value: 'Hom w/ ADO rules out' },
        { key: 'rs_observations_lpp_phase_unknown', value: 'Observations with different LP/P but phase unknown' },
        { key: 'rs_compund_rare_vus_2', value: 'Compund het with rare VUS' },
      ],
    },
  ],
  [
    { value: 'Very Strong (PM3_VeryStrong) (total 4.0 points)' },
    { value: '4 comp het' },
    { value: 'N/A' },
    {
      description: 'A combination of the following adding to 4 points',
      isList: true,
      listItems: [
        { key: 'rs_comp_lpp_2', value: 'Comp hets with LP/P' },
        { key: 'rs_different_observations_lpp_phase_unknown', value: 'Different observations with LP/P but phase unknown' },
        { key: 'rs_compund_rare_vus_3', value: 'Compound het with rare VUS' },
        { key: 'rs_hom_ado_rules_out_3', value: 'How w/ ADO ruled out' },
      ],
    },
  ],
]<|MERGE_RESOLUTION|>--- conflicted
+++ resolved
@@ -99,11 +99,7 @@
 
 export const DATASET_TITLE_LOOKUP = {
   [DATASET_TYPE_SV_CALLS]: ' SV',
-<<<<<<< HEAD
-  [DATASET_TYPE_MITO_CALLS]: ' Mito',
-=======
   [DATASET_TYPE_MITO_CALLS]: ' Mitochondria',
->>>>>>> df034859
 }
 
 export const SAMPLE_TYPE_EXOME = 'WES'
