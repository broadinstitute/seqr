--- conflicted
+++ resolved
@@ -807,7 +807,6 @@
     entry[1].some(({ transcriptId }) => transcriptId === (selectedMainTranscriptId || mainTranscriptId)),
   ) || [])[0]
 
-<<<<<<< HEAD
 export const getCompoundHetsAllGeneIds = compoundHets => compoundHets.map(({ transcripts }) => Object.keys(transcripts))
 
 export const getCompoundHetsSharedGeneIds = geneIds =>
@@ -815,10 +814,7 @@
     geneIds.every(singleGeneId => singleGeneId.indexOf(sameVariantGeneIds) !== -1),
   ) || [])[0]
 
-export const getVariantMainTranscript = ({ transcripts, mainTranscriptId, selectedMainTranscriptId }) =>
-=======
 export const getVariantMainTranscript = ({ transcripts = {}, mainTranscriptId, selectedMainTranscriptId }) =>
->>>>>>> aa900596
   flatten(Object.values(transcripts)).find(
     ({ transcriptId }) => transcriptId === (selectedMainTranscriptId || mainTranscriptId),
   ) || {}
