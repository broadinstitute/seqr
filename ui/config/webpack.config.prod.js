--- conflicted
+++ resolved
@@ -180,11 +180,8 @@
       'process.env.NODE_ENV': JSON.stringify('production'),
     }),
 
-<<<<<<< HEAD
-=======
     new CleanWebpackPlugin(),
 
->>>>>>> 458a2f94
     new HtmlWebpackPlugin(Object.assign({}, {
       filename: 'app.html',
       chunks: ['app'],
