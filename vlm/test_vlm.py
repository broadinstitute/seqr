from aiohttp.test_utils import AioHTTPTestCase

from vlm.web_app import init_web_app


class VlmTestCase(AioHTTPTestCase):

    async def get_application(self):
        return await init_web_app()

    async def test_error(self):
        async with self.client.request('GET', '/foo') as resp:
            self.assertEqual(resp.status, 404)

    async def test_status(self):
        async with self.client.request('GET', '/vlm/status') as resp:
            self.assertEqual(resp.status, 200)
            resp_json = await resp.json()
        self.assertDictEqual(resp_json, {'success': True})

    async def test_match(self):
        async with self.client.request('GET', '/vlm/match?assemblyId=GRCh38&referenceName=1&start=38724419&referenceBases=T&alternateBases=G') as resp:
            self.assertEqual(resp.status, 200)
            resp_json = await resp.json()
        self.assertDictEqual(resp_json, {
            'beaconHandovers': [
                {
                    'handoverType': {
                        'id': 'TestVLM',
                        'label': 'TestVLM browser',
                    },
                    'url': 'https://test-seqr.org/summary_data/variant_lookup?genomeVersion=38&variantId=chr1-38724419-T-G',
                }
            ],
            'meta': {
                'apiVersion': 'v1.0',
                'beaconId': 'com.gnx.beacon.v2',
                'returnedSchemas': [
                    {
                        'entityType': 'genomicVariant',
                        'schema': 'ga4gh-beacon-variant-v2.0.0',
                    }
                ]
            },
            'responseSummary': {
                'exists': True,
                'total': 37,
            },
            'response': {
                'resultSets': [
                    {
                        'exists': True,
                        'id': 'TestVLM Homozygous',
                        'results': [],
                        'resultsCount': 7,
                        'setType': 'genomicVariant'
                    },
                    {
                        'exists': True,
                        'id': 'TestVLM Heterozygous',
                        'results': [],
<<<<<<< HEAD
                        'resultsCount': 30,
=======
                        'resultsCount': 20,
>>>>>>> 753d3b48
                        'setType': 'genomicVariant'
                    },
                ],
            }
        })

        only_37_response = {
            'beaconHandovers': [
                {
                    'handoverType': {
                        'id': 'TestVLM',
                        'label': 'TestVLM browser',
                    },
                    'url': 'https://test-seqr.org/summary_data/variant_lookup?genomeVersion=37&variantId=7-143270172-A-G',
                }
            ],
            'meta': {
                'apiVersion': 'v1.0',
                'beaconId': 'com.gnx.beacon.v2',
                'returnedSchemas': [
                    {
                        'entityType': 'genomicVariant',
                        'schema': 'ga4gh-beacon-variant-v2.0.0',
                    }
                ]
            },
            'responseSummary': {
                'exists': True,
                'total': 4711,
            },
            'response': {
                'resultSets': [
                    {
                        'exists': True,
                        'id': 'TestVLM Homozygous',
                        'results': [],
                        'resultsCount': 1508,
                        'setType': 'genomicVariant'
                    },
                    {
                        'exists': True,
                        'id': 'TestVLM Heterozygous',
                        'results': [],
                        'resultsCount': 1695,
                        'setType': 'genomicVariant'
                    },
                ],
            }
        }
        async with self.client.request('GET', '/vlm/match?assemblyId=hg19&referenceName=chr7&start=143270172&referenceBases=A&alternateBases=G') as resp:
            self.assertEqual(resp.status, 200)
            resp_json = await resp.json()
        self.assertDictEqual(resp_json, only_37_response)

        async with self.client.request('GET', '/vlm/match?assemblyId=GRCh38&referenceName=chr7&start=143573079&referenceBases=A&alternateBases=G') as resp:
            self.assertEqual(resp.status, 200)
            resp_json = await resp.json()
        self.assertDictEqual(resp_json, only_37_response)

        async with self.client.request('GET', '/vlm/match?assemblyId=hg38&referenceName=chr7&start=143270172&referenceBases=A&alternateBases=G') as resp:
            self.assertEqual(resp.status, 200)
            resp_json = await resp.json()
        self.assertDictEqual(resp_json, {
            'beaconHandovers': [
                {
                    'handoverType': {
                        'id': 'TestVLM',
                        'label': 'TestVLM browser',
                    },
                    'url': 'https://test-seqr.org/summary_data/variant_lookup?genomeVersion=38&variantId=chr7-143270172-A-G',
                }
            ],
            'meta': {
                'apiVersion': 'v1.0',
                'beaconId': 'com.gnx.beacon.v2',
                'returnedSchemas': [
                    {
                        'entityType': 'genomicVariant',
                        'schema': 'ga4gh-beacon-variant-v2.0.0',
                    }
                ]
            },
            'responseSummary': {
                'exists': False,
                'total': 0,
            },
            'response': {
                'resultSets': [],
            }
        })

    async def test_match_error(self):
        async with self.client.request('GET', '/vlm/match') as resp:
            self.assertEqual(resp.status, 400)
            self.assertEqual(
                resp.reason,
                'Missing required parameters: assemblyId, referenceName, start, referenceBases, alternateBases',
            )

        async with self.client.request('GET', '/vlm/match?assemblyId=38&referenceName=chr7&start=143270172&referenceBases=A&alternateBases=G') as resp:
            self.assertEqual(resp.status, 400)
            self.assertEqual(resp.reason,'Invalid assemblyId: 38')

        async with self.client.request('GET', '/vlm/match?assemblyId=hg38&referenceName=27&start=143270172&referenceBases=A&alternateBases=G') as resp:
            self.assertEqual(resp.status, 400)
            self.assertEqual(resp.reason,'Invalid referenceName: 27')

        async with self.client.request('GET', '/vlm/match?assemblyId=hg38&referenceName=7&start=1x43270172&referenceBases=A&alternateBases=G') as resp:
            self.assertEqual(resp.status, 400)
            self.assertEqual(resp.reason,'Invalid start: 1x43270172')

        async with self.client.request('GET', '/vlm/match?assemblyId=hg38&referenceName=7&start=999999999&referenceBases=A&alternateBases=G') as resp:
            self.assertEqual(resp.status, 400)
            self.assertEqual(resp.reason,'Invalid start: 999999999')<|MERGE_RESOLUTION|>--- conflicted
+++ resolved
@@ -59,11 +59,7 @@
                         'exists': True,
                         'id': 'TestVLM Heterozygous',
                         'results': [],
-<<<<<<< HEAD
-                        'resultsCount': 30,
-=======
-                        'resultsCount': 20,
->>>>>>> 753d3b48
+                        'resultsCount': 23,
                         'setType': 'genomicVariant'
                     },
                 ],
