--- conflicted
+++ resolved
@@ -91,9 +91,10 @@
 
 
 def _format_results(ac: int, hom: int, url: str) -> dict:
+    total = ac - hom # Homozygotes count twice toward the total AC
     result_sets = [
         ('Homozygous', hom),
-        ('Heterozygous', ac - (hom * 2)),
+        ('Heterozygous', total - hom),
     ] if ac else []
     return {
         'beaconHandovers': [
@@ -104,13 +105,8 @@
         ],
         'meta': BEACON_META,
         'responseSummary': {
-<<<<<<< HEAD
             'exists': bool(ac),
-            'total': ac
-=======
-            'exists': bool(counts),
-            'total': (counts[0].AC - counts[0].hom) if counts else 0
->>>>>>> ce5dbf0d
+            'total': total
         },
         'response': {
             'resultSets': [
