from aiohttp.web import HTTPBadRequest
import hail as hl
import os

VLM_DATA_DIR = os.environ.get('VLM_DATA_DIR')
SEQR_BASE_URL = os.environ.get('SEQR_BASE_URL')
NODE_ID = os.environ.get('NODE_ID')

BEACON_HANDOVER_TYPE = {
    'id': NODE_ID,
    'label': f'{NODE_ID} browser'
}

BEACON_META = {
    'apiVersion': 'v1.0',
    'beaconId': 'com.gnx.beacon.v2',
    'returnedSchemas': [
        {
            'entityType': 'genomicVariant',
            'schema': 'ga4gh-beacon-variant-v2.0.0'
        }
    ]
}

QUERY_PARAMS = ['assemblyId', 'referenceName', 'start', 'referenceBases', 'alternateBases']

GENOME_VERSION_GRCh38 = 'GRCh38'
GENOME_VERSION_GRCh37 = 'GRCh37'
ASSEMBLY_LOOKUP = {
    GENOME_VERSION_GRCh37: GENOME_VERSION_GRCh37,
    GENOME_VERSION_GRCh38: GENOME_VERSION_GRCh38,
    'hg38': GENOME_VERSION_GRCh38,
    'hg19': GENOME_VERSION_GRCh37,
}

def get_variant_match(query: dict) -> dict:
    chrom, pos, ref, alt, genome_build = _parse_match_query(query)
    locus = hl.locus(chrom, pos, reference_genome=genome_build)

    ac, hom = _get_variant_counts(locus, ref, alt, genome_build)

    liftover_genome_build = GENOME_VERSION_GRCh38 if genome_build == GENOME_VERSION_GRCh37 else GENOME_VERSION_GRCh37
    liftover_locus = hl.liftover(locus, liftover_genome_build)
    lift_ac, lift_hom = _get_variant_counts(liftover_locus, ref, alt, liftover_genome_build)

    if lift_ac and not ac:
        lifted = hl.eval(liftover_locus)
        chrom = lifted.contig
        pos = lifted.position
        genome_build = liftover_genome_build
    genome_build = genome_build.replace('GRCh', '')
    url = f'{SEQR_BASE_URL}summary_data/variant_lookup?genomeVersion={genome_build}&variantId={chrom}-{pos}-{ref}-{alt}'

    return _format_results(ac+lift_ac, hom+lift_hom, url)


def _parse_match_query(query: dict) -> tuple[str, int, str, str, str]:
    missing_params = [key for key in QUERY_PARAMS if key not in query]
    if missing_params:
        raise HTTPBadRequest(reason=f'Missing required parameters: {", ".join(missing_params)}')

    genome_build = ASSEMBLY_LOOKUP.get(query['assemblyId'])
    if not genome_build:
        raise HTTPBadRequest(reason=f'Invalid assemblyId: {query["assemblyId"]}')

    chrom = query['referenceName'].replace('chr', '')
    if genome_build == GENOME_VERSION_GRCh38:
        chrom = f'chr{chrom}'
    if not hl.eval(hl.is_valid_contig(chrom, reference_genome=genome_build)):
        raise HTTPBadRequest(reason=f'Invalid referenceName: {query["referenceName"]}')

    start = query['start']
    if not start.isnumeric():
        raise HTTPBadRequest(reason=f'Invalid start: {start}')
    start = int(start)
    if not hl.eval(hl.is_valid_locus(chrom, start, reference_genome=genome_build)):
        raise HTTPBadRequest(reason=f'Invalid start: {start}')

    return chrom, start, query['referenceBases'], query['alternateBases'], genome_build


def _get_variant_counts(locus: hl.LocusExpression, ref: str, alt: str, genome_build: str) -> hl.Struct:
    interval = hl.eval(hl.interval(locus, locus, includes_start=True, includes_end=True))
    ht = hl.read_table(
        f'{VLM_DATA_DIR}/{genome_build}/SNV_INDEL/annotations.ht', _intervals=[interval], _filter_intervals=True,
    )
    ht = ht.filter(ht.alleles == hl.array([ref, alt]))

    counts = ht.aggregate(hl.agg.take(ht.gt_stats, 1))
    return (counts[0].AC, counts[0].hom) if counts else (0, 0)


def _format_results(ac: int, hom: int, url: str) -> dict:
    result_sets = [
<<<<<<< HEAD
        ('Homozygous', hom),
        ('Heterozygous', ac - hom),
    ] if ac else []
=======
        ('Homozygous', counts[0].hom),
        ('Heterozygous', counts[0].AC - (counts[0].hom * 2)),
    ] if counts else []
>>>>>>> 753d3b48
    return {
        'beaconHandovers': [
            {
                'handoverType': BEACON_HANDOVER_TYPE,
                'url': url,
            }
        ],
        'meta': BEACON_META,
        'responseSummary': {
            'exists': bool(ac),
            'total': ac
        },
        'response': {
            'resultSets': [
                {
                    'exists': True,
                    'id': f'{NODE_ID} {label}',
                    'results': [],
                    'resultsCount': count,
                    'setType': 'genomicVariant'
                } for label, count in result_sets
            ]
        }
    }<|MERGE_RESOLUTION|>--- conflicted
+++ resolved
@@ -92,15 +92,9 @@
 
 def _format_results(ac: int, hom: int, url: str) -> dict:
     result_sets = [
-<<<<<<< HEAD
         ('Homozygous', hom),
-        ('Heterozygous', ac - hom),
+        ('Heterozygous', ac - (hom * 2)),
     ] if ac else []
-=======
-        ('Homozygous', counts[0].hom),
-        ('Heterozygous', counts[0].AC - (counts[0].hom * 2)),
-    ] if counts else []
->>>>>>> 753d3b48
     return {
         'beaconHandovers': [
             {
