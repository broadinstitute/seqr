import logging
import re
import traceback

from django.core.exceptions import ObjectDoesNotExist
from django.db.models import Q

from seqr.models import Project as SeqrProject, Family as SeqrFamily, Individual as SeqrIndividual, \
    VariantTagType as SeqrVariantTagType, VariantTag as SeqrVariantTag, VariantNote as SeqrVariantNote, \
    VariantFunctionalData as SeqrVariantFunctionalData, LocusList as SeqrLocusList, LocusListGene as SeqrLocusListGene
from seqr.utils.model_sync_utils import get_or_create_saved_variant


XBROWSE_TO_SEQR_CLASS_MAPPING = {
    "Project": SeqrProject,
    "Family": SeqrFamily,
    "Individual": SeqrIndividual,
    "ProjectTag": SeqrVariantTagType,
    "VariantTag": SeqrVariantTag,
    "VariantFunctionalData": SeqrVariantFunctionalData,
    "VariantNote": SeqrVariantNote,
    "GeneList": SeqrLocusList,
    "GeneListItem": SeqrLocusListGene,
}

_DELETED_FIELD = "__DELETED__"

XBROWSE_TO_SEQR_FIELD_MAPPING = {
    "Project": {
        "project_name": "name",
        'project_id': 'deprecated_project_id',
        'last_accessed_date': 'deprecated_last_accessed_date',
    },
    "Family": {
        "family_name": "display_name",
        "short_description": "description",
        "about_family_content": "analysis_notes",
        "analysis_summary_content": "analysis_summary",
    },
    "Individual": {
        "project": _DELETED_FIELD,
        "indiv_id": "individual_id",
        "gender": "sex",
        'nickname': "display_name",
        'phenotips_id': "phenotips_eid",
        "other_notes": "notes",
    },
    "ProjectTag": {
        "tag": "name",
        "title": "description",
    },
    "VariantTag": {
        "project_tag": "variant_tag_type",
        "search_url": "search_parameters",
        "date_saved": "created_date",
        "user": "created_by",
        "xpos": _DELETED_FIELD,
        "ref": _DELETED_FIELD,
        "alt": _DELETED_FIELD,
        "family": _DELETED_FIELD,
    },
    "VariantFunctionalData": {
        "search_url": "search_parameters",
        "date_saved": "created_date",
        "user": "created_by",
        "xpos": _DELETED_FIELD,
        "ref": _DELETED_FIELD,
        "alt": _DELETED_FIELD,
        "family": _DELETED_FIELD,
    },
    "VariantNote": {
        "search_url": "search_parameters",
        "date_saved": "created_date",
        "user": "created_by",
        "xpos": _DELETED_FIELD,
        "ref": _DELETED_FIELD,
        "alt": _DELETED_FIELD,
        "family": _DELETED_FIELD,
        "project": _DELETED_FIELD,
    },
    "GeneList": {
        "owner": "created_by",
        "last_updated": "created_date",
        "slug": _DELETED_FIELD,
    },
    "GeneListItem": {
        "gene_list": "locus_list",
    },
}

XBROWSE_TO_SEQR_ADDITIONAL_ENTITIES_MAPPING = {
    "VariantTag": {
        "saved_variant": get_or_create_saved_variant
    },
    "VariantFunctionalData": {
        "saved_variant": get_or_create_saved_variant
    },
    "VariantNote": {
        "saved_variant": get_or_create_saved_variant
    }
}


def _update_model(model_obj, **kwargs):
    for field, value in kwargs.items():
        setattr(model_obj, field, value)

    model_obj.save()


def _is_xbrowse_model(obj):
    return type(obj).__module__ in ("xbrowse_server.base.models", "xbrowse_server.gene_lists.models")


def find_matching_seqr_model(xbrowse_model):
    logging.info("find matching seqr %s for %s" % (type(xbrowse_model).__name__, xbrowse_model))
    if not _is_xbrowse_model(xbrowse_model):
        raise ValueError("Unexpected model class: %s.%s" % (type(xbrowse_model).__module__, type(xbrowse_model).__name__))

    try:
        xbrowse_class_name = type(xbrowse_model).__name__

        if xbrowse_class_name == "Project":
            return xbrowse_model.seqr_project if xbrowse_model.seqr_project else SeqrProject.objects.get(
                deprecated_project_id=xbrowse_model.project_id)
        elif xbrowse_class_name == "Family":
            return xbrowse_model.seqr_family if xbrowse_model.seqr_family else SeqrFamily.objects.get(
                project__deprecated_project_id=xbrowse_model.project.project_id,
                family_id=xbrowse_model.family_id)
        elif xbrowse_class_name == "Individual":
            return xbrowse_model.seqr_individual if xbrowse_model.seqr_individual else SeqrIndividual.objects.get(
                family__project__deprecated_project_id=xbrowse_model.project.project_id,
                family__family_id=xbrowse_model.family.family_id,
                individual_id=xbrowse_model.indiv_id)
        elif xbrowse_class_name == "ProjectTag":
            return xbrowse_model.seqr_variant_tag_type if xbrowse_model.seqr_variant_tag_type else SeqrVariantTagType.objects.get(
                Q(project__deprecated_project_id=xbrowse_model.project.project_id) | Q(project__isnull=True),
                Q(name=xbrowse_model.tag))
        elif xbrowse_class_name == "VariantTag":
            if xbrowse_model.seqr_variant_tag:
                return xbrowse_model.seqr_variant_tag

            variant_tag_type = find_matching_seqr_model(xbrowse_model.project_tag)
            criteria = {
                'variant_tag_type': variant_tag_type,
                'saved_variant__project__deprecated_project_id': xbrowse_model.project_tag.project.project_id,
                'saved_variant__xpos_start': xbrowse_model.xpos,
                'saved_variant__ref': xbrowse_model.ref,
                'saved_variant__alt': xbrowse_model.alt,
            }
            if xbrowse_model.family:
                criteria['saved_variant__family__family_id'] = xbrowse_model.family.family_id
            return SeqrVariantTag.objects.get(**criteria)
        elif xbrowse_class_name == "VariantFunctionalData":
            if xbrowse_model.seqr_variant_functional_data:
                return xbrowse_model.seqr_variant_functional_data

            criteria = {
                'functional_data_tag': xbrowse_model.functional_data_tag,
                'saved_variant__xpos_start': xbrowse_model.xpos,
                'saved_variant__ref': xbrowse_model.ref,
                'saved_variant__alt': xbrowse_model.alt,
            }
            if xbrowse_model.family:
                criteria['saved_variant__family__family_id'] = xbrowse_model.family.family_id
                criteria['saved_variant__project__deprecated_project_id'] = xbrowse_model.family.project.project_id
            return SeqrVariantFunctionalData.objects.get(**criteria)
        elif xbrowse_class_name == "VariantNote":
            if xbrowse_model.seqr_variant_note:
                return xbrowse_model.seqr_variant_note

            criteria = {
                'note': xbrowse_model.note,
                'saved_variant__project__deprecated_project_id': xbrowse_model.project.project_id,
                'saved_variant__xpos_start': xbrowse_model.xpos,
                'saved_variant__ref': xbrowse_model.ref,
                'saved_variant__alt': xbrowse_model.alt,
            }
            if xbrowse_model.family:
                criteria['saved_variant__family__family_id'] = xbrowse_model.family.family_id
            return SeqrVariantNote.objects.get(**criteria)
        elif xbrowse_class_name == "GeneList":
            return xbrowse_model.seqr_locus_list or SeqrLocusList.objects.get(
                name=xbrowse_model.name,
                description=xbrowse_model.description,
                is_public=xbrowse_model.is_public,
                owner=xbrowse_model.created_by)
        elif xbrowse_class_name == "GeneListItem":
            return SeqrLocusListGene.objects.get(
                locus_list=xbrowse_model.gene_list.seqr_locus_list or find_matching_seqr_model(xbrowse_model.gene_list),
                description=xbrowse_model.description,
                gene_id=xbrowse_model.gene_id)

    except ObjectDoesNotExist:
        pass
    except Exception as e:
        logging.error("ERROR: when looking up seqr model for xbrowse %s model: %s" % (xbrowse_model, e))
        traceback.print_exc()

    return None


def _convert_xbrowse_kwargs_to_seqr_kwargs(xbrowse_model, include_all=False, **kwargs):
    # rename fields
    xbrowse_class_name = type(xbrowse_model).__name__
    field_mapping = XBROWSE_TO_SEQR_FIELD_MAPPING[xbrowse_class_name]
    seqr_kwargs = kwargs if include_all else {
        field_mapping.get(field, field): value for field, value in kwargs.items()
        if not field_mapping.get(field, field) == _DELETED_FIELD
    }

    # handle foreign keys
    for key, value in seqr_kwargs.items():
        if _is_xbrowse_model(value):
            value = find_matching_seqr_model(value)
            if value is not None:
                seqr_kwargs[key] = value
            else:
                logging.info("ERROR: unable to find equivalent seqr model for %s: %s" % (key, value))
                del seqr_kwargs[key]

    return seqr_kwargs


def _create_additional_seqr_entities(xbrowse_model, **kwargs):
    xbrowse_class_name = type(xbrowse_model).__name__
    additional_entities_mapping = XBROWSE_TO_SEQR_ADDITIONAL_ENTITIES_MAPPING.get(xbrowse_class_name)
    if not additional_entities_mapping:
        return {}
    seqr_kwargs = _convert_xbrowse_kwargs_to_seqr_kwargs(xbrowse_model, include_all=True, **kwargs)
    return {field: entity_func(**seqr_kwargs) for field, entity_func in additional_entities_mapping.items()}


def update_xbrowse_model(xbrowse_model, **kwargs):
<<<<<<< HEAD
    print("update_xbrowse_model(%s, %s)" % (xbrowse_model, kwargs))
    seqr_model = find_matching_seqr_model(xbrowse_model)
=======
    logging.info("update_xbrowse_model(%s, %s)" % (xbrowse_model, kwargs))
>>>>>>> c572ec66
    _update_model(xbrowse_model, **kwargs)

    if not seqr_model:
        return

    seqr_kwargs = _convert_xbrowse_kwargs_to_seqr_kwargs(xbrowse_model, **kwargs)

    _update_model(seqr_model, **seqr_kwargs)


def _to_snake_case(camel_case_str):
    """Convert CamelCase string to snake_case (from https://gist.github.com/jaytaylor/3660565)"""

    return re.sub("([A-Z])", "_\\1", camel_case_str).lower().lstrip("_")


def _create_seqr_model(xbrowse_model, **kwargs):
    try:
        xbrowse_model_class = xbrowse_model.__class__
        xbrowse_model_class_name = xbrowse_model_class.__name__
        seqr_kwargs = _convert_xbrowse_kwargs_to_seqr_kwargs(xbrowse_model, **kwargs)
        seqr_kwargs.update(_create_additional_seqr_entities(xbrowse_model, **kwargs))
        seqr_model_class = XBROWSE_TO_SEQR_CLASS_MAPPING[xbrowse_model_class_name]
        seqr_model_class_name = seqr_model_class.__name__
        logging.info("_create_seqr_model(%s, %s)" % (seqr_model_class_name, seqr_kwargs))
        seqr_model = seqr_model_class.objects.create(**seqr_kwargs)
        xbrowse_model_foreign_key_name = "seqr_"+_to_snake_case(seqr_model_class_name)
        if hasattr(xbrowse_model, xbrowse_model_foreign_key_name):
            setattr(xbrowse_model, xbrowse_model_foreign_key_name, seqr_model)
            xbrowse_model.save()
        return seqr_model

    except Exception as e:
        logging.error("ERROR: error when creating seqr model %s: %s" % (xbrowse_model, e))
        traceback.print_exc()
        return None


def create_xbrowse_model(xbrowse_model_class, **kwargs):
    logging.info("create_xbrowse_model(%s, %s)" % (xbrowse_model_class.__name__, kwargs))
    xbrowse_model = xbrowse_model_class.objects.create(**kwargs)
    _create_seqr_model(xbrowse_model, **kwargs)

    return xbrowse_model


def get_or_create_xbrowse_model(xbrowse_model_class, **kwargs):
    logging.info("get_or_create_xbrowse_model(%s, %s)" % (xbrowse_model_class, kwargs))
    xbrowse_model, created = xbrowse_model_class.objects.get_or_create(**kwargs)

    seqr_model = find_matching_seqr_model(xbrowse_model)
    if created or seqr_model is None:
        if seqr_model is not None:
            logging.error("ERROR: created xbrowse model: %s while seqr model already exists: %s" % (xbrowse_model, seqr_model))
        elif xbrowse_model_class.__name__ not in XBROWSE_TO_SEQR_CLASS_MAPPING:
            logging.error("ERROR: create operation not implemented for xbrowse model: %s" % (xbrowse_model_class.__name__))
        else:
            _create_seqr_model(xbrowse_model, **kwargs)

    return xbrowse_model, created


def delete_xbrowse_model(xbrowse_model):
    logging.info("delete_xbrowse_model(%s)" % xbrowse_model)
    seqr_model = find_matching_seqr_model(xbrowse_model)
    xbrowse_model.delete()

    try:
        if type(xbrowse_model).__name__ == "Individual":
            # first delete related samples
            for sample in seqr_model.sample_set.all():
                sample.delete()

        seqr_model.delete()
    except Exception as e:
        logging.error("ERROR: error when deleting seqr model %s: %s" % (seqr_model, e))
        traceback.print_exc()<|MERGE_RESOLUTION|>--- conflicted
+++ resolved
@@ -232,12 +232,8 @@
 
 
 def update_xbrowse_model(xbrowse_model, **kwargs):
-<<<<<<< HEAD
-    print("update_xbrowse_model(%s, %s)" % (xbrowse_model, kwargs))
+    logging.info("update_xbrowse_model(%s, %s)" % (xbrowse_model, kwargs))
     seqr_model = find_matching_seqr_model(xbrowse_model)
-=======
-    logging.info("update_xbrowse_model(%s, %s)" % (xbrowse_model, kwargs))
->>>>>>> c572ec66
     _update_model(xbrowse_model, **kwargs)
 
     if not seqr_model:
