--- conflicted
+++ resolved
@@ -10,24 +10,6 @@
     """
     Processes the given project
 
-<<<<<<< HEAD
-
-def get_phenotype_entry_details_for_individuals(individuals,project_id):
-  '''
-    Process this list of individuals
-    
-    Inputs:
-    individuals: a list of individuals
-  '''
-  all_patients=[]
-  try:
-    for individual in individuals:
-      phenotype_metrics_for_indiv=phenotype_entry_metric_for_individual(individual,project_id)
-      all_patients.append({'eid':individual,
-                           'num_phenotypes_entered':phenotype_metrics_for_indiv['count'],
-                           'clinicalStatus':phenotype_metrics_for_indiv['clinicalStatus']
-                           })
-=======
     Inputs:
         project_id: a project ID
     """
@@ -82,64 +64,8 @@
                              'num_phenotypes_entered': phenotype_metrics_for_indiv['count'],
                              'clinicalStatus': phenotype_metrics_for_indiv['clinicalStatus']
                              })
->>>>>>> dd617a8b
     return all_patients
 
-<<<<<<< HEAD
-   
-    
-
-
-
-def get_phenotypes_entered_for_individual(indiv_id,project_id):
-  '''
-    Get phenotype data enterred for this individual.
-    
-    Inputs:
-    indiv_id: an individual ID (ex: PIE-OGI855-001726)
-  '''
-  try:  
-    uname,pwd = get_uname_pwd_for_project(project_id,read_only=True)
-    url = os.path.join(settings.PHENOPTIPS_HOST_NAME,'rest/patients/eid/' + indiv_id)
-    response = requests.get(url, auth=HTTPBasicAuth(uname,pwd))
-    return response.json()
-  except Exception as e:
-    print 'patient phenotype export error:',e
-    raise
-
-
-
-
-
-def phenotype_entry_metric_for_individual(indiv_id, project_id):
-  '''
-    Determine a metric that describes the level of phenotype entry for this
-    individual.
-    
-    Notes:
-      1. Phenotype terms appear in both features (where HPO terms exist)
-         and in nonstandard_features where phenotypes were defined in 
-         regular text where HPO might not have existed.
-    
-    Inputs:
-      1. indiv_id: an individual ID (ex: PIE-OGI855-001726)
-    Returns:
-      An object with the keys,
-        i. 'clinicalStatus' : affected/unaffected
-        ii.'count': number of phenotypes entered
-    
-  '''
-  entered_phenotypes=get_phenotypes_entered_for_individual(indiv_id,project_id)
-  count=0
-  result={}
-  for k,v in entered_phenotypes.iteritems():
-    if k=="clinicalStatus":
-      result['clinicalStatus']=v['clinicalStatus']
-    if k=='features' or k=='nonstandard_features':
-      count = count + len(v)
-  result['phenotype_count']=count
-  return result
-=======
 
 """DEPRACATED--------
 def print_details_to_stdout(proj_dets,summarize):
@@ -229,7 +155,6 @@
   return ('0','1to10','11to20','21to30','larger_than_31')
 """
 
-
 def get_phenotypes_entered_for_individual(project_id, external_id):
     """
       Get phenotype data enterred for this individual.
@@ -274,5 +199,4 @@
         if k == 'features' or k == 'nonstandard_features':
             count = count + len(v)
     result['phenotype_count'] = count
-    return result
->>>>>>> dd617a8b
+    return result