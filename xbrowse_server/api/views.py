import datetime
import csv
import json
import logging
import sys
from collections import defaultdict
from django.views.decorators.csrf import csrf_exempt
from django.conf import settings
from django.contrib.auth.decorators import login_required
from django.shortcuts import get_object_or_404
from django.http import HttpResponse
from django.core.exceptions import PermissionDenied

from xbrowse.analysis_modules.combine_mendelian_families import get_variants_by_family_for_gene
from xbrowse_server.analysis.diagnostic_search import get_gene_diangostic_info
from xbrowse_server.base.models import Project, Family, FamilySearchFlag, VariantNote, ProjectTag, VariantTag
from xbrowse_server.api.utils import get_project_and_family_for_user, get_project_and_cohort_for_user, add_extra_info_to_variants_family
from xbrowse.variant_search.family import get_variants_with_inheritance_mode
from xbrowse_server.api import utils as api_utils
from xbrowse_server.api import forms as api_forms
from xbrowse_server.mall import get_reference, get_datastore, get_mall
from xbrowse_server.search_cache import utils as cache_utils
from xbrowse_server.decorators import log_request
from xbrowse_server.server_utils import JSONResponse
import utils
from xbrowse.variant_search import cohort as cohort_search
from xbrowse import Variant
from xbrowse.analysis_modules.mendelian_variant_search import MendelianVariantSearchSpec
from xbrowse.core import displays as xbrowse_displays
from xbrowse_server import server_utils
from . import basicauth
from xbrowse_server import user_controls
from django.utils import timezone

from xbrowse_server.phenotips.reporting_utilities import phenotype_entry_metric_for_individual
from xbrowse_server.base.models import ANALYSIS_STATUS_CHOICES
from xbrowse_server.matchmaker.utilities import get_all_clinical_data_for_family
import requests
import time

@csrf_exempt
@basicauth.logged_in_or_basicauth()
@log_request('projects_api')
def projects(request):
    """
    List the projects that this user has access to
    """
    user_projects = user_controls.get_projects_for_user(request.user)
    project_ids = [p.project_id for p in user_projects]
    response_format = request.GET.get('format', 'json')
    if response_format == 'json':
        return JSONResponse({'projects': project_ids})
    elif response_format == 'tsv':
        return HttpResponse('\n'.join(project_ids))
    else:
        raise Exception("Invalid format")


@csrf_exempt
@login_required
@log_request('mendelian_variant_search_api')
def mendelian_variant_search(request):

    # TODO: how about we move project getter into the form, and just test for authX here?
    # esp because error should be described in json, not just 404
    request_dict = request.GET or request.POST
    project, family = get_project_and_family_for_user(request.user, request_dict)

    form = api_forms.MendelianVariantSearchForm(request_dict)
    if form.is_valid():

        search_spec = form.cleaned_data['search_spec']
        search_spec.family_id = family.family_id

        try:
            variants = api_utils.calculate_mendelian_variant_search(search_spec, family.xfamily())
        except Exception as e:
            return JSONResponse({
                    'is_error': True,
                    'error': str(e.args[0]) if e.args else str(e)
            })

        sys.stderr.write("done fetching %s variants. Adding extra info..\n" % len(variants))
        hashable_search_params = search_spec.toJSON()
        hashable_search_params['family_id'] = family.family_id

        search_hash = cache_utils.save_results_for_spec(project.project_id, hashable_search_params, [v.toJSON() for v in variants])
        add_extra_info_to_variants_family(get_reference(), family, variants)
<<<<<<< HEAD

        return_type = request_dict.get('return_type', 'json')
=======
        sys.stderr.write("done adding extra info to %s variants. Sending response..\n" % len(variants))
        return_type = request.GET.get('return_type', 'json')
>>>>>>> 31fe748d
        if return_type == 'json':
            return JSONResponse({
                'is_error': False,
                'variants': [v.toJSON() for v in variants],
                'search_hash': search_hash,
            })
        elif return_type == 'csv':
            return ''
        else:
            return HttpResponse("Return type not implemented")

    else:
        return JSONResponse({
            'is_error': True,
            'error': server_utils.form_error_string(form)
        })


@csrf_exempt
@login_required
@log_request('mendelian_variant_search_spec_api')
def mendelian_variant_search_spec(request):

    project, family = get_project_and_family_for_user(request.user, request.GET)

    search_hash = request.GET.get('search_hash')
    search_spec_dict, variants = cache_utils.get_cached_results(project.project_id, search_hash)
    search_spec = MendelianVariantSearchSpec.fromJSON(search_spec_dict)
    if variants is None:
        variants = api_utils.calculate_mendelian_variant_search(search_spec, family.xfamily())
    else:
        variants = [Variant.fromJSON(v) for v in variants]
    add_extra_info_to_variants_family(get_reference(), family, variants)
    return_type = request.GET.get('return_type')
    if return_type == 'json' or not return_type:
        return JSONResponse({
            'is_error': False,
            'variants': [v.toJSON() for v in variants],
            'search_spec': search_spec_dict,
        })
    elif request.GET.get('return_type') == 'csv':
        response = HttpResponse(content_type='text/csv')
        response['Content-Disposition'] = 'attachment; filename="results_{}.csv"'.format(search_hash)
        writer = csv.writer(response)
        indiv_ids = family.indiv_ids_with_variant_data()
        headers = xbrowse_displays.get_variant_display_headers(get_mall(project.project_id), project, indiv_ids)
        writer.writerow(headers)
        for variant in variants:
            fields = xbrowse_displays.get_display_fields_for_variant(get_mall(project.project_id), project, variant, indiv_ids)
            writer.writerow(fields)
        return response


@csrf_exempt
@login_required
@log_request('get_cohort_variants')
def cohort_variant_search(request):

    project, cohort = get_project_and_cohort_for_user(request.user, request.GET)
    if not project.can_view(request.user):
        raise PermissionDenied

    form = api_forms.CohortVariantSearchForm(request.GET)
    if form.is_valid():
        search_spec = form.cleaned_data['search_spec']
        search_spec.family_id = cohort.cohort_id

        sys.stderr.write("cohort_variant_search - starting: %s  %s\n" % (json.dumps(search_spec.toJSON()), cohort.xfamily().family_id))
        variants = api_utils.calculate_mendelian_variant_search(search_spec, cohort.xfamily())

        list_of_variants = [v.toJSON() for v in variants]
        sys.stderr.write("cohort_variant_search - done calculate_mendelian_variant_search: %s  %s %s\n" % (json.dumps(search_spec.toJSON()), cohort.xfamily().family_id, len(list_of_variants)))
        search_hash = cache_utils.save_results_for_spec(project.project_id, search_spec.toJSON(), list_of_variants)

        sys.stderr.write("cohort_variant_search - done save_results_for_spec: %s  %s\n" % (json.dumps(search_spec.toJSON()), cohort.xfamily().family_id))
        api_utils.add_extra_info_to_variants_cohort(get_reference(), cohort, variants)

        sys.stderr.write("cohort_variant_search - done add_extra_info_to_variants_cohort: %s  %s\n" % (json.dumps(search_spec.toJSON()), cohort.xfamily().family_id))
        return JSONResponse({
            'is_error': False,
            'variants': [v.toJSON() for v in variants],
            'search_hash': search_hash,
        })

    else:
        return JSONResponse({
            'is_error': True,
            'error': server_utils.form_error_string(form)
        })


@csrf_exempt
@login_required
@log_request('cohort_variant_search_spec_api')
def cohort_variant_search_spec(request):

    project, cohort = get_project_and_cohort_for_user(request.user, request.GET)

    # TODO: use form

    search_spec_dict, variants = cache_utils.get_cached_results(project.project_id, request.GET.get('search_hash'))
    search_spec = MendelianVariantSearchSpec.fromJSON(search_spec_dict)
    if variants is None:
        variants = api_utils.calculate_mendelian_variant_search(search_spec, cohort.xfamily())
    else:
        variants = [Variant.fromJSON(v) for v in variants]
    api_utils.add_extra_info_to_variants_cohort(get_reference(), cohort, variants)

    return JSONResponse({
        'is_error': False,
        'variants': [v.toJSON() for v in variants],
        'search_spec': search_spec.toJSON(),
    })


@csrf_exempt
@login_required
@log_request('cohort_gene_search')
def cohort_gene_search(request):

    project, cohort = get_project_and_cohort_for_user(request.user, request.GET)
    sys.stderr.write("cohort_gene_search %s  %s: starting ... \n" % (project.project_id, cohort.cohort_id))
    form = api_forms.CohortGeneSearchForm(request.GET)
    if form.is_valid():
        search_spec = form.cleaned_data['search_spec']
        search_spec.cohort_id = cohort.cohort_id
        sys.stderr.write("cohort_gene_search %s  %s: search spec: %s \n" % (project.project_id, cohort.cohort_id, str(search_spec.toJSON())))
        genes = api_utils.calculate_cohort_gene_search(cohort, search_spec)
        sys.stderr.write("cohort_gene_search %s  %s: get %s genes \n" % (project.project_id, cohort.cohort_id, len(genes)))
        search_hash = cache_utils.save_results_for_spec(project.project_id, search_spec.toJSON(), genes)
        api_utils.add_extra_info_to_genes(project, get_reference(), genes)
        sys.stderr.write("cohort_gene_search %s  %s: done adding extra info \n" % (project.project_id, cohort.cohort_id))
        return JSONResponse({
            'is_error': False,
            'genes': genes,
            'search_hash': search_hash,
        })

    else:
        return JSONResponse({
            'is_error': True,
            'error': server_utils.form_error_string(form)
        })


@csrf_exempt
@login_required
@log_request('cohort_gene_search_spec')
def cohort_gene_search_spec(request):

    project, cohort = get_project_and_cohort_for_user(request.user, request.GET)

    search_spec, genes = cache_utils.get_cached_results(project.project_id, request.GET.get('search_hash'))
    if genes is None:
        genes = api_utils.calculate_cohort_gene_search(cohort, search_spec)
    api_utils.add_extra_info_to_genes(project, get_reference(), genes)

    return JSONResponse({
        'is_error': False,
        'genes': genes,
        'search_spec': search_spec,
    })


@csrf_exempt
@login_required
@log_request('cohort_gene_search_variants')
def cohort_gene_search_variants(request):

    error = None

    project, cohort = get_project_and_cohort_for_user(request.user, request.GET)
    if not project.can_view(request.user):
        raise PermissionDenied

    form = api_forms.CohortGeneSearchVariantsForm(request.GET)
    if form.is_valid():
        gene_id = form.cleaned_data['gene_id']
        inheritance_mode = form.cleaned_data['inheritance_mode']
        variant_filter = form.cleaned_data['variant_filter']
        quality_filter = form.cleaned_data['quality_filter']
    else:
        error = server_utils.form_error_string(form)

    if not error:

        indivs_with_inheritance, gene_variation = cohort_search.get_individuals_with_inheritance_in_gene(
            get_datastore(project.project_id),
            get_reference(),
            cohort.xcohort(),
            inheritance_mode,
            gene_id,
            variant_filter=variant_filter,
            quality_filter=quality_filter
        )

        relevant_variants = gene_variation.get_relevant_variants_for_indiv_ids(cohort.indiv_id_list())

        api_utils.add_extra_info_to_variants_family(get_reference(), cohort, relevant_variants)

        ret = {
            'is_error': False, 
            'variants': [v.toJSON() for v in relevant_variants],
            'gene_info': get_reference().get_gene(gene_id),
        }
        return JSONResponse(ret)

    else: 
        ret = {
            'is_error': True, 
            'error': error
        }
        return JSONResponse(ret)


@login_required
@log_request('gene_info')
def gene_info(request, gene_id):

    gene = get_reference().get_gene(gene_id)
    gene['expression'] = get_reference().get_tissue_expression_display_values(gene_id)

    ret = {
        'gene': gene,
        'is_error': False, 
        'found_gene': gene is not None, 
    }

    return JSONResponse(ret)


@login_required
@log_request('family_variant_annotation')
def family_variant_annotation(request):

    # TODO: this view not like the others - refactor to forms

    error = None

    for key in ['project_id', 'family_id', 'xpos', 'ref', 'alt']:
        if request.GET.get(key) is None:
            error = "%s is requred", key

    if not error:
        project = get_object_or_404(Project, project_id=request.GET.get('project_id'))
        family = get_object_or_404(Family, project=project, family_id=request.GET.get('family_id'))
        if not project.can_view(request.user):
            raise PermissionDenied

    if not error:
        variant = get_datastore(project.project_id).get_single_variant(
            family.project.project_id,
            family.family_id,
            int(request.GET['xpos']),
            request.GET['ref'],
            request.GET['alt']
        )

        if not variant:
            error = "Variant does not exist"

    if not error:
        ret = {
            'variant': variant.toJSON(),
            'is_error': False,
            }

    else:
        ret = {
            'is_error': True,
            'error': error,
        }

    return JSONResponse(ret)


@login_required
@log_request('add_flag')
def add_family_search_flag(request):

    error = None

    for key in ['project_id', 'family_id', 'xpos', 'ref', 'alt', 'note', 'flag_type', 'flag_inheritance_mode']:
        if request.GET.get(key, None) == None:
            error = "%s is requred" % key

    if not error:
        project = get_object_or_404(Project, project_id=request.GET.get('project_id'))
        family = get_object_or_404(Family, project=project, family_id=request.GET.get('family_id'))
        if not project.can_edit(request.user):
            raise PermissionDenied

    if not error:
        xpos = int(request.GET['xpos'])
        ref=request.GET.get('ref')
        alt=request.GET['alt']
        note=request.GET.get('note')
        flag_type=request.GET.get('flag_type')
        flag_inheritance_mode=request.GET.get('flag_inheritance_mode')

        # todo: more validation - is variant valid?

        flag = FamilySearchFlag(user=request.user,
            family=family,
            xpos=int(request.GET['xpos']),
            ref=ref,
            alt=alt,
            note=note,
            flag_type=flag_type,
            suggested_inheritance=flag_inheritance_mode,
            date_saved=timezone.now(),
        )

    if not error:
        flag.save()
        variant = get_datastore(project.project_id).get_single_variant(family.project.project_id, family.family_id,
            xpos, ref, alt )
        api_utils.add_extra_info_to_variant(get_reference(), family, variant)

        ret = {
            'is_error': False,
            'variant': variant.toJSON(),
        }

    else:
        ret = {
            'is_error': True,
            'error': error,
        }
    return JSONResponse(ret)

@login_required
@log_request('delete_variant_note')
def delete_variant_note(request, note_id):
    ret = {
        'is_error': False,
    }

    notes = VariantNote.objects.filter(id=note_id)
    if not notes:
        ret['is_error'] = True
        ret['error'] = 'note id %s not found' % note_id
    else:
        note = list(notes)[0]
        if not note.project.can_edit(request.user):
            raise PermissionDenied

        note.delete()

    return JSONResponse(ret)

@login_required
@log_request('add_or_edit_variant_note')
def add_or_edit_variant_note(request):
    """Add a variant note"""
    family = None
    if 'family_id' in request.GET:
        project, family = get_project_and_family_for_user(request.user, request.GET)
    else:
        project = utils.get_project_for_user(request.user, request.GET)

    form = api_forms.VariantNoteForm(project, request.GET)
    if not form.is_valid():
        return JSONResponse({
            'is_error': True,
            'error': server_utils.form_error_string(form)
        })

    variant = get_datastore(project.project_id).get_single_variant(
        project.project_id,
        family.family_id,
        form.cleaned_data['xpos'],
        form.cleaned_data['ref'],
        form.cleaned_data['alt'],
    )

    if not variant:
        variant = Variant.fromJSON({
            'xpos' : form.cleaned_data['xpos'], 'ref': form.cleaned_data['ref'], 'alt': form.cleaned_data['alt'],
            'genotypes': {}, 'extras': {},
        })

    if 'note_id' in form.cleaned_data and form.cleaned_data['note_id']:
        event_type = "edit_variant_note"

        notes = VariantNote.objects.filter(
            id=form.cleaned_data['note_id'],
            project=project,
            xpos=form.cleaned_data['xpos'],
            ref=form.cleaned_data['ref'],
            alt=form.cleaned_data['alt'],
        )
        if not notes:
            return JSONResponse({
                'is_error': True,
                'error': 'note id %s not found' % form.cleaned_data['note_id']
            })

        note = notes[0]
        note.user = request.user
        note.note = form.cleaned_data['note_text']
        note.date_saved = timezone.now()
        if family:
            note.family = family
        note.save()
    else:
        event_type = "add_variant_note"

        VariantNote.objects.create(
            user=request.user,
            project=project,
            xpos=form.cleaned_data['xpos'],
            ref=form.cleaned_data['ref'],
            alt=form.cleaned_data['alt'],
            note=form.cleaned_data['note_text'],
            date_saved=timezone.now(),
            family=family,
        )

    add_extra_info_to_variants_family(get_reference(), family, [variant,])

    try:
        settings.EVENTS_COLLECTION.insert({
            'event_type': event_type,
            'date': timezone.now(),
            'project_id': ''.join(project.project_id),
            'family_id': family.family_id,
            'note': form.cleaned_data['note_text'],

            'xpos':form.cleaned_data['xpos'],
            'pos':variant.pos,
            'chrom': variant.chr,
            'ref':form.cleaned_data['ref'],
            'alt':form.cleaned_data['alt'],
            'gene_names': ", ".join(variant.extras['gene_names'].values()),
            'username': request.user.username,
            'email': request.user.email,
        })
    except Exception as e:
        logging.error("Error while logging %s event: %s" % (event_type, e))


    return JSONResponse({
        'is_error': False,
        'variant': variant.toJSON(),
    })



@login_required
@log_request('add_or_edit_variant_tags')
def add_or_edit_variant_tags(request):

    family = None
    if 'family_id' in request.GET:
        project, family = get_project_and_family_for_user(request.user, request.GET)
    else:
        project = utils.get_project_for_user(request.user, request.GET)

    form = api_forms.VariantTagsForm(project, request.GET)
    if not form.is_valid():
        ret = {
            'is_error': True,
            'error': server_utils.form_error_string(form)
        }
        return JSONResponse(ret)

    variant = get_datastore(project.project_id).get_single_variant(
            project.project_id,
            family.family_id,
            form.cleaned_data['xpos'],
            form.cleaned_data['ref'],
            form.cleaned_data['alt'],
    )

    if not variant:
        variant = Variant(form.cleaned_data['xpos'], form.cleaned_data['ref'], form.cleaned_data['alt'])

    variant_tags_to_delete = {
        variant_tag.id: variant_tag for variant_tag in VariantTag.objects.filter(
            family=family,
            xpos=form.cleaned_data['xpos'],
            ref=form.cleaned_data['ref'],
            alt=form.cleaned_data['alt'])
    }

    project_tag_events = {}
    for project_tag in form.cleaned_data['project_tags']:
        # retrieve tags
        tag, created = VariantTag.objects.get_or_create(
            project_tag=project_tag,
            family=family,
            xpos=form.cleaned_data['xpos'],
            ref=form.cleaned_data['ref'],
            alt=form.cleaned_data['alt'],
        )

        if not created:
            # this tag already exists so just keep it (eg. remove it from the set of tags that will be deleted)
            del variant_tags_to_delete[tag.id]
            continue

        # this a new tag, so update who saved it and when
        project_tag_events[project_tag] = "add_variant_tag"

        tag.user = request.user
        tag.date_saved = timezone.now()
        tag.search_url = form.cleaned_data['search_url']
        tag.save()

    # delete the tags that are no longer checked.
    for variant_tag in variant_tags_to_delete.values():
        project_tag_events[variant_tag.project_tag] = "delete_variant_tag"
        variant_tag.delete()


    # add the extra info after updating the tag info in the database, so that the new tag info is added to the variant JSON
    add_extra_info_to_variants_family(get_reference(), family, [variant,])

    # log tag creation
    for project_tag, event_type in project_tag_events.items():
        try:
            settings.EVENTS_COLLECTION.insert({
                'event_type': event_type,
                'date': timezone.now(),
                'project_id': ''.join(project.project_id),
                'family_id': family.family_id,
                'tag': project_tag.tag,
                'title': project_tag.title,

                'xpos':form.cleaned_data['xpos'],
                'pos':variant.pos,
                'chrom': variant.chr,
                'ref':form.cleaned_data['ref'],
                'alt':form.cleaned_data['alt'],
                'gene_names': ", ".join(variant.extras['gene_names'].values()),
                'username': request.user.username,
                'email': request.user.email,
                'search_url': form.cleaned_data.get('search_url'),
            })
        except Exception as e:
            logging.error("Error while logging add_variant_tag event: %s" % e)

    return JSONResponse({
        'is_error': False,
        'variant': variant.toJSON(),
    })



try:
    GENE_ITEMS = {
        v.lower(): {
            'gene_id': k,
            'symbol': v
            }
        for k, v in get_reference().get_gene_symbols().items()
        }
except Exception as e:
    print("WARNING: %s" % e)


def gene_autocomplete(request):

    query = request.GET.get('q', '')
    #sys.stderr.write("Gene autocomplete for: " + str(query) + "\n")

    gene_items = sorted([(k, item) for k, item in GENE_ITEMS.items() if k.startswith(query.lower())], key=lambda i: len(i[0]))
    genes = [{
        'value': item['gene_id'],
        'label': item['symbol'],
    } for k, item in gene_items[:20]]

    return JSONResponse(genes)


@login_required
@log_request('variant_info')
def variant_info(request):
    pass


@csrf_exempt
@login_required
@log_request('combine_mendelian_families_api')
def combine_mendelian_families(request):

    project, family_group = utils.get_project_and_family_group_for_user(request.user, request.GET)
    if not project.can_view(request.user):
        raise PermissionDenied

    form = api_forms.CombineMendelianFamiliesForm(request.GET)
    if form.is_valid():

        search_spec = form.cleaned_data['search_spec']
        search_spec.family_group_id = family_group.slug

        genes = api_utils.calculate_combine_mendelian_families(family_group, search_spec)
        search_hash = cache_utils.save_results_for_spec(project.project_id, search_spec.toJSON(), genes)
        api_utils.add_extra_info_to_genes(project, get_reference(), genes)

        return JSONResponse({
            'is_error': False,
            'genes': genes,
            'search_hash': search_hash,
        })

    else:
        return JSONResponse({
            'is_error': True,
            'error': server_utils.form_error_string(form)
        })


@csrf_exempt
@login_required
@log_request('mendelian_variant_search_spec_api')
def combine_mendelian_families_spec(request):

    project, family_group = utils.get_project_and_family_group_for_user(request.user, request.GET)
    if not project.can_view(request.user):
        raise PermissionDenied

    search_hash = request.GET.get('search_hash')
    search_spec, genes = cache_utils.get_cached_results(project.project_id, search_hash)
    search_spec_obj = MendelianVariantSearchSpec.fromJSON(search_spec)

    if request.GET.get('return_type') != 'csv' or not request.GET.get('group_by_variants'):
        if genes is None:
            genes = api_utils.calculate_combine_mendelian_families(family_group, search_spec)
        api_utils.add_extra_info_to_genes(project, get_reference(), genes)
    
        if request.GET.get('return_type') != 'csv':
            return JSONResponse({
                    'is_error': False,
                    'genes': genes,
                    'search_spec': search_spec,
                    })
        else:
            response = HttpResponse(content_type='text/csv')
            response['Content-Disposition'] = 'attachment; filename="family_group_results_{}.csv"'.format(search_hash)
            writer = csv.writer(response)
            writer.writerow(["gene", "# families", "family list", "chrom", "start", "end"])
            for gene in genes:
                family_id_list = [family_id for (project_id, family_id) in gene["family_id_list"]]
                writer.writerow(map(str, [gene["gene_name"], len(family_id_list), " ".join(family_id_list), gene["chr"], gene["start"], gene["end"], ""]))
            return response
    else:
        # download results grouped by variant
        indiv_id_list = []
        for family in family_group.get_families():
            indiv_id_list.extend(family.indiv_ids_with_variant_data())

        response = HttpResponse(content_type='text/csv')
        response['Content-Disposition'] = 'attachment; filename="results_{}.csv"'.format(search_hash)
        writer = csv.writer(response)
        
        headers = ['genes','chr','pos','ref','alt','worst_annotation' ]
        headers.extend(project.get_reference_population_slugs())
        headers.extend([ 'polyphen','sift','muttaster','fathmm'])
        for indiv_id in indiv_id_list:
            headers.append(indiv_id)
            headers.append(indiv_id+'_gq')
            headers.append(indiv_id+'_dp')
        
        writer.writerow(headers)

        mall = get_mall(project.project_id)
        variant_key_to_individual_id_to_variant = defaultdict(dict)
        variant_key_to_variant = {}
        for family in family_group.get_families():
            for variant in get_variants_with_inheritance_mode(
                mall,
                family.xfamily(),
                search_spec_obj.inheritance_mode,
                search_spec_obj.variant_filter,
                search_spec_obj.quality_filter,
                ):
                if len(variant.coding_gene_ids) == 0:
                    continue

                variant_key = (variant.xpos, variant.ref, variant.alt)
                variant_key_to_variant[variant_key] = variant
                for indiv_id in family.indiv_ids_with_variant_data():
                    variant_key_to_individual_id_to_variant[variant_key][indiv_id] = variant
    
        for variant_key in sorted(variant_key_to_individual_id_to_variant.keys()):
            variant = variant_key_to_variant[variant_key]
            individual_id_to_variant = variant_key_to_individual_id_to_variant[variant_key]

            genes = [mall.reference.get_gene_symbol(gene_id) for gene_id in variant.coding_gene_ids]
            fields = []
            fields.append(','.join(genes))
            fields.extend([
                        variant.chr,
                        str(variant.pos),
                        variant.ref,
                        variant.alt,
                        variant.annotation.get('vep_group', '.'),
                        ])
            for ref_population_slug in project.get_reference_population_slugs():
                fields.append(variant.annotation['freqs'][ref_population_slug])
            for field_key in ['polyphen', 'sift', 'muttaster', 'fathmm']:
                fields.append(variant.annotation[field_key])

            for indiv_id in indiv_id_list:
                variant = individual_id_to_variant.get(indiv_id)                    
                genotype = None
                if variant is not None:
                    genotype = variant.get_genotype(indiv_id)

                if genotype is None:
                    fields.extend(['.', '.', '.'])
                else:
                    if genotype.num_alt == 0:
                        fields.append("%s/%s" % (variant.ref, variant.ref))
                    elif genotype.num_alt == 1:
                        fields.append("%s/%s" % (variant.ref, variant.alt))
                    elif genotype.num_alt == 2:
                        fields.append("%s/%s" % (variant.alt, variant.alt))
                    else:
                        fields.append("./.")

                    fields.append(str(genotype.gq) if genotype.gq is not None else '.')
                    fields.append(genotype.extras['dp'] if genotype.extras.get('dp') is not None else '.')    
            writer.writerow(fields)
        return response        


@csrf_exempt
@login_required
@log_request('combine_mendelian_families_variants_api')
def combine_mendelian_families_variants(request):

    project, family_group = utils.get_project_and_family_group_for_user(request.user, request.GET)

    form = api_forms.CombineMendelianFamiliesVariantsForm(request.GET)
    if form.is_valid():
        variants_grouped = get_variants_by_family_for_gene(
            get_mall(project.project_id),
            [f.xfamily() for f in form.cleaned_data['families']],
            form.cleaned_data['inheritance_mode'],
            form.cleaned_data['gene_id'],
            variant_filter=form.cleaned_data['variant_filter'],
            quality_filter=form.cleaned_data['quality_filter']
        )
        variants_by_family = []
        for family in form.cleaned_data['families']:
            variants = variants_grouped[(family.project.project_id, family.family_id)]
            add_extra_info_to_variants_family(get_reference(), family, variants)
            variants_by_family.append({
                'project_id': family.project.project_id,
                'family_id': family.family_id,
                'family_name': str(family),
                'variants': [v.toJSON() for v in variants],
            })
        return JSONResponse({
            'is_error': False,
            'variants_by_family': variants_by_family,
        })

    else:
        return JSONResponse({
            'is_error': True,
            'error': server_utils.form_error_string(form)
        })


@csrf_exempt
@login_required
@log_request('diagnostic_search')
def diagnostic_search(request):

    project, family = utils.get_project_and_family_for_user(request.user, request.GET)
    if not project.can_view(request.user):
        raise PermissionDenied

    form = api_forms.DiagnosticSearchForm(family, request.GET)
    if form.is_valid():

        search_spec = form.cleaned_data['search_spec']
        search_spec.family_id = family.family_id

        gene_list = form.cleaned_data['gene_list']
        diagnostic_info_list = []
        for gene_id in gene_list.gene_id_list():
            diagnostic_info = get_gene_diangostic_info(family, gene_id, search_spec.variant_filter)
            add_extra_info_to_variants_family(get_reference(), family, diagnostic_info._variants)
            diagnostic_info_list.append(diagnostic_info)



        return JSONResponse({
            'is_error': False,
            'gene_diagnostic_info_list': [d.toJSON() for d in diagnostic_info_list],
            'gene_list_info': gene_list.toJSON(details=True),
            'data_summary': family.get_data_summary(),
        })

    else:
        return JSONResponse({
            'is_error': True,
            'error': server_utils.form_error_string(form)
        })


def family_gene_lookup(request):
    project, family = utils.get_project_and_family_for_user(request.user, request.GET)
    if not project.can_view(request.user):
        raise PermissionDenied
    gene_id = request.GET.get('gene_id')
    if not get_reference().is_valid_gene_id(gene_id):
        return JSONResponse({
            'is_error': True,
            'error': 'Invalid gene',
        })
    family_gene_data = get_gene_diangostic_info(family, gene_id)
    add_extra_info_to_variants_family(get_reference(), family, family_gene_data._variants)
    return JSONResponse({
        'is_error': False,
        'family_gene_data': family_gene_data.toJSON(),
        'data_summary': family.get_data_summary(),
        'gene': get_reference().get_gene(gene_id),
    })
    


@csrf_exempt
@login_required
@log_request('API_project_phenotypes')    
def export_project_individuals_phenotypes(request,project_id):
    """
    Export all HPO terms entered for this project individuals. A direct proxy
    from PhenoTips API
    Args:
        project_id
    Returns:
        A JSON string of HPO terms entered
    """
    project = get_object_or_404(Project, project_id=project_id)
    if not project.can_view(request.user):
        raise PermissionDenied
    project = get_object_or_404(Project, project_id=project_id)
    result={}
    for individual in project.get_individuals():
        ui_display_name = individual.indiv_id
        ext_id=individual.phenotips_id
        result[ui_display_name] = phenotype_entry_metric_for_individual(project_id, ext_id)['raw']
    return JSONResponse(result)



@csrf_exempt
@login_required
@log_request('API_project_phenotypes')    
def export_project_family_statuses(request,project_id):
    """
    Exports the status of all families in this project
    Args:
        Project ID
    Returns:
        All statuses of families
    """
    project = get_object_or_404(Project, project_id=project_id)
    if not project.can_view(request.user):
        raise PermissionDenied
    project = get_object_or_404(Project, project_id=project_id)
    
    status_description_map = {}
    for abbrev, details in ANALYSIS_STATUS_CHOICES:
        status_description_map[abbrev] = details[0]
    
    
    result={}
    for family in project.get_families():
        fam_details =family.toJSON()
        result[fam_details['family_id']] = status_description_map.get(family.analysis_status, 'unknown')
    return JSONResponse(result)



@csrf_exempt
@login_required
@log_request('API_project_phenotypes')    
def export_project_variants(request,project_id):
    """
    Export all variants associated to this project
    Args:
        Project id
    Returns:
        A JSON object of variant information
    """
    project = get_object_or_404(Project, project_id=project_id)
    if not project.can_view(request.user):
        raise PermissionDenied
    
    status_description_map = {}
    for abbrev, details in ANALYSIS_STATUS_CHOICES:
        status_description_map[abbrev] = details[0]

    variants=[]
    project_tags = ProjectTag.objects.filter(project__project_id=project_id)
    for project_tag in project_tags:
        variant_tags = VariantTag.objects.filter(project_tag=project_tag)
        for variant_tag in variant_tags:        
            variant = get_datastore(project.project_id).get_single_variant(
                    project.project_id,
                    variant_tag.family.family_id if variant_tag.family else '',
                    variant_tag.xpos,
                    variant_tag.ref,
                    variant_tag.alt,
            )

            
            variant_json = variant.toJSON() if variant is not None else {'xpos': variant_tag.xpos, 'ref': variant_tag.ref, 'alt': variant_tag.alt}
            
            family_status = ''
            if variant_tag.family:
                family_status = status_description_map.get(variant_tag.family.analysis_status, 'unknown')

            variants.append({"variant":variant_json,
                             "tag":project_tag.tag,
                             "description":project_tag.title,
                             "family":variant_tag.family.toJSON(),
                             "family_status":family_status})
    return JSONResponse(variants)





@login_required
@log_request('matchmaker_individual_add')
def get_submission_candidates(request,project_id,family_id):
    """
    Gathers submission candidate individuals from this family
    Args:
        individual_id: an individual ID
        project_id: project this individual belongs to
    Returns:
        Status code
    """
    project = get_object_or_404(Project, project_id=project_id)
    if not project.can_view(request.user):
        raise PermissionDenied
    else:          
        id_maps,affected_patients,id_map = get_all_clinical_data_for_family(project_id,family_id)
        return JSONResponse({
                             "submission_candidates":affected_patients,
                             "id_maps":id_maps
                             })

@csrf_exempt
@login_required
@log_request('matchmaker_individual_add')
def add_individual(request):
    """
    Adds given individual to the local database
    Args:
        submission information of a single patient is expected in the POST data
    Returns:
        Submission status information
    """   
    affected_patient =  json.loads(request.POST.get("patient_data","wasn't able to parse patient_data in POST!"))
    seqr_id =  request.POST.get("localId","wasn't able to parse Id (as seqr knows it) in POST!")
    family_id = request.POST.get("familyId","wasn't able to parse family Id in POST!")
    project_id =  request.POST.get("projectId","wasn't able to parse project Id in POST!")
    
    submission = json.dumps({'patient':affected_patient})
    headers={
           'X-Auth-Token': settings.MME_NODE_ADMIN_TOKEN,
           'Accept': settings.MME_NODE_ACCEPT_HEADER,
           'Content-Type': settings.MME_CONTENT_TYPE_HEADER
         }
    result = requests.post(url=settings.MME_ADD_INDIVIDUAL_URL,
                   headers=headers,
                   data=submission)
    
    #if successfully submitted to MME, persist info
    if result.status_code==200:
        settings.SEQR_ID_TO_MME_ID_MAP.insert({
                                               'submitted_data':{'patient':affected_patient},
                                               'seqr_id':seqr_id,
                                               'family_id':family_id,
                                               'project_id':project_id,
                                               'insertion_date':datetime.datetime.now()
                                               })
    return JSONResponse({
                        'http_result':result.json(),
                        'status_code':result.status_code,
                        })
        

@login_required
@log_request('matchmaker_family_submissions')
def get_family_submissions(request,project_id,family_id):
    """
    Gets all submission information for this family
    """
    project = get_object_or_404(Project, project_id=project_id)
    if not project.can_view(request.user):
        raise PermissionDenied
    else:          
        #find latest submission
        submission_records=settings.SEQR_ID_TO_MME_ID_MAP.find({'project_id':project_id, 
                                             'family_id':family_id}).sort('insertion_date',-1).limit(1)

        family_submissions=[]
        for submission in submission_records:   
            family_submissions.append({'submitted_data':submission['submitted_data'],
                                       'seqr_id':submission['seqr_id'],
                                       'family_id':submission['family_id'],
                                       'project_id':submission['project_id'],
                                       'insertion_date':submission['insertion_date'].strftime("%b %d %Y %H:%M:%S"),
                                       })
        return JSONResponse({
                             "family_submissions":family_submissions
                             })



@login_required
@csrf_exempt
@log_request('match')
def match(request):
    """
    Looks for matches for the given individual. Expects a single patient (MME spec) in the POST
    data field under key "patient_data"
    Args:
        None, all data in POST under key "patient_data"
    Returns:
        Status code and results
    """
    patient_data = request.POST.get("patient_data","wasn't able to parse POST!")
    headers={
           'X-Auth-Token': settings.MME_NODE_ADMIN_TOKEN,
           'Accept': settings.MME_NODE_ACCEPT_HEADER,
           'Content-Type': settings.MME_CONTENT_TYPE_HEADER
         }
    results={}
    #first look in the local MME database
    internal_result = requests.post(url=settings.MME_LOCAL_MATCH_URL,
                           headers=headers,
                           data=patient_data
                           )
    results['local_results']={"result":internal_result.json(), 
                              "status_code":internal_result.status_code
                              }
    #then look at other nodes COMMENTED FOR TESTING
    #extnl_result = requests.post(url=settings.MME_EXTERNAL_MATCH_URL,
    #                       headers=headers,
    #                       data=patient_data
    #                       )
    #results['external_results']={"result":extnl_result.json(),
    #                             "status_code":str(extnl_result.status_code)
    #                     }
    return JSONResponse({
                         "match_results":results
                         })
    
    
@login_required
@csrf_exempt
@log_request('get_project_individuals')
def get_project_individuals(request,project_id):
    """
    Get a list of individuals with their family IDs of this project
    Args:
        project_id
    Returns:
        map of individuals and their family
    """
    project = get_object_or_404(Project, project_id=project_id)
    if not project.can_view(request.user):
        raise PermissionDenied
    indivs=[]
    for indiv in project.get_individuals():
        strct={'guid':indiv.guid}
        for k,v in indiv.to_dict().iteritems():
            if k not in ['phenotypes']:
                strct[k] = v 
        indivs.append(strct)
    return JSONResponse({
                         "individuals":indivs
                         })
    <|MERGE_RESOLUTION|>--- conflicted
+++ resolved
@@ -86,13 +86,9 @@
 
         search_hash = cache_utils.save_results_for_spec(project.project_id, hashable_search_params, [v.toJSON() for v in variants])
         add_extra_info_to_variants_family(get_reference(), family, variants)
-<<<<<<< HEAD
-
-        return_type = request_dict.get('return_type', 'json')
-=======
         sys.stderr.write("done adding extra info to %s variants. Sending response..\n" % len(variants))
         return_type = request.GET.get('return_type', 'json')
->>>>>>> 31fe748d
+
         if return_type == 'json':
             return JSONResponse({
                 'is_error': False,
