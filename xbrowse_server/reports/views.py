from django.views.decorators.csrf import csrf_exempt
from django.contrib.auth.decorators import login_required
from xbrowse_server.server_utils import JSONResponse
from xbrowse_server.decorators import log_request
from utilities import fetch_project_individuals_data
#from utilities import fetch_project_single_individual_data


@csrf_exempt
@login_required
<<<<<<< HEAD
@log_request('export_individuals')
def export_project_individuals(request,project_id):
=======
@log_request('export_individual')
def export_project_individuals(request, project_id):
>>>>>>> dd617a8b
    '''
      Notes:
      1. ONLY project-authorized user has access to this individual
    '''
    family_data, variant_data, phenotype_entry_counts, family_statuses = fetch_project_individuals_data(project_id)
    return JSONResponse({
<<<<<<< HEAD
            'variant': variant_data,
            'family_data': family_data,
            'phenotype_entry_counts':phenotype_entry_counts
        })
    
'''   
#@csrf_exempt
#@login_required
#@log_request('export_individual')
def export_project_individual(request,project_id, individual_id):

      Notes:
      1. ONLY project-authorized user has access to this individual
    
    family_data,variant_data,phenotype_entry_counts,family_statuses = fetch_project_single_individual_data(project_id,individual_id)
    
  
    return JSONResponse({
            'variant': variant_data,
            'family_data': family_data,
            'phenotype_entry_counts':phenotype_entry_counts
        })
'''
=======
        'variant': variant_data,
        'family_data': family_data,
        'phenotype_entry_counts': phenotype_entry_counts
    })
>>>>>>> dd617a8b
<|MERGE_RESOLUTION|>--- conflicted
+++ resolved
@@ -8,20 +8,14 @@
 
 @csrf_exempt
 @login_required
-<<<<<<< HEAD
 @log_request('export_individuals')
-def export_project_individuals(request,project_id):
-=======
-@log_request('export_individual')
 def export_project_individuals(request, project_id):
->>>>>>> dd617a8b
     '''
       Notes:
       1. ONLY project-authorized user has access to this individual
     '''
     family_data, variant_data, phenotype_entry_counts, family_statuses = fetch_project_individuals_data(project_id)
     return JSONResponse({
-<<<<<<< HEAD
             'variant': variant_data,
             'family_data': family_data,
             'phenotype_entry_counts':phenotype_entry_counts
@@ -44,10 +38,9 @@
             'family_data': family_data,
             'phenotype_entry_counts':phenotype_entry_counts
         })
-'''
-=======
+
         'variant': variant_data,
         'family_data': family_data,
         'phenotype_entry_counts': phenotype_entry_counts
     })
->>>>>>> dd617a8b
+'''