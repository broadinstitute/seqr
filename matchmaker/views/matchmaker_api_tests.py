--- conflicted
+++ resolved
@@ -614,64 +614,6 @@
         self.assertDictEqual(response_json['individualsByGuid'], {NO_SUBMISSION_INDIVIDUAL_GUID: {
             'mmeSubmissionGuid': new_submission_guid,
         }})
-<<<<<<< HEAD
-        self.assertEqual(len(response_json['mmeResultsByGuid']), 1)
-        new_match_result_guid = next(iter(response_json['mmeResultsByGuid']))
-        self.assertDictEqual(response_json['mmeResultsByGuid'][new_match_result_guid], PARSED_NEW_MATCH_NEW_SUBMISSION_JSON)
-        self.assertEqual(next(iter(response_json['mmeResultsByGuid'].values()))['submissionGuid'], new_submission_guid)
-        self.assertSetEqual(set(response_json['genesById'].keys()), {'ENSG00000186092', 'ENSG00000235249'})
-        self.assertListEqual(list(response_json['mmeContactNotes'].keys()), ['st georges, university of london'])
-
-        # Test proxy calls
-        expected_body = {
-            'patient': {
-                'id': NO_SUBMISSION_INDIVIDUAL_GUID,
-                'label': 'HG00733',
-                'contact': {'href': 'mailto:seqr+test@populationgenomics.org.au', 'name': 'PI',
-                            'institution': 'Broad Center for Mendelian Genomics'},
-                'sex': 'FEMALE',
-                'species': 'NCBITaxon:9606',
-                'features': [
-                    {'id': 'HP:0012469', 'label': 'Infantile spasms', 'observed': 'yes'}
-                ],
-                'genomicFeatures': [{
-                    'gene': {'id': 'ENSG00000235249'},
-                    'variant': {
-                        'start': 77027549,
-                        'assembly': 'GRCh38',
-                        'referenceName': '14',
-                        'alternateBases': 'C',
-                        'referenceBases': 'CCACT'
-                    },
-                    'zygosity': 2
-                }, {
-                    'gene': {'id': 'ENSG00000235249'},
-                    'variant': {
-                        'start': 77027623,
-                        'end': 77028137,
-                        'assembly': 'GRCh38',
-                        'referenceName': '14',
-                    },
-                }],
-            },
-            '_disclaimer': MME_DISCLAIMER,
-        }
-        self.assertEqual(len(responses.calls), 1)
-        self.assertEqual(responses.calls[0].request.url, 'http://node_a.com/match')
-        self.assertEqual(responses.calls[0].request.headers['X-Auth-Token'], 'abc')
-        self.assertEqual(responses.calls[0].request.headers['Accept'], 'application/vnd.ga4gh.matchmaker.v1.0+json')
-        self.assertEqual(responses.calls[0].request.headers['Content-Type'], 'application/vnd.ga4gh.matchmaker.v1.0+json')
-        self.assertDictEqual(json.loads(responses.calls[0].request.body), expected_body)
-
-        mock_logger.error.assert_called_with(
-            'Unable to create notification for new MME match: Email error', self.collaborator_user)
-        mock_logger.warning.assert_not_called()
-        mock_logger.info.assert_has_calls([mock.call(message, self.collaborator_user) for message in [
-            'Found 1 matches from Node A',
-            'Found 1 matches for I000006_hg00733 (1 new)',
-        ]])
-=======
->>>>>>> 458a2f94
 
         # Test successful update
         url = reverse(update_mme_submission, args=[new_submission_guid])
@@ -688,100 +630,7 @@
 
         self.assertEqual(response.status_code, 200)
         response_json = response.json()
-<<<<<<< HEAD
-        self.assertSetEqual(set(response_json.keys()), {
-            'mmeResultsByGuid', 'individualsByGuid', 'genesById', 'mmeContactNotes', 'mmeSubmissionsByGuid',
-        })
-
-        self.assertEqual(len(response_json['mmeResultsByGuid']), 2)
-        self.assertDictEqual(response_json['mmeResultsByGuid'][new_match_result_guid], PARSED_NEW_MATCH_NEW_SUBMISSION_JSON)
-        new_internal_match_guid = next(k for k in response_json['mmeResultsByGuid'].keys() if k != new_match_result_guid)
-        self.assertDictEqual(response_json['mmeResultsByGuid'][new_internal_match_guid], {
-            'id': 'NA20885',
-            'score': 0,
-            'patient': {
-                'genomicFeatures': [
-                    {
-                        'gene': {
-                            'id': 'ENSG00000227232'
-                        },
-                        'variant': {
-                            'end': 38739601,
-                            'start': 38739601,
-                            'assembly': 'GRCh38',
-                            'referenceName': '17',
-                            'alternateBases': 'A',
-                            'referenceBases': 'G'
-                        },
-                        'zygosity': 1
-                    }
-                ],
-                'features': [
-                    {
-                        'id': 'HP:0001252',
-                        'label': 'Muscular hypotonia',
-                        'observed': 'yes'
-                    },
-                    {
-                        'id': 'HP:0002017',
-                        'label': 'Nausea and vomiting',
-                        'observed': 'yes'
-                    }
-                ],
-                'contact': {
-                    'href': 'mailto:matchmaker@populationgenomics.org.au',
-                    'name': 'Sam Baxter',
-                    'institution': 'Broad Center for Mendelian Genomics'
-                },
-                'id': 'NA20885',
-                'label': 'NA20885',
-                'species': 'NCBITaxon:9606',
-                'sex': 'MALE',
-            },
-            'submissionGuid': new_submission_guid,
-            'phenotypes': [
-                {
-                    "id": "HP:0001252",
-                    "label": "Muscular hypotonia",
-                    "observed": "yes"
-                },
-                {
-                    "id": "HP:0002017",
-                    "label": "Nausea and vomiting",
-                    "observed": "yes"
-                }
-            ],
-            'geneVariants': [
-                {
-                    'geneId': 'ENSG00000227232',
-                    'chrom': '17',
-                    'genomeVersion': 'GRCh38',
-                    'pos': 38739601,
-                    'end': 38739601,
-                    'alt': 'A',
-                    'ref': 'G',
-                }
-            ],
-            'matchStatus': {
-                'matchmakerResultGuid': new_internal_match_guid,
-                'comments': None,
-                'weContacted': False,
-                'hostContacted': False,
-                'deemedIrrelevant': False,
-                'flagForAnalysis': False,
-                'matchRemoved': False,
-                'createdDate': mock.ANY,
-            },
-            'originatingSubmission': {
-                'originatingSubmissionGuid': 'MS000015_na20885',
-                'familyGuid': 'F000011_11',
-                'projectGuid': 'R0003_test',
-            }
-        })
-
-=======
         self.assertSetEqual(set(response_json.keys()), {'mmeSubmissionsByGuid'})
->>>>>>> 458a2f94
         self.assertDictEqual(response_json['mmeSubmissionsByGuid'], {new_submission_guid: {
             'individualGuid': NO_SUBMISSION_INDIVIDUAL_GUID,
             'submissionGuid': new_submission_guid,
@@ -809,45 +658,6 @@
             response_json['mmeSubmissionsByGuid'][new_submission_guid]['createdDate'],
             response_json['mmeSubmissionsByGuid'][new_submission_guid]['lastModifiedDate']
         )
-<<<<<<< HEAD
-        self.assertDictEqual(response_json['individualsByGuid'], {NO_SUBMISSION_INDIVIDUAL_GUID: {
-            'mmeSubmissionGuid': new_submission_guid,
-        }})
-        self.assertSetEqual(set(response_json['genesById'].keys()), {'ENSG00000186092', 'ENSG00000235249', 'ENSG00000227232'})
-        self.assertListEqual(list(response_json['mmeContactNotes'].keys()), ['st georges, university of london'])
-
-        # Test proxy calls
-        self.assertEqual(len(responses.calls), 2)
-        expected_body = {
-            'patient': {
-                'id': NO_SUBMISSION_INDIVIDUAL_GUID,
-                'label': 'HG00733',
-                'contact': {'href': 'mailto:matchmaker@populationgenomics.org.au', 'name': 'Test Name',
-                            'institution': 'Broad Center for Mendelian Genomics'},
-                'species': 'NCBITaxon:9606',
-                'sex': 'FEMALE',
-                'features': [
-                    {'id': 'HP:0012469', 'label': 'Infantile spasms', 'observed': 'no'},
-                    {'id': 'HP:0002017', 'label': 'Nausea and vomiting', 'observed': 'yes'},
-                ],
-                'genomicFeatures': [],
-            },
-            '_disclaimer': MME_DISCLAIMER,
-        }
-        self.assertEqual(responses.calls[1].request.url, 'http://node_a.com/match')
-        self.assertEqual(responses.calls[1].request.headers['X-Auth-Token'], 'abc')
-        self.assertEqual(responses.calls[1].request.headers['Accept'], 'application/vnd.ga4gh.matchmaker.v1.0+json')
-        self.assertEqual(responses.calls[1].request.headers['Content-Type'], 'application/vnd.ga4gh.matchmaker.v1.0+json')
-        self.assertDictEqual(json.loads(responses.calls[1].request.body), expected_body)
-
-        # The results for each submission should link to one another
-        result = MatchmakerResult.objects.get(guid=new_internal_match_guid)
-        self.assertEqual(result.submission.guid, new_submission_guid)
-        self.assertEqual(result.originating_submission.guid, 'MS000015_na20885')
-        matched_result = MatchmakerResult.objects.get(originating_submission__guid=new_submission_guid)
-        self.assertEqual(matched_result.submission.guid, 'MS000015_na20885')
-=======
->>>>>>> 458a2f94
 
     def test_delete_mme_submission(self):
         url = reverse(delete_mme_submission, args=[SUBMISSION_GUID])
